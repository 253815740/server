SUBDIRS = error blocks vm

include $(top_srcdir)/ndb/config/common.mk.am

ndbbin_PROGRAMS = ndbd

ndbd_SOURCES = Main.cpp SimBlockList.cpp

include $(top_srcdir)/ndb/config/type_kernel.mk.am

INCLUDES += \
              -Iblocks/cmvmi \
              -Iblocks/dbacc \
              -Iblocks/dbdict \
              -Iblocks/dbdih \
              -Iblocks/dblqh \
              -Iblocks/dbtc \
              -Iblocks/dbtup \
              -Iblocks/ndbfs \
              -Iblocks/ndbcntr \
              -Iblocks/qmgr \
              -Iblocks/trix \
              -Iblocks/backup \
              -Iblocks/dbutil \
              -Iblocks/suma \
              -Iblocks/grep \
              -Iblocks/dbtux

LDADD +=  \
              blocks/cmvmi/libcmvmi.a \
              blocks/dbacc/libdbacc.a \
              blocks/dbdict/libdbdict.a \
              blocks/dbdih/libdbdih.a \
              blocks/dblqh/libdblqh.a \
              blocks/dbtc/libdbtc.a \
              blocks/dbtup/libdbtup.a \
              blocks/ndbfs/libndbfs.a \
              blocks/ndbcntr/libndbcntr.a \
              blocks/qmgr/libqmgr.a \
              blocks/trix/libtrix.a \
              blocks/backup/libbackup.a \
              blocks/dbutil/libdbutil.a \
              blocks/suma/libsuma.a \
              blocks/grep/libgrep.a \
              blocks/dbtux/libdbtux.a \
              vm/libkernel.a	\
              error/liberror.a \
<<<<<<< HEAD
              $(top_builddir)/ndb/src/common/transporter/libtransporter.la   \
              $(top_builddir)/ndb/src/common/debugger/libtrace.la     \
              $(top_builddir)/ndb/src/common/debugger/signaldata/libsignaldataprint.la \
              $(top_builddir)/ndb/src/common/logger/liblogger.la       \
              $(top_builddir)/ndb/src/common/mgmcommon/libmgmsrvcommon.la \
              $(top_builddir)/ndb/src/mgmapi/libmgmapi.la \
              $(top_builddir)/ndb/src/common/portlib/unix/libportlib.la      \
              $(top_builddir)/ndb/src/common/util/libgeneral.la 
=======
              $(top_srcdir)/ndb/src/common/transporter/libtransporter.la   \
              $(top_srcdir)/ndb/src/common/debugger/libtrace.la     \
              $(top_srcdir)/ndb/src/common/debugger/signaldata/libsignaldataprint.la \
              $(top_srcdir)/ndb/src/common/logger/liblogger.la       \
              $(top_srcdir)/ndb/src/common/mgmcommon/libmgmsrvcommon.la \
              $(top_srcdir)/ndb/src/mgmapi/libmgmapi.la \
              $(top_srcdir)/ndb/src/common/portlib/libportlib.la      \
              $(top_srcdir)/ndb/src/common/util/libgeneral.la 
>>>>>>> d6e6c800

# Don't update the files from bitkeeper
%::SCCS/s.%<|MERGE_RESOLUTION|>--- conflicted
+++ resolved
@@ -45,25 +45,14 @@
               blocks/dbtux/libdbtux.a \
               vm/libkernel.a	\
               error/liberror.a \
-<<<<<<< HEAD
               $(top_builddir)/ndb/src/common/transporter/libtransporter.la   \
               $(top_builddir)/ndb/src/common/debugger/libtrace.la     \
               $(top_builddir)/ndb/src/common/debugger/signaldata/libsignaldataprint.la \
               $(top_builddir)/ndb/src/common/logger/liblogger.la       \
               $(top_builddir)/ndb/src/common/mgmcommon/libmgmsrvcommon.la \
               $(top_builddir)/ndb/src/mgmapi/libmgmapi.la \
-              $(top_builddir)/ndb/src/common/portlib/unix/libportlib.la      \
+              $(top_builddir)/ndb/src/common/portlib/libportlib.la      \
               $(top_builddir)/ndb/src/common/util/libgeneral.la 
-=======
-              $(top_srcdir)/ndb/src/common/transporter/libtransporter.la   \
-              $(top_srcdir)/ndb/src/common/debugger/libtrace.la     \
-              $(top_srcdir)/ndb/src/common/debugger/signaldata/libsignaldataprint.la \
-              $(top_srcdir)/ndb/src/common/logger/liblogger.la       \
-              $(top_srcdir)/ndb/src/common/mgmcommon/libmgmsrvcommon.la \
-              $(top_srcdir)/ndb/src/mgmapi/libmgmapi.la \
-              $(top_srcdir)/ndb/src/common/portlib/libportlib.la      \
-              $(top_srcdir)/ndb/src/common/util/libgeneral.la 
->>>>>>> d6e6c800
 
 # Don't update the files from bitkeeper
 %::SCCS/s.%