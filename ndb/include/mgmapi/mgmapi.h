/* Copyright (C) 2003 MySQL AB

   This program is free software; you can redistribute it and/or modify
   it under the terms of the GNU General Public License as published by
   the Free Software Foundation; either version 2 of the License, or
   (at your option) any later version.

   This program is distributed in the hope that it will be useful,
   but WITHOUT ANY WARRANTY; without even the implied warranty of
   MERCHANTABILITY or FITNESS FOR A PARTICULAR PURPOSE.  See the
   GNU General Public License for more details.

   You should have received a copy of the GNU General Public License
   along with this program; if not, write to the Free Software
   Foundation, Inc., 59 Temple Place, Suite 330, Boston, MA  02111-1307  USA */

#ifndef MGMAPI_H
#define MGMAPI_H

/**
 * @mainpage MySQL Cluster Management API
 *
 * The MySQL Cluster Management API (MGM API) is a C language API
 * that is used for:
 * - Starting and stopping database nodes (ndbd processes)
 * - Starting and stopping Cluster backups
 * - Controlling the NDB Cluster log
 * - Performing other administrative tasks
 *
 * @section  secMgmApiGeneral General Concepts
 *
 * Each MGM API function needs a management server handle
 * of type @ref NdbMgmHandle.
 * This handle is created by calling the function 
 * function ndb_mgm_create_handle() and freed by calling 
 * ndb_mgm_destroy_handle().
 *
 * A function can return any of the following:
 *  -# An integer value, with
 *     a value of <b>-1</b> indicating an error.
 *  -# A non-constant pointer value.  A <var>NULL</var> value indicates an error;
 *     otherwise, the return value must be freed
 *     by the programmer
 *  -# A constant pointer value, with a <var>NULL</var> value indicating an error.
 *     The returned value should <em>not</em> be freed.
 *
 * Error conditions can be identified by using the appropriate
 * error-reporting functions ndb_mgm_get_latest_error() and 
 * @ref ndb_mgm_error.
 *
 * Here is an example using the MGM API (without error handling for brevity's sake).
 * @code
 *   NdbMgmHandle handle= ndb_mgm_create_handle();
 *   ndb_mgm_connect(handle,0,0,0);
 *   struct ndb_mgm_cluster_state *state= ndb_mgm_get_status(handle);
 *   for(int i=0; i < state->no_of_nodes; i++) 
 *   {
 *     struct ndb_mgm_node_state *node_state= &state->node_states[i];
 *     printf("node with ID=%d ", node_state->node_id);
 *     if(node_state->version != 0)
 *       printf("connected\n");
 *     else
 *       printf("not connected\n");
 *   }
 *   free((void*)state);
 *   ndb_mgm_destroy_handle(&handle);
 * @endcode
 *
 * @section secLogEvents  Log Events
 *
 * The database nodes and management server(s) regularly and on specific
 * occations report on various log events that occurs in the cluster. These
 * log events are written to the cluster log.  Optionally a mgmapi client
 * may listen to these events by using the method ndb_mgm_listen_event().
 * Each log event belongs to a category, @ref ndb_mgm_event_category, and
 * has a severity, @ref ndb_mgm_event_severity, associated with it.  Each
 * log event also has a level (0-15) associated with it.
 *
 * Which log events that come out is controlled with ndb_mgm_listen_event(),
 * ndb_mgm_set_clusterlog_loglevel(), and 
 * ndb_mgm_set_clusterlog_severity_filter().
 *
 * Below is an example of how to listen to events related to backup.
 *
 * @code
 *   int filter[] = { 15, NDB_MGM_EVENT_CATEGORY_BACKUP, 0 };
 *   int fd = ndb_mgm_listen_event(handle, filter);
 * @endcode
 */

/** @addtogroup MGM_C_API
 *  @{
 */

#include <ndb_types.h>
#include "mgmapi_config_parameters.h"

#ifdef __cplusplus
extern "C" {
#endif

  /**
   * The NdbMgmHandle.
   */
  typedef struct ndb_mgm_handle * NdbMgmHandle;

  /**
   *   NDB Cluster node types
   */
  enum ndb_mgm_node_type {
    NDB_MGM_NODE_TYPE_UNKNOWN = -1  /** Node type not known*/
    ,NDB_MGM_NODE_TYPE_API    /** An application (NdbApi) node */
#ifndef DOXYGEN_SHOULD_SKIP_INTERNAL
    = NODE_TYPE_API
#endif
    ,NDB_MGM_NODE_TYPE_NDB    /** A database node */
#ifndef DOXYGEN_SHOULD_SKIP_INTERNAL
    = NODE_TYPE_DB
#endif
    ,NDB_MGM_NODE_TYPE_MGM    /** A management server node */
#ifndef DOXYGEN_SHOULD_SKIP_INTERNAL
    = NODE_TYPE_MGM
#endif
#ifndef DOXYGEN_SHOULD_SKIP_INTERNAL
    ,NDB_MGM_NODE_TYPE_REP = NODE_TYPE_REP  /** A replication node */
    ,NDB_MGM_NODE_TYPE_MIN     = 0          /** Min valid value*/
    ,NDB_MGM_NODE_TYPE_MAX     = 3          /** Max valid value*/
#endif
  };

  /**
   *   Database node status
   */
  enum ndb_mgm_node_status {
    /** Node status not known*/
    NDB_MGM_NODE_STATUS_UNKNOWN       = 0,
    /** No contact with node*/
    NDB_MGM_NODE_STATUS_NO_CONTACT    = 1,
    /** Has not run starting protocol*/
    NDB_MGM_NODE_STATUS_NOT_STARTED   = 2,
    /** Is running starting protocol*/
    NDB_MGM_NODE_STATUS_STARTING      = 3,
    /** Running*/
    NDB_MGM_NODE_STATUS_STARTED       = 4,
    /** Is shutting down*/
    NDB_MGM_NODE_STATUS_SHUTTING_DOWN = 5,
    /** Is restarting*/
    NDB_MGM_NODE_STATUS_RESTARTING    = 6,
    /** Maintenance mode*/
    NDB_MGM_NODE_STATUS_SINGLEUSER    = 7,
    /** Resume mode*/
    NDB_MGM_NODE_STATUS_RESUME        = 8,
#ifndef DOXYGEN_SHOULD_SKIP_INTERNAL
    /** Min valid value*/
    NDB_MGM_NODE_STATUS_MIN           = 0,
    /** Max valid value*/
    NDB_MGM_NODE_STATUS_MAX           = 8
#endif
  };

  /**
   *    Error codes
   */
  enum ndb_mgm_error {
    /** Not an error */
    NDB_MGM_NO_ERROR = 0,

    /* Request for service errors */
    /** Supplied connectstring is illegal */
    NDB_MGM_ILLEGAL_CONNECT_STRING = 1001,
    /** Supplied NdbMgmHandle is illegal */
    NDB_MGM_ILLEGAL_SERVER_HANDLE = 1005,
    /** Illegal reply from server */
    NDB_MGM_ILLEGAL_SERVER_REPLY = 1006,
    /** Illegal number of nodes */
    NDB_MGM_ILLEGAL_NUMBER_OF_NODES = 1007,
    /** Illegal node status */
    NDB_MGM_ILLEGAL_NODE_STATUS = 1008,
    /** Memory allocation error */
    NDB_MGM_OUT_OF_MEMORY = 1009,
    /** Management server not connected */
    NDB_MGM_SERVER_NOT_CONNECTED = 1010,
    /** Could not connect to socker */
    NDB_MGM_COULD_NOT_CONNECT_TO_SOCKET = 1011,

    /* Service errors - Start/Stop Node or System */
    /** Start failed */
    NDB_MGM_START_FAILED = 2001,
    /** Stop failed */
    NDB_MGM_STOP_FAILED = 2002,
    /** Restart failed */
    NDB_MGM_RESTART_FAILED = 2003,

    /* Service errors - Backup */
    /** Unable to start backup */
    NDB_MGM_COULD_NOT_START_BACKUP = 3001,
    /** Unable to abort backup */
    NDB_MGM_COULD_NOT_ABORT_BACKUP = 3002,

    /* Service errors - Single User Mode */
    /** Unable to enter single user mode */
    NDB_MGM_COULD_NOT_ENTER_SINGLE_USER_MODE = 4001,
    /** Unable to exit single user mode */
    NDB_MGM_COULD_NOT_EXIT_SINGLE_USER_MODE = 4002,

    /* Usage errors */
    /** Usage error */
    NDB_MGM_USAGE_ERROR = 5001
  };

#ifndef DOXYGEN_SHOULD_SKIP_INTERNAL
  struct Ndb_Mgm_Error_Msg {
    enum ndb_mgm_error  code;
    const char *        msg;
  };
  const struct Ndb_Mgm_Error_Msg ndb_mgm_error_msgs[] = {
    { NDB_MGM_NO_ERROR, "No error" },

    /* Request for service errors */
    { NDB_MGM_ILLEGAL_CONNECT_STRING, "Illegal connect string" },
    { NDB_MGM_ILLEGAL_SERVER_HANDLE, "Illegal server handle" },
    { NDB_MGM_ILLEGAL_SERVER_REPLY, "Illegal reply from server" },
    { NDB_MGM_ILLEGAL_NUMBER_OF_NODES, "Illegal number of nodes" },
    { NDB_MGM_ILLEGAL_NODE_STATUS, "Illegal node status" },
    { NDB_MGM_OUT_OF_MEMORY, "Out of memory" },
    { NDB_MGM_SERVER_NOT_CONNECTED, "Management server not connected" },
    { NDB_MGM_COULD_NOT_CONNECT_TO_SOCKET, "Could not connect to socket" },

    /* Service errors - Start/Stop Node or System */
    { NDB_MGM_START_FAILED, "Start failed" },
    { NDB_MGM_STOP_FAILED, "Stop failed" },
    { NDB_MGM_RESTART_FAILED, "Restart failed" },

    /* Service errors - Backup */
    { NDB_MGM_COULD_NOT_START_BACKUP, "Could not start backup" },
    { NDB_MGM_COULD_NOT_ABORT_BACKUP, "Could not abort backup" },

    /* Service errors - Single User Mode */
    { NDB_MGM_COULD_NOT_ENTER_SINGLE_USER_MODE,
      "Could not enter single user mode" },
    { NDB_MGM_COULD_NOT_EXIT_SINGLE_USER_MODE,
      "Could not exit single user mode" },

    /* Usage errors */
    { NDB_MGM_USAGE_ERROR,
      "Usage error" }
  };
  const int ndb_mgm_noOfErrorMsgs =
  sizeof(ndb_mgm_error_msgs)/sizeof(struct Ndb_Mgm_Error_Msg);
#endif

  /**
   *   Status of a node in the cluster.
   *
   *   Sub-structure in enum ndb_mgm_cluster_state
   *   returned by ndb_mgm_get_status().
   *
   *   @note <var>node_status</var>, <var>start_phase</var>,
   *         <var>dynamic_id</var> 
   *         and <var>node_group</var> are relevant only for database nodes,
   *         i.e. <var>node_type</var> == @ref NDB_MGM_NODE_TYPE_NDB.
   */
  struct ndb_mgm_node_state {
    /** NDB Cluster node ID*/
    int node_id;
    /** Type of NDB Cluster node*/
    enum ndb_mgm_node_type   node_type;
   /** State of node*/
    enum ndb_mgm_node_status node_status;
    /** Start phase.
     *
     *  @note Start phase is only valid if the <var>node_type</var> is
     *        NDB_MGM_NODE_TYPE_NDB and the <var>node_status</var> is 
     *        NDB_MGM_NODE_STATUS_STARTING
     */
    int start_phase;
    /** ID for heartbeats and master take-over (only valid for DB nodes)
     */
    int dynamic_id;
    /** Node group of node (only valid for DB nodes)*/
    int node_group;
    /** Internal version number*/
    int version;
    /** Number of times node has connected or disconnected to the 
     *  management server
     */
    int connect_count;
    /** IP address of node when it connected to the management server.
     *  @note This value will be empty if the management server has restarted
     *        since the node last connected.
     */
    char connect_address[
#ifndef DOXYGEN_SHOULD_SKIP_INTERNAL
			 sizeof("000.000.000.000")+1
#endif
    ];
  };

  /**
   *   State of all nodes in the cluster; returned from 
   *   ndb_mgm_get_status()
   */
  struct ndb_mgm_cluster_state {
    /** Number of entries in the node_states array */
    int no_of_nodes;
    /** An array with node_states*/
    struct ndb_mgm_node_state node_states[
#ifndef DOXYGEN_SHOULD_SKIP_INTERNAL
					  1
#endif
    ];
  };

  /**
   *   Default reply from the server (reserved for future use)
   */
  struct ndb_mgm_reply {
    /** 0 if successful, otherwise error code. */
    int return_code;
    /** Error or reply message.*/
    char message[256];
  };

#ifndef DOXYGEN_SHOULD_SKIP_INTERNAL
  /**
   *   Default information types
   */
  enum ndb_mgm_info {
    /** ?*/
    NDB_MGM_INFO_CLUSTER,
    /** Cluster log*/
    NDB_MGM_INFO_CLUSTERLOG
  };

  /**
   *   Signal log modes
   *   (Used only in the development of NDB Cluster.)
   */
  enum ndb_mgm_signal_log_mode {
    /** Log receiving signals */
    NDB_MGM_SIGNAL_LOG_MODE_IN,
    /** Log sending signals*/
    NDB_MGM_SIGNAL_LOG_MODE_OUT,
    /** Log both sending/receiving*/
    NDB_MGM_SIGNAL_LOG_MODE_INOUT,
    /** Log off*/
    NDB_MGM_SIGNAL_LOG_MODE_OFF
  };
#endif

  /**
   *   Log event severities (used to filter the cluster log, 
   *   ndb_mgm_set_clusterlog_severity_filter(), and filter listening to events
   *   ndb_mgm_listen_event())
   */
  enum ndb_mgm_event_severity {
    NDB_MGM_ILLEGAL_EVENT_SEVERITY = -1,
    /*  Must be a nonnegative integer (used for array indexing) */
    /** Cluster log on */
    NDB_MGM_EVENT_SEVERITY_ON    = 0,
    /** Used in NDB Cluster developement */
    NDB_MGM_EVENT_SEVERITY_DEBUG = 1,
    /** Informational messages*/
    NDB_MGM_EVENT_SEVERITY_INFO = 2,
    /** Conditions that are not error condition, but might require handling.
     */
    NDB_MGM_EVENT_SEVERITY_WARNING = 3,
    /** Conditions that, while not fatal, should be corrected. */
    NDB_MGM_EVENT_SEVERITY_ERROR = 4,
    /** Critical conditions, like device errors or out of resources */
    NDB_MGM_EVENT_SEVERITY_CRITICAL = 5,
    /** A condition that should be corrected immediately,
     *  such as a corrupted system
     */
    NDB_MGM_EVENT_SEVERITY_ALERT = 6,
    /* must be next number, works as bound in loop */
    /** All severities */
    NDB_MGM_EVENT_SEVERITY_ALL = 7
  };

  /**
   *  Log event categories, used to set filter level on the log events using
   *  ndb_mgm_set_clusterlog_loglevel() and ndb_mgm_listen_event()
   */
  enum ndb_mgm_event_category {
    /**
     * Invalid log event category
     */
    NDB_MGM_ILLEGAL_EVENT_CATEGORY = -1,
    /**
     * Log events during all kinds of startups
     */
    NDB_MGM_EVENT_CATEGORY_STARTUP = CFG_LOGLEVEL_STARTUP,
    /**
     * Log events during shutdown
     */
    NDB_MGM_EVENT_CATEGORY_SHUTDOWN = CFG_LOGLEVEL_SHUTDOWN,
    /**
     * Statistics log events
     */
    NDB_MGM_EVENT_CATEGORY_STATISTIC = CFG_LOGLEVEL_STATISTICS,
    /**
     * Log events related to checkpoints
     */
    NDB_MGM_EVENT_CATEGORY_CHECKPOINT = CFG_LOGLEVEL_CHECKPOINT,
    /**
     * Log events during node restart
     */
    NDB_MGM_EVENT_CATEGORY_NODE_RESTART = CFG_LOGLEVEL_NODERESTART,
    /**
     * Log events related to connections between cluster nodes
     */
    NDB_MGM_EVENT_CATEGORY_CONNECTION = CFG_LOGLEVEL_CONNECTION,
    /**
     * Backup related log events
     */
    NDB_MGM_EVENT_CATEGORY_BACKUP = CFG_LOGLEVEL_BACKUP,
    /**
     * Congestion related log events
     */
    NDB_MGM_EVENT_CATEGORY_CONGESTION = CFG_LOGLEVEL_CONGESTION,
#ifndef DOXYGEN_SHOULD_SKIP_INTERNAL
    /**
     * Loglevel debug
     */
    NDB_MGM_EVENT_CATEGORY_DEBUG = CFG_LOGLEVEL_DEBUG,
#endif
    /**
     * Uncategorized log events (severity info)
     */
    NDB_MGM_EVENT_CATEGORY_INFO = CFG_LOGLEVEL_INFO,
    /**
     * Uncategorized log events (severity warning or higher)
     */
    NDB_MGM_EVENT_CATEGORY_ERROR = CFG_LOGLEVEL_ERROR,
#ifndef DOXYGEN_SHOULD_SKIP_INTERNAL
    NDB_MGM_MIN_EVENT_CATEGORY = CFG_MIN_LOGLEVEL,
    NDB_MGM_MAX_EVENT_CATEGORY = CFG_MAX_LOGLEVEL
#endif
  };

  /***************************************************************************/
  /**
   * @name Functions: Error Handling
   * @{
   */

  /**
   *  Get the most recent error associated with the management server whose handle 
   *  is used as the value of <var>handle</var>.
   *
   * @param   handle        Management handle
   * @return                Latest error code
   */
  int ndb_mgm_get_latest_error(const NdbMgmHandle handle);

  /**
   * Get the most recent general error message associated with a handle
   *
   * @param   handle        Management handle.
   * @return                Latest error message
   */
  const char * ndb_mgm_get_latest_error_msg(const NdbMgmHandle handle);

  /**
   * Get the most recent error description associated with a handle
   *
   * The error description gives some additional information regarding
   * the error message.
   *
   * @param   handle        Management handle.
   * @return                Latest error description
   */
  const char * ndb_mgm_get_latest_error_desc(const NdbMgmHandle handle);

#ifndef DOXYGEN_SHOULD_SKIP_DEPRECATED
  /**
   * Get the most recent internal source code error line associated with a handle
   *
   * @param   handle        Management handle.
   * @return                Latest internal source code line of latest error
   * @deprecated
   */
  int ndb_mgm_get_latest_error_line(const NdbMgmHandle handle);
#endif

  /** @} *********************************************************************/
  /**
   * @name Functions: Create/Destroy Management Server Handles
   * @{
   */

  /**
   * Create a handle to a management server.
   *
   * @return                 A management handle<br>
   *                         or <var>NULL</var> if no management handle could be created.
   */
  NdbMgmHandle ndb_mgm_create_handle();

  /**
   * Destroy a management server handle.
   *
   * @param   handle        Management handle
   */
  void ndb_mgm_destroy_handle(NdbMgmHandle * handle);

  /** @} *********************************************************************/
  /**
   * @name Functions: Connect/Disconnect Management Server
   * @{
   */

  /**
   * Sets the connectstring for a management server
   *
   * @param   handle         Management handle
   * @param   connect_string Connect string to the management server,
   *
   * @return                -1 on error.
   *
   * @code
   * <connectstring> := [<nodeid-specification>,]<host-specification>[,<host-specification>]
   * <nodeid-specification> := nodeid=<id>
   * <host-specification> := <host>[:<port>]
   * <id> is an integer greater than 0 identifying a node in config.ini
   * <port> is an integer referring to a regular unix port
   * <host> is a string containing a valid network host address
   * @endcode
   */
  int ndb_mgm_set_connectstring(NdbMgmHandle handle,
				const char *connect_string);

<<<<<<< HEAD
=======
  int ndb_mgm_set_configuration_nodeid(NdbMgmHandle handle, int nodeid);
  int ndb_mgm_get_configuration_nodeid(NdbMgmHandle handle);
  int ndb_mgm_get_connected_port(NdbMgmHandle handle);
  const char *ndb_mgm_get_connected_host(NdbMgmHandle handle);
  const char *ndb_mgm_get_connectstring(NdbMgmHandle handle, char *buf, int buf_sz);

>>>>>>> 600e4321
  /**
   * Gets the connectstring used for a connection
   *
   * @note This function returns the default connectstring if no call to 
   *       ndb_mgm_set_connectstring() has been performed. Also, the
   *       returned connectstring may be formatted differently.
   *
   * @param   handle         Management handle
   * @param   buf            Buffer to hold result
   * @param   buf_sz         Size of buffer.
   *
   * @return                 connectstring (same as <var>buf</var>)
   */
  const char *ndb_mgm_get_connectstring(NdbMgmHandle handle, char *buf, int buf_sz);

  /**
   * Connects to a management server. Connectstring is set by
   * ndb_mgm_set_connectstring().
   *
   * @param   handle        Management handle.
   * @param   no_retries    Number of retries to connect
   *                        (0 means connect once).
   * @param   retry_delay_in_seconds
   *                        How long to wait until retry is performed.
   * @param   verbose       Make printout regarding connect retries.
   *
   * @return                -1 on error.
   */
  int ndb_mgm_connect(NdbMgmHandle handle, int no_retries,
		      int retry_delay_in_seconds, int verbose);

  /**
   * Disconnects from a management server
   *
   * @param  handle         Management handle.
   * @return                -1 on error.
   */
  int ndb_mgm_disconnect(NdbMgmHandle handle);

  /**
   * Gets connection node ID
   *
   * @param   handle         Management handle
   *
   * @return                 Node ID; 0 indicates that no node ID has been
   *                         specified
   */
  int ndb_mgm_get_configuration_nodeid(NdbMgmHandle handle);

  /**
   * Gets connection port
   *
   * @param   handle         Management handle
   *
   * @return                 port
   */
  int ndb_mgm_get_connected_port(NdbMgmHandle handle);

  /**
   * Gets connection host
   *
   * @param   handle         Management handle
   *
   * @return                 hostname
   */
  const char *ndb_mgm_get_connected_host(NdbMgmHandle handle);

#ifndef DOXYGEN_SHOULD_SKIP_INTERNAL
  /** @} *********************************************************************/
  /**
   * @name Functions: Used to convert between different data formats
   * @{
   */

  /**
   * Converts a string to an <var>ndb_mgm_node_type</var> value
   *
   * @param   type          Node type as string.
   * @return                NDB_MGM_NODE_TYPE_UNKNOWN if invalid string.
   */
  enum ndb_mgm_node_type ndb_mgm_match_node_type(const char * type);

  /**
   * Converts an ndb_mgm_node_type to a string
   *
   * @param   type          Node type.
   * @return                <var>NULL</var> if invalid ID.
   */
  const char * ndb_mgm_get_node_type_string(enum ndb_mgm_node_type type);

  /**
   * Converts an ndb_mgm_node_type to a alias string
   *
   * @param   type          Node type.
   * @return                <var>NULL</var> if the ID is invalid.
   */
  const char * ndb_mgm_get_node_type_alias_string(enum ndb_mgm_node_type type,
						  const char **str);

  /**
   * Converts a string to a <var>ndb_mgm_node_status</var> value
   *
   * @param   status        NDB node status string.
   * @return                NDB_MGM_NODE_STATUS_UNKNOWN if invalid string.
   */
  enum ndb_mgm_node_status ndb_mgm_match_node_status(const char * status);

  /**
   * Converts an ID to a string
   *
   * @param   status        NDB node status.
   * @return                <var>NULL</var> if invalid ID.
   */
  const char * ndb_mgm_get_node_status_string(enum ndb_mgm_node_status status);

  const char * ndb_mgm_get_event_severity_string(enum ndb_mgm_event_severity);
  ndb_mgm_event_category ndb_mgm_match_event_category(const char *);
  const char * ndb_mgm_get_event_category_string(enum ndb_mgm_event_category);
#endif

  /** @} *********************************************************************/
  /**
   * @name Functions: Cluster status
   * @{
   */

  /**
   * Gets status of the nodes in an NDB Cluster
   *
   * @note The caller must free the pointer returned by this function.
   *
   * @param   handle        Management handle.
   *
   * @return                Cluster state (or <var>NULL</var> on error).
   */
  struct ndb_mgm_cluster_state * ndb_mgm_get_status(NdbMgmHandle handle);

  /** @} *********************************************************************/
  /**
   * @name Functions: Start/stop nodes
   * @{
   */

  /**
   * Stops database nodes
   *
   * @param   handle        Management handle.
   * @param   no_of_nodes   Number of database nodes to be stopped<br>
   *                          0: All database nodes in cluster<br>
   *                          n: Stop the <var>n</var> node(s) specified in the
   *                            array node_list
   * @param   node_list     List of node IDs for database nodes to be stopped
   *
   * @return                Number of nodes stopped (-1 on error)
   *
   * @note    This function is equivalent
   *          to calling ndb_mgm_stop2(handle, no_of_nodes, node_list, 0)
   */
  int ndb_mgm_stop(NdbMgmHandle handle, int no_of_nodes,
		   const int * node_list);

  /**
   * Stops database nodes
   *
   * @param   handle        Management handle.
   * @param   no_of_nodes   Number of database nodes to stop<br>
   *                          0: All database nodes in cluster<br>
   *                          n: Stop the <var>n</var> node(s) specified in
   *                            the array node_list
   * @param   node_list     List of node IDs of database nodes to be stopped
   * @param   abort         Don't perform graceful stop,
   *                        but rather stop immediately
   *
   * @return                Number of nodes stopped (-1 on error).
   */
  int ndb_mgm_stop2(NdbMgmHandle handle, int no_of_nodes,
		    const int * node_list, int abort);

  /**
   * Restart database nodes
   *
   * @param   handle        Management handle.
   * @param   no_of_nodes   Number of database nodes to restart<br>
   *                          0: All database nodes in cluster<br>
   *                          n: Restart the <var>n</var> node(s) specified in the
   *                            array node_list
   * @param   node_list     List of node IDs of database nodes to be restarted
   *
   * @return                Number of nodes restarted (-1 on error).
   *
   * @note    This function is equivalent to calling
   *          ndb_mgm_restart2(handle, no_of_nodes, node_list, 0, 0, 0);
   */
  int ndb_mgm_restart(NdbMgmHandle handle, int no_of_nodes,
		      const int * node_list);

  /**
   * Restart database nodes
   *
   * @param   handle        Management handle.
   * @param   no_of_nodes   Number of database nodes to be restarted:<br>
   *                          0: Restart all database nodes in the cluster<br>
   *                          n: Restart the <var>n</var> node(s) specified in the
   *                            array node_list
   * @param   node_list     List of node IDs of database nodes to be restarted
   * @param   initial       Remove filesystem from restarting node(s)
   * @param   nostart       Don't actually start node(s) but leave them
   *                        waiting for start command
   * @param   abort         Don't perform graceful restart,
   *                        but rather restart immediately
   *
   * @return                Number of nodes stopped (-1 on error).
   */
  int ndb_mgm_restart2(NdbMgmHandle handle, int no_of_nodes,
		       const int * node_list, int initial,
		       int nostart, int abort);

  /**
   * Start database nodes
   *
   * @param   handle        Management handle.
   * @param   no_of_nodes   Number of database nodes to be started<br>
   *                        0: Start all database nodes in the cluster<br>
   *                        n: Start the <var>n</var> node(s) specified in
   *                            the array node_list
   * @param   node_list     List of node IDs of database nodes to be started
   *
   * @return                Number of nodes actually started (-1 on error).
   *
   * @note    The nodes to be started must have been started with nostart(-n)
   *          argument.
   *          This means that the database node binary is started and
   *          waiting for a START management command which will
   *          actually enable the database node
   */
  int ndb_mgm_start(NdbMgmHandle handle,
		    int no_of_nodes,
		    const int * node_list);

  /** @} *********************************************************************/
  /**
   * @name Functions: Controlling Clusterlog output
   * @{
   */

  /**
   * Filter cluster log severities
   *
   * @param   handle        NDB management handle.
   * @param   severity      A cluster log severity to filter.
   * @param   enable        set 1=enable o 0=disable
   * @param   reply         Reply message.
   *
   * @return                -1 on error.
   */
  int ndb_mgm_set_clusterlog_severity_filter(NdbMgmHandle handle,
					     enum ndb_mgm_event_severity severity,
					     int enable,
					     struct ndb_mgm_reply* reply);
  /**
   * Get clusterlog severity filter
   *
   * @param   handle        NDB management handle
   *
   * @return                A vector of seven elements,
   *                        where each element contains
   *                        1 if a severity indicator is enabled and 0 if not.
   *                        A severity level is stored at position
   *                        ndb_mgm_clusterlog_level;
   *                        for example the "error" level is stored in position
   *                        [NDB_MGM_EVENT_SEVERITY_ERROR].
   *                        The first element [NDB_MGM_EVENT_SEVERITY_ON] in 
   *                        the vector signals
   *                        whether the cluster log
   *                        is disabled or enabled.
   */
  const unsigned int *ndb_mgm_get_clusterlog_severity_filter(NdbMgmHandle handle);

  /**
   * Set log category and levels for the cluster log
   *
   * @param   handle        NDB management handle.
   * @param   nodeId        Node ID.
   * @param   category      Event category.
   * @param   level         Log level (0-15).
   * @param   reply         Reply message.
   * @return                -1 on error.
   */
  int ndb_mgm_set_clusterlog_loglevel(NdbMgmHandle handle,
				      int nodeId,
				      enum ndb_mgm_event_category category,
				      int level,
				      struct ndb_mgm_reply* reply);

  /** @} *********************************************************************/
  /**
   * @name Functions: Listening to log events
   * @{
   */

  /**
   * Listen to log events. They are read from the return file descriptor
   * and the format is textual, and the same as in the cluster log.
   *
   * @param handle NDB management handle.
   * @param filter pairs of { level, ndb_mgm_event_category } that will be
   *               pushed to fd, level=0 ends list.
   *
   * @return fd    filedescriptor to read events from
   */
  int ndb_mgm_listen_event(NdbMgmHandle handle, const int filter[]);

#ifndef DOXYGEN_SHOULD_SKIP_INTERNAL
  /**
   * Set log category and levels for the Node
   *
   * @param   handle        NDB management handle.
   * @param   nodeId        Node ID.
   * @param   category      Event category.
   * @param   level         Log level (0-15).
   * @param   reply         Reply message.
   * @return                -1 on error.
   */
  int ndb_mgm_set_loglevel_node(NdbMgmHandle handle,
				int nodeId,
				enum ndb_mgm_event_category category,
				int level,
				struct ndb_mgm_reply* reply);

  /**
   * Returns the port number where statistics information is sent
   *
   * @param   handle        NDB management handle.
   * @param   reply         Reply message.
   * @return                -1 on error.
   */
  int ndb_mgm_get_stat_port(NdbMgmHandle handle,
			    struct ndb_mgm_reply* reply);
#endif

  /** @} *********************************************************************/
  /**
   * @name Functions: Backup
   * @{
   */

  /**
   * Start backup
   *
   * @param   handle          NDB management handle.
   * @param   wait_completed  0:  Don't wait for confirmation<br>
   *                          1:  Wait for backup to be started<br>
   *                          2:  Wait for backup to be completed
   * @param   backup_id       Backup ID is returned from function.
   * @param   reply           Reply message.
   * @return                  -1 on error.
   */
  int ndb_mgm_start_backup(NdbMgmHandle handle, int wait_completed,
			   unsigned int* backup_id,
			   struct ndb_mgm_reply* reply);

  /**
   * Abort backup
   *
   * @param   handle        NDB management handle.
   * @param   backup_id     Backup ID.
   * @param   reply         Reply message.
   * @return                -1 on error.
   */
  int ndb_mgm_abort_backup(NdbMgmHandle handle, unsigned int backup_id,
			   struct ndb_mgm_reply* reply);


  /** @} *********************************************************************/
  /**
   * @name Functions: Single User Mode
   * @{
   */

  /**
   * Enter Single user mode
   *
   * @param   handle        NDB management handle.
   * @param   nodeId        Node ID of the single user node
   * @param   reply         Reply message.
   * @return                -1 on error.
   */
  int ndb_mgm_enter_single_user(NdbMgmHandle handle, unsigned int nodeId,
				struct ndb_mgm_reply* reply);

  /**
   * Exit Single user mode
   *
   * @param   handle        NDB management handle.
   * @param   reply         Reply message.
   *
   * @return                -1 on error.
   */
  int ndb_mgm_exit_single_user(NdbMgmHandle handle,
			       struct ndb_mgm_reply* reply);

#ifndef DOXYGEN_SHOULD_SKIP_INTERNAL
  /** @} *********************************************************************/
  /**
   * @name Configuration handling
   * @{
   */

  /**
   * Get configuration
   * @param   handle     NDB management handle.
   * @param   version    Version of configuration, 0 means latest
   *                     (Currently this is the only supported value for this parameter)
   *
   * @return configuration
   *
   * @note The caller is responsible for calling ndb_mgm_destroy_configuration()
   */
  struct ndb_mgm_configuration * ndb_mgm_get_configuration(NdbMgmHandle handle,
							   unsigned version);
  void ndb_mgm_destroy_configuration(struct ndb_mgm_configuration *);

  int ndb_mgm_alloc_nodeid(NdbMgmHandle handle,
			   unsigned version, int nodetype);
  /**
   * Config iterator
   */
  typedef struct ndb_mgm_configuration_iterator ndb_mgm_configuration_iterator;

  ndb_mgm_configuration_iterator* ndb_mgm_create_configuration_iterator
  (struct ndb_mgm_configuration *, unsigned type_of_section);
  void ndb_mgm_destroy_iterator(ndb_mgm_configuration_iterator*);

  int ndb_mgm_first(ndb_mgm_configuration_iterator*);
  int ndb_mgm_next(ndb_mgm_configuration_iterator*);
  int ndb_mgm_valid(const ndb_mgm_configuration_iterator*);
  int ndb_mgm_find(ndb_mgm_configuration_iterator*,
		   int param, unsigned value);

  int ndb_mgm_get_int_parameter(const ndb_mgm_configuration_iterator*,
				int param, unsigned * value);
  int ndb_mgm_get_int64_parameter(const ndb_mgm_configuration_iterator*,
				  int param, Uint64 * value);
  int ndb_mgm_get_string_parameter(const ndb_mgm_configuration_iterator*,
				   int param, const char  ** value);
  int ndb_mgm_purge_stale_sessions(NdbMgmHandle handle, char **);
  int ndb_mgm_check_connection(NdbMgmHandle handle);
#endif

#ifndef DOXYGEN_SHOULD_SKIP_DEPRECATED
  enum ndb_mgm_clusterlog_level {
     NDB_MGM_ILLEGAL_CLUSTERLOG_LEVEL = -1,
     NDB_MGM_CLUSTERLOG_ON    = 0,
     NDB_MGM_CLUSTERLOG_DEBUG = 1,
     NDB_MGM_CLUSTERLOG_INFO = 2,
     NDB_MGM_CLUSTERLOG_WARNING = 3,
     NDB_MGM_CLUSTERLOG_ERROR = 4,
     NDB_MGM_CLUSTERLOG_CRITICAL = 5,
     NDB_MGM_CLUSTERLOG_ALERT = 6,
     NDB_MGM_CLUSTERLOG_ALL = 7
  };
  inline
  int ndb_mgm_filter_clusterlog(NdbMgmHandle h,
				enum ndb_mgm_clusterlog_level s,
				int e, struct ndb_mgm_reply* r)
  { return ndb_mgm_set_clusterlog_severity_filter(h,(ndb_mgm_event_severity)s,
						  e,r); }

  inline
  const unsigned int *ndb_mgm_get_logfilter(NdbMgmHandle h)
  { return ndb_mgm_get_clusterlog_severity_filter(h); }

  inline
  int ndb_mgm_set_loglevel_clusterlog(NdbMgmHandle h, int n,
				      enum ndb_mgm_event_category c,
				      int l, struct ndb_mgm_reply* r)
  { return ndb_mgm_set_clusterlog_loglevel(h,n,c,l,r); }
#endif

#ifdef __cplusplus
}
#endif

/** @} */

#endif<|MERGE_RESOLUTION|>--- conflicted
+++ resolved
@@ -531,15 +531,12 @@
   int ndb_mgm_set_connectstring(NdbMgmHandle handle,
 				const char *connect_string);
 
-<<<<<<< HEAD
-=======
   int ndb_mgm_set_configuration_nodeid(NdbMgmHandle handle, int nodeid);
   int ndb_mgm_get_configuration_nodeid(NdbMgmHandle handle);
   int ndb_mgm_get_connected_port(NdbMgmHandle handle);
   const char *ndb_mgm_get_connected_host(NdbMgmHandle handle);
   const char *ndb_mgm_get_connectstring(NdbMgmHandle handle, char *buf, int buf_sz);
 
->>>>>>> 600e4321
   /**
    * Gets the connectstring used for a connection
    *
