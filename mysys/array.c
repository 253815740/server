--- conflicted
+++ resolved
@@ -61,14 +61,9 @@
   array->max_element=init_alloc;
   array->alloc_increment=alloc_increment;
   array->size_of_element=element_size;
-<<<<<<< HEAD
   if ((array->buffer= init_buffer))
     DBUG_RETURN(FALSE);
-  if (!(array->buffer=(uchar*) my_malloc_ci(element_size*init_alloc,MYF(MY_WME))))
-=======
-  if (!(array->buffer=(char*) my_malloc_ci(element_size*init_alloc,
-                                           MYF(MY_WME))))
->>>>>>> de28fd57
+  if (!(array->buffer=(uchar*) my_malloc_ci(element_size*init_alloc, MYF(MY_WME))))
   {
     array->max_element=0;
     DBUG_RETURN(TRUE);
@@ -205,46 +200,14 @@
 {
   if (idx >= array->elements)
   {
-<<<<<<< HEAD
-    if (idx >= array->max_element)
-    {
-      uint size;
-      char *new_ptr;
-      size=(idx+array->alloc_increment)/array->alloc_increment;
-      size*= array->alloc_increment;
-      if (array->buffer == (uchar *)(array + 1))
-      {
-        /*
-          In this senerio, the buffer is statically preallocated,
-          so we have to create an all-new malloc since we overflowed
-        */
-        if (!(new_ptr= (char *) my_malloc(size *
-                                          array->size_of_element,
-                                          MYF(MY_WME))))
-          return 0;
-        memcpy(new_ptr, array->buffer, 
-               array->elements * array->size_of_element);
-      }
-      else
-      if (!(new_ptr=(char*) my_realloc(array->buffer,size*
-                                       array->size_of_element,
-                                       MYF(MY_WME | MY_ALLOW_ZERO_PTR))))
-	return TRUE;
-      array->buffer= (uchar*) new_ptr;
-      array->max_element=size;
-    }
-    bzero((uchar*) (array->buffer+array->elements*array->size_of_element),
-          (idx - array->elements)*array->size_of_element);
-=======
     if (idx >= array->max_element && allocate_dynamic(array, idx))
       return TRUE;
-    bzero((gptr) (array->buffer+array->elements*array->size_of_element),
+    bzero((uchar*) (array->buffer+array->elements*array->size_of_element),
 	  (idx - array->elements)*array->size_of_element);
->>>>>>> de28fd57
     array->elements=idx+1;
   }
   memcpy(array->buffer+(idx * array->size_of_element),element,
-         (size_t) array->size_of_element);
+	 (size_t) array->size_of_element);
   return FALSE;
 }
 
@@ -273,6 +236,22 @@
     char *new_ptr;
     size= (max_elements + array->alloc_increment)/array->alloc_increment;
     size*= array->alloc_increment;
+    if (array->buffer == (uchar *)(array + 1))
+    {
+       /*
+         In this senerio, the buffer is statically preallocated,
+         so we have to create an all-new malloc since we overflowed
+       */
+       if (!(new_ptr= (char *) my_malloc(size *
+                                         array->size_of_element,
+                                         MYF(MY_WME))))
+         return 0;
+       memcpy(new_ptr, array->buffer, 
+              array->elements * array->size_of_element);
+     }
+     else
+
+
     if (!(new_ptr= (char*) my_realloc(array->buffer,size*
                                       array->size_of_element,
                                       MYF(MY_WME | MY_ALLOW_ZERO_PTR))))
