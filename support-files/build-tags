--- conflicted
+++ resolved
@@ -1,14 +1,6 @@
 #! /bin/sh
 
 rm -f TAGS
-<<<<<<< HEAD
-filter='\.cpp$\|\.cc$\|\.c$\|\.h$\|sql_yacc\.yy$\|\.hpp$\|\.ic$\|errmsg-utf8\.txt$'
-
-list="find . -type f"
-git rev-parse >/dev/null 2>/dev/null && list="git ls-files"
-
-$list |grep $filter | xargs etags -o TAGS --append
-=======
 
 if git rev-parse HEAD >/dev/null 2>&1
 then
@@ -21,5 +13,4 @@
 else
   find . -type f ! -name "*.jar" |
        xargs etags -o TAGS --append
-fi
->>>>>>> 5a0fff50
+fi