/*
   Copyright (c) 2000, 2013, Oracle and/or its affiliates.
   Copyright (c) 2010, 2013, Monty Program Ab.

   This program is free software; you can redistribute it and/or modify
   it under the terms of the GNU General Public License as published by
   the Free Software Foundation; version 2 of the License.

   This program is distributed in the hope that it will be useful,
   but WITHOUT ANY WARRANTY; without even the implied warranty of
   MERCHANTABILITY or FITNESS FOR A PARTICULAR PURPOSE.  See the
   GNU General Public License for more details.

   You should have received a copy of the GNU General Public License
   along with this program; if not, write to the Free Software
   Foundation, Inc., 51 Franklin Street, Fifth Floor, Boston, MA  02110-1301, USA
*/

/* mysqldump.c  - Dump a tables contents and format to an ASCII file
**
** The author's original notes follow :-
**
** AUTHOR: Igor Romanenko (igor@frog.kiev.ua)
** DATE:   December 3, 1994
** WARRANTY: None, expressed, impressed, implied
**          or other
** STATUS: Public domain
** Adapted and optimized for MySQL by
** Michael Widenius, Sinisa Milivojevic, Jani Tolonen
** -w --where added 9/10/98 by Jim Faucette
** slave code by David Saez Padros <david@ols.es>
** master/autocommit code by Brian Aker <brian@tangent.org>
** SSL by
** Andrei Errapart <andreie@no.spam.ee>
** TÃµnu Samuel  <tonu@please.do.not.remove.this.spam.ee>
** XML by Gary Huntress <ghuntress@mediaone.net> 10/10/01, cleaned up
** and adapted to mysqldump 05/11/01 by Jani Tolonen
** Added --single-transaction option 06/06/2002 by Peter Zaitsev
** 10 Jun 2003: SET NAMES and --no-set-names by Alexander Barkov
*/

#define DUMP_VERSION "10.14"

#include <my_global.h>
#include <my_sys.h>
#include <my_user.h>
#include <m_string.h>
#include <m_ctype.h>
#include <hash.h>
#include <stdarg.h>

#include "client_priv.h"
#include "mysql.h"
#include "mysql_version.h"
#include "mysqld_error.h"

#include <welcome_copyright_notice.h> /* ORACLE_WELCOME_COPYRIGHT_NOTICE */

/* Exit codes */

#define EX_USAGE 1
#define EX_MYSQLERR 2
#define EX_CONSCHECK 3
#define EX_EOM 4
#define EX_EOF 5 /* ferror for output file was got */
#define EX_ILLEGAL_TABLE 6

/* index into 'show fields from table' */

#define SHOW_FIELDNAME  0
#define SHOW_TYPE  1
#define SHOW_NULL  2
#define SHOW_DEFAULT  4
#define SHOW_EXTRA  5

/* Size of buffer for dump's select query */
#define QUERY_LENGTH 1536

/* Size of comment buffer. */
#define COMMENT_LENGTH 2048

/* ignore table flags */
#define IGNORE_NONE 0x00 /* no ignore */
#define IGNORE_DATA 0x01 /* don't dump data for this table */
#define IGNORE_INSERT_DELAYED 0x02 /* table doesn't support INSERT DELAYED */

/* Chars needed to store LONGLONG, excluding trailing '\0'. */
#define LONGLONG_LEN 20

static void add_load_option(DYNAMIC_STRING *str, const char *option,
                             const char *option_value);
static ulong find_set(TYPELIB *lib, const char *x, uint length,
                      char **err_pos, uint *err_len);
static char *alloc_query_str(ulong size);

static void field_escape(DYNAMIC_STRING* in, const char *from);
static my_bool  verbose= 0, opt_no_create_info= 0, opt_no_data= 0,
                quick= 1, extended_insert= 1,
                lock_tables=1,ignore_errors=0,flush_logs=0,flush_privileges=0,
                opt_drop=1,opt_keywords=0,opt_lock=1,opt_compress=0,
                opt_delayed=0,create_options=1,opt_quoted=0,opt_databases=0,
                opt_alldbs=0,opt_create_db=0,opt_lock_all_tables=0,
                opt_set_charset=0, opt_dump_date=1,
                opt_autocommit=0,opt_disable_keys=1,opt_xml=0,
                opt_delete_master_logs=0, tty_password=0,
                opt_single_transaction=0, opt_comments= 0, opt_compact= 0,
                opt_hex_blob=0, opt_order_by_primary=0, opt_ignore=0,
                opt_complete_insert= 0, opt_drop_database= 0,
                opt_replace_into= 0,
                opt_dump_triggers= 0, opt_routines=0, opt_tz_utc=1,
                opt_slave_apply= 0, 
                opt_include_master_host_port= 0,
                opt_events= 0, opt_comments_used= 0,
                opt_alltspcs=0, opt_notspcs= 0;
static my_bool insert_pat_inited= 0, debug_info_flag= 0, debug_check_flag= 0;
static ulong opt_max_allowed_packet, opt_net_buffer_length;
static MYSQL mysql_connection,*mysql=0;
static DYNAMIC_STRING insert_pat;
static char  *opt_password=0,*current_user=0,
             *current_host=0,*path=0,*fields_terminated=0,
             *lines_terminated=0, *enclosed=0, *opt_enclosed=0, *escaped=0,
             *where=0, *order_by=0,
             *opt_compatible_mode_str= 0,
             *err_ptr= 0,
             *log_error_file= NULL;
static char **defaults_argv= 0;
static char compatible_mode_normal_str[255];
/* Server supports character_set_results session variable? */
static my_bool server_supports_switching_charsets= TRUE;
static ulong opt_compatible_mode= 0;
#define MYSQL_OPT_MASTER_DATA_EFFECTIVE_SQL 1
#define MYSQL_OPT_MASTER_DATA_COMMENTED_SQL 2
#define MYSQL_OPT_SLAVE_DATA_EFFECTIVE_SQL 1
#define MYSQL_OPT_SLAVE_DATA_COMMENTED_SQL 2
static uint opt_mysql_port= 0, opt_master_data;
static uint opt_slave_data;
static uint my_end_arg;
static char * opt_mysql_unix_port=0;
static int   first_error=0;
static DYNAMIC_STRING extended_row;
#include <sslopt-vars.h>
FILE *md_result_file= 0;
FILE *stderror_file=0;

#ifdef HAVE_SMEM
static char *shared_memory_base_name=0;
#endif
static uint opt_protocol= 0;
static char *opt_plugin_dir= 0, *opt_default_auth= 0;

/*
Dynamic_string wrapper functions. In this file use these
wrappers, they will terminate the process if there is
an allocation failure.
*/
static void init_dynamic_string_checked(DYNAMIC_STRING *str, const char *init_str,
			    uint init_alloc, uint alloc_increment);
static void dynstr_append_checked(DYNAMIC_STRING* dest, const char* src);
static void dynstr_set_checked(DYNAMIC_STRING *str, const char *init_str);
static void dynstr_append_mem_checked(DYNAMIC_STRING *str, const char *append,
			  uint length);
static void dynstr_realloc_checked(DYNAMIC_STRING *str, ulong additional_size);
/*
  Constant for detection of default value of default_charset.
  If default_charset is equal to mysql_universal_client_charset, then
  it is the default value which assigned at the very beginning of main().
*/
static const char *mysql_universal_client_charset=
  MYSQL_UNIVERSAL_CLIENT_CHARSET;
static char *default_charset;
static CHARSET_INFO *charset_info= &my_charset_latin1;
const char *default_dbug_option="d:t:o,/tmp/mysqldump.trace";
/* have we seen any VIEWs during table scanning? */
my_bool seen_views= 0;
const char *compatible_mode_names[]=
{
  "MYSQL323", "MYSQL40", "POSTGRESQL", "ORACLE", "MSSQL", "DB2",
  "MAXDB", "NO_KEY_OPTIONS", "NO_TABLE_OPTIONS", "NO_FIELD_OPTIONS",
  "ANSI",
  NullS
};
#define MASK_ANSI_QUOTES \
(\
 (1<<2)  | /* POSTGRESQL */\
 (1<<3)  | /* ORACLE     */\
 (1<<4)  | /* MSSQL      */\
 (1<<5)  | /* DB2        */\
 (1<<6)  | /* MAXDB      */\
 (1<<10)   /* ANSI       */\
)
TYPELIB compatible_mode_typelib= {array_elements(compatible_mode_names) - 1,
                                  "", compatible_mode_names, NULL};

HASH ignore_table;

static struct my_option my_long_options[] =
{
  {"all-databases", 'A',
   "Dump all the databases. This will be same as --databases with all databases selected.",
   &opt_alldbs, &opt_alldbs, 0, GET_BOOL, NO_ARG, 0, 0, 0, 0,
   0, 0},
  {"all-tablespaces", 'Y',
   "Dump all the tablespaces.",
   &opt_alltspcs, &opt_alltspcs, 0, GET_BOOL, NO_ARG, 0, 0, 0, 0,
   0, 0},
  {"no-tablespaces", 'y',
   "Do not dump any tablespace information.",
   &opt_notspcs, &opt_notspcs, 0, GET_BOOL, NO_ARG, 0, 0, 0, 0,
   0, 0},
  {"add-drop-database", OPT_DROP_DATABASE, "Add a DROP DATABASE before each create.",
   &opt_drop_database, &opt_drop_database, 0, GET_BOOL, NO_ARG, 0, 0, 0, 0, 0,
   0},
  {"add-drop-table", OPT_DROP, "Add a DROP TABLE before each create.",
   &opt_drop, &opt_drop, 0, GET_BOOL, NO_ARG, 1, 0, 0, 0, 0,
   0},
  {"add-locks", OPT_LOCKS, "Add locks around INSERT statements.",
   &opt_lock, &opt_lock, 0, GET_BOOL, NO_ARG, 1, 0, 0, 0, 0,
   0},
  {"allow-keywords", OPT_KEYWORDS,
   "Allow creation of column names that are keywords.", &opt_keywords,
   &opt_keywords, 0, GET_BOOL, NO_ARG, 0, 0, 0, 0, 0, 0},
  {"apply-slave-statements", OPT_MYSQLDUMP_SLAVE_APPLY,
   "Adds 'STOP SLAVE' prior to 'CHANGE MASTER' and 'START SLAVE' to bottom of dump.",
   &opt_slave_apply, &opt_slave_apply, 0, GET_BOOL, NO_ARG,
   0, 0, 0, 0, 0, 0},
  {"character-sets-dir", OPT_CHARSETS_DIR,
   "Directory for character set files.", (char**) &charsets_dir,
   (char**) &charsets_dir, 0, GET_STR, REQUIRED_ARG, 0, 0, 0, 0, 0, 0},
  {"comments", 'i', "Write additional information.",
   &opt_comments, &opt_comments, 0, GET_BOOL, NO_ARG,
   1, 0, 0, 0, 0, 0},
  {"compatible", OPT_COMPATIBLE,
   "Change the dump to be compatible with a given mode. By default tables "
   "are dumped in a format optimized for MySQL. Legal modes are: ansi, "
   "mysql323, mysql40, postgresql, oracle, mssql, db2, maxdb, no_key_options, "
   "no_table_options, no_field_options. One can use several modes separated "
   "by commas. Note: Requires MySQL server version 4.1.0 or higher. "
   "This option is ignored with earlier server versions.",
   &opt_compatible_mode_str, &opt_compatible_mode_str, 0,
   GET_STR, REQUIRED_ARG, 0, 0, 0, 0, 0, 0},
  {"compact", OPT_COMPACT,
   "Give less verbose output (useful for debugging). Disables structure "
   "comments and header/footer constructs.  Enables options --skip-add-"
   "drop-table --skip-add-locks --skip-comments --skip-disable-keys "
   "--skip-set-charset.",
   &opt_compact, &opt_compact, 0, GET_BOOL, NO_ARG, 0, 0, 0, 0, 0, 0},
  {"complete-insert", 'c', "Use complete insert statements.",
   &opt_complete_insert, &opt_complete_insert, 0, GET_BOOL,
   NO_ARG, 0, 0, 0, 0, 0, 0},
  {"compress", 'C', "Use compression in server/client protocol.",
   &opt_compress, &opt_compress, 0, GET_BOOL, NO_ARG, 0, 0, 0,
   0, 0, 0},
  {"create-options", 'a',
   "Include all MySQL specific create options.",
   &create_options, &create_options, 0, GET_BOOL, NO_ARG, 1,
   0, 0, 0, 0, 0},
  {"databases", 'B',
   "Dump several databases. Note the difference in usage; in this case no tables are given. All name arguments are regarded as database names. 'USE db_name;' will be included in the output.",
   &opt_databases, &opt_databases, 0, GET_BOOL, NO_ARG, 0, 0,
   0, 0, 0, 0},
#ifdef DBUG_OFF
  {"debug", '#', "This is a non-debug version. Catch this and exit.",
   0,0, 0, GET_DISABLED, OPT_ARG, 0, 0, 0, 0, 0, 0},
#else
  {"debug", '#', "Output debug log.", (char**) &default_dbug_option,
   (char**) &default_dbug_option, 0, GET_STR, OPT_ARG, 0, 0, 0, 0, 0, 0},
#endif
  {"debug-check", OPT_DEBUG_CHECK, "Check memory and open file usage at exit.",
   &debug_check_flag, &debug_check_flag, 0,
   GET_BOOL, NO_ARG, 0, 0, 0, 0, 0, 0},
  {"debug-info", OPT_DEBUG_INFO, "Print some debug info at exit.",
   &debug_info_flag, &debug_info_flag,
   0, GET_BOOL, NO_ARG, 0, 0, 0, 0, 0, 0},
  {"default-character-set", OPT_DEFAULT_CHARSET,
   "Set the default character set.", &default_charset,
   &default_charset, 0, GET_STR, REQUIRED_ARG, 0, 0, 0, 0, 0, 0},
  {"delayed-insert", OPT_DELAYED, "Insert rows with INSERT DELAYED.",
   &opt_delayed, &opt_delayed, 0, GET_BOOL, NO_ARG, 0, 0, 0, 0,
   0, 0},
  {"delete-master-logs", OPT_DELETE_MASTER_LOGS,
   "Delete logs on master after backup. This automatically enables --master-data.",
   &opt_delete_master_logs, &opt_delete_master_logs, 0,
   GET_BOOL, NO_ARG, 0, 0, 0, 0, 0, 0},
  {"disable-keys", 'K',
   "'/*!40000 ALTER TABLE tb_name DISABLE KEYS */; and '/*!40000 ALTER "
   "TABLE tb_name ENABLE KEYS */; will be put in the output.", &opt_disable_keys,
   &opt_disable_keys, 0, GET_BOOL, NO_ARG, 1, 0, 0, 0, 0, 0},
  {"dump-slave", OPT_MYSQLDUMP_SLAVE_DATA,
   "This causes the binary log position and filename of the master to be "
   "appended to the dumped data output. Setting the value to 1, will print"
   "it as a CHANGE MASTER command in the dumped data output; if equal"
   " to 2, that command will be prefixed with a comment symbol. "
   "This option will turn --lock-all-tables on, unless "
   "--single-transaction is specified too (in which case a "
   "global read lock is only taken a short time at the beginning of the dump "
   "- don't forget to read about --single-transaction below). In all cases "
   "any action on logs will happen at the exact moment of the dump."
   "Option automatically turns --lock-tables off.",
   &opt_slave_data, &opt_slave_data, 0,
   GET_UINT, OPT_ARG, 0, 0, MYSQL_OPT_SLAVE_DATA_COMMENTED_SQL, 0, 0, 0},
  {"events", 'E', "Dump events.",
     &opt_events, &opt_events, 0, GET_BOOL,
     NO_ARG, 0, 0, 0, 0, 0, 0},
  {"extended-insert", 'e',
   "Use multiple-row INSERT syntax that include several VALUES lists.",
   &extended_insert, &extended_insert, 0, GET_BOOL, NO_ARG,
   1, 0, 0, 0, 0, 0},
  {"fields-terminated-by", OPT_FTB,
   "Fields in the output file are terminated by the given string.",
   &fields_terminated, &fields_terminated, 0,
   GET_STR, REQUIRED_ARG, 0, 0, 0, 0, 0, 0},
  {"fields-enclosed-by", OPT_ENC,
   "Fields in the output file are enclosed by the given character.",
   &enclosed, &enclosed, 0, GET_STR, REQUIRED_ARG, 0, 0, 0, 0 ,0, 0},
  {"fields-optionally-enclosed-by", OPT_O_ENC,
   "Fields in the output file are optionally enclosed by the given character.",
   &opt_enclosed, &opt_enclosed, 0, GET_STR, REQUIRED_ARG, 0, 0, 0, 0 ,0, 0},
  {"fields-escaped-by", OPT_ESC,
   "Fields in the output file are escaped by the given character.",
   &escaped, &escaped, 0, GET_STR, REQUIRED_ARG, 0, 0, 0, 0, 0, 0},
  {"flush-logs", 'F', "Flush logs file in server before starting dump. "
   "Note that if you dump many databases at once (using the option "
   "--databases= or --all-databases), the logs will be flushed for "
   "each database dumped. The exception is when using --lock-all-tables "
   "or --master-data: "
   "in this case the logs will be flushed only once, corresponding "
   "to the moment all tables are locked. So if you want your dump and "
   "the log flush to happen at the same exact moment you should use "
   "--lock-all-tables or --master-data with --flush-logs.",
   &flush_logs, &flush_logs, 0, GET_BOOL, NO_ARG, 0, 0, 0, 0,
   0, 0},
  {"flush-privileges", OPT_ESC, "Emit a FLUSH PRIVILEGES statement "
   "after dumping the mysql database.  This option should be used any "
   "time the dump contains the mysql database and any other database "
   "that depends on the data in the mysql database for proper restore. ",
   &flush_privileges, &flush_privileges, 0, GET_BOOL, NO_ARG, 0, 0, 0, 0,
   0, 0},
  {"force", 'f', "Continue even if we get an SQL error.",
   &ignore_errors, &ignore_errors, 0, GET_BOOL, NO_ARG,
   0, 0, 0, 0, 0, 0},
  {"help", '?', "Display this help message and exit.", 0, 0, 0, GET_NO_ARG,
   NO_ARG, 0, 0, 0, 0, 0, 0},
  {"hex-blob", OPT_HEXBLOB, "Dump binary strings (BINARY, "
    "VARBINARY, BLOB) in hexadecimal format.",
   &opt_hex_blob, &opt_hex_blob, 0, GET_BOOL, NO_ARG, 0, 0, 0, 0, 0, 0},
  {"host", 'h', "Connect to host.", &current_host,
   &current_host, 0, GET_STR_ALLOC, REQUIRED_ARG, 0, 0, 0, 0, 0, 0},
  {"ignore-table", OPT_IGNORE_TABLE,
   "Do not dump the specified table. To specify more than one table to ignore, "
   "use the directive multiple times, once for each table.  Each table must "
   "be specified with both database and table names, e.g., "
   "--ignore-table=database.table.",
   0, 0, 0, GET_STR, REQUIRED_ARG, 0, 0, 0, 0, 0, 0},
  {"include-master-host-port", OPT_MYSQLDUMP_INCLUDE_MASTER_HOST_PORT,
   "Adds 'MASTER_HOST=<host>, MASTER_PORT=<port>' to 'CHANGE MASTER TO..' "
   "in dump produced with --dump-slave.", &opt_include_master_host_port,
   &opt_include_master_host_port, 0, GET_BOOL, NO_ARG,
   0, 0, 0, 0, 0, 0},
  {"insert-ignore", OPT_INSERT_IGNORE, "Insert rows with INSERT IGNORE.",
   &opt_ignore, &opt_ignore, 0, GET_BOOL, NO_ARG, 0, 0, 0, 0,
   0, 0},
  {"lines-terminated-by", OPT_LTB,
   "Lines in the output file are terminated by the given string.",
   &lines_terminated, &lines_terminated, 0, GET_STR,
   REQUIRED_ARG, 0, 0, 0, 0, 0, 0},
  {"lock-all-tables", 'x', "Locks all tables across all databases. This "
   "is achieved by taking a global read lock for the duration of the whole "
   "dump. Automatically turns --single-transaction and --lock-tables off.",
   &opt_lock_all_tables, &opt_lock_all_tables, 0, GET_BOOL, NO_ARG,
   0, 0, 0, 0, 0, 0},
  {"lock-tables", 'l', "Lock all tables for read.", &lock_tables,
   &lock_tables, 0, GET_BOOL, NO_ARG, 1, 0, 0, 0, 0, 0},
  {"log-error", OPT_ERROR_LOG_FILE, "Append warnings and errors to given file.",
   &log_error_file, &log_error_file, 0, GET_STR,
   REQUIRED_ARG, 0, 0, 0, 0, 0, 0},
  {"master-data", OPT_MASTER_DATA,
   "This causes the binary log position and filename to be appended to the "
   "output. If equal to 1, will print it as a CHANGE MASTER command; if equal"
   " to 2, that command will be prefixed with a comment symbol. "
   "This option will turn --lock-all-tables on, unless --single-transaction "
   "is specified too (on servers before MariaDB 5.3 this will still take a "
   "global read lock for a short time at the beginning of the dump; "
   "don't forget to read about --single-transaction below). In all cases, "
   "any action on logs will happen at the exact moment of the dump. "
   "Option automatically turns --lock-tables off.",
   &opt_master_data, &opt_master_data, 0,
   GET_UINT, OPT_ARG, 0, 0, MYSQL_OPT_MASTER_DATA_COMMENTED_SQL, 0, 0, 0},
  {"max_allowed_packet", OPT_MAX_ALLOWED_PACKET, 
   "The maximum packet length to send to or receive from server.",
    &opt_max_allowed_packet, &opt_max_allowed_packet, 0,
    GET_ULONG, REQUIRED_ARG, 24*1024*1024, 4096,
   (longlong) 2L*1024L*1024L*1024L, MALLOC_OVERHEAD, 1024, 0},
  {"net_buffer_length", OPT_NET_BUFFER_LENGTH, 
   "The buffer size for TCP/IP and socket communication.",
    &opt_net_buffer_length, &opt_net_buffer_length, 0,
    GET_ULONG, REQUIRED_ARG, 1024*1024L-1025, 4096, 16*1024L*1024L,
   MALLOC_OVERHEAD-1024, 1024, 0},
  {"no-autocommit", OPT_AUTOCOMMIT,
   "Wrap tables with autocommit/commit statements.",
   &opt_autocommit, &opt_autocommit, 0, GET_BOOL, NO_ARG,
   0, 0, 0, 0, 0, 0},
  {"no-create-db", 'n',
   "Suppress the CREATE DATABASE ... IF EXISTS statement that normally is "
   "output for each dumped database if --all-databases or --databases is "
   "given.",
   &opt_create_db, &opt_create_db, 0, 
   GET_BOOL, NO_ARG, 0, 0, 0, 0, 0, 0},
  {"no-create-info", 't', "Don't write table creation info.",
   &opt_no_create_info, &opt_no_create_info, 0, GET_BOOL,
   NO_ARG, 0, 0, 0, 0, 0, 0},
  {"no-data", 'd', "No row information.", &opt_no_data,
   &opt_no_data, 0, GET_BOOL, NO_ARG, 0, 0, 0, 0, 0, 0},
  {"no-set-names", 'N', "Same as --skip-set-charset.",
   0, 0, 0, GET_NO_ARG, NO_ARG, 0, 0, 0, 0, 0, 0},
  {"opt", OPT_OPTIMIZE,
   "Same as --add-drop-table, --add-locks, --create-options, --quick, --extended-insert, --lock-tables, --set-charset, and --disable-keys. Enabled by default, disable with --skip-opt.",
   0, 0, 0, GET_NO_ARG, NO_ARG, 0, 0, 0, 0, 0, 0},
  {"order-by-primary", OPT_ORDER_BY_PRIMARY,
   "Sorts each table's rows by primary key, or first unique key, if such a key exists.  Useful when dumping a MyISAM table to be loaded into an InnoDB table, but will make the dump itself take considerably longer.",
   &opt_order_by_primary, &opt_order_by_primary, 0, GET_BOOL, NO_ARG, 0, 0, 0, 0, 0, 0},
  {"password", 'p',
   "Password to use when connecting to server. If password is not given it's solicited on the tty.",
   0, 0, 0, GET_STR, OPT_ARG, 0, 0, 0, 0, 0, 0},
#ifdef __WIN__
  {"pipe", 'W', "Use named pipes to connect to server.", 0, 0, 0, GET_NO_ARG,
   NO_ARG, 0, 0, 0, 0, 0, 0},
#endif
  {"port", 'P', "Port number to use for connection.", &opt_mysql_port,
   &opt_mysql_port, 0, GET_UINT, REQUIRED_ARG, 0, 0, 0, 0, 0,
   0},
  {"protocol", OPT_MYSQL_PROTOCOL, 
   "The protocol to use for connection (tcp, socket, pipe, memory).",
   0, 0, 0, GET_STR, REQUIRED_ARG, 0, 0, 0, 0, 0, 0},
  {"quick", 'q', "Don't buffer query, dump directly to stdout.",
   &quick, &quick, 0, GET_BOOL, NO_ARG, 1, 0, 0, 0, 0, 0},
  {"quote-names",'Q', "Quote table and column names with backticks (`).",
   &opt_quoted, &opt_quoted, 0, GET_BOOL, NO_ARG, 1, 0, 0, 0,
   0, 0},
  {"replace", OPT_MYSQL_REPLACE_INTO, "Use REPLACE INTO instead of INSERT INTO.",
   &opt_replace_into, &opt_replace_into, 0, GET_BOOL, NO_ARG, 0, 0, 0, 0,
   0, 0},
  {"result-file", 'r',
   "Direct output to a given file. This option should be used in systems "
   "(e.g., DOS, Windows) that use carriage-return linefeed pairs (\\r\\n) "
   "to separate text lines. This option ensures that only a single newline "
   "is used.", 0, 0, 0, GET_STR, REQUIRED_ARG, 0, 0, 0, 0, 0, 0},
  {"routines", 'R', "Dump stored routines (functions and procedures).",
   &opt_routines, &opt_routines, 0, GET_BOOL,
   NO_ARG, 0, 0, 0, 0, 0, 0},
  {"set-charset", OPT_SET_CHARSET,
   "Add 'SET NAMES default_character_set' to the output.",
   &opt_set_charset, &opt_set_charset, 0, GET_BOOL, NO_ARG, 1,
   0, 0, 0, 0, 0},
#ifdef HAVE_SMEM
  {"shared-memory-base-name", OPT_SHARED_MEMORY_BASE_NAME,
   "Base name of shared memory.", &shared_memory_base_name, &shared_memory_base_name,
   0, GET_STR_ALLOC, REQUIRED_ARG, 0, 0, 0, 0, 0, 0},
#endif
  /*
    Note that the combination --single-transaction --master-data
    will give bullet-proof binlog position only if server >=4.1.3. That's the
    old "FLUSH TABLES WITH READ LOCK does not block commit" fixed bug.
  */
  {"single-transaction", OPT_TRANSACTION,
   "Creates a consistent snapshot by dumping all tables in a single "
   "transaction. Works ONLY for tables stored in storage engines which "
   "support multiversioning (currently only InnoDB does); the dump is NOT "
   "guaranteed to be consistent for other storage engines. "
   "While a --single-transaction dump is in process, to ensure a valid "
   "dump file (correct table contents and binary log position), no other "
   "connection should use the following statements: ALTER TABLE, DROP "
   "TABLE, RENAME TABLE, TRUNCATE TABLE, as consistent snapshot is not "
   "isolated from them. Option automatically turns off --lock-tables.",
   &opt_single_transaction, &opt_single_transaction, 0,
   GET_BOOL, NO_ARG,  0, 0, 0, 0, 0, 0},
  {"dump-date", OPT_DUMP_DATE, "Put a dump date to the end of the output.",
   &opt_dump_date, &opt_dump_date, 0,
   GET_BOOL, NO_ARG, 1, 0, 0, 0, 0, 0},
  {"skip-opt", OPT_SKIP_OPTIMIZATION,
   "Disable --opt. Disables --add-drop-table, --add-locks, --create-options, --quick, --extended-insert, --lock-tables, --set-charset, and --disable-keys.",
   0, 0, 0, GET_NO_ARG, NO_ARG, 0, 0, 0, 0, 0, 0},
  {"socket", 'S', "The socket file to use for connection.",
   &opt_mysql_unix_port, &opt_mysql_unix_port, 0, 
   GET_STR, REQUIRED_ARG, 0, 0, 0, 0, 0, 0},
#include <sslopt-longopts.h>
  {"tab",'T',
   "Create tab-separated textfile for each table to given path. (Create .sql "
   "and .txt files.) NOTE: This only works if mysqldump is run on the same "
   "machine as the mysqld server.",
   &path, &path, 0, GET_STR, REQUIRED_ARG, 0, 0, 0, 0, 0, 0},
  {"tables", OPT_TABLES, "Overrides option --databases (-B).",
   0, 0, 0, GET_NO_ARG, NO_ARG, 0, 0, 0, 0, 0, 0},
  {"triggers", OPT_TRIGGERS, "Dump triggers for each dumped table.",
   &opt_dump_triggers, &opt_dump_triggers, 0, GET_BOOL,
   NO_ARG, 1, 0, 0, 0, 0, 0},
  {"tz-utc", OPT_TZ_UTC,
    "SET TIME_ZONE='+00:00' at top of dump to allow dumping of TIMESTAMP data when a server has data in different time zones or data is being moved between servers with different time zones.",
    &opt_tz_utc, &opt_tz_utc, 0, GET_BOOL, NO_ARG, 1, 0, 0, 0, 0, 0},
#ifndef DONT_ALLOW_USER_CHANGE
  {"user", 'u', "User for login if not current user.",
   &current_user, &current_user, 0, GET_STR, REQUIRED_ARG,
   0, 0, 0, 0, 0, 0},
#endif
  {"verbose", 'v', "Print info about the various stages.",
   &verbose, &verbose, 0, GET_BOOL, NO_ARG, 0, 0, 0, 0, 0, 0},
  {"version",'V', "Output version information and exit.", 0, 0, 0,
   GET_NO_ARG, NO_ARG, 0, 0, 0, 0, 0, 0},
  {"where", 'w', "Dump only selected records. Quotes are mandatory.",
   &where, &where, 0, GET_STR, REQUIRED_ARG, 0, 0, 0, 0, 0, 0},
  {"xml", 'X', "Dump a database as well formed XML.", 0, 0, 0, GET_NO_ARG,
   NO_ARG, 0, 0, 0, 0, 0, 0},
  {"plugin_dir", OPT_PLUGIN_DIR, "Directory for client-side plugins.",
   &opt_plugin_dir, &opt_plugin_dir, 0,
   GET_STR, REQUIRED_ARG, 0, 0, 0, 0, 0, 0},
  {"default_auth", OPT_DEFAULT_AUTH,
   "Default authentication client-side plugin to use.",
   &opt_default_auth, &opt_default_auth, 0,
   GET_STR, REQUIRED_ARG, 0, 0, 0, 0, 0, 0},
  {0, 0, 0, 0, 0, 0, GET_NO_ARG, NO_ARG, 0, 0, 0, 0, 0, 0}
};

static const char *load_default_groups[]=
{ "mysqldump", "client", "client-server", "client-mariadb", 0 };

static void maybe_exit(int error);
static void die(int error, const char* reason, ...);
static void maybe_die(int error, const char* reason, ...);
static void write_header(FILE *sql_file, char *db_name);
static void print_value(FILE *file, MYSQL_RES  *result, MYSQL_ROW row,
                        const char *prefix,const char *name,
                        int string_value);
static int dump_selected_tables(char *db, char **table_names, int tables);
static int dump_all_tables_in_db(char *db);
static int init_dumping_views(char *);
static int init_dumping_tables(char *);
static int init_dumping(char *, int init_func(char*));
static int dump_databases(char **);
static int dump_all_databases();
static char *quote_name(const char *name, char *buff, my_bool force);
char check_if_ignore_table(const char *table_name, char *table_type);
static char *primary_key_fields(const char *table_name);
static my_bool get_view_structure(char *table, char* db);
static my_bool dump_all_views_in_db(char *database);
static int dump_all_tablespaces();
static int dump_tablespaces_for_tables(char *db, char **table_names, int tables);
static int dump_tablespaces_for_databases(char** databases);
static int dump_tablespaces(char* ts_where);
static void print_comment(FILE *sql_file, my_bool is_error, const char *format,
                          ...);


/*
  Print the supplied message if in verbose mode

  SYNOPSIS
    verbose_msg()
    fmt   format specifier
    ...   variable number of parameters
*/

static void verbose_msg(const char *fmt, ...)
{
  va_list args;
  DBUG_ENTER("verbose_msg");

  if (!verbose)
    DBUG_VOID_RETURN;

  va_start(args, fmt);
  vfprintf(stderr, fmt, args);
  va_end(args);

  fflush(stderr);

  DBUG_VOID_RETURN;
}

/*
  exit with message if ferror(file)

  SYNOPSIS
    check_io()
    file        - checked file
*/

void check_io(FILE *file)
{
  if (ferror(file))
    die(EX_EOF, "Got errno %d on write", errno);
}

static void print_version(void)
{
  printf("%s  Ver %s Distrib %s, for %s (%s)\n",my_progname_short,DUMP_VERSION,
         MYSQL_SERVER_VERSION,SYSTEM_TYPE,MACHINE_TYPE);
} /* print_version */


static void short_usage_sub(void)
{
  printf("Usage: %s [OPTIONS] database [tables]\n", my_progname_short);
  printf("OR     %s [OPTIONS] --databases [OPTIONS] DB1 [DB2 DB3...]\n",
         my_progname_short);
  printf("OR     %s [OPTIONS] --all-databases [OPTIONS]\n", my_progname_short);
}


static void usage(void)
{
  print_version();
  puts(ORACLE_WELCOME_COPYRIGHT_NOTICE("2000"));
  puts("Dumping structure and contents of MySQL databases and tables.");
  short_usage_sub();
  print_defaults("my",load_default_groups);
  my_print_help(my_long_options);
  my_print_variables(my_long_options);
} /* usage */


static void short_usage(void)
{
  short_usage_sub();
  printf("For more options, use %s --help\n", my_progname_short);
}


static void write_header(FILE *sql_file, char *db_name)
{
  if (opt_xml)
  {
    fputs("<?xml version=\"1.0\"?>\n", sql_file);
    /*
      Schema reference.  Allows use of xsi:nil for NULL values and 
      xsi:type to define an element's data type.
    */
    fputs("<mysqldump ", sql_file);
    fputs("xmlns:xsi=\"http://www.w3.org/2001/XMLSchema-instance\"",
          sql_file);
    fputs(">\n", sql_file);
    check_io(sql_file);
  }
  else if (!opt_compact)
  {
    print_comment(sql_file, 0,
                  "-- MySQL dump %s  Distrib %s, for %s (%s)\n--\n",
                  DUMP_VERSION, MYSQL_SERVER_VERSION, SYSTEM_TYPE,
                  MACHINE_TYPE);
    print_comment(sql_file, 0, "-- Host: %s    Database: %s\n",
                  current_host ? current_host : "localhost",
                  db_name ? db_name : "");
    print_comment(sql_file, 0,
                  "-- ------------------------------------------------------\n"
                 );
    print_comment(sql_file, 0, "-- Server version\t%s\n",
                  mysql_get_server_info(&mysql_connection));

    if (opt_set_charset)
      fprintf(sql_file,
"\n/*!40101 SET @OLD_CHARACTER_SET_CLIENT=@@CHARACTER_SET_CLIENT */;"
"\n/*!40101 SET @OLD_CHARACTER_SET_RESULTS=@@CHARACTER_SET_RESULTS */;"
"\n/*!40101 SET @OLD_COLLATION_CONNECTION=@@COLLATION_CONNECTION */;"
"\n/*!40101 SET NAMES %s */;\n",default_charset);

    if (opt_tz_utc)
    {
      fprintf(sql_file, "/*!40103 SET @OLD_TIME_ZONE=@@TIME_ZONE */;\n");
      fprintf(sql_file, "/*!40103 SET TIME_ZONE='+00:00' */;\n");
    }

    if (!path)
    {
      if (!opt_no_create_info)
      {
        /* We don't need unique checks as the table is created just before */
        fprintf(md_result_file,"\
/*!40014 SET @OLD_UNIQUE_CHECKS=@@UNIQUE_CHECKS, UNIQUE_CHECKS=0 */;\n");
      }
      fprintf(md_result_file,"\
/*!40014 SET @OLD_FOREIGN_KEY_CHECKS=@@FOREIGN_KEY_CHECKS, FOREIGN_KEY_CHECKS=0 */;\n\
");
    }
    fprintf(sql_file,
            "/*!40101 SET @OLD_SQL_MODE=@@SQL_MODE, SQL_MODE='%s%s%s' */;\n"
            "/*!40111 SET @OLD_SQL_NOTES=@@SQL_NOTES, SQL_NOTES=0 */;\n",
            path?"":"NO_AUTO_VALUE_ON_ZERO",compatible_mode_normal_str[0]==0?"":",",
            compatible_mode_normal_str);
    check_io(sql_file);
  }
} /* write_header */


static void write_footer(FILE *sql_file)
{
  if (opt_xml)
  {
    fputs("</mysqldump>\n", sql_file);
    check_io(sql_file);
  }
  else if (!opt_compact)
  {
    if (opt_tz_utc)
      fprintf(sql_file,"/*!40103 SET TIME_ZONE=@OLD_TIME_ZONE */;\n");

    fprintf(sql_file,"\n/*!40101 SET SQL_MODE=@OLD_SQL_MODE */;\n");
    if (!path)
    {
      fprintf(md_result_file,"\
/*!40014 SET FOREIGN_KEY_CHECKS=@OLD_FOREIGN_KEY_CHECKS */;\n");
      if (!opt_no_create_info)
      {
        fprintf(md_result_file,"\
/*!40014 SET UNIQUE_CHECKS=@OLD_UNIQUE_CHECKS */;\n");
      }
    }
    if (opt_set_charset)
      fprintf(sql_file,
"/*!40101 SET CHARACTER_SET_CLIENT=@OLD_CHARACTER_SET_CLIENT */;\n"
"/*!40101 SET CHARACTER_SET_RESULTS=@OLD_CHARACTER_SET_RESULTS */;\n"
"/*!40101 SET COLLATION_CONNECTION=@OLD_COLLATION_CONNECTION */;\n");
    fprintf(sql_file,
            "/*!40111 SET SQL_NOTES=@OLD_SQL_NOTES */;\n");
    fputs("\n", sql_file);

    if (opt_dump_date)
    {
      char time_str[20];
      get_date(time_str, GETDATE_DATE_TIME, 0);
      print_comment(sql_file, 0, "-- Dump completed on %s\n", time_str);
    }
    else
      print_comment(sql_file, 0, "-- Dump completed\n");

    check_io(sql_file);
  }
} /* write_footer */


uchar* get_table_key(const char *entry, size_t *length,
                     my_bool not_used __attribute__((unused)))
{
  *length= strlen(entry);
  return (uchar*) entry;
}


static my_bool
get_one_option(int optid, const struct my_option *opt __attribute__((unused)),
               char *argument)
{
  switch (optid) {
  case 'p':
    if (argument == disabled_my_option)
      argument= (char*) "";                     /* Don't require password */
    if (argument)
    {
      char *start=argument;
      my_free(opt_password);
      opt_password=my_strdup(argument,MYF(MY_FAE));
      while (*argument) *argument++= 'x';               /* Destroy argument */
      if (*start)
        start[1]=0;                             /* Cut length of argument */
      tty_password= 0;
    }
    else
      tty_password=1;
    break;
  case 'r':
    if (!(md_result_file= my_fopen(argument, O_WRONLY | FILE_BINARY,
                                    MYF(MY_WME))))
      exit(1);
    break;
  case 'W':
#ifdef __WIN__
    opt_protocol= MYSQL_PROTOCOL_PIPE;
#endif
    break;
  case 'N':
    opt_set_charset= 0;
    break;
  case 'T':
    opt_disable_keys=0;

    if (strlen(argument) >= FN_REFLEN)
    {
      /*
        This check is made because the some the file functions below
        have FN_REFLEN sized stack allocated buffers and will cause
        a crash even if the input destination buffer is large enough
        to hold the output.
      */
      die(EX_USAGE, "Input filename too long: %s", argument);
    }

    break;
  case '#':
    DBUG_PUSH(argument ? argument : default_dbug_option);
    debug_check_flag= 1;
    break;
#include <sslopt-case.h>
  case 'V': print_version(); exit(0);
  case 'X':
    opt_xml= 1;
    extended_insert= opt_drop= opt_lock=
      opt_disable_keys= opt_autocommit= opt_create_db= 0;
    break;
  case 'i':
    opt_comments_used= 1;
    break;
  case 'I':
  case '?':
    usage();
    exit(0);
  case (int) OPT_MASTER_DATA:
    if (!argument) /* work like in old versions */
      opt_master_data= MYSQL_OPT_MASTER_DATA_EFFECTIVE_SQL;
    break;
  case (int) OPT_MYSQLDUMP_SLAVE_DATA:
    if (!argument) /* work like in old versions */
      opt_slave_data= MYSQL_OPT_SLAVE_DATA_EFFECTIVE_SQL;
    break;
  case (int) OPT_OPTIMIZE:
    extended_insert= opt_drop= opt_lock= quick= create_options=
      opt_disable_keys= lock_tables= opt_set_charset= 1;
    break;
  case (int) OPT_SKIP_OPTIMIZATION:
    extended_insert= opt_drop= opt_lock= quick= create_options=
      opt_disable_keys= lock_tables= opt_set_charset= 0;
    break;
  case (int) OPT_COMPACT:
    if (opt_compact)
    {
       opt_comments= opt_drop= opt_disable_keys= opt_lock= 0;
       opt_set_charset= 0;
    }
    break;
  case (int) OPT_TABLES:
    opt_databases=0;
    break;
  case (int) OPT_IGNORE_TABLE:
  {
    if (!strchr(argument, '.'))
    {
      fprintf(stderr, "Illegal use of option --ignore-table=<database>.<table>\n");
      exit(1);
    }
    if (my_hash_insert(&ignore_table, (uchar*)my_strdup(argument, MYF(0))))
      exit(EX_EOM);
    break;
  }
  case (int) OPT_COMPATIBLE:
    {
      char buff[255];
      char *end= compatible_mode_normal_str;
      int i;
      ulong mode;
      uint err_len;

      opt_quoted= 1;
      opt_set_charset= 0;
      opt_compatible_mode_str= argument;
      opt_compatible_mode= find_set(&compatible_mode_typelib,
                                    argument, (uint) strlen(argument),
                                    &err_ptr, &err_len);
      if (err_len)
      {
        strmake(buff, err_ptr, min(sizeof(buff) - 1, err_len));
        fprintf(stderr, "Invalid mode to --compatible: %s\n", buff);
        exit(1);
      }
#if !defined(DBUG_OFF)
      {
        uint size_for_sql_mode= 0;
        const char **ptr;
        for (ptr= compatible_mode_names; *ptr; ptr++)
          size_for_sql_mode+= strlen(*ptr);
        size_for_sql_mode+= sizeof(compatible_mode_names)-1;
        DBUG_ASSERT(sizeof(compatible_mode_normal_str)>=size_for_sql_mode);
      }
#endif
      mode= opt_compatible_mode;
      for (i= 0, mode= opt_compatible_mode; mode; mode>>= 1, i++)
      {
        if (mode & 1)
        {
          end= strmov(end, compatible_mode_names[i]);
          end= strmov(end, ",");
        }
      }
      if (end!=compatible_mode_normal_str)
        end[-1]= 0;
      /*
        Set charset to the default compiled value if it hasn't
        been reset yet by --default-character-set=xxx.
      */
      if (default_charset == mysql_universal_client_charset)
        default_charset= (char*) MYSQL_DEFAULT_CHARSET_NAME;
      break;
    }
  case (int) OPT_MYSQL_PROTOCOL:
    opt_protocol= find_type_or_exit(argument, &sql_protocol_typelib,
                                    opt->name);
    break;
  }
  return 0;
}

static int get_options(int *argc, char ***argv)
{
  int ho_error;
  MYSQL_PARAMETERS *mysql_params= mysql_get_parameters();

  opt_max_allowed_packet= *mysql_params->p_max_allowed_packet;
  opt_net_buffer_length= *mysql_params->p_net_buffer_length;

  md_result_file= stdout;
  if (load_defaults("my",load_default_groups,argc,argv))
    return 1;
  defaults_argv= *argv;

  if (my_hash_init(&ignore_table, charset_info, 16, 0, 0,
                   (my_hash_get_key) get_table_key, my_free, 0))
    return(EX_EOM);
  /* Don't copy internal log tables */
  if (my_hash_insert(&ignore_table,
                     (uchar*) my_strdup("mysql.apply_status", MYF(MY_WME))) ||
      my_hash_insert(&ignore_table,
                     (uchar*) my_strdup("mysql.schema", MYF(MY_WME))) ||
      my_hash_insert(&ignore_table,
                     (uchar*) my_strdup("mysql.general_log", MYF(MY_WME))) ||
      my_hash_insert(&ignore_table,
                     (uchar*) my_strdup("mysql.slow_log", MYF(MY_WME))))
    return(EX_EOM);

  if ((ho_error= handle_options(argc, argv, my_long_options, get_one_option)))
    return(ho_error);

  *mysql_params->p_max_allowed_packet= opt_max_allowed_packet;
  *mysql_params->p_net_buffer_length= opt_net_buffer_length;
  if (debug_info_flag)
    my_end_arg= MY_CHECK_ERROR | MY_GIVE_INFO;
  if (debug_check_flag)
    my_end_arg= MY_CHECK_ERROR;

  if (opt_delayed)
    opt_lock=0;                         /* Can't have lock with delayed */
  if (!path && (enclosed || opt_enclosed || escaped || lines_terminated ||
                fields_terminated))
  {
    fprintf(stderr,
            "%s: You must use option --tab with --fields-...\n", my_progname_short);
    return(EX_USAGE);
  }

  /* We don't delete master logs if slave data option */
  if (opt_slave_data)
  {
    opt_lock_all_tables= !opt_single_transaction;
    opt_master_data= 0;
    opt_delete_master_logs= 0;
  }

  /* Ensure consistency of the set of binlog & locking options */
  if (opt_delete_master_logs && !opt_master_data)
    opt_master_data= MYSQL_OPT_MASTER_DATA_COMMENTED_SQL;
  if (opt_single_transaction && opt_lock_all_tables)
  {
    fprintf(stderr, "%s: You can't use --single-transaction and "
            "--lock-all-tables at the same time.\n", my_progname_short);
    return(EX_USAGE);
  }
  if (opt_master_data)
  {
    opt_lock_all_tables= !opt_single_transaction;
    opt_slave_data= 0;
  }
  if (opt_single_transaction || opt_lock_all_tables)
    lock_tables= 0;
  if (enclosed && opt_enclosed)
  {
    fprintf(stderr, "%s: You can't use ..enclosed.. and ..optionally-enclosed.. at the same time.\n", my_progname_short);
    return(EX_USAGE);
  }
  if ((opt_databases || opt_alldbs) && path)
  {
    fprintf(stderr,
            "%s: --databases or --all-databases can't be used with --tab.\n",
            my_progname_short);
    return(EX_USAGE);
  }
  if (strcmp(default_charset, charset_info->csname) &&
      !(charset_info= get_charset_by_csname(default_charset,
                                            MY_CS_PRIMARY, MYF(MY_WME))))
    exit(1);
  if ((*argc < 1 && !opt_alldbs) || (*argc > 0 && opt_alldbs))
  {
    short_usage();
    return EX_USAGE;
  }
  if (tty_password)
    opt_password=get_tty_password(NullS);
  return(0);
} /* get_options */


/*
** DB_error -- prints mysql error message and exits the program.
*/
static void DB_error(MYSQL *mysql_arg, const char *when)
{
  DBUG_ENTER("DB_error");
  maybe_die(EX_MYSQLERR, "Got error: %d: \"%s\" %s",
          mysql_errno(mysql_arg), mysql_error(mysql_arg), when);
  DBUG_VOID_RETURN;
}



/*
  Prints out an error message and kills the process.

  SYNOPSIS
    die()
    error_num   - process return value
    fmt_reason  - a format string for use by my_vsnprintf.
    ...         - variable arguments for above fmt_reason string
  
  DESCRIPTION
    This call prints out the formatted error message to stderr and then
    terminates the process.
*/
static void die(int error_num, const char* fmt_reason, ...)
{
  char buffer[1000];
  va_list args;
  va_start(args,fmt_reason);
  my_vsnprintf(buffer, sizeof(buffer), fmt_reason, args);
  va_end(args);

  fprintf(stderr, "%s: %s\n", my_progname_short, buffer);
  fflush(stderr);

  ignore_errors= 0; /* force the exit */
  maybe_exit(error_num);
}


/*
  Prints out an error message and maybe kills the process.

  SYNOPSIS
    maybe_die()
    error_num   - process return value
    fmt_reason  - a format string for use by my_vsnprintf.
    ...         - variable arguments for above fmt_reason string
  
  DESCRIPTION
    This call prints out the formatted error message to stderr and then
    terminates the process, unless the --force command line option is used.
    
    This call should be used for non-fatal errors (such as database
    errors) that the code may still be able to continue to the next unit
    of work.
    
*/
static void maybe_die(int error_num, const char* fmt_reason, ...)
{
  char buffer[1000];
  va_list args;
  va_start(args,fmt_reason);
  my_vsnprintf(buffer, sizeof(buffer), fmt_reason, args);
  va_end(args);

  fprintf(stderr, "%s: %s\n", my_progname_short, buffer);
  fflush(stderr);

  maybe_exit(error_num);
}



/*
  Sends a query to server, optionally reads result, prints error message if
  some.

  SYNOPSIS
    mysql_query_with_error_report()
    mysql_con       connection to use
    res             if non zero, result will be put there with
                    mysql_store_result()
    query           query to send to server

  RETURN VALUES
    0               query sending and (if res!=0) result reading went ok
    1               error
*/

static int mysql_query_with_error_report(MYSQL *mysql_con, MYSQL_RES **res,
                                         const char *query)
{
  if (mysql_query(mysql_con, query) ||
      (res && !((*res)= mysql_store_result(mysql_con))))
  {
    maybe_die(EX_MYSQLERR, "Couldn't execute '%s': %s (%d)",
            query, mysql_error(mysql_con), mysql_errno(mysql_con));
    return 1;
  }
  return 0;
}


static int fetch_db_collation(const char *db_name,
                              char *db_cl_name,
                              int db_cl_size)
{
  my_bool err_status= FALSE;
  char query[QUERY_LENGTH];
  MYSQL_RES *db_cl_res;
  MYSQL_ROW db_cl_row;
  char quoted_database_buf[NAME_LEN*2+3];
  char *qdatabase= quote_name(db_name, quoted_database_buf, 1);

  my_snprintf(query, sizeof (query), "use %s", qdatabase);

  if (mysql_query_with_error_report(mysql, NULL, query))
    return 1;

  if (mysql_query_with_error_report(mysql, &db_cl_res,
                                    "select @@collation_database"))
    return 1;

  do
  {
    if (mysql_num_rows(db_cl_res) != 1)
    {
      err_status= TRUE;
      break;
    }

    if (!(db_cl_row= mysql_fetch_row(db_cl_res)))
    {
      err_status= TRUE;
      break;
    }

    strncpy(db_cl_name, db_cl_row[0], db_cl_size);
    db_cl_name[db_cl_size - 1]= 0; /* just in case. */

  } while (FALSE);

  mysql_free_result(db_cl_res);

  return err_status ? 1 : 0;
}


/*
  Check if server supports non-blocking binlog position using the
  binlog_snapshot_file and binlog_snapshot_position status variables. If it
  does, also return the position obtained if output pointers are non-NULL.
  Returns 1 if position available, 0 if not.
*/
static int
check_consistent_binlog_pos(char *binlog_pos_file, char *binlog_pos_offset)
{
  MYSQL_RES *res;
  MYSQL_ROW row;
  int found;

  if (mysql_query_with_error_report(mysql, &res,
                                    "SHOW STATUS LIKE 'binlog_snapshot_%'"))
    return 1;

  found= 0;
  while ((row= mysql_fetch_row(res)))
  {
    if (0 == strcmp(row[0], "Binlog_snapshot_file"))
    {
      if (binlog_pos_file)
        strmake(binlog_pos_file, row[1], FN_REFLEN-1);
      found++;
    }
    else if (0 == strcmp(row[0], "Binlog_snapshot_position"))
    {
      if (binlog_pos_offset)
        strmake(binlog_pos_offset, row[1], LONGLONG_LEN);
      found++;
    }
  }
  mysql_free_result(res);

  return (found == 2);
}

static char *my_case_str(const char *str,
                         uint str_len,
                         const char *token,
                         uint token_len)
{
  my_match_t match;

  uint status= my_charset_latin1.coll->instr(&my_charset_latin1,
                                             str, str_len,
                                             token, token_len,
                                             &match, 1);

  return status ? (char *) str + match.end : NULL;
}


static int switch_db_collation(FILE *sql_file,
                               const char *db_name,
                               const char *delimiter,
                               const char *current_db_cl_name,
                               const char *required_db_cl_name,
                               int *db_cl_altered)
{
  if (strcmp(current_db_cl_name, required_db_cl_name) != 0)
  {
    char quoted_db_buf[NAME_LEN * 2 + 3];
    char *quoted_db_name= quote_name(db_name, quoted_db_buf, FALSE);

    CHARSET_INFO *db_cl= get_charset_by_name(required_db_cl_name, MYF(0));

    if (!db_cl)
      return 1;

    fprintf(sql_file,
            "ALTER DATABASE %s CHARACTER SET %s COLLATE %s %s\n",
            (const char *) quoted_db_name,
            (const char *) db_cl->csname,
            (const char *) db_cl->name,
            (const char *) delimiter);

    *db_cl_altered= 1;

    return 0;
  }

  *db_cl_altered= 0;

  return 0;
}


static int restore_db_collation(FILE *sql_file,
                                const char *db_name,
                                const char *delimiter,
                                const char *db_cl_name)
{
  char quoted_db_buf[NAME_LEN * 2 + 3];
  char *quoted_db_name= quote_name(db_name, quoted_db_buf, FALSE);

  CHARSET_INFO *db_cl= get_charset_by_name(db_cl_name, MYF(0));

  if (!db_cl)
    return 1;

  fprintf(sql_file,
          "ALTER DATABASE %s CHARACTER SET %s COLLATE %s %s\n",
          (const char *) quoted_db_name,
          (const char *) db_cl->csname,
          (const char *) db_cl->name,
          (const char *) delimiter);

  return 0;
}


static void switch_cs_variables(FILE *sql_file,
                                const char *delimiter,
                                const char *character_set_client,
                                const char *character_set_results,
                                const char *collation_connection)
{
  fprintf(sql_file,
          "/*!50003 SET @saved_cs_client      = @@character_set_client */ %s\n"
          "/*!50003 SET @saved_cs_results     = @@character_set_results */ %s\n"
          "/*!50003 SET @saved_col_connection = @@collation_connection */ %s\n"
          "/*!50003 SET character_set_client  = %s */ %s\n"
          "/*!50003 SET character_set_results = %s */ %s\n"
          "/*!50003 SET collation_connection  = %s */ %s\n",
          (const char *) delimiter,
          (const char *) delimiter,
          (const char *) delimiter,

          (const char *) character_set_client,
          (const char *) delimiter,

          (const char *) character_set_results,
          (const char *) delimiter,

          (const char *) collation_connection,
          (const char *) delimiter);
}


static void restore_cs_variables(FILE *sql_file,
                                 const char *delimiter)
{
  fprintf(sql_file,
          "/*!50003 SET character_set_client  = @saved_cs_client */ %s\n"
          "/*!50003 SET character_set_results = @saved_cs_results */ %s\n"
          "/*!50003 SET collation_connection  = @saved_col_connection */ %s\n",
          (const char *) delimiter,
          (const char *) delimiter,
          (const char *) delimiter);
}


static void switch_sql_mode(FILE *sql_file,
                            const char *delimiter,
                            const char *sql_mode)
{
  fprintf(sql_file,
          "/*!50003 SET @saved_sql_mode       = @@sql_mode */ %s\n"
          "/*!50003 SET sql_mode              = '%s' */ %s\n",
          (const char *) delimiter,

          (const char *) sql_mode,
          (const char *) delimiter);
}


static void restore_sql_mode(FILE *sql_file,
                             const char *delimiter)
{
  fprintf(sql_file,
          "/*!50003 SET sql_mode              = @saved_sql_mode */ %s\n",
          (const char *) delimiter);
}


static void switch_time_zone(FILE *sql_file,
                             const char *delimiter,
                             const char *time_zone)
{
  fprintf(sql_file,
          "/*!50003 SET @saved_time_zone      = @@time_zone */ %s\n"
          "/*!50003 SET time_zone             = '%s' */ %s\n",
          (const char *) delimiter,

          (const char *) time_zone,
          (const char *) delimiter);
}


static void restore_time_zone(FILE *sql_file,
                              const char *delimiter)
{
  fprintf(sql_file,
          "/*!50003 SET time_zone             = @saved_time_zone */ %s\n",
          (const char *) delimiter);
}


/**
  Switch charset for results to some specified charset.  If the server does not
  support character_set_results variable, nothing can be done here.  As for
  whether something should be done here, future new callers of this function
  should be aware that the server lacking the facility of switching charsets is
  treated as success.

  @note  If the server lacks support, then nothing is changed and no error
         condition is returned.

  @returns  whether there was an error or not
*/
static int switch_character_set_results(MYSQL *mysql, const char *cs_name)
{
  char query_buffer[QUERY_LENGTH];
  size_t query_length;

  /* Server lacks facility.  This is not an error, by arbitrary decision . */
  if (!server_supports_switching_charsets)
    return FALSE;

  query_length= my_snprintf(query_buffer,
                            sizeof (query_buffer),
                            "SET SESSION character_set_results = '%s'",
                            (const char *) cs_name);

  return mysql_real_query(mysql, query_buffer, query_length);
}

/**
  Rewrite statement, enclosing DEFINER clause in version-specific comment.

  This function parses any CREATE statement and encloses DEFINER-clause in
  version-specific comment:
    input query:     CREATE DEFINER=a@b FUNCTION ...
    rewritten query: CREATE * / / *!50020 DEFINER=a@b * / / *!50003 FUNCTION ...

  @note This function will go away when WL#3995 is implemented.

  @param[in] stmt_str                 CREATE statement string.
  @param[in] stmt_length              Length of the stmt_str.
  @param[in] definer_version_str      Minimal MySQL version number when
                                      DEFINER clause is supported in the
                                      given statement.
  @param[in] definer_version_length   Length of definer_version_str.
  @param[in] stmt_version_str         Minimal MySQL version number when the
                                      given statement is supported.
  @param[in] stmt_version_length      Length of stmt_version_str.
  @param[in] keyword_str              Keyword to look for after CREATE.
  @param[in] keyword_length           Length of keyword_str.

  @return pointer to the new allocated query string.
*/

static char *cover_definer_clause(const char *stmt_str,
                                  uint stmt_length,
                                  const char *definer_version_str,
                                  uint definer_version_length,
                                  const char *stmt_version_str,
                                  uint stmt_version_length,
                                  const char *keyword_str,
                                  uint keyword_length)
{
  char *definer_begin= my_case_str(stmt_str, stmt_length,
                                   C_STRING_WITH_LEN(" DEFINER"));
  char *definer_end= NULL;

  char *query_str= NULL;
  char *query_ptr;

  if (!definer_begin)
    return NULL;

  definer_end= my_case_str(definer_begin, strlen(definer_begin),
                           keyword_str, keyword_length);

  if (!definer_end)
    return NULL;

  /*
    Allocate memory for new query string: original string
    from SHOW statement and version-specific comments.
  */
  query_str= alloc_query_str(stmt_length + 23);

  query_ptr= strnmov(query_str, stmt_str, definer_begin - stmt_str);
  query_ptr= strnmov(query_ptr, C_STRING_WITH_LEN("*/ /*!"));
  query_ptr= strnmov(query_ptr, definer_version_str, definer_version_length);
  query_ptr= strnmov(query_ptr, definer_begin, definer_end - definer_begin);
  query_ptr= strnmov(query_ptr, C_STRING_WITH_LEN("*/ /*!"));
  query_ptr= strnmov(query_ptr, stmt_version_str, stmt_version_length);
  query_ptr= strxmov(query_ptr, definer_end, NullS);

  return query_str;
}

/*
  Open a new .sql file to dump the table or view into

  SYNOPSIS
    open_sql_file_for_table
    name      name of the table or view
    flags     flags (as per "man 2 open")

  RETURN VALUES
    0        Failed to open file
    > 0      Handle of the open file
*/
static FILE* open_sql_file_for_table(const char* table, int flags)
{
  FILE* res;
  char filename[FN_REFLEN], tmp_path[FN_REFLEN];
  convert_dirname(tmp_path,path,NullS);
  res= my_fopen(fn_format(filename, table, tmp_path, ".sql", 4),
                flags, MYF(MY_WME));
  return res;
}


static void free_resources()
{
  if (md_result_file && md_result_file != stdout)
    my_fclose(md_result_file, MYF(0));
  my_free(opt_password);
  my_free(current_host);
  if (my_hash_inited(&ignore_table))
    my_hash_free(&ignore_table);
  if (extended_insert)
    dynstr_free(&extended_row);
  if (insert_pat_inited)
    dynstr_free(&insert_pat);
  if (defaults_argv)
    free_defaults(defaults_argv);
  mysql_library_end();
  my_end(my_end_arg);
}


static void maybe_exit(int error)
{
  if (!first_error)
    first_error= error;
  if (ignore_errors)
    return;
  if (mysql)
    mysql_close(mysql);
  free_resources();
  exit(error);
}


/*
  db_connect -- connects to the host and selects DB.
*/

static int connect_to_db(char *host, char *user,char *passwd)
{
  char buff[20+FN_REFLEN];
  DBUG_ENTER("connect_to_db");

  verbose_msg("-- Connecting to %s...\n", host ? host : "localhost");
  mysql_init(&mysql_connection);
  if (opt_compress)
    mysql_options(&mysql_connection,MYSQL_OPT_COMPRESS,NullS);
#ifdef HAVE_OPENSSL
  if (opt_use_ssl)
    mysql_ssl_set(&mysql_connection, opt_ssl_key, opt_ssl_cert, opt_ssl_ca,
                  opt_ssl_capath, opt_ssl_cipher);
  mysql_options(&mysql_connection,MYSQL_OPT_SSL_VERIFY_SERVER_CERT,
                (char*)&opt_ssl_verify_server_cert);
#endif
  if (opt_protocol)
    mysql_options(&mysql_connection,MYSQL_OPT_PROTOCOL,(char*)&opt_protocol);
#ifdef HAVE_SMEM
  if (shared_memory_base_name)
    mysql_options(&mysql_connection,MYSQL_SHARED_MEMORY_BASE_NAME,shared_memory_base_name);
#endif
  mysql_options(&mysql_connection, MYSQL_SET_CHARSET_NAME, default_charset);

  if (opt_plugin_dir && *opt_plugin_dir)
    mysql_options(&mysql_connection, MYSQL_PLUGIN_DIR, opt_plugin_dir);

  if (opt_default_auth && *opt_default_auth)
    mysql_options(&mysql_connection, MYSQL_DEFAULT_AUTH, opt_default_auth);

  mysql= &mysql_connection;          /* So we can mysql_close() it properly */
  if (!mysql_real_connect(&mysql_connection,host,user,passwd,
                          NULL,opt_mysql_port,opt_mysql_unix_port, 0))
  {
    DB_error(&mysql_connection, "when trying to connect");
    DBUG_RETURN(1);
  }
  if ((mysql_get_server_version(&mysql_connection) < 40100) ||
      (opt_compatible_mode & 3))
  {
    /* Don't dump SET NAMES with a pre-4.1 server (bug#7997).  */
    opt_set_charset= 0;

    /* Don't switch charsets for 4.1 and earlier.  (bug#34192). */
    server_supports_switching_charsets= FALSE;
  } 
  /*
    As we're going to set SQL_MODE, it would be lost on reconnect, so we
    cannot reconnect.
  */
  mysql->reconnect= 0;
  my_snprintf(buff, sizeof(buff), "/*!40100 SET @@SQL_MODE='%s' */",
              compatible_mode_normal_str);
  if (mysql_query_with_error_report(mysql, 0, buff))
    DBUG_RETURN(1);
  /*
    set time_zone to UTC to allow dumping date types between servers with
    different time zone settings
  */
  if (opt_tz_utc)
  {
    my_snprintf(buff, sizeof(buff), "/*!40103 SET TIME_ZONE='+00:00' */");
    if (mysql_query_with_error_report(mysql, 0, buff))
      DBUG_RETURN(1);
  }
  DBUG_RETURN(0);
} /* connect_to_db */


/*
** dbDisconnect -- disconnects from the host.
*/
static void dbDisconnect(char *host)
{
  verbose_msg("-- Disconnecting from %s...\n", host ? host : "localhost");
  mysql_close(mysql);
} /* dbDisconnect */


static void unescape(FILE *file,char *pos,uint length)
{
  char *tmp;
  DBUG_ENTER("unescape");
  if (!(tmp=(char*) my_malloc(length*2+1, MYF(MY_WME))))
    die(EX_MYSQLERR, "Couldn't allocate memory");

  mysql_real_escape_string(&mysql_connection, tmp, pos, length);
  fputc('\'', file);
  fputs(tmp, file);
  fputc('\'', file);
  check_io(file);
  my_free(tmp);
  DBUG_VOID_RETURN;
} /* unescape */


static my_bool test_if_special_chars(const char *str)
{
#if MYSQL_VERSION_ID >= 32300
  for ( ; *str ; str++)
    if (!my_isvar(charset_info,*str) && *str != '$')
      return 1;
#endif
  return 0;
} /* test_if_special_chars */



/*
  quote_name(name, buff, force)

  Quotes char string, taking into account compatible mode

  Args

  name                 Unquoted string containing that which will be quoted
  buff                 The buffer that contains the quoted value, also returned
  force                Flag to make it ignore 'test_if_special_chars'

  Returns

  buff                 quoted string

*/
static char *quote_name(const char *name, char *buff, my_bool force)
{
  char *to= buff;
  char qtype= (opt_compatible_mode & MASK_ANSI_QUOTES) ? '\"' : '`';

  if (!force && !opt_quoted && !test_if_special_chars(name))
    return (char*) name;
  *to++= qtype;
  while (*name)
  {
    if (*name == qtype)
      *to++= qtype;
    *to++= *name++;
  }
  to[0]= qtype;
  to[1]= 0;
  return buff;
} /* quote_name */


/*
  Quote a table name so it can be used in "SHOW TABLES LIKE <tabname>"

  SYNOPSIS
    quote_for_like()
    name     name of the table
    buff     quoted name of the table

  DESCRIPTION
    Quote \, _, ' and % characters

    Note: Because MySQL uses the C escape syntax in strings
    (for example, '\n' to represent newline), you must double
    any '\' that you use in your LIKE  strings. For example, to
    search for '\n', specify it as '\\n'. To search for '\', specify
    it as '\\\\' (the backslashes are stripped once by the parser
    and another time when the pattern match is done, leaving a
    single backslash to be matched).

    Example: "t\1" => "t\\\\1"

*/
static char *quote_for_like(const char *name, char *buff)
{
  char *to= buff;
  *to++= '\'';
  while (*name)
  {
    if (*name == '\\')
    {
      *to++='\\';
      *to++='\\';
      *to++='\\';
    }
    else if (*name == '\'' || *name == '_'  || *name == '%')
      *to++= '\\';
    *to++= *name++;
  }
  to[0]= '\'';
  to[1]= 0;
  return buff;
}


/**
  Quote and print a string.

  @param xml_file          - Output file.
  @param str               - String to print.
  @param len               - Its length.
  @param is_attribute_name - A check for attribute name or value.

  @description
    Quote '<' '>' '&' '\"' chars and print a string to the xml_file.
*/

static void print_quoted_xml(FILE *xml_file, const char *str, ulong len,
                             my_bool is_attribute_name)
{
  const char *end;

  for (end= str + len; str != end; str++)
  {
    switch (*str) {
    case '<':
      fputs("&lt;", xml_file);
      break;
    case '>':
      fputs("&gt;", xml_file);
      break;
    case '&':
      fputs("&amp;", xml_file);
      break;
    case '\"':
      fputs("&quot;", xml_file);
      break;
    case ' ':
      /* Attribute names cannot contain spaces. */
      if (is_attribute_name)
      {
        fputs("_", xml_file);
        break;
      }
      /* fall through */
    default:
      fputc(*str, xml_file);
      break;
    }
  }
  check_io(xml_file);
}


/*
  Print xml tag. Optionally add attribute(s).

  SYNOPSIS
    print_xml_tag(xml_file, sbeg, send, tag_name, first_attribute_name, 
                    ..., attribute_name_n, attribute_value_n, NullS)
    xml_file              - output file
    sbeg                  - line beginning
    line_end              - line ending
    tag_name              - XML tag name.
    first_attribute_name  - tag and first attribute
    first_attribute_value - (Implied) value of first attribute
    attribute_name_n      - attribute n
    attribute_value_n     - value of attribute n

  DESCRIPTION
    Print XML tag with any number of attribute="value" pairs to the xml_file.

    Format is:
      sbeg<tag_name first_attribute_name="first_attribute_value" ... 
      attribute_name_n="attribute_value_n">send
  NOTE
    Additional arguments must be present in attribute/value pairs.
    The last argument should be the null character pointer.
    All attribute_value arguments MUST be NULL terminated strings.
    All attribute_value arguments will be quoted before output.
*/

static void print_xml_tag(FILE * xml_file, const char* sbeg,
                          const char* line_end, 
                          const char* tag_name, 
                          const char* first_attribute_name, ...)
{
  va_list arg_list;
  const char *attribute_name, *attribute_value;

  fputs(sbeg, xml_file);
  fputc('<', xml_file);
  fputs(tag_name, xml_file);  

  va_start(arg_list, first_attribute_name);
  attribute_name= first_attribute_name;
  while (attribute_name != NullS)
  {
    attribute_value= va_arg(arg_list, char *);
    DBUG_ASSERT(attribute_value != NullS);

    fputc(' ', xml_file);
    fputs(attribute_name, xml_file);    
    fputc('\"', xml_file);
    
    print_quoted_xml(xml_file, attribute_value, strlen(attribute_value), 0);
    fputc('\"', xml_file);

    attribute_name= va_arg(arg_list, char *);
  }
  va_end(arg_list);

  fputc('>', xml_file);
  fputs(line_end, xml_file);
  check_io(xml_file);
}


/*
  Print xml tag with for a field that is null

  SYNOPSIS
    print_xml_null_tag()
    xml_file    - output file
    sbeg        - line beginning
    stag_atr    - tag and attribute
    sval        - value of attribute
    line_end        - line ending

  DESCRIPTION
    Print tag with one attribute to the xml_file. Format is:
      <stag_atr="sval" xsi:nil="true"/>
  NOTE
    sval MUST be a NULL terminated string.
    sval string will be qouted before output.
*/

static void print_xml_null_tag(FILE * xml_file, const char* sbeg,
                               const char* stag_atr, const char* sval,
                               const char* line_end)
{
  fputs(sbeg, xml_file);
  fputs("<", xml_file);
  fputs(stag_atr, xml_file);
  fputs("\"", xml_file);
  print_quoted_xml(xml_file, sval, strlen(sval), 0);
  fputs("\" xsi:nil=\"true\" />", xml_file);
  fputs(line_end, xml_file);
  check_io(xml_file);
}


/**
  Print xml CDATA section.

  @param xml_file    - output file
  @param str         - string to print
  @param len         - length of the string

  @note
    This function also takes care of the presence of '[[>'
    string in the str. If found, the CDATA section is broken
    into two CDATA sections, <![CDATA[]]]]> and <![CDATA[>]].
*/

static void print_xml_cdata(FILE *xml_file, const char *str, ulong len)
{
  const char *end;

  fputs("<![CDATA[\n", xml_file);
  for (end= str + len; str != end; str++)
  {
    switch(*str) {
    case ']':
      if ((*(str + 1) == ']') && (*(str + 2) =='>'))
      {
        fputs("]]]]><![CDATA[>", xml_file);
        str += 2;
        continue;
      }
      /* fall through */
    default:
      fputc(*str, xml_file);
      break;
    }
  }
  fputs("\n]]>\n", xml_file);
  check_io(xml_file);
}


/*
  Print xml tag with many attributes.

  SYNOPSIS
    print_xml_row()
    xml_file    - output file
    row_name    - xml tag name
    tableRes    - query result
    row         - result row
    str_create  - create statement header string

  DESCRIPTION
    Print tag with many attribute to the xml_file. Format is:
      \t\t<row_name Atr1="Val1" Atr2="Val2"... />
  NOTE
    All atributes and values will be quoted before output.
*/

static void print_xml_row(FILE *xml_file, const char *row_name,
                          MYSQL_RES *tableRes, MYSQL_ROW *row,
                          const char *str_create)
{
  uint i;
  my_bool body_found __attribute__((unused)) = 0;
  char *create_stmt_ptr= NULL;
  ulong create_stmt_len= 0;
  MYSQL_FIELD *field;
  ulong *lengths= mysql_fetch_lengths(tableRes);

  fprintf(xml_file, "\t\t<%s", row_name);
  check_io(xml_file);
  mysql_field_seek(tableRes, 0);
  for (i= 0; (field= mysql_fetch_field(tableRes)); i++)
  {
    if ((*row)[i])
    {
      /* For 'create' statements, dump using CDATA. */
      if ((str_create) && (strcmp(str_create, field->name) == 0))
      {
        create_stmt_ptr= (*row)[i];
        create_stmt_len= lengths[i];
#ifndef DBUG_OFF
        body_found= 1;
#endif
      }
      else
      {
        fputc(' ', xml_file);
        print_quoted_xml(xml_file, field->name, field->name_length, 1);
        fputs("=\"", xml_file);
        print_quoted_xml(xml_file, (*row)[i], lengths[i], 0);
        fputc('"', xml_file);
        check_io(xml_file);
      }
    }
  }

  if (create_stmt_len)
  {
    DBUG_ASSERT(body_found);
    fputs(">\n", xml_file);
    print_xml_cdata(xml_file, create_stmt_ptr, create_stmt_len);
    fprintf(xml_file, "\t\t</%s>\n", row_name);
  }
  else
    fputs(" />\n", xml_file);

  check_io(xml_file);
}


/**
  Print xml comments.

  @param xml_file       - output file
  @param len            - length of comment message
  @param comment_string - comment message

  @description
    Print the comment message in the format:
      "<!-- \n comment string  \n -->\n"

  @note
    Any occurrence of continuous hyphens will be
    squeezed to a single hyphen.
*/

static void print_xml_comment(FILE *xml_file, ulong len,
                              const char *comment_string)
{
  const char* end;

  fputs("<!-- ", xml_file);

  for (end= comment_string + len; comment_string != end; comment_string++)
  {
    /*
      The string "--" (double-hyphen) MUST NOT occur within xml comments.
    */
    switch (*comment_string) {
    case '-':
      if (*(comment_string + 1) == '-')         /* Only one hyphen allowed. */
        break;
    default:
      fputc(*comment_string, xml_file);
      break;
    }
  }
  fputs(" -->\n", xml_file);
  check_io(xml_file);
}



/* A common printing function for xml and non-xml modes. */

static void print_comment(FILE *sql_file, my_bool is_error, const char *format,
                          ...)
{
  static char comment_buff[COMMENT_LENGTH];
  va_list args;

  /* If its an error message, print it ignoring opt_comments. */
  if (!is_error && !opt_comments)
    return;

  va_start(args, format);
  my_vsnprintf(comment_buff, COMMENT_LENGTH, format, args);
  va_end(args);

  if (!opt_xml)
  {
    fputs(comment_buff, sql_file);
    check_io(sql_file);
    return;
  }

  print_xml_comment(sql_file, strlen(comment_buff), comment_buff);
}


/*
 create_delimiter
 Generate a new (null-terminated) string that does not exist in  query 
 and is therefore suitable for use as a query delimiter.  Store this
 delimiter in  delimiter_buff .
 
 This is quite simple in that it doesn't even try to parse statements as an
 interpreter would.  It merely returns a string that is not in the query, which
 is much more than adequate for constructing a delimiter.

 RETURN
   ptr to the delimiter  on Success
   NULL                  on Failure
*/
static char *create_delimiter(char *query, char *delimiter_buff, 
                              int delimiter_max_size) 
{
  int proposed_length;
  char *presence;

  delimiter_buff[0]= ';';  /* start with one semicolon, and */

  for (proposed_length= 2; proposed_length < delimiter_max_size; 
      delimiter_max_size++) {

    delimiter_buff[proposed_length-1]= ';';  /* add semicolons, until */
    delimiter_buff[proposed_length]= '\0';

    presence = strstr(query, delimiter_buff);
    if (presence == NULL) { /* the proposed delimiter is not in the query. */
       return delimiter_buff;
    }

  }
  return NULL;  /* but if we run out of space, return nothing at all. */
}


/*
  dump_events_for_db
  -- retrieves list of events for a given db, and prints out
  the CREATE EVENT statement into the output (the dump).

  RETURN
    0  Success
    1  Error
*/
static uint dump_events_for_db(char *db)
{
  char       query_buff[QUERY_LENGTH];
  char       db_name_buff[NAME_LEN*2+3], name_buff[NAME_LEN*2+3];
  char       *event_name;
  char       delimiter[QUERY_LENGTH];
  FILE       *sql_file= md_result_file;
  MYSQL_RES  *event_res, *event_list_res;
  MYSQL_ROW  row, event_list_row;

  char       db_cl_name[MY_CS_NAME_SIZE];
  int        db_cl_altered= FALSE;

  DBUG_ENTER("dump_events_for_db");
  DBUG_PRINT("enter", ("db: '%s'", db));

  mysql_real_escape_string(mysql, db_name_buff, db, strlen(db));

  /* nice comments */
  print_comment(sql_file, 0,
                "\n--\n-- Dumping events for database '%s'\n--\n", db);

  /*
    not using "mysql_query_with_error_report" because we may have not
    enough privileges to lock mysql.events.
  */
  if (lock_tables)
    mysql_query(mysql, "LOCK TABLES mysql.event READ");

  if (mysql_query_with_error_report(mysql, &event_list_res, "show events"))
    DBUG_RETURN(0);

  strcpy(delimiter, ";");
  if (mysql_num_rows(event_list_res) > 0)
  {
    if (opt_xml)
      fputs("\t<events>\n", sql_file);
    else
    {
      fprintf(sql_file, "/*!50106 SET @save_time_zone= @@TIME_ZONE */ ;\n");

      /* Get database collation. */

      if (fetch_db_collation(db_name_buff, db_cl_name, sizeof (db_cl_name)))
        DBUG_RETURN(1);
    }

    if (switch_character_set_results(mysql, "binary"))
      DBUG_RETURN(1);

    while ((event_list_row= mysql_fetch_row(event_list_res)) != NULL)
    {
      event_name= quote_name(event_list_row[1], name_buff, 0);
      DBUG_PRINT("info", ("retrieving CREATE EVENT for %s", name_buff));
      my_snprintf(query_buff, sizeof(query_buff), "SHOW CREATE EVENT %s", 
          event_name);

      if (mysql_query_with_error_report(mysql, &event_res, query_buff))
        DBUG_RETURN(1);

      while ((row= mysql_fetch_row(event_res)) != NULL)
      {
        if (opt_xml)
        {
          print_xml_row(sql_file, "event", event_res, &row,
                        "Create Event");
          continue;
        }

        /*
          if the user has EXECUTE privilege he can see event names, but not the
          event body!
        */
        if (strlen(row[3]) != 0)
        {
          char *query_str;

          if (opt_drop)
            fprintf(sql_file, "/*!50106 DROP EVENT IF EXISTS %s */%s\n", 
                event_name, delimiter);

          if (create_delimiter(row[3], delimiter, sizeof(delimiter)) == NULL)
          {
            fprintf(stderr, "%s: Warning: Can't create delimiter for event '%s'\n",
                    my_progname_short, event_name);
            DBUG_RETURN(1);
          }

          fprintf(sql_file, "DELIMITER %s\n", delimiter);

          if (mysql_num_fields(event_res) >= 7)
          {
            if (switch_db_collation(sql_file, db_name_buff, delimiter,
                                    db_cl_name, row[6], &db_cl_altered))
            {
              DBUG_RETURN(1);
            }

            switch_cs_variables(sql_file, delimiter,
                                row[4],   /* character_set_client */
                                row[4],   /* character_set_results */
                                row[5]);  /* collation_connection */
          }
          else
          {
            /*
              mysqldump is being run against the server, that does not
              provide character set information in SHOW CREATE
              statements.

              NOTE: the dump may be incorrect, since character set
              information is required in order to restore event properly.
            */

            fprintf(sql_file,
                    "--\n"
                    "-- WARNING: old server version. "
                      "The following dump may be incomplete.\n"
                    "--\n");
          }

          switch_sql_mode(sql_file, delimiter, row[1]);

          switch_time_zone(sql_file, delimiter, row[2]);

          query_str= cover_definer_clause(row[3], strlen(row[3]),
                                          C_STRING_WITH_LEN("50117"),
                                          C_STRING_WITH_LEN("50106"),
                                          C_STRING_WITH_LEN(" EVENT"));

          fprintf(sql_file,
                  "/*!50106 %s */ %s\n",
                  (const char *) (query_str != NULL ? query_str : row[3]),
                  (const char *) delimiter);

          restore_time_zone(sql_file, delimiter);
          restore_sql_mode(sql_file, delimiter);

          if (mysql_num_fields(event_res) >= 7)
          {
            restore_cs_variables(sql_file, delimiter);

            if (db_cl_altered)
            {
              if (restore_db_collation(sql_file, db_name_buff, delimiter,
                                       db_cl_name))
                DBUG_RETURN(1);
            }
          }
        }
      } /* end of event printing */
      mysql_free_result(event_res);

    } /* end of list of events */
    if (opt_xml)
    {
      fputs("\t</events>\n", sql_file);
      check_io(sql_file);
    }
    else
    {
      fprintf(sql_file, "DELIMITER ;\n");
      fprintf(sql_file, "/*!50106 SET TIME_ZONE= @save_time_zone */ ;\n");
    }

    if (switch_character_set_results(mysql, default_charset))
      DBUG_RETURN(1);
  }
  mysql_free_result(event_list_res);

  if (lock_tables)
    (void) mysql_query_with_error_report(mysql, 0, "UNLOCK TABLES");
  DBUG_RETURN(0);
}


/*
  Print hex value for blob data.

  SYNOPSIS
    print_blob_as_hex()
    output_file         - output file
    str                 - string to print
    len                 - its length

  DESCRIPTION
    Print hex value for blob data.
*/

static void print_blob_as_hex(FILE *output_file, const char *str, ulong len)
{
    /* sakaik got the idea to to provide blob's in hex notation. */
    const char *ptr= str, *end= ptr + len;
    for (; ptr < end ; ptr++)
      fprintf(output_file, "%02X", *((uchar *)ptr));
    check_io(output_file);
}

/*
  dump_routines_for_db
  -- retrieves list of routines for a given db, and prints out
  the CREATE PROCEDURE definition into the output (the dump).

  This function has logic to print the appropriate syntax depending on whether
  this is a procedure or functions

  RETURN
    0  Success
    1  Error
*/

static uint dump_routines_for_db(char *db)
{
  char       query_buff[QUERY_LENGTH];
  const char *routine_type[]= {"FUNCTION", "PROCEDURE"};
  char       db_name_buff[NAME_LEN*2+3], name_buff[NAME_LEN*2+3];
  char       *routine_name;
  int        i;
  FILE       *sql_file= md_result_file;
  MYSQL_RES  *routine_res, *routine_list_res;
  MYSQL_ROW  row, routine_list_row;

  char       db_cl_name[MY_CS_NAME_SIZE];
  int        db_cl_altered= FALSE;

  DBUG_ENTER("dump_routines_for_db");
  DBUG_PRINT("enter", ("db: '%s'", db));

  mysql_real_escape_string(mysql, db_name_buff, db, strlen(db));

  /* nice comments */
  print_comment(sql_file, 0,
                "\n--\n-- Dumping routines for database '%s'\n--\n", db);

  /*
    not using "mysql_query_with_error_report" because we may have not
    enough privileges to lock mysql.proc.
  */
  if (lock_tables)
    mysql_query(mysql, "LOCK TABLES mysql.proc READ");

  /* Get database collation. */

  if (fetch_db_collation(db_name_buff, db_cl_name, sizeof (db_cl_name)))
    DBUG_RETURN(1);

  if (switch_character_set_results(mysql, "binary"))
    DBUG_RETURN(1);

  if (opt_xml)
    fputs("\t<routines>\n", sql_file);

  /* 0, retrieve and dump functions, 1, procedures */
  for (i= 0; i <= 1; i++)
  {
    my_snprintf(query_buff, sizeof(query_buff),
                "SHOW %s STATUS WHERE Db = '%s'",
                routine_type[i], db_name_buff);

    if (mysql_query_with_error_report(mysql, &routine_list_res, query_buff))
      DBUG_RETURN(1);

    if (mysql_num_rows(routine_list_res))
    {

      while ((routine_list_row= mysql_fetch_row(routine_list_res)))
      {
        routine_name= quote_name(routine_list_row[1], name_buff, 0);
        DBUG_PRINT("info", ("retrieving CREATE %s for %s", routine_type[i],
                            name_buff));
        my_snprintf(query_buff, sizeof(query_buff), "SHOW CREATE %s %s",
                    routine_type[i], routine_name);

        if (mysql_query_with_error_report(mysql, &routine_res, query_buff))
          DBUG_RETURN(1);

        while ((row= mysql_fetch_row(routine_res)))
        {
          /*
            if the user has EXECUTE privilege he see routine names, but NOT the
            routine body of other routines that are not the creator of!
          */
          DBUG_PRINT("info",("length of body for %s row[2] '%s' is %d",
                             routine_name, row[2] ? row[2] : "(null)",
                             row[2] ? (int) strlen(row[2]) : 0));
          if (row[2] == NULL)
          {
            print_comment(sql_file, 1, "\n-- insufficient privileges to %s\n",
                          query_buff);
            print_comment(sql_file, 1,
                          "-- does %s have permissions on mysql.proc?\n\n",
                          current_user);
            maybe_die(EX_MYSQLERR,"%s has insufficent privileges to %s!", current_user, query_buff);
          }
          else if (strlen(row[2]))
          {
            if (opt_xml)
            {
              if (i)                            /* Procedures. */
                print_xml_row(sql_file, "routine", routine_res, &row,
                              "Create Procedure");
              else                              /* Functions. */
                print_xml_row(sql_file, "routine", routine_res, &row,
                              "Create Function");
              continue;
            }
            if (opt_drop)
              fprintf(sql_file, "/*!50003 DROP %s IF EXISTS %s */;\n",
                      routine_type[i], routine_name);

            if (mysql_num_fields(routine_res) >= 6)
            {
              if (switch_db_collation(sql_file, db_name_buff, ";",
                                      db_cl_name, row[5], &db_cl_altered))
              {
                DBUG_RETURN(1);
              }

              switch_cs_variables(sql_file, ";",
                                  row[3],   /* character_set_client */
                                  row[3],   /* character_set_results */
                                  row[4]);  /* collation_connection */
            }
            else
            {
              /*
                mysqldump is being run against the server, that does not
                provide character set information in SHOW CREATE
                statements.

                NOTE: the dump may be incorrect, since character set
                information is required in order to restore stored
                procedure/function properly.
              */

              fprintf(sql_file,
                      "--\n"
                      "-- WARNING: old server version. "
                        "The following dump may be incomplete.\n"
                      "--\n");
            }


            switch_sql_mode(sql_file, ";", row[1]);

            fprintf(sql_file,
                    "DELIMITER ;;\n"
                    "%s ;;\n"
                    "DELIMITER ;\n",
                    (const char *) row[2]);

            restore_sql_mode(sql_file, ";");

            if (mysql_num_fields(routine_res) >= 6)
            {
              restore_cs_variables(sql_file, ";");

              if (db_cl_altered)
              {
                if (restore_db_collation(sql_file, db_name_buff, ";", db_cl_name))
                  DBUG_RETURN(1);
              }
            }

          }
        } /* end of routine printing */
        mysql_free_result(routine_res);

      } /* end of list of routines */
    }
    mysql_free_result(routine_list_res);
  } /* end of for i (0 .. 1)  */

  if (opt_xml)
  {
    fputs("\t</routines>\n", sql_file);
    check_io(sql_file);
  }

  if (switch_character_set_results(mysql, default_charset))
    DBUG_RETURN(1);

  if (lock_tables)
    (void) mysql_query_with_error_report(mysql, 0, "UNLOCK TABLES");
  DBUG_RETURN(0);
}

/* general_log or slow_log tables under mysql database */
static inline my_bool general_log_or_slow_log_tables(const char *db,
                                                     const char *table)
{
  return (!my_strcasecmp(charset_info, db, "mysql")) &&
          (!my_strcasecmp(charset_info, table, "general_log") ||
           !my_strcasecmp(charset_info, table, "slow_log"));
}

/*
  get_table_structure -- retrievs database structure, prints out corresponding
  CREATE statement and fills out insert_pat if the table is the type we will
  be dumping.

  ARGS
    table       - table name
    db          - db name
    table_type  - table type, e.g. "MyISAM" or "InnoDB", but also "VIEW"
    ignore_flag - what we must particularly ignore - see IGNORE_ defines above

  RETURN
    number of fields in table, 0 if error
*/

static uint get_table_structure(char *table, char *db, char *table_type,
                                char *ignore_flag)
{
  my_bool    init=0, delayed, write_data, complete_insert;
  my_ulonglong num_fields;
  char       *result_table, *opt_quoted_table;
  const char *insert_option;
  char	     name_buff[NAME_LEN+3],table_buff[NAME_LEN*2+3];
  char       table_buff2[NAME_LEN*2+3], query_buff[QUERY_LENGTH];
  const char *show_fields_stmt= "SELECT `COLUMN_NAME` AS `Field`, "
                                "`COLUMN_TYPE` AS `Type`, "
                                "`IS_NULLABLE` AS `Null`, "
                                "`COLUMN_KEY` AS `Key`, "
                                "`COLUMN_DEFAULT` AS `Default`, "
                                "`EXTRA` AS `Extra`, "
                                "`COLUMN_COMMENT` AS `Comment` "
                                "FROM `INFORMATION_SCHEMA`.`COLUMNS` WHERE "
                                "TABLE_SCHEMA = '%s' AND TABLE_NAME = '%s'";
  FILE       *sql_file= md_result_file;
  int        len;
  my_bool    is_log_table;
  MYSQL_RES  *result;
  MYSQL_ROW  row;
  DBUG_ENTER("get_table_structure");
  DBUG_PRINT("enter", ("db: %s  table: %s", db, table));

  *ignore_flag= check_if_ignore_table(table, table_type);

  delayed= opt_delayed;
  if (delayed && (*ignore_flag & IGNORE_INSERT_DELAYED))
  {
    delayed= 0;
    verbose_msg("-- Warning: Unable to use delayed inserts for table '%s' "
                "because it's of type %s\n", table, table_type);
  }

  complete_insert= 0;
  if ((write_data= !(*ignore_flag & IGNORE_DATA)))
  {
    complete_insert= opt_complete_insert;
    if (!insert_pat_inited)
    {
      insert_pat_inited= 1;
      init_dynamic_string_checked(&insert_pat, "", 1024, 1024);
    }
    else
      dynstr_set_checked(&insert_pat, "");
  }

  insert_option= ((delayed && opt_ignore) ? " DELAYED IGNORE " :
                  delayed ? " DELAYED " : opt_ignore ? " IGNORE " : "");

  verbose_msg("-- Retrieving table structure for table %s...\n", table);

  len= my_snprintf(query_buff, sizeof(query_buff),
                   "SET SQL_QUOTE_SHOW_CREATE=%d",
                   (opt_quoted || opt_keywords));
  if (!create_options)
    strmov(query_buff+len,
           "/*!40102 ,SQL_MODE=concat(@@sql_mode, _utf8 ',NO_KEY_OPTIONS,NO_TABLE_OPTIONS,NO_FIELD_OPTIONS') */");

  result_table=     quote_name(table, table_buff, 1);
  opt_quoted_table= quote_name(table, table_buff2, 0);

  if (opt_order_by_primary)
    order_by= primary_key_fields(result_table);

  if (!opt_xml && !mysql_query_with_error_report(mysql, 0, query_buff))
  {
    /* using SHOW CREATE statement */
    if (!opt_no_create_info)
    {
      /* Make an sql-file, if path was given iow. option -T was given */
      char buff[20+FN_REFLEN];
      MYSQL_FIELD *field;

      my_snprintf(buff, sizeof(buff), "show create table %s", result_table);

      if (switch_character_set_results(mysql, "binary") ||
          mysql_query_with_error_report(mysql, &result, buff) ||
          switch_character_set_results(mysql, default_charset))
        DBUG_RETURN(0);

      if (path)
      {
        if (!(sql_file= open_sql_file_for_table(table, O_WRONLY)))
          DBUG_RETURN(0);

        write_header(sql_file, db);
      }

      if (strcmp (table_type, "VIEW") == 0)         /* view */
        print_comment(sql_file, 0,
                      "\n--\n-- Temporary table structure for view %s\n--\n\n",
                      result_table);
      else
        print_comment(sql_file, 0,
                      "\n--\n-- Table structure for table %s\n--\n\n",
                      result_table);

      if (opt_drop)
      {
      /*
        Even if the "table" is a view, we do a DROP TABLE here.  The
        view-specific code below fills in the DROP VIEW.
        We will skip the DROP TABLE for general_log and slow_log, since
        those stmts will fail, in case we apply dump by enabling logging.
       */
        if (!general_log_or_slow_log_tables(db, table))
          fprintf(sql_file, "DROP TABLE IF EXISTS %s;\n",
                  opt_quoted_table);
        check_io(sql_file);
      }

      field= mysql_fetch_field_direct(result, 0);
      if (strcmp(field->name, "View") == 0)
      {
        char *scv_buff= NULL;
        my_ulonglong n_cols;

        verbose_msg("-- It's a view, create dummy table for view\n");

        /* save "show create" statement for later */
        if ((row= mysql_fetch_row(result)) && (scv_buff=row[1]))
          scv_buff= my_strdup(scv_buff, MYF(0));

        mysql_free_result(result);

        /*
          Create a table with the same name as the view and with columns of
          the same name in order to satisfy views that depend on this view.
          The table will be removed when the actual view is created.

          The properties of each column, are not preserved in this temporary
          table, because they are not necessary.

          This will not be necessary once we can determine dependencies
          between views and can simply dump them in the appropriate order.
        */
        my_snprintf(query_buff, sizeof(query_buff),
                    "SHOW FIELDS FROM %s", result_table);
        if (switch_character_set_results(mysql, "binary") ||
            mysql_query_with_error_report(mysql, &result, query_buff) ||
            switch_character_set_results(mysql, default_charset))
        {
          /*
            View references invalid or privileged table/col/fun (err 1356),
            so we cannot create a stand-in table.  Be defensive and dump
            a comment with the view's 'show create' statement. (Bug #17371)
          */

          if (mysql_errno(mysql) == ER_VIEW_INVALID)
            fprintf(sql_file, "\n-- failed on view %s: %s\n\n", result_table, scv_buff ? scv_buff : "");

          my_free(scv_buff);

          DBUG_RETURN(0);
        }
        else
          my_free(scv_buff);

        n_cols= mysql_num_rows(result);
        if (0 != n_cols)
        {

          /*
            The actual formula is based on the column names and how the .FRM
            files are stored and is too volatile to be repeated here.
            Thus we simply warn the user if the columns exceed a limit we
            know works most of the time.
          */
          if (n_cols >= 1000)
            fprintf(stderr,
                    "-- Warning: Creating a stand-in table for view %s may"
                    " fail when replaying the dump file produced because "
                    "of the number of columns exceeding 1000. Exercise "
                    "caution when replaying the produced dump file.\n", 
                    table);
          if (opt_drop)
          {
            /*
              We have already dropped any table of the same name above, so
              here we just drop the view.
            */

            fprintf(sql_file, "/*!50001 DROP VIEW IF EXISTS %s*/;\n",
                    opt_quoted_table);
            check_io(sql_file);
          }

          fprintf(sql_file,
                  "SET @saved_cs_client     = @@character_set_client;\n"
                  "SET character_set_client = utf8;\n"
                  "/*!50001 CREATE TABLE %s (\n",
                  result_table);

          /*
            Get first row, following loop will prepend comma - keeps from
            having to know if the row being printed is last to determine if
            there should be a _trailing_ comma.
          */

          row= mysql_fetch_row(result);

          /*
            The actual column type doesn't matter anyway, since the table will
            be dropped at run time.
            We do tinyint to avoid hitting the row size limit.
          */
          fprintf(sql_file, "  %s tinyint NOT NULL",
                  quote_name(row[0], name_buff, 0));

          while((row= mysql_fetch_row(result)))
          {
            /* col name, col type */
            fprintf(sql_file, ",\n  %s tinyint NOT NULL",
                    quote_name(row[0], name_buff, 0));
          }

          /*
            Stand-in tables are always MyISAM tables as the default
            engine might have a column-limit that's lower than the
            number of columns in the view, and MyISAM support is
            guaranteed to be in the server anyway.
          */
          fprintf(sql_file,
                  "\n) ENGINE=MyISAM */;\n"
                  "SET character_set_client = @saved_cs_client;\n");

          check_io(sql_file);
        }

        mysql_free_result(result);

        if (path)
          my_fclose(sql_file, MYF(MY_WME));

        seen_views= 1;
        DBUG_RETURN(0);
      }

      row= mysql_fetch_row(result);

      is_log_table= general_log_or_slow_log_tables(db, table);
      if (is_log_table)
        row[1]+= 13; /* strlen("CREATE TABLE ")= 13 */
      if (opt_compatible_mode & 3)
      {
        fprintf(sql_file,
                is_log_table ? "CREATE TABLE IF NOT EXISTS %s;\n" : "%s;\n",
                row[1]);
      }
      else
      {
        fprintf(sql_file,
                "/*!40101 SET @saved_cs_client     = @@character_set_client */;\n"
                "/*!40101 SET character_set_client = utf8 */;\n"
                "%s%s;\n"
                "/*!40101 SET character_set_client = @saved_cs_client */;\n",
                is_log_table ? "CREATE TABLE IF NOT EXISTS " : "",
                row[1]);
      }

      check_io(sql_file);
      mysql_free_result(result);
    }
    my_snprintf(query_buff, sizeof(query_buff), "show fields from %s",
                result_table);
    if (mysql_query_with_error_report(mysql, &result, query_buff))
    {
      if (path)
        my_fclose(sql_file, MYF(MY_WME));
      DBUG_RETURN(0);
    }

    /*
      If write_data is true, then we build up insert statements for
      the table's data. Note: in subsequent lines of code, this test
      will have to be performed each time we are appending to
      insert_pat.
    */
    if (write_data)
    {
      if (opt_replace_into)
        dynstr_append_checked(&insert_pat, "REPLACE ");
      else
        dynstr_append_checked(&insert_pat, "INSERT ");
      dynstr_append_checked(&insert_pat, insert_option);
      dynstr_append_checked(&insert_pat, "INTO ");
      dynstr_append_checked(&insert_pat, opt_quoted_table);
      if (complete_insert)
      {
        dynstr_append_checked(&insert_pat, " (");
      }
      else
      {
        dynstr_append_checked(&insert_pat, " VALUES ");
        if (!extended_insert)
          dynstr_append_checked(&insert_pat, "(");
      }
    }

    while ((row= mysql_fetch_row(result)))
    {
      if (complete_insert)
      {
        if (init)
        {
          dynstr_append_checked(&insert_pat, ", ");
        }
        init=1;
        dynstr_append_checked(&insert_pat,
                      quote_name(row[SHOW_FIELDNAME], name_buff, 0));
      }
    }
    num_fields= mysql_num_rows(result);
    mysql_free_result(result);
  }
  else
  {
    verbose_msg("%s: Warning: Can't set SQL_QUOTE_SHOW_CREATE option (%s)\n",
                my_progname_short, mysql_error(mysql));

    my_snprintf(query_buff, sizeof(query_buff), show_fields_stmt, db, table);

    if (mysql_query_with_error_report(mysql, &result, query_buff))
      DBUG_RETURN(0);

    /* Make an sql-file, if path was given iow. option -T was given */
    if (!opt_no_create_info)
    {
      if (path)
      {
        if (!(sql_file= open_sql_file_for_table(table, O_WRONLY)))
          DBUG_RETURN(0);
        write_header(sql_file, db);
      }

      print_comment(sql_file, 0,
                    "\n--\n-- Table structure for table %s\n--\n\n",
                    result_table);
      if (opt_drop)
        fprintf(sql_file, "DROP TABLE IF EXISTS %s;\n", result_table);
      if (!opt_xml)
        fprintf(sql_file, "CREATE TABLE %s (\n", result_table);
      else
        print_xml_tag(sql_file, "\t", "\n", "table_structure", "name=", table, 
                NullS);
      check_io(sql_file);
    }

    if (write_data)
    {
      if (opt_replace_into)
        dynstr_append_checked(&insert_pat, "REPLACE ");
      else
        dynstr_append_checked(&insert_pat, "INSERT ");
      dynstr_append_checked(&insert_pat, insert_option);
      dynstr_append_checked(&insert_pat, "INTO ");
      dynstr_append_checked(&insert_pat, result_table);
      if (complete_insert)
        dynstr_append_checked(&insert_pat, " (");
      else
      {
        dynstr_append_checked(&insert_pat, " VALUES ");
        if (!extended_insert)
          dynstr_append_checked(&insert_pat, "(");
      }
    }

    while ((row= mysql_fetch_row(result)))
    {
      ulong *lengths= mysql_fetch_lengths(result);
      if (init)
      {
        if (!opt_xml && !opt_no_create_info)
        {
          fputs(",\n",sql_file);
          check_io(sql_file);
        }
        if (complete_insert)
          dynstr_append_checked(&insert_pat, ", ");
      }
      init=1;
      if (complete_insert)
        dynstr_append_checked(&insert_pat,
                      quote_name(row[SHOW_FIELDNAME], name_buff, 0));
      if (!opt_no_create_info)
      {
        if (opt_xml)
        {
          print_xml_row(sql_file, "field", result, &row, NullS);
          continue;
        }

        if (opt_keywords)
          fprintf(sql_file, "  %s.%s %s", result_table,
                  quote_name(row[SHOW_FIELDNAME],name_buff, 0),
                  row[SHOW_TYPE]);
        else
          fprintf(sql_file, "  %s %s", quote_name(row[SHOW_FIELDNAME],
                                                  name_buff, 0),
                  row[SHOW_TYPE]);
        if (row[SHOW_DEFAULT])
        {
          fputs(" DEFAULT ", sql_file);
          unescape(sql_file, row[SHOW_DEFAULT], lengths[SHOW_DEFAULT]);
        }
        if (!row[SHOW_NULL][0])
          fputs(" NOT NULL", sql_file);
        if (row[SHOW_EXTRA][0])
          fprintf(sql_file, " %s",row[SHOW_EXTRA]);
        check_io(sql_file);
      }
    }
    num_fields= mysql_num_rows(result);
    mysql_free_result(result);
    if (!opt_no_create_info)
    {
      /* Make an sql-file, if path was given iow. option -T was given */
      char buff[20+FN_REFLEN];
      uint keynr,primary_key;
      my_snprintf(buff, sizeof(buff), "show keys from %s", result_table);
      if (mysql_query_with_error_report(mysql, &result, buff))
      {
        if (mysql_errno(mysql) == ER_WRONG_OBJECT)
        {
          /* it is VIEW */
          fputs("\t\t<options Comment=\"view\" />\n", sql_file);
          goto continue_xml;
        }
        fprintf(stderr, "%s: Can't get keys for table %s (%s)\n",
                my_progname_short, result_table, mysql_error(mysql));
        if (path)
          my_fclose(sql_file, MYF(MY_WME));
        DBUG_RETURN(0);
      }

      /* Find first which key is primary key */
      keynr=0;
      primary_key=INT_MAX;
      while ((row= mysql_fetch_row(result)))
      {
        if (atoi(row[3]) == 1)
        {
          keynr++;
#ifdef FORCE_PRIMARY_KEY
          if (atoi(row[1]) == 0 && primary_key == INT_MAX)
            primary_key=keynr;
#endif
          if (!strcmp(row[2],"PRIMARY"))
          {
            primary_key=keynr;
            break;
          }
        }
      }
      mysql_data_seek(result,0);
      keynr=0;
      while ((row= mysql_fetch_row(result)))
      {
        if (opt_xml)
        {
          print_xml_row(sql_file, "key", result, &row, NullS);
          continue;
        }

        if (atoi(row[3]) == 1)
        {
          if (keynr++)
            putc(')', sql_file);
          if (atoi(row[1]))       /* Test if duplicate key */
            /* Duplicate allowed */
            fprintf(sql_file, ",\n  KEY %s (",quote_name(row[2],name_buff,0));
          else if (keynr == primary_key)
            fputs(",\n  PRIMARY KEY (",sql_file); /* First UNIQUE is primary */
          else
            fprintf(sql_file, ",\n  UNIQUE %s (",quote_name(row[2],name_buff,
                                                            0));
        }
        else
          putc(',', sql_file);
        fputs(quote_name(row[4], name_buff, 0), sql_file);
        if (row[7])
          fprintf(sql_file, " (%s)",row[7]);      /* Sub key */
        check_io(sql_file);
      }
      mysql_free_result(result);
      if (!opt_xml)
      {
        if (keynr)
          putc(')', sql_file);
        fputs("\n)",sql_file);
        check_io(sql_file);
      }

      /* Get MySQL specific create options */
      if (create_options)
      {
        char show_name_buff[NAME_LEN*2+2+24];

        /* Check memory for quote_for_like() */
        my_snprintf(buff, sizeof(buff), "show table status like %s",
                    quote_for_like(table, show_name_buff));

        if (mysql_query_with_error_report(mysql, &result, buff))
        {
          if (mysql_errno(mysql) != ER_PARSE_ERROR)
          {                                     /* If old MySQL version */
            verbose_msg("-- Warning: Couldn't get status information for " \
                        "table %s (%s)\n", result_table,mysql_error(mysql));
          }
        }
        else if (!(row= mysql_fetch_row(result)))
        {
          fprintf(stderr,
                  "Error: Couldn't read status information for table %s (%s)\n",
                  result_table,mysql_error(mysql));
        }
        else
        {
          if (opt_xml)
            print_xml_row(sql_file, "options", result, &row, NullS);
          else
          {
            fputs("/*!",sql_file);
            print_value(sql_file,result,row,"engine=","Engine",0);
            print_value(sql_file,result,row,"","Create_options",0);
            print_value(sql_file,result,row,"comment=","Comment",1);
            fputs(" */",sql_file);
            check_io(sql_file);
          }
        }
        mysql_free_result(result);              /* Is always safe to free */
      }
continue_xml:
      if (!opt_xml)
        fputs(";\n", sql_file);
      else
        fputs("\t</table_structure>\n", sql_file);
      check_io(sql_file);
    }
  }
  if (complete_insert)
  {
    dynstr_append_checked(&insert_pat, ") VALUES ");
    if (!extended_insert)
      dynstr_append_checked(&insert_pat, "(");
  }
  if (sql_file != md_result_file)
  {
    fputs("\n", sql_file);
    write_footer(sql_file);
    my_fclose(sql_file, MYF(MY_WME));
  }
  DBUG_RETURN((uint) num_fields);
} /* get_table_structure */

static void dump_trigger_old(FILE *sql_file, MYSQL_RES *show_triggers_rs,
                             MYSQL_ROW *show_trigger_row,
                             const char *table_name)
{
  char quoted_table_name_buf[NAME_LEN * 2 + 3];
  char *quoted_table_name= quote_name(table_name, quoted_table_name_buf, 1);

  char name_buff[NAME_LEN * 4 + 3];
  const char *xml_msg= "\nWarning! mysqldump being run against old server "
                       "that does not\nsupport 'SHOW CREATE TRIGGERS' "
                       "statement. Skipping..\n";

  DBUG_ENTER("dump_trigger_old");

  if (opt_xml)
  {
    print_xml_comment(sql_file, strlen(xml_msg), xml_msg);
    check_io(sql_file);
    DBUG_VOID_RETURN;
  }

  fprintf(sql_file,
          "--\n"
          "-- WARNING: old server version. "
            "The following dump may be incomplete.\n"
          "--\n");

  if (opt_compact)
    fprintf(sql_file, "/*!50003 SET @OLD_SQL_MODE=@@SQL_MODE*/;\n");

  fprintf(sql_file,
          "DELIMITER ;;\n"
          "/*!50003 SET SESSION SQL_MODE=\"%s\" */;;\n"
          "/*!50003 CREATE */ ",
          (*show_trigger_row)[6]);

  if (mysql_num_fields(show_triggers_rs) > 7)
  {
    /*
      mysqldump can be run against the server, that does not support
      definer in triggers (there is no DEFINER column in SHOW TRIGGERS
      output). So, we should check if we have this column before
      accessing it.
    */

    size_t user_name_len;
    char user_name_str[USERNAME_LENGTH + 1];
    char quoted_user_name_str[USERNAME_LENGTH * 2 + 3];
    size_t host_name_len;
    char host_name_str[HOSTNAME_LENGTH + 1];
    char quoted_host_name_str[HOSTNAME_LENGTH * 2 + 3];

    parse_user((*show_trigger_row)[7],
               strlen((*show_trigger_row)[7]),
               user_name_str, &user_name_len,
               host_name_str, &host_name_len);

    fprintf(sql_file,
            "/*!50017 DEFINER=%s@%s */ ",
            quote_name(user_name_str, quoted_user_name_str, FALSE),
            quote_name(host_name_str, quoted_host_name_str, FALSE));
  }

  fprintf(sql_file,
          "/*!50003 TRIGGER %s %s %s ON %s FOR EACH ROW%s%s */;;\n"
          "DELIMITER ;\n",
          quote_name((*show_trigger_row)[0], name_buff, 0), /* Trigger */
          (*show_trigger_row)[4], /* Timing */
          (*show_trigger_row)[1], /* Event */
          quoted_table_name,
          (strchr(" \t\n\r", *((*show_trigger_row)[3]))) ? "" : " ",
          (*show_trigger_row)[3] /* Statement */);

  if (opt_compact)
    fprintf(sql_file, "/*!50003 SET SESSION SQL_MODE=@OLD_SQL_MODE */;\n");

  DBUG_VOID_RETURN;
}

static int dump_trigger(FILE *sql_file, MYSQL_RES *show_create_trigger_rs,
                        const char *db_name,
                        const char *db_cl_name)
{
  MYSQL_ROW row;
  char *query_str;
  int db_cl_altered= FALSE;

  DBUG_ENTER("dump_trigger");

  while ((row= mysql_fetch_row(show_create_trigger_rs)))
  {
    if (opt_xml)
    {
      print_xml_row(sql_file, "trigger", show_create_trigger_rs, &row,
                    "SQL Original Statement");
      check_io(sql_file);
      continue;
    }

    query_str= cover_definer_clause(row[2], strlen(row[2]),
                                    C_STRING_WITH_LEN("50017"),
                                    C_STRING_WITH_LEN("50003"),
                                    C_STRING_WITH_LEN(" TRIGGER"));
    if (switch_db_collation(sql_file, db_name, ";",
                            db_cl_name, row[5], &db_cl_altered))
      DBUG_RETURN(TRUE);

    switch_cs_variables(sql_file, ";",
                        row[3],   /* character_set_client */
                        row[3],   /* character_set_results */
                        row[4]);  /* collation_connection */

    switch_sql_mode(sql_file, ";", row[1]);

    fprintf(sql_file,
            "DELIMITER ;;\n"
            "/*!50003 %s */;;\n"
            "DELIMITER ;\n",
            (const char *) (query_str != NULL ? query_str : row[2]));

    restore_sql_mode(sql_file, ";");
    restore_cs_variables(sql_file, ";");

    if (db_cl_altered)
    {
      if (restore_db_collation(sql_file, db_name, ";", db_cl_name))
        DBUG_RETURN(TRUE);
    }

    my_free(query_str);
  }

  DBUG_RETURN(FALSE);
}

/**
  Dump the triggers for a given table.

  This should be called after the tables have been dumped in case a trigger
  depends on the existence of a table.

  @param[in] table_name
  @param[in] db_name

  @return Error status.
    @retval TRUE error has occurred.
    @retval FALSE operation succeed.
*/

static int dump_triggers_for_table(char *table_name, char *db_name)
{
  char       name_buff[NAME_LEN*4+3];
  char       query_buff[QUERY_LENGTH];
  uint       old_opt_compatible_mode= opt_compatible_mode;
  MYSQL_RES  *show_triggers_rs;
  MYSQL_ROW  row;
  FILE      *sql_file= md_result_file;

  char       db_cl_name[MY_CS_NAME_SIZE];
  int        ret= TRUE;

  DBUG_ENTER("dump_triggers_for_table");
  DBUG_PRINT("enter", ("db: %s, table_name: %s", db_name, table_name));

  if (path && !(sql_file= open_sql_file_for_table(table_name,
                                                  O_WRONLY | O_APPEND)))
    DBUG_RETURN(1);

  /* Do not use ANSI_QUOTES on triggers in dump */
  opt_compatible_mode&= ~MASK_ANSI_QUOTES;

  /* Get database collation. */

  if (switch_character_set_results(mysql, "binary"))
    goto done;

  if (fetch_db_collation(db_name, db_cl_name, sizeof (db_cl_name)))
    goto done;

  /* Get list of triggers. */

  my_snprintf(query_buff, sizeof(query_buff),
              "SHOW TRIGGERS LIKE %s",
              quote_for_like(table_name, name_buff));

  if (mysql_query_with_error_report(mysql, &show_triggers_rs, query_buff))
    goto done;

  /* Dump triggers. */

  if (! mysql_num_rows(show_triggers_rs))
    goto skip;

  if (opt_xml)
    print_xml_tag(sql_file, "\t", "\n", "triggers", "name=",
                  table_name, NullS);

  while ((row= mysql_fetch_row(show_triggers_rs)))
  {

    my_snprintf(query_buff, sizeof (query_buff),
                "SHOW CREATE TRIGGER %s",
                quote_name(row[0], name_buff, TRUE));

    if (mysql_query(mysql, query_buff))
    {
      /*
        mysqldump is being run against old server, that does not support
        SHOW CREATE TRIGGER statement. We should use SHOW TRIGGERS output.

        NOTE: the dump may be incorrect, as old SHOW TRIGGERS does not
        provide all the necessary information to restore trigger properly.
      */

      dump_trigger_old(sql_file, show_triggers_rs, &row, table_name);
    }
    else
    {
      MYSQL_RES *show_create_trigger_rs= mysql_store_result(mysql);

      if (!show_create_trigger_rs ||
          dump_trigger(sql_file, show_create_trigger_rs, db_name, db_cl_name))
        goto done;

      mysql_free_result(show_create_trigger_rs);
    }

  }

  if (opt_xml)
  {
    fputs("\t</triggers>\n", sql_file);
    check_io(sql_file);
  }

skip:
  mysql_free_result(show_triggers_rs);

  if (switch_character_set_results(mysql, default_charset))
    goto done;

  /*
    make sure to set back opt_compatible mode to
    original value
  */
  opt_compatible_mode=old_opt_compatible_mode;

  ret= FALSE;

done:
  if (path)
    my_fclose(sql_file, MYF(0));

  DBUG_RETURN(ret);
}

static void add_load_option(DYNAMIC_STRING *str, const char *option,
                             const char *option_value)
{
  if (!option_value)
  {
    /* Null value means we don't add this option. */
    return;
  }

  dynstr_append_checked(str, option);
  
  if (strncmp(option_value, "0x", sizeof("0x")-1) == 0)
  {
    /* It's a hex constant, don't escape */
    dynstr_append_checked(str, option_value);
  }
  else
  {
    /* char constant; escape */
    field_escape(str, option_value);
  }
}


/*
  Allow the user to specify field terminator strings like:
  "'", "\", "\\" (escaped backslash), "\t" (tab), "\n" (newline)
  This is done by doubling ' and add a end -\ if needed to avoid
  syntax errors from the SQL parser.
*/

static void field_escape(DYNAMIC_STRING* in, const char *from)
{
  uint end_backslashes= 0; 

  dynstr_append_checked(in, "'");

  while (*from)
  {
    dynstr_append_mem_checked(in, from, 1);

    if (*from == '\\')
      end_backslashes^=1;    /* find odd number of backslashes */
    else
    {
      if (*from == '\'' && !end_backslashes)
      {
        /* We want a duplicate of "'" for MySQL */
        dynstr_append_checked(in, "\'");
      }
      end_backslashes=0;
    }
    from++;
  }
  /* Add missing backslashes if user has specified odd number of backs.*/
  if (end_backslashes)
    dynstr_append_checked(in, "\\");
  
  dynstr_append_checked(in, "'");
}



static char *alloc_query_str(ulong size)
{
  char *query;

  if (!(query= (char*) my_malloc(size, MYF(MY_WME))))
    die(EX_MYSQLERR, "Couldn't allocate a query string.");

  return query;
}


/*

 SYNOPSIS
  dump_table()

  dump_table saves database contents as a series of INSERT statements.

  ARGS
   table - table name
   db    - db name

   RETURNS
    void
*/


static void dump_table(char *table, char *db)
{
  char ignore_flag;
  char buf[200], table_buff[NAME_LEN+3];
  DYNAMIC_STRING query_string;
  char table_type[NAME_LEN];
  char *result_table, table_buff2[NAME_LEN*2+3], *opt_quoted_table;
  int error= 0;
  ulong         rownr, row_break, total_length, init_length;
  uint num_fields;
  MYSQL_RES     *res;
  MYSQL_FIELD   *field;
  MYSQL_ROW     row;
  DBUG_ENTER("dump_table");

  /*
    Make sure you get the create table info before the following check for
    --no-data flag below. Otherwise, the create table info won't be printed.
  */
  num_fields= get_table_structure(table, db, table_type, &ignore_flag);

  /*
    The "table" could be a view.  If so, we don't do anything here.
  */
  if (strcmp(table_type, "VIEW") == 0)
    DBUG_VOID_RETURN;

  /* Check --no-data flag */
  if (opt_no_data)
  {
    verbose_msg("-- Skipping dump data for table '%s', --no-data was used\n",
                table);
    DBUG_VOID_RETURN;
  }

  DBUG_PRINT("info",
             ("ignore_flag: %x  num_fields: %d", (int) ignore_flag,
              num_fields));
  /*
    If the table type is a merge table or any type that has to be
     _completely_ ignored and no data dumped
  */
  if (ignore_flag & IGNORE_DATA)
  {
    verbose_msg("-- Warning: Skipping data for table '%s' because " \
                "it's of type %s\n", table, table_type);
    DBUG_VOID_RETURN;
  }
  /* Check that there are any fields in the table */
  if (num_fields == 0)
  {
    verbose_msg("-- Skipping dump data for table '%s', it has no fields\n",
                table);
    DBUG_VOID_RETURN;
  }

  /*
     Check --skip-events flag: it is not enough to skip creation of events
     discarding SHOW CREATE EVENT statements generation. The myslq.event
     table data should be skipped too.
  */
  if (!opt_events && !my_strcasecmp(&my_charset_latin1, db, "mysql") &&
      !my_strcasecmp(&my_charset_latin1, table, "event"))
  {
    verbose_msg("-- Skipping data table mysql.event, --skip-events was used\n");
    DBUG_VOID_RETURN;
  }

  result_table= quote_name(table,table_buff, 1);
  opt_quoted_table= quote_name(table, table_buff2, 0);

  verbose_msg("-- Sending SELECT query...\n");

  init_dynamic_string_checked(&query_string, "", 1024, 1024);

  if (path)
  {
    char filename[FN_REFLEN], tmp_path[FN_REFLEN];

    /*
      Convert the path to native os format
      and resolve to the full filepath.
    */
    convert_dirname(tmp_path,path,NullS);    
    my_load_path(tmp_path, tmp_path, NULL);
    fn_format(filename, table, tmp_path, ".txt", MYF(MY_UNPACK_FILENAME));

    /* Must delete the file that 'INTO OUTFILE' will write to */
    my_delete(filename, MYF(0));

    /* convert to a unix path name to stick into the query */
    to_unix_path(filename);

    /* now build the query string */

    dynstr_append_checked(&query_string, "SELECT /*!40001 SQL_NO_CACHE */ * INTO OUTFILE '");
    dynstr_append_checked(&query_string, filename);
    dynstr_append_checked(&query_string, "'");

    dynstr_append_checked(&query_string, " /*!50138 CHARACTER SET ");
    dynstr_append_checked(&query_string, default_charset == mysql_universal_client_charset ?
                                         my_charset_bin.name : /* backward compatibility */
                                         default_charset);
    dynstr_append_checked(&query_string, " */");

    if (fields_terminated || enclosed || opt_enclosed || escaped)
      dynstr_append_checked(&query_string, " FIELDS");
    
    add_load_option(&query_string, " TERMINATED BY ", fields_terminated);
    add_load_option(&query_string, " ENCLOSED BY ", enclosed);
    add_load_option(&query_string, " OPTIONALLY ENCLOSED BY ", opt_enclosed);
    add_load_option(&query_string, " ESCAPED BY ", escaped);
    add_load_option(&query_string, " LINES TERMINATED BY ", lines_terminated);

    dynstr_append_checked(&query_string, " FROM ");
    dynstr_append_checked(&query_string, result_table);

    if (where)
    {
      dynstr_append_checked(&query_string, " WHERE ");
      dynstr_append_checked(&query_string, where);
    }

    if (order_by)
    {
      dynstr_append_checked(&query_string, " ORDER BY ");
      dynstr_append_checked(&query_string, order_by);
    }

    if (mysql_real_query(mysql, query_string.str, query_string.length))
    {
      DB_error(mysql, "when executing 'SELECT INTO OUTFILE'");
      dynstr_free(&query_string);
      DBUG_VOID_RETURN;
    }
  }
  else
  {
    print_comment(md_result_file, 0,
                  "\n--\n-- Dumping data for table %s\n--\n",
                  result_table);
    
    dynstr_append_checked(&query_string, "SELECT /*!40001 SQL_NO_CACHE */ * FROM ");
    dynstr_append_checked(&query_string, result_table);

    if (where)
    {
      print_comment(md_result_file, 0, "-- WHERE:  %s\n", where);

      dynstr_append_checked(&query_string, " WHERE ");
      dynstr_append_checked(&query_string, where);
    }
    if (order_by)
    {
      print_comment(md_result_file, 0, "-- ORDER BY:  %s\n", order_by);

      dynstr_append_checked(&query_string, " ORDER BY ");
      dynstr_append_checked(&query_string, order_by);
    }

    if (!opt_xml && !opt_compact)
    {
      fputs("\n", md_result_file);
      check_io(md_result_file);
    }
    if (mysql_query_with_error_report(mysql, 0, query_string.str))
    {
      DB_error(mysql, "when retrieving data from server");
      goto err;
    }
    if (quick)
      res=mysql_use_result(mysql);
    else
      res=mysql_store_result(mysql);
    if (!res)
    {
      DB_error(mysql, "when retrieving data from server");
      goto err;
    }

    verbose_msg("-- Retrieving rows...\n");
    if (mysql_num_fields(res) != num_fields)
    {
      fprintf(stderr,"%s: Error in field count for table: %s !  Aborting.\n",
              my_progname_short, result_table);
      error= EX_CONSCHECK;
      goto err;
    }

    if (opt_lock)
    {
      fprintf(md_result_file,"LOCK TABLES %s WRITE;\n", opt_quoted_table);
      check_io(md_result_file);
    }
    /* Moved disable keys to after lock per bug 15977 */
    if (opt_disable_keys)
    {
      fprintf(md_result_file, "/*!40000 ALTER TABLE %s DISABLE KEYS */;\n",
	      opt_quoted_table);
      check_io(md_result_file);
    }

    total_length= opt_net_buffer_length;                /* Force row break */
    row_break=0;
    rownr=0;
    init_length=(uint) insert_pat.length+4;
    if (opt_xml)
      print_xml_tag(md_result_file, "\t", "\n", "table_data", "name=", table,
              NullS);
    if (opt_autocommit)
    {
      fprintf(md_result_file, "set autocommit=0;\n");
      check_io(md_result_file);
    }

    while ((row= mysql_fetch_row(res)))
    {
      uint i;
      ulong *lengths= mysql_fetch_lengths(res);
      rownr++;
      if (!extended_insert && !opt_xml)
      {
        fputs(insert_pat.str,md_result_file);
        check_io(md_result_file);
      }
      mysql_field_seek(res,0);

      if (opt_xml)
      {
        fputs("\t<row>\n", md_result_file);
        check_io(md_result_file);
      }

      for (i= 0; i < mysql_num_fields(res); i++)
      {
        int is_blob;
        ulong length= lengths[i];

        if (!(field= mysql_fetch_field(res)))
          die(EX_CONSCHECK,
                      "Not enough fields from table %s! Aborting.\n",
                      result_table);

        /*
           63 is my_charset_bin. If charsetnr is not 63,
           we have not a BLOB but a TEXT column.
           we'll dump in hex only BLOB columns.
        */
        is_blob= (opt_hex_blob && field->charsetnr == 63 &&
                  (field->type == MYSQL_TYPE_BIT ||
                   field->type == MYSQL_TYPE_STRING ||
                   field->type == MYSQL_TYPE_VAR_STRING ||
                   field->type == MYSQL_TYPE_VARCHAR ||
                   field->type == MYSQL_TYPE_BLOB ||
                   field->type == MYSQL_TYPE_LONG_BLOB ||
                   field->type == MYSQL_TYPE_MEDIUM_BLOB ||
                   field->type == MYSQL_TYPE_TINY_BLOB)) ? 1 : 0;
        if (extended_insert && !opt_xml)
        {
          if (i == 0)
            dynstr_set_checked(&extended_row,"(");
          else
            dynstr_append_checked(&extended_row,",");

          if (row[i])
          {
            if (length)
            {
              if (!(field->flags & NUM_FLAG))
              {
                /*
                  "length * 2 + 2" is OK for both HEX and non-HEX modes:
                  - In HEX mode we need exactly 2 bytes per character
                  plus 2 bytes for '0x' prefix.
                  - In non-HEX mode we need up to 2 bytes per character,
                  plus 2 bytes for leading and trailing '\'' characters.
                  Also we need to reserve 1 byte for terminating '\0'.
                */
                dynstr_realloc_checked(&extended_row,length * 2 + 2 + 1);
                if (opt_hex_blob && is_blob)
                {
                  dynstr_append_checked(&extended_row, "0x");
                  extended_row.length+= mysql_hex_string(extended_row.str +
                                                         extended_row.length,
                                                         row[i], length);
                  DBUG_ASSERT(extended_row.length+1 <= extended_row.max_length);
                  /* mysql_hex_string() already terminated string by '\0' */
                  DBUG_ASSERT(extended_row.str[extended_row.length] == '\0');
                }
                else
                {
                  dynstr_append_checked(&extended_row,"'");
                  extended_row.length +=
                  mysql_real_escape_string(&mysql_connection,
                                           &extended_row.str[extended_row.length],
                                           row[i],length);
                  extended_row.str[extended_row.length]='\0';
                  dynstr_append_checked(&extended_row,"'");
                }
              }
              else
              {
                /* change any strings ("inf", "-inf", "nan") into NULL */
                char *ptr= row[i];
                if (my_isalpha(charset_info, *ptr) || (*ptr == '-' &&
                    my_isalpha(charset_info, ptr[1])))
                  dynstr_append_checked(&extended_row, "NULL");
                else
                {
                  if (field->type == MYSQL_TYPE_DECIMAL)
                  {
                    /* add " signs around */
                    dynstr_append_checked(&extended_row, "'");
                    dynstr_append_checked(&extended_row, ptr);
                    dynstr_append_checked(&extended_row, "'");
                  }
                  else
                    dynstr_append_checked(&extended_row, ptr);
                }
              }
            }
            else
              dynstr_append_checked(&extended_row,"''");
          }
          else
            dynstr_append_checked(&extended_row,"NULL");
        }
        else
        {
          if (i && !opt_xml)
          {
            fputc(',', md_result_file);
            check_io(md_result_file);
          }
          if (row[i])
          {
            if (!(field->flags & NUM_FLAG))
            {
              if (opt_xml)
              {
                if (opt_hex_blob && is_blob && length)
                {
                  /* Define xsi:type="xs:hexBinary" for hex encoded data */
                  print_xml_tag(md_result_file, "\t\t", "", "field", "name=",
                                field->name, "xsi:type=", "xs:hexBinary", NullS);
                  print_blob_as_hex(md_result_file, row[i], length);
                }
                else
                {
                  print_xml_tag(md_result_file, "\t\t", "", "field", "name=", 
                                field->name, NullS);
                  print_quoted_xml(md_result_file, row[i], length, 0);
                }
                fputs("</field>\n", md_result_file);
              }
              else if (opt_hex_blob && is_blob && length)
              {
                fputs("0x", md_result_file);
                print_blob_as_hex(md_result_file, row[i], length);
              }
              else
                unescape(md_result_file, row[i], length);
            }
            else
            {
              /* change any strings ("inf", "-inf", "nan") into NULL */
              char *ptr= row[i];
              if (opt_xml)
              {
                print_xml_tag(md_result_file, "\t\t", "", "field", "name=",
                        field->name, NullS);
                fputs(!my_isalpha(charset_info, *ptr) ? ptr: "NULL",
                      md_result_file);
                fputs("</field>\n", md_result_file);
              }
              else if (my_isalpha(charset_info, *ptr) ||
                       (*ptr == '-' && my_isalpha(charset_info, ptr[1])))
                fputs("NULL", md_result_file);
              else if (field->type == MYSQL_TYPE_DECIMAL)
              {
                /* add " signs around */
                fputc('\'', md_result_file);
                fputs(ptr, md_result_file);
                fputc('\'', md_result_file);
              }
              else
                fputs(ptr, md_result_file);
            }
          }
          else
          {
            /* The field value is NULL */
            if (!opt_xml)
              fputs("NULL", md_result_file);
            else
              print_xml_null_tag(md_result_file, "\t\t", "field name=",
                                 field->name, "\n");
          }
          check_io(md_result_file);
        }
      }

      if (opt_xml)
      {
        fputs("\t</row>\n", md_result_file);
        check_io(md_result_file);
      }

      if (extended_insert)
      {
        ulong row_length;
        dynstr_append_checked(&extended_row,")");
        row_length= 2 + extended_row.length;
        if (total_length + row_length < opt_net_buffer_length)
        {
          total_length+= row_length;
          fputc(',',md_result_file);            /* Always row break */
          fputs(extended_row.str,md_result_file);
        }
        else
        {
          if (row_break)
            fputs(";\n", md_result_file);
          row_break=1;                          /* This is first row */

          fputs(insert_pat.str,md_result_file);
          fputs(extended_row.str,md_result_file);
          total_length= row_length+init_length;
        }
        check_io(md_result_file);
      }
      else if (!opt_xml)
      {
        fputs(");\n", md_result_file);
        check_io(md_result_file);
      }
    }

    /* XML - close table tag and supress regular output */
    if (opt_xml)
        fputs("\t</table_data>\n", md_result_file);
    else if (extended_insert && row_break)
      fputs(";\n", md_result_file);             /* If not empty table */
    fflush(md_result_file);
    check_io(md_result_file);
    if (mysql_errno(mysql))
    {
      my_snprintf(buf, sizeof(buf),
                  "%s: Error %d: %s when dumping table %s at row: %ld\n",
                  my_progname_short,
                  mysql_errno(mysql),
                  mysql_error(mysql),
                  result_table,
                  rownr);
      fputs(buf,stderr);
      error= EX_CONSCHECK;
      goto err;
    }

    /* Moved enable keys to before unlock per bug 15977 */
    if (opt_disable_keys)
    {
      fprintf(md_result_file,"/*!40000 ALTER TABLE %s ENABLE KEYS */;\n",
              opt_quoted_table);
      check_io(md_result_file);
    }
    if (opt_lock)
    {
      fputs("UNLOCK TABLES;\n", md_result_file);
      check_io(md_result_file);
    }
    if (opt_autocommit)
    {
      fprintf(md_result_file, "commit;\n");
      check_io(md_result_file);
    }
    mysql_free_result(res);
  }
  dynstr_free(&query_string);
  DBUG_VOID_RETURN;

err:
  dynstr_free(&query_string);
  maybe_exit(error);
  DBUG_VOID_RETURN;
} /* dump_table */


static char *getTableName(int reset)
{
  static MYSQL_RES *res= NULL;
  MYSQL_ROW    row;

  if (!res)
  {
    if (!(res= mysql_list_tables(mysql,NullS)))
      return(NULL);
  }
  if ((row= mysql_fetch_row(res)))
    return((char*) row[0]);

  if (reset)
    mysql_data_seek(res,0);      /* We want to read again */
  else
  {
    mysql_free_result(res);
    res= NULL;
  }
  return(NULL);
} /* getTableName */


/*
  dump all logfile groups and tablespaces
*/

static int dump_all_tablespaces()
{
  return dump_tablespaces(NULL);
}

static int dump_tablespaces_for_tables(char *db, char **table_names, int tables)
{
  DYNAMIC_STRING where;
  int r;
  int i;
  char name_buff[NAME_LEN*2+3];

  mysql_real_escape_string(mysql, name_buff, db, strlen(db));

  init_dynamic_string_checked(&where, " AND TABLESPACE_NAME IN ("
                      "SELECT DISTINCT TABLESPACE_NAME FROM"
                      " INFORMATION_SCHEMA.PARTITIONS"
                      " WHERE"
                      " TABLE_SCHEMA='", 256, 1024);
  dynstr_append_checked(&where, name_buff);
  dynstr_append_checked(&where, "' AND TABLE_NAME IN (");

  for (i=0 ; i<tables ; i++)
  {
    mysql_real_escape_string(mysql, name_buff,
                             table_names[i], strlen(table_names[i]));

    dynstr_append_checked(&where, "'");
    dynstr_append_checked(&where, name_buff);
    dynstr_append_checked(&where, "',");
  }
  dynstr_trunc(&where, 1);
  dynstr_append_checked(&where,"))");

  DBUG_PRINT("info",("Dump TS for Tables where: %s",where.str));
  r= dump_tablespaces(where.str);
  dynstr_free(&where);
  return r;
}

static int dump_tablespaces_for_databases(char** databases)
{
  DYNAMIC_STRING where;
  int r;
  int i;

  init_dynamic_string_checked(&where, " AND TABLESPACE_NAME IN ("
                      "SELECT DISTINCT TABLESPACE_NAME FROM"
                      " INFORMATION_SCHEMA.PARTITIONS"
                      " WHERE"
                      " TABLE_SCHEMA IN (", 256, 1024);

  for (i=0 ; databases[i]!=NULL ; i++)
  {
    char db_name_buff[NAME_LEN*2+3];
    mysql_real_escape_string(mysql, db_name_buff,
                             databases[i], strlen(databases[i]));
    dynstr_append_checked(&where, "'");
    dynstr_append_checked(&where, db_name_buff);
    dynstr_append_checked(&where, "',");
  }
  dynstr_trunc(&where, 1);
  dynstr_append_checked(&where,"))");

  DBUG_PRINT("info",("Dump TS for DBs where: %s",where.str));
  r= dump_tablespaces(where.str);
  dynstr_free(&where);
  return r;
}

static int dump_tablespaces(char* ts_where)
{
  MYSQL_ROW row;
  MYSQL_RES *tableres;
  char buf[FN_REFLEN];
  DYNAMIC_STRING sqlbuf;
  int first= 0;
  /*
    The following are used for parsing the EXTRA field
  */
  char extra_format[]= "UNDO_BUFFER_SIZE=";
  char *ubs;
  char *endsemi;
  DBUG_ENTER("dump_tablespaces");

  init_dynamic_string_checked(&sqlbuf,
                      "SELECT LOGFILE_GROUP_NAME,"
                      " FILE_NAME,"
                      " TOTAL_EXTENTS,"
                      " INITIAL_SIZE,"
                      " ENGINE,"
                      " EXTRA"
                      " FROM INFORMATION_SCHEMA.FILES"
                      " WHERE FILE_TYPE = 'UNDO LOG'"
                      " AND FILE_NAME IS NOT NULL",
                      256, 1024);
  if(ts_where)
  {
    dynstr_append_checked(&sqlbuf,
                  " AND LOGFILE_GROUP_NAME IN ("
                  "SELECT DISTINCT LOGFILE_GROUP_NAME"
                  " FROM INFORMATION_SCHEMA.FILES"
                  " WHERE FILE_TYPE = 'DATAFILE'"
                  );
    dynstr_append_checked(&sqlbuf, ts_where);
    dynstr_append_checked(&sqlbuf, ")");
  }
  dynstr_append_checked(&sqlbuf,
                " GROUP BY LOGFILE_GROUP_NAME, FILE_NAME"
                ", ENGINE"
                " ORDER BY LOGFILE_GROUP_NAME");

  if (mysql_query(mysql, sqlbuf.str) ||
      !(tableres = mysql_store_result(mysql)))
  {
    dynstr_free(&sqlbuf);
    if (mysql_errno(mysql) == ER_BAD_TABLE_ERROR ||
        mysql_errno(mysql) == ER_BAD_DB_ERROR ||
        mysql_errno(mysql) == ER_UNKNOWN_TABLE)
    {
      fprintf(md_result_file,
              "\n--\n-- Not dumping tablespaces as no INFORMATION_SCHEMA.FILES"
              " table on this server\n--\n");
      check_io(md_result_file);
      DBUG_RETURN(0);
    }

    fprintf(stderr, "%s: Error: '%s' when trying to dump tablespaces\n",
                    my_progname_short, mysql_error(mysql));
    DBUG_RETURN(1);
  }

  buf[0]= 0;
  while ((row= mysql_fetch_row(tableres)))
  {
    if (strcmp(buf, row[0]) != 0)
      first= 1;
    if (first)
    {
      print_comment(md_result_file, 0, "\n--\n-- Logfile group: %s\n--\n",
                    row[0]);

      fprintf(md_result_file, "\nCREATE");
    }
    else
    {
      fprintf(md_result_file, "\nALTER");
    }
    fprintf(md_result_file,
            " LOGFILE GROUP %s\n"
            "  ADD UNDOFILE '%s'\n",
            row[0],
            row[1]);
    if (first)
    {
      ubs= strstr(row[5],extra_format);
      if(!ubs)
        break;
      ubs+= strlen(extra_format);
      endsemi= strstr(ubs,";");
      if(endsemi)
        endsemi[0]= '\0';
      fprintf(md_result_file,
              "  UNDO_BUFFER_SIZE %s\n",
              ubs);
    }
    fprintf(md_result_file,
            "  INITIAL_SIZE %s\n"
            "  ENGINE=%s;\n",
            row[3],
            row[4]);
    check_io(md_result_file);
    if (first)
    {
      first= 0;
      strxmov(buf, row[0], NullS);
    }
  }
  dynstr_free(&sqlbuf);
  mysql_free_result(tableres);
  init_dynamic_string_checked(&sqlbuf,
                      "SELECT DISTINCT TABLESPACE_NAME,"
                      " FILE_NAME,"
                      " LOGFILE_GROUP_NAME,"
                      " EXTENT_SIZE,"
                      " INITIAL_SIZE,"
                      " ENGINE"
                      " FROM INFORMATION_SCHEMA.FILES"
                      " WHERE FILE_TYPE = 'DATAFILE'",
                      256, 1024);

  if(ts_where)
    dynstr_append_checked(&sqlbuf, ts_where);

  dynstr_append_checked(&sqlbuf, " ORDER BY TABLESPACE_NAME, LOGFILE_GROUP_NAME");

  if (mysql_query_with_error_report(mysql, &tableres, sqlbuf.str))
  {
    dynstr_free(&sqlbuf);
    DBUG_RETURN(1);
  }

  buf[0]= 0;
  while ((row= mysql_fetch_row(tableres)))
  {
    if (strcmp(buf, row[0]) != 0)
      first= 1;
    if (first)
    {
      print_comment(md_result_file, 0, "\n--\n-- Tablespace: %s\n--\n", row[0]);
      fprintf(md_result_file, "\nCREATE");
    }
    else
    {
      fprintf(md_result_file, "\nALTER");
    }
    fprintf(md_result_file,
            " TABLESPACE %s\n"
            "  ADD DATAFILE '%s'\n",
            row[0],
            row[1]);
    if (first)
    {
      fprintf(md_result_file,
              "  USE LOGFILE GROUP %s\n"
              "  EXTENT_SIZE %s\n",
              row[2],
              row[3]);
    }
    fprintf(md_result_file,
            "  INITIAL_SIZE %s\n"
            "  ENGINE=%s;\n",
            row[4],
            row[5]);
    check_io(md_result_file);
    if (first)
    {
      first= 0;
      strxmov(buf, row[0], NullS);
    }
  }

  mysql_free_result(tableres);
  dynstr_free(&sqlbuf);
  DBUG_RETURN(0);
}

static int dump_all_databases()
{
  MYSQL_ROW row;
  MYSQL_RES *tableres;
  int result=0;

  if (mysql_query_with_error_report(mysql, &tableres, "SHOW DATABASES"))
    return 1;
  while ((row= mysql_fetch_row(tableres)))
  {
    if (mysql_get_server_version(mysql) >= FIRST_INFORMATION_SCHEMA_VERSION &&
        !my_strcasecmp(&my_charset_latin1, row[0], INFORMATION_SCHEMA_DB_NAME))
      continue;

    if (mysql_get_server_version(mysql) >= FIRST_PERFORMANCE_SCHEMA_VERSION &&
        !my_strcasecmp(&my_charset_latin1, row[0], PERFORMANCE_SCHEMA_DB_NAME))
      continue;

    if (dump_all_tables_in_db(row[0]))
      result=1;
  }
  mysql_free_result(tableres);
  if (seen_views)
  {
    if (mysql_query(mysql, "SHOW DATABASES") ||
        !(tableres= mysql_store_result(mysql)))
    {
      fprintf(stderr, "%s: Error: Couldn't execute 'SHOW DATABASES': %s\n",
                      my_progname_short, mysql_error(mysql));
      return 1;
    }
    while ((row= mysql_fetch_row(tableres)))
    {
      if (mysql_get_server_version(mysql) >= FIRST_INFORMATION_SCHEMA_VERSION &&
          !my_strcasecmp(&my_charset_latin1, row[0], INFORMATION_SCHEMA_DB_NAME))
        continue;

      if (mysql_get_server_version(mysql) >= FIRST_PERFORMANCE_SCHEMA_VERSION &&
          !my_strcasecmp(&my_charset_latin1, row[0], PERFORMANCE_SCHEMA_DB_NAME))
        continue;

      if (dump_all_views_in_db(row[0]))
        result=1;
    }
    mysql_free_result(tableres);
  }
  return result;
}
/* dump_all_databases */


static int dump_databases(char **db_names)
{
  int result=0;
  char **db;
  DBUG_ENTER("dump_databases");

  for (db= db_names ; *db ; db++)
  {
    if (dump_all_tables_in_db(*db))
      result=1;
  }
  if (!result && seen_views)
  {
    for (db= db_names ; *db ; db++)
    {
      if (dump_all_views_in_db(*db))
        result=1;
    }
  }
  DBUG_RETURN(result);
} /* dump_databases */


/*
View Specific database initalization.

SYNOPSIS
  init_dumping_views
  qdatabase      quoted name of the database

RETURN VALUES
  0        Success.
  1        Failure.
*/
int init_dumping_views(char *qdatabase __attribute__((unused)))
{
    return 0;
} /* init_dumping_views */


/*
Table Specific database initalization.

SYNOPSIS
  init_dumping_tables
  qdatabase      quoted name of the database

RETURN VALUES
  0        Success.
  1        Failure.
*/

int init_dumping_tables(char *qdatabase)
{
  DBUG_ENTER("init_dumping_tables");

  if (!opt_create_db)
  {
    char qbuf[256];
    MYSQL_ROW row;
    MYSQL_RES *dbinfo;

    my_snprintf(qbuf, sizeof(qbuf),
                "SHOW CREATE DATABASE IF NOT EXISTS %s",
                qdatabase);

    if (mysql_query(mysql, qbuf) || !(dbinfo = mysql_store_result(mysql)))
    {
      /* Old server version, dump generic CREATE DATABASE */
      if (opt_drop_database)
        fprintf(md_result_file,
                "\n/*!40000 DROP DATABASE IF EXISTS %s*/;\n",
                qdatabase);
      fprintf(md_result_file,
              "\nCREATE DATABASE /*!32312 IF NOT EXISTS*/ %s;\n",
              qdatabase);
    }
    else
    {
      if (opt_drop_database)
        fprintf(md_result_file,
                "\n/*!40000 DROP DATABASE IF EXISTS %s*/;\n",
                qdatabase);
      row = mysql_fetch_row(dbinfo);
      if (row[1])
      {
        fprintf(md_result_file,"\n%s;\n",row[1]);
      }
      mysql_free_result(dbinfo);
    }
  }
  DBUG_RETURN(0);
} /* init_dumping_tables */


static int init_dumping(char *database, int init_func(char*))
{
  if (mysql_select_db(mysql, database))
  {
    DB_error(mysql, "when selecting the database");
    return 1;                   /* If --force */
  }
  if (!path && !opt_xml)
  {
    if (opt_databases || opt_alldbs)
    {
      /*
        length of table name * 2 (if name contains quotes), 2 quotes and 0
      */
      char quoted_database_buf[NAME_LEN*2+3];
      char *qdatabase= quote_name(database,quoted_database_buf,opt_quoted);

      print_comment(md_result_file, 0,
                    "\n--\n-- Current Database: %s\n--\n", qdatabase);

      /* Call the view or table specific function */
      init_func(qdatabase);

      fprintf(md_result_file,"\nUSE %s;\n", qdatabase);
      check_io(md_result_file);
    }
  }
  return 0;
} /* init_dumping */


/* Return 1 if we should copy the table */

my_bool include_table(const uchar *hash_key, size_t len)
{
  return ! my_hash_search(&ignore_table, hash_key, len);
}


static int dump_all_tables_in_db(char *database)
{
  char *table;
  uint numrows;
  char table_buff[NAME_LEN*2+3];
  char hash_key[2*NAME_LEN+2];  /* "db.tablename" */
  char *afterdot;
  my_bool general_log_table_exists= 0, slow_log_table_exists=0;
  int using_mysql_db= !my_strcasecmp(charset_info, database, "mysql");
  DBUG_ENTER("dump_all_tables_in_db");

  afterdot= strmov(hash_key, database);
  *afterdot++= '.';

  if (init_dumping(database, init_dumping_tables))
    DBUG_RETURN(1);
  if (opt_xml)
    print_xml_tag(md_result_file, "", "\n", "database", "name=", database, NullS);

  if (lock_tables)
  {
    DYNAMIC_STRING query;
    init_dynamic_string_checked(&query, "LOCK TABLES ", 256, 1024);
    for (numrows= 0 ; (table= getTableName(1)) ; )
    {
      char *end= strmov(afterdot, table);
      if (include_table((uchar*) hash_key,end - hash_key))
      {
        numrows++;
        dynstr_append_checked(&query, quote_name(table, table_buff, 1));
        dynstr_append_checked(&query, " READ /*!32311 LOCAL */,");
      }
    }
    if (numrows && mysql_real_query(mysql, query.str, query.length-1))
      DB_error(mysql, "when using LOCK TABLES");
            /* We shall continue here, if --force was given */
    dynstr_free(&query);
  }
  if (flush_logs)
  {
    if (mysql_refresh(mysql, REFRESH_LOG))
      DB_error(mysql, "when doing refresh");
           /* We shall continue here, if --force was given */
    else
      verbose_msg("-- dump_all_tables_in_db : logs flushed successfully!\n");
  }
  while ((table= getTableName(0)))
  {
    char *end= strmov(afterdot, table);
    if (include_table((uchar*) hash_key, end - hash_key))
    {
      dump_table(table,database);
      my_free(order_by);
      order_by= 0;
      if (opt_dump_triggers && mysql_get_server_version(mysql) >= 50009)
      {
        if (dump_triggers_for_table(table, database))
        {
          if (path)
            my_fclose(md_result_file, MYF(MY_WME));
          maybe_exit(EX_MYSQLERR);
        }
      }
    }
    else
    {
      /*
        If general_log and slow_log exists in the 'mysql' database,
         we should dump the table structure. But we cannot
         call get_table_structure() here as 'LOCK TABLES' query got executed
         above on the session and that 'LOCK TABLES' query does not contain
         'general_log' and 'slow_log' tables. (you cannot acquire lock
         on log tables). Hence mark the existence of these log tables here and
         after 'UNLOCK TABLES' query is executed on the session, get the table
         structure from server and dump it in the file.
      */
      if (using_mysql_db)
      {
        if (!my_strcasecmp(charset_info, table, "general_log"))
          general_log_table_exists= 1;
        else if (!my_strcasecmp(charset_info, table, "slow_log"))
          slow_log_table_exists= 1;
      }
    }
  }
  if (opt_events && mysql_get_server_version(mysql) >= 50106)
  {
    DBUG_PRINT("info", ("Dumping events for database %s", database));
    dump_events_for_db(database);
  }
  if (opt_routines && mysql_get_server_version(mysql) >= 50009)
  {
    DBUG_PRINT("info", ("Dumping routines for database %s", database));
    dump_routines_for_db(database);
  }
  if (opt_xml)
  {
    fputs("</database>\n", md_result_file);
    check_io(md_result_file);
  }
  if (lock_tables)
    (void) mysql_query_with_error_report(mysql, 0, "UNLOCK TABLES");
  if (using_mysql_db)
  {
    char table_type[NAME_LEN];
    char ignore_flag;
    if (general_log_table_exists)
    {
      if (!get_table_structure((char *) "general_log",
                               database, table_type, &ignore_flag) )
        verbose_msg("-- Warning: get_table_structure() failed with some internal "
                    "error for 'general_log' table\n");
    }
    if (slow_log_table_exists)
    {
      if (!get_table_structure((char *) "slow_log",
                               database, table_type, &ignore_flag) )
        verbose_msg("-- Warning: get_table_structure() failed with some internal "
                    "error for 'slow_log' table\n");
    }
  }
  if (flush_privileges && using_mysql_db)
  {
    fprintf(md_result_file,"\n--\n-- Flush Grant Tables \n--\n");
    fprintf(md_result_file,"\n/*! FLUSH PRIVILEGES */;\n");
  }
  DBUG_RETURN(0);
} /* dump_all_tables_in_db */


/*
   dump structure of views of database

   SYNOPSIS
     dump_all_views_in_db()
     database  database name

  RETURN
    0 OK
    1 ERROR
*/

static my_bool dump_all_views_in_db(char *database)
{
  char *table;
  uint numrows;
  char table_buff[NAME_LEN*2+3];
  char hash_key[2*NAME_LEN+2];  /* "db.tablename" */
  char *afterdot;

  afterdot= strmov(hash_key, database);
  *afterdot++= '.';

  if (init_dumping(database, init_dumping_views))
    return 1;
  if (opt_xml)
    print_xml_tag(md_result_file, "", "\n", "database", "name=", database, NullS);
  if (lock_tables)
  {
    DYNAMIC_STRING query;
    init_dynamic_string_checked(&query, "LOCK TABLES ", 256, 1024);
    for (numrows= 0 ; (table= getTableName(1)); )
    {
      char *end= strmov(afterdot, table);
      if (include_table((uchar*) hash_key,end - hash_key))
      {
        numrows++;
        dynstr_append_checked(&query, quote_name(table, table_buff, 1));
        dynstr_append_checked(&query, " READ /*!32311 LOCAL */,");
      }
    }
    if (numrows && mysql_real_query(mysql, query.str, query.length-1))
      DB_error(mysql, "when using LOCK TABLES");
            /* We shall continue here, if --force was given */
    dynstr_free(&query);
  }
  if (flush_logs)
  {
    if (mysql_refresh(mysql, REFRESH_LOG))
      DB_error(mysql, "when doing refresh");
           /* We shall continue here, if --force was given */
    else
      verbose_msg("-- dump_all_views_in_db : logs flushed successfully!\n");
  }
  while ((table= getTableName(0)))
  {
    char *end= strmov(afterdot, table);
    if (include_table((uchar*) hash_key, end - hash_key))
      get_view_structure(table, database);
  }
  if (opt_xml)
  {
    fputs("</database>\n", md_result_file);
    check_io(md_result_file);
  }
  if (lock_tables)
    (void) mysql_query_with_error_report(mysql, 0, "UNLOCK TABLES");
  return 0;
} /* dump_all_tables_in_db */


/*
  get_actual_table_name -- executes a SHOW TABLES LIKE '%s' to get the actual
  table name from the server for the table name given on the command line.
  we do this because the table name given on the command line may be a
  different case (e.g.  T1 vs t1)

  RETURN
    pointer to the table name
    0 if error
*/

static char *get_actual_table_name(const char *old_table_name, MEM_ROOT *root)
{
  char *name= 0;
  MYSQL_RES  *table_res;
  MYSQL_ROW  row;
  char query[50 + 2*NAME_LEN];
  char show_name_buff[FN_REFLEN];
  DBUG_ENTER("get_actual_table_name");

  /* Check memory for quote_for_like() */
  DBUG_ASSERT(2*sizeof(old_table_name) < sizeof(show_name_buff));
  my_snprintf(query, sizeof(query), "SHOW TABLES LIKE %s",
              quote_for_like(old_table_name, show_name_buff));

  if (mysql_query_with_error_report(mysql, 0, query))
    return NullS;

  if ((table_res= mysql_store_result(mysql)))
  {
    my_ulonglong num_rows= mysql_num_rows(table_res);
    if (num_rows > 0)
    {
      ulong *lengths;
      /*
        Return first row
        TODO: Return all matching rows
      */
      row= mysql_fetch_row(table_res);
      lengths= mysql_fetch_lengths(table_res);
      name= strmake_root(root, row[0], lengths[0]);
    }
    mysql_free_result(table_res);
  }
  DBUG_PRINT("exit", ("new_table_name: %s", name));
  DBUG_RETURN(name);
}


static int dump_selected_tables(char *db, char **table_names, int tables)
{
  char table_buff[NAME_LEN*2+3];
  DYNAMIC_STRING lock_tables_query;
  MEM_ROOT root;
  char **dump_tables, **pos, **end;
  DBUG_ENTER("dump_selected_tables");

  if (init_dumping(db, init_dumping_tables))
    DBUG_RETURN(1);

  init_alloc_root(&root, 8192, 0);
  if (!(dump_tables= pos= (char**) alloc_root(&root, tables * sizeof(char *))))
     die(EX_EOM, "alloc_root failure.");

  init_dynamic_string_checked(&lock_tables_query, "LOCK TABLES ", 256, 1024);
  for (; tables > 0 ; tables-- , table_names++)
  {
    /* the table name passed on commandline may be wrong case */
    if ((*pos= get_actual_table_name(*table_names, &root)))
    {
      /* Add found table name to lock_tables_query */
      if (lock_tables)
      {
        dynstr_append_checked(&lock_tables_query, quote_name(*pos, table_buff, 1));
        dynstr_append_checked(&lock_tables_query, " READ /*!32311 LOCAL */,");
      }
      pos++;
    }
    else
    {
      if (!ignore_errors)
      {
        dynstr_free(&lock_tables_query);
        free_root(&root, MYF(0));
      }
      maybe_die(EX_ILLEGAL_TABLE, "Couldn't find table: \"%s\"", *table_names);
      /* We shall countinue here, if --force was given */
    }
  }
  end= pos;

  /* Can't LOCK TABLES in I_S / P_S, so don't try. */
  if (lock_tables &&
      !(mysql_get_server_version(mysql) >= FIRST_INFORMATION_SCHEMA_VERSION &&
        !my_strcasecmp(&my_charset_latin1, db, INFORMATION_SCHEMA_DB_NAME)) &&
      !(mysql_get_server_version(mysql) >= FIRST_PERFORMANCE_SCHEMA_VERSION &&
        !my_strcasecmp(&my_charset_latin1, db, PERFORMANCE_SCHEMA_DB_NAME)))
  {
    if (mysql_real_query(mysql, lock_tables_query.str,
                         lock_tables_query.length-1))
    {
      if (!ignore_errors)
      {
        dynstr_free(&lock_tables_query);
        free_root(&root, MYF(0));
      }
      DB_error(mysql, "when doing LOCK TABLES");
       /* We shall countinue here, if --force was given */
    }
  }
  dynstr_free(&lock_tables_query);
  if (flush_logs)
  {
    if (mysql_refresh(mysql, REFRESH_LOG))
    {
      if (!ignore_errors)
        free_root(&root, MYF(0));
      DB_error(mysql, "when doing refresh");
    }
     /* We shall countinue here, if --force was given */
    else
      verbose_msg("-- dump_selected_tables : logs flushed successfully!\n");
  }
  if (opt_xml)
    print_xml_tag(md_result_file, "", "\n", "database", "name=", db, NullS);

  /* Dump each selected table */
  for (pos= dump_tables; pos < end; pos++)
  {
    DBUG_PRINT("info",("Dumping table %s", *pos));
    dump_table(*pos, db);
    if (opt_dump_triggers &&
        mysql_get_server_version(mysql) >= 50009)
    {
      if (dump_triggers_for_table(*pos, db))
      {
        if (path)
          my_fclose(md_result_file, MYF(MY_WME));
        maybe_exit(EX_MYSQLERR);
      }
    }
  }

  /* Dump each selected view */
  if (seen_views)
  {
    for (pos= dump_tables; pos < end; pos++)
      get_view_structure(*pos, db);
  }
  if (opt_events && mysql_get_server_version(mysql) >= 50106)
  {
    DBUG_PRINT("info", ("Dumping events for database %s", db));
    dump_events_for_db(db);
  }
  /* obtain dump of routines (procs/functions) */
  if (opt_routines && mysql_get_server_version(mysql) >= 50009)
  {
    DBUG_PRINT("info", ("Dumping routines for database %s", db));
    dump_routines_for_db(db);
  }
  free_root(&root, MYF(0));
  my_free(order_by);
  order_by= 0;
  if (opt_xml)
  {
    fputs("</database>\n", md_result_file);
    check_io(md_result_file);
  }
  if (lock_tables)
    (void) mysql_query_with_error_report(mysql, 0, "UNLOCK TABLES");
  DBUG_RETURN(0);
} /* dump_selected_tables */


static int do_show_master_status(MYSQL *mysql_con, int consistent_binlog_pos)
{
  MYSQL_ROW row;
  MYSQL_RES *UNINIT_VAR(master);
  char binlog_pos_file[FN_REFLEN];
  char binlog_pos_offset[LONGLONG_LEN+1];
  char *file, *offset;
  const char *comment_prefix=
    (opt_master_data == MYSQL_OPT_MASTER_DATA_COMMENTED_SQL) ? "-- " : "";

  if (consistent_binlog_pos)
  {
    if(!check_consistent_binlog_pos(binlog_pos_file, binlog_pos_offset))
      return 1;
    file= binlog_pos_file;
    offset= binlog_pos_offset;
  }
  else
  {
    if (mysql_query_with_error_report(mysql_con, &master, "SHOW MASTER STATUS"))
      return 1;

    row= mysql_fetch_row(master);
    if (row && row[0] && row[1])
    {
      file= row[0];
      offset= row[1];
    }
    else
    {
      mysql_free_result(master);
      if (!ignore_errors)
      {
        /* SHOW MASTER STATUS reports nothing and --force is not enabled */
        fprintf(stderr, "%s: Error: Binlogging on server not active\n",
                my_progname_short);
        maybe_exit(EX_MYSQLERR);
        return 1;
      }
      else
      {
        return 0;
      }
    }
  }

  /* SHOW MASTER STATUS reports file and position */
  print_comment(md_result_file, 0,
                "\n--\n-- Position to start replication or point-in-time "
                "recovery from\n--\n\n");
  fprintf(md_result_file,
          "%sCHANGE MASTER TO MASTER_LOG_FILE='%s', MASTER_LOG_POS=%s;\n",
          comment_prefix, file, offset);
  check_io(md_result_file);

  if (!consistent_binlog_pos)
    mysql_free_result(master);

  return 0;
}

static int do_stop_slave_sql(MYSQL *mysql_con)
{
  MYSQL_RES *slave;
  /* We need to check if the slave sql is running in the first place */
  if (mysql_query_with_error_report(mysql_con, &slave, "SHOW SLAVE STATUS"))
    return(1);
  else
  {
    MYSQL_ROW row= mysql_fetch_row(slave);
    if (row && row[11])
    {
      /* if SLAVE SQL is not running, we don't stop it */
      if (!strcmp(row[11],"No"))
      {
        mysql_free_result(slave);
        /* Silently assume that they don't have the slave running */
        return(0);
      }
    }
  }
  mysql_free_result(slave);

  /* now, stop slave if running */
  if (mysql_query_with_error_report(mysql_con, 0, "STOP SLAVE SQL_THREAD"))
    return(1);

  return(0);
}

static int add_stop_slave(void)
{
  if (opt_comments)
    fprintf(md_result_file,
            "\n--\n-- stop slave statement to make a recovery dump)\n--\n\n");
  fprintf(md_result_file, "STOP SLAVE;\n");
  return(0);
}

static int add_slave_statements(void)
{
  if (opt_comments)
    fprintf(md_result_file,
            "\n--\n-- start slave statement to make a recovery dump)\n--\n\n");
  fprintf(md_result_file, "START SLAVE;\n");
  return(0);
}

static int do_show_slave_status(MYSQL *mysql_con)
{
  MYSQL_RES *slave= 0;
  const char *comment_prefix=
    (opt_slave_data == MYSQL_OPT_SLAVE_DATA_COMMENTED_SQL) ? "-- " : "";
  if (mysql_query_with_error_report(mysql_con, &slave, "SHOW SLAVE STATUS"))
  {
    if (!ignore_errors)
    {
      /* SHOW SLAVE STATUS reports nothing and --force is not enabled */
      fprintf(stderr, "%s: Error: Slave not set up\n", my_progname_short);
    }
    mysql_free_result(slave);
    return 1;
  }
  else
  {
    MYSQL_ROW row= mysql_fetch_row(slave);
    if (row && row[9] && row[21])
    {
      /* SHOW MASTER STATUS reports file and position */
      if (opt_comments)
        fprintf(md_result_file,
                "\n--\n-- Position to start replication or point-in-time "
                "recovery from (the master of this slave)\n--\n\n");

      fprintf(md_result_file, "%sCHANGE MASTER TO ", comment_prefix);

      if (opt_include_master_host_port)
      {
        if (row[1])
          fprintf(md_result_file, "MASTER_HOST='%s', ", row[1]);
        if (row[3])
          fprintf(md_result_file, "MASTER_PORT=%s, ", row[3]);
      }
      fprintf(md_result_file,
              "MASTER_LOG_FILE='%s', MASTER_LOG_POS=%s;\n", row[9], row[21]);

      check_io(md_result_file);
    }
    mysql_free_result(slave);
  }
  return 0;
}

static int do_start_slave_sql(MYSQL *mysql_con)
{
  MYSQL_RES *slave;
  /* We need to check if the slave sql is stopped in the first place */
  if (mysql_query_with_error_report(mysql_con, &slave, "SHOW SLAVE STATUS"))
    return(1);
  else
  {
    MYSQL_ROW row= mysql_fetch_row(slave);
    if (row && row[11])
    {
      /* if SLAVE SQL is not running, we don't start it */
      if (!strcmp(row[11],"Yes"))
      {
        mysql_free_result(slave);
        /* Silently assume that they don't have the slave running */
        return(0);
      }
    }
  }
  mysql_free_result(slave);

  /* now, start slave if stopped */
  if (mysql_query_with_error_report(mysql_con, 0, "START SLAVE"))
  {
    fprintf(stderr, "%s: Error: Unable to start slave\n", my_progname_short);
    return 1;
  }
  return(0);
}



static int do_flush_tables_read_lock(MYSQL *mysql_con)
{
  /*
    We do first a FLUSH TABLES. If a long update is running, the FLUSH TABLES
    will wait but will not stall the whole mysqld, and when the long update is
    done the FLUSH TABLES WITH READ LOCK will start and succeed quickly. So,
    FLUSH TABLES is to lower the probability of a stage where both mysqldump
    and most client connections are stalled. Of course, if a second long
    update starts between the two FLUSHes, we have that bad stall.
  */
  return
    ( mysql_query_with_error_report(mysql_con, 0, 
                                    ((opt_master_data != 0) ? 
                                        "FLUSH /*!40101 LOCAL */ TABLES" : 
                                        "FLUSH TABLES")) ||
      mysql_query_with_error_report(mysql_con, 0,
                                    "FLUSH TABLES WITH READ LOCK") );
}


static int do_unlock_tables(MYSQL *mysql_con)
{
  return mysql_query_with_error_report(mysql_con, 0, "UNLOCK TABLES");
}

static int get_bin_log_name(MYSQL *mysql_con,
                            char* buff_log_name, uint buff_len)
{
  MYSQL_RES *res;
  MYSQL_ROW row;

  if (mysql_query(mysql_con, "SHOW MASTER STATUS") ||
      !(res= mysql_store_result(mysql)))
    return 1;

  if (!(row= mysql_fetch_row(res)))
  {
    mysql_free_result(res);
    return 1;
  }
  /*
    Only one row is returned, and the first column is the name of the
    active log.
  */
  strmake(buff_log_name, row[0], buff_len - 1);

  mysql_free_result(res);
  return 0;
}

static int purge_bin_logs_to(MYSQL *mysql_con, char* log_name)
{
  DYNAMIC_STRING str;
  int err;
  init_dynamic_string_checked(&str, "PURGE BINARY LOGS TO '", 1024, 1024);
  dynstr_append_checked(&str, log_name);
  dynstr_append_checked(&str, "'");
  err = mysql_query_with_error_report(mysql_con, 0, str.str);
  dynstr_free(&str);
  return err;
}


static int start_transaction(MYSQL *mysql_con)
{
  verbose_msg("-- Starting transaction...\n");
  /*
    We use BEGIN for old servers. --single-transaction --master-data will fail
    on old servers, but that's ok as it was already silently broken (it didn't
    do a consistent read, so better tell people frankly, with the error).

    We want the first consistent read to be used for all tables to dump so we
    need the REPEATABLE READ level (not anything lower, for example READ
    COMMITTED would give one new consistent read per dumped table).
  */
  if ((mysql_get_server_version(mysql_con) < 40100) && opt_master_data)
  {
    fprintf(stderr, "-- %s: the combination of --single-transaction and "
            "--master-data requires a MySQL server version of at least 4.1 "
            "(current server's version is %s). %s\n",
            ignore_errors ? "Warning" : "Error",
            mysql_con->server_version ? mysql_con->server_version : "unknown",
            ignore_errors ? "Continuing due to --force, backup may not be consistent across all tables!" : "Aborting.");
    if (!ignore_errors)
      exit(EX_MYSQLERR);
  }

  return (mysql_query_with_error_report(mysql_con, 0,
                                        "SET SESSION TRANSACTION ISOLATION "
                                        "LEVEL REPEATABLE READ") ||
          mysql_query_with_error_report(mysql_con, 0,
                                        "START TRANSACTION "
                                        "/*!40100 WITH CONSISTENT SNAPSHOT */"));
}


static ulong find_set(TYPELIB *lib, const char *x, uint length,
                      char **err_pos, uint *err_len)
{
  const char *end= x + length;
  ulong found= 0;
  uint find;
  char buff[255];

  *err_pos= 0;                  /* No error yet */
  while (end > x && my_isspace(charset_info, end[-1]))
    end--;

  *err_len= 0;
  if (x != end)
  {
    const char *start= x;
    for (;;)
    {
      const char *pos= start;
      uint var_len;

      for (; pos != end && *pos != ','; pos++) ;
      var_len= (uint) (pos - start);
      strmake(buff, start, min(sizeof(buff) - 1, var_len));
      find= find_type(buff, lib, FIND_TYPE_BASIC);
      if (!find)
      {
        *err_pos= (char*) start;
        *err_len= var_len;
      }
      else
        found|= ((longlong) 1 << (find - 1));
      if (pos == end)
        break;
      start= pos + 1;
    }
  }
  return found;
}


/* Print a value with a prefix on file */
static void print_value(FILE *file, MYSQL_RES  *result, MYSQL_ROW row,
                        const char *prefix, const char *name,
                        int string_value)
{
  MYSQL_FIELD   *field;
  mysql_field_seek(result, 0);

  for ( ; (field= mysql_fetch_field(result)) ; row++)
  {
    if (!strcmp(field->name,name))
    {
      if (row[0] && row[0][0] && strcmp(row[0],"0")) /* Skip default */
      {
        fputc(' ',file);
        fputs(prefix, file);
        if (string_value)
          unescape(file,row[0],(uint) strlen(row[0]));
        else
          fputs(row[0], file);
        check_io(file);
        return;
      }
    }
  }
  return;                                       /* This shouldn't happen */
} /* print_value */


/*
  SYNOPSIS

  Check if we the table is one of the table types that should be ignored:
  MRG_ISAM, MRG_MYISAM, if opt_delayed, if that table supports delayed inserts.
  If the table should be altogether ignored, it returns a TRUE, FALSE if it
  should not be ignored. If the user has selected to use INSERT DELAYED, it
  sets the value of the bool pointer supports_delayed_inserts to 0 if not
  supported, 1 if it is supported.

  ARGS

    check_if_ignore_table()
    table_name                  Table name to check
    table_type                  Type of table

  GLOBAL VARIABLES
    mysql                       MySQL connection
    verbose                     Write warning messages

  RETURN
    char (bit value)            See IGNORE_ values at top
*/

char check_if_ignore_table(const char *table_name, char *table_type)
{
  char result= IGNORE_NONE;
  char buff[FN_REFLEN+80], show_name_buff[FN_REFLEN];
  MYSQL_RES *res= NULL;
  MYSQL_ROW row;
  DBUG_ENTER("check_if_ignore_table");

  /* Check memory for quote_for_like() */
  DBUG_ASSERT(2*sizeof(table_name) < sizeof(show_name_buff));
  my_snprintf(buff, sizeof(buff), "show table status like %s",
              quote_for_like(table_name, show_name_buff));
  if (mysql_query_with_error_report(mysql, &res, buff))
  {
    if (mysql_errno(mysql) != ER_PARSE_ERROR)
    {                                   /* If old MySQL version */
      verbose_msg("-- Warning: Couldn't get status information for "
                  "table %s (%s)\n", table_name, mysql_error(mysql));
      DBUG_RETURN(result);                       /* assume table is ok */
    }
  }
  if (!(row= mysql_fetch_row(res)))
  {
    fprintf(stderr,
            "Error: Couldn't read status information for table %s (%s)\n",
            table_name, mysql_error(mysql));
    mysql_free_result(res);
    DBUG_RETURN(result);                         /* assume table is ok */
  }
  if (!(row[1]))
    strmake(table_type, "VIEW", NAME_LEN-1);
  else
  {
    /*
      If the table type matches any of these, we do support delayed inserts.
      Note: we do not want to skip dumping this table if if is not one of
      these types, but we do want to use delayed inserts in the dump if
      the table type is _NOT_ one of these types
    */
    strmake(table_type, row[1], NAME_LEN-1);
    if (opt_delayed)
    {
      if (strcmp(table_type,"MyISAM") &&
          strcmp(table_type,"ISAM") &&
          strcmp(table_type,"ARCHIVE") &&
          strcmp(table_type,"HEAP") &&
          strcmp(table_type,"MEMORY"))
        result= IGNORE_INSERT_DELAYED;
    }

    /*
      If these two types, we do want to skip dumping the table
    */
    if (!opt_no_data &&
        (!my_strcasecmp(&my_charset_latin1, table_type, "MRG_MyISAM") ||
         !strcmp(table_type,"MRG_ISAM") ||
         !strcmp(table_type,"FEDERATED")))
      result= IGNORE_DATA;
  }
  mysql_free_result(res);
  DBUG_RETURN(result);
}


/*
  Get string of comma-separated primary key field names

  SYNOPSIS
    char *primary_key_fields(const char *table_name)
    RETURNS     pointer to allocated buffer (must be freed by caller)
    table_name  quoted table name

  DESCRIPTION
    Use SHOW KEYS FROM table_name, allocate a buffer to hold the
    field names, and then build that string and return the pointer
    to that buffer.

    Returns NULL if there is no PRIMARY or UNIQUE key on the table,
    or if there is some failure.  It is better to continue to dump
    the table unsorted, rather than exit without dumping the data.
*/

static char *primary_key_fields(const char *table_name)
{
  MYSQL_RES  *res= NULL;
  MYSQL_ROW  row;
  /* SHOW KEYS FROM + table name * 2 (escaped) + 2 quotes + \0 */
  char show_keys_buff[15 + NAME_LEN * 2 + 3];
  uint result_length= 0;
  char *result= 0;
  char buff[NAME_LEN * 2 + 3];
  char *quoted_field;

  my_snprintf(show_keys_buff, sizeof(show_keys_buff),
              "SHOW KEYS FROM %s", table_name);
  if (mysql_query(mysql, show_keys_buff) ||
      !(res= mysql_store_result(mysql)))
  {
    fprintf(stderr, "Warning: Couldn't read keys from table %s;"
            " records are NOT sorted (%s)\n",
            table_name, mysql_error(mysql));
    /* Don't exit, because it's better to print out unsorted records */
    goto cleanup;
  }

  /*
   * Figure out the length of the ORDER BY clause result.
   * Note that SHOW KEYS is ordered:  a PRIMARY key is always the first
   * row, and UNIQUE keys come before others.  So we only need to check
   * the first key, not all keys.
   */
  if ((row= mysql_fetch_row(res)) && atoi(row[1]) == 0)
  {
    /* Key is unique */
    do
    {
      quoted_field= quote_name(row[4], buff, 0);
      result_length+= strlen(quoted_field) + 1; /* + 1 for ',' or \0 */
    } while ((row= mysql_fetch_row(res)) && atoi(row[3]) > 1);
  }

  /* Build the ORDER BY clause result */
  if (result_length)
  {
    char *end;
    /* result (terminating \0 is already in result_length) */
    result= my_malloc(result_length + 10, MYF(MY_WME));
    if (!result)
    {
      fprintf(stderr, "Error: Not enough memory to store ORDER BY clause\n");
      goto cleanup;
    }
    mysql_data_seek(res, 0);
    row= mysql_fetch_row(res);
    quoted_field= quote_name(row[4], buff, 0);
    end= strmov(result, quoted_field);
    while ((row= mysql_fetch_row(res)) && atoi(row[3]) > 1)
    {
      quoted_field= quote_name(row[4], buff, 0);
      end= strxmov(end, ",", quoted_field, NullS);
    }
  }

cleanup:
  if (res)
    mysql_free_result(res);

  return result;
}


/*
  Replace a substring

  SYNOPSIS
    replace
    ds_str      The string to search and perform the replace in
    search_str  The string to search for
    search_len  Length of the string to search for
    replace_str The string to replace with
    replace_len Length of the string to replace with

  RETURN
    0 String replaced
    1 Could not find search_str in str
*/

static int replace(DYNAMIC_STRING *ds_str,
                   const char *search_str, ulong search_len,
                   const char *replace_str, ulong replace_len)
{
  DYNAMIC_STRING ds_tmp;
  const char *start= strstr(ds_str->str, search_str);
  if (!start)
    return 1;
  init_dynamic_string_checked(&ds_tmp, "",
                      ds_str->length + replace_len, 256);
  dynstr_append_mem_checked(&ds_tmp, ds_str->str, start - ds_str->str);
  dynstr_append_mem_checked(&ds_tmp, replace_str, replace_len);
  dynstr_append_checked(&ds_tmp, start + search_len);
  dynstr_set_checked(ds_str, ds_tmp.str);
  dynstr_free(&ds_tmp);
  return 0;
}


/*
  Getting VIEW structure

  SYNOPSIS
    get_view_structure()
    table   view name
    db      db name

  RETURN
    0 OK
    1 ERROR
*/

static my_bool get_view_structure(char *table, char* db)
{
  MYSQL_RES  *table_res;
  MYSQL_ROW  row;
  MYSQL_FIELD *field;
  char       *result_table, *opt_quoted_table;
  char       table_buff[NAME_LEN*2+3];
  char       table_buff2[NAME_LEN*2+3];
  char       query[QUERY_LENGTH];
  FILE       *sql_file= md_result_file;
  DBUG_ENTER("get_view_structure");

  if (opt_no_create_info) /* Don't write table creation info */
    DBUG_RETURN(0);

  verbose_msg("-- Retrieving view structure for table %s...\n", table);

#ifdef NOT_REALLY_USED_YET
<<<<<<< HEAD
  sprintf(insert_pat,"SET SQL_QUOTE_SHOW_CREATE=%d",
=======
  sprintf(insert_pat, "SET SQL_QUOTE_SHOW_CREATE=%d",
>>>>>>> 543b6e02
          (opt_quoted || opt_keywords));
#endif

  result_table=     quote_name(table, table_buff, 1);
  opt_quoted_table= quote_name(table, table_buff2, 0);

  if (switch_character_set_results(mysql, "binary"))
    DBUG_RETURN(1);

  my_snprintf(query, sizeof(query), "SHOW CREATE TABLE %s", result_table);

  if (mysql_query_with_error_report(mysql, &table_res, query))
  {
    switch_character_set_results(mysql, default_charset);
    DBUG_RETURN(0);
  }

  /* Check if this is a view */
  field= mysql_fetch_field_direct(table_res, 0);
  if (strcmp(field->name, "View") != 0)
  {
    mysql_free_result(table_res);
    switch_character_set_results(mysql, default_charset);
    verbose_msg("-- It's base table, skipped\n");
    DBUG_RETURN(0);
  }

  /* If requested, open separate .sql file for this view */
  if (path)
  {
    if (!(sql_file= open_sql_file_for_table(table, O_WRONLY)))
    {
      mysql_free_result(table_res);
      DBUG_RETURN(1);
    }
    write_header(sql_file, db);
  }

  print_comment(sql_file, 0,
                "\n--\n-- Final view structure for view %s\n--\n\n",
                result_table);

  /* Table might not exist if this view was dumped with --tab. */
  fprintf(sql_file, "/*!50001 DROP TABLE IF EXISTS %s*/;\n", opt_quoted_table);
  if (opt_drop)
  {
    fprintf(sql_file, "/*!50001 DROP VIEW IF EXISTS %s*/;\n",
            opt_quoted_table);
    check_io(sql_file);
  }


  my_snprintf(query, sizeof(query),
              "SELECT CHECK_OPTION, DEFINER, SECURITY_TYPE, "
              "       CHARACTER_SET_CLIENT, COLLATION_CONNECTION "
              "FROM information_schema.views "
              "WHERE table_name=\"%s\" AND table_schema=\"%s\"", table, db);

  if (mysql_query(mysql, query))
  {
    /*
      Use the raw output from SHOW CREATE TABLE if
       information_schema query fails.
     */
    row= mysql_fetch_row(table_res);
    fprintf(sql_file, "/*!50001 %s */;\n", row[1]);
    check_io(sql_file);
    mysql_free_result(table_res);
  }
  else
  {
    char *ptr;
    ulong *lengths;
    char search_buf[256], replace_buf[256];
    ulong search_len, replace_len;
    DYNAMIC_STRING ds_view;

    /* Save the result of SHOW CREATE TABLE in ds_view */
    row= mysql_fetch_row(table_res);
    lengths= mysql_fetch_lengths(table_res);
    init_dynamic_string_checked(&ds_view, row[1], lengths[1] + 1, 1024);
    mysql_free_result(table_res);

    /* Get the result from "select ... information_schema" */
    if (!(table_res= mysql_store_result(mysql)) ||
        !(row= mysql_fetch_row(table_res)))
    {
      if (table_res)
        mysql_free_result(table_res);
      dynstr_free(&ds_view);
      DB_error(mysql, "when trying to save the result of SHOW CREATE TABLE in ds_view.");
      DBUG_RETURN(1);
    }

    lengths= mysql_fetch_lengths(table_res);

    /*
      "WITH %s CHECK OPTION" is available from 5.0.2
      Surround it with !50002 comments
    */
    if (strcmp(row[0], "NONE"))
    {

      ptr= search_buf;
      search_len= (ulong)(strxmov(ptr, "WITH ", row[0],
                                  " CHECK OPTION", NullS) - ptr);
      ptr= replace_buf;
      replace_len=(ulong)(strxmov(ptr, "*/\n/*!50002 WITH ", row[0],
                                  " CHECK OPTION", NullS) - ptr);
      replace(&ds_view, search_buf, search_len, replace_buf, replace_len);
    }

    /*
      "DEFINER=%s SQL SECURITY %s" is available from 5.0.13
      Surround it with !50013 comments
    */
    {
      size_t     user_name_len;
      char       user_name_str[USERNAME_LENGTH + 1];
      char       quoted_user_name_str[USERNAME_LENGTH * 2 + 3];
      size_t     host_name_len;
      char       host_name_str[HOSTNAME_LENGTH + 1];
      char       quoted_host_name_str[HOSTNAME_LENGTH * 2 + 3];

      parse_user(row[1], lengths[1], user_name_str, &user_name_len,
                 host_name_str, &host_name_len);

      ptr= search_buf;
      search_len=
        (ulong)(strxmov(ptr, "DEFINER=",
                        quote_name(user_name_str, quoted_user_name_str, FALSE),
                        "@",
                        quote_name(host_name_str, quoted_host_name_str, FALSE),
                        " SQL SECURITY ", row[2], NullS) - ptr);
      ptr= replace_buf;
      replace_len=
        (ulong)(strxmov(ptr, "*/\n/*!50013 DEFINER=",
                        quote_name(user_name_str, quoted_user_name_str, FALSE),
                        "@",
                        quote_name(host_name_str, quoted_host_name_str, FALSE),
                        " SQL SECURITY ", row[2],
                        " */\n/*!50001", NullS) - ptr);
      replace(&ds_view, search_buf, search_len, replace_buf, replace_len);
    }

    /* Dump view structure to file */

    fprintf(sql_file,
            "/*!50001 SET @saved_cs_client          = @@character_set_client */;\n"
            "/*!50001 SET @saved_cs_results         = @@character_set_results */;\n"
            "/*!50001 SET @saved_col_connection     = @@collation_connection */;\n"
            "/*!50001 SET character_set_client      = %s */;\n"
            "/*!50001 SET character_set_results     = %s */;\n"
            "/*!50001 SET collation_connection      = %s */;\n"
            "/*!50001 %s */;\n"
            "/*!50001 SET character_set_client      = @saved_cs_client */;\n"
            "/*!50001 SET character_set_results     = @saved_cs_results */;\n"
            "/*!50001 SET collation_connection      = @saved_col_connection */;\n",
            (const char *) row[3],
            (const char *) row[3],
            (const char *) row[4],
            (const char *) ds_view.str);

    check_io(sql_file);
    mysql_free_result(table_res);
    dynstr_free(&ds_view);
  }

  if (switch_character_set_results(mysql, default_charset))
    DBUG_RETURN(1);

  /* If a separate .sql file was opened, close it now */
  if (sql_file != md_result_file)
  {
    fputs("\n", sql_file);
    write_footer(sql_file);
    my_fclose(sql_file, MYF(MY_WME));
  }
  DBUG_RETURN(0);
}

/*
  The following functions are wrappers for the dynamic string functions
  and if they fail, the wrappers will terminate the current process.
*/

#define DYNAMIC_STR_ERROR_MSG "Couldn't perform DYNAMIC_STRING operation"

static void init_dynamic_string_checked(DYNAMIC_STRING *str, const char *init_str,
			    uint init_alloc, uint alloc_increment)
{
  if (init_dynamic_string(str, init_str, init_alloc, alloc_increment))
    die(EX_MYSQLERR, DYNAMIC_STR_ERROR_MSG);
}

static void dynstr_append_checked(DYNAMIC_STRING* dest, const char* src)
{
  if (dynstr_append(dest, src))
    die(EX_MYSQLERR, DYNAMIC_STR_ERROR_MSG);
}

static void dynstr_set_checked(DYNAMIC_STRING *str, const char *init_str)
{
  if (dynstr_set(str, init_str))
    die(EX_MYSQLERR, DYNAMIC_STR_ERROR_MSG);
}

static void dynstr_append_mem_checked(DYNAMIC_STRING *str, const char *append,
			  uint length)
{
  if (dynstr_append_mem(str, append, length))
    die(EX_MYSQLERR, DYNAMIC_STR_ERROR_MSG);
}

static void dynstr_realloc_checked(DYNAMIC_STRING *str, ulong additional_size)
{
  if (dynstr_realloc(str, additional_size))
    die(EX_MYSQLERR, DYNAMIC_STR_ERROR_MSG);
}


int main(int argc, char **argv)
{
  char bin_log_name[FN_REFLEN];
  int exit_code;
  int consistent_binlog_pos= 0;
  MY_INIT(argv[0]);

  sf_leaking_memory=1; /* don't report memory leaks on early exits */
  compatible_mode_normal_str[0]= 0;
  default_charset= (char *)mysql_universal_client_charset;
  bzero((char*) &ignore_table, sizeof(ignore_table));

  exit_code= get_options(&argc, &argv);
  if (exit_code)
  {
    free_resources();
    exit(exit_code);
  }
  sf_leaking_memory=0; /* from now on we cleanup properly */

  /*
    Disable comments in xml mode if 'comments' option is not explicitly used.
  */
  if (opt_xml && !opt_comments_used)
    opt_comments= 0;

  if (log_error_file)
  {
    if(!(stderror_file= freopen(log_error_file, "a+", stderr)))
    {
      free_resources();
      exit(EX_MYSQLERR);
    }
  }

  if (connect_to_db(current_host, current_user, opt_password))
  {
    free_resources();
    exit(EX_MYSQLERR);
  }
  if (!path)
    write_header(md_result_file, *argv);

  if (opt_slave_data && do_stop_slave_sql(mysql))
    goto err;

  if (opt_single_transaction && opt_master_data)
  {
    /* See if we can avoid FLUSH TABLES WITH READ LOCK (MariaDB 5.3+). */
    consistent_binlog_pos= check_consistent_binlog_pos(NULL, NULL);
  }

  if ((opt_lock_all_tables || (opt_master_data && !consistent_binlog_pos) ||
       (opt_single_transaction && flush_logs)) &&
      do_flush_tables_read_lock(mysql))
    goto err;

  /*
    Flush logs before starting transaction since
    this causes implicit commit starting mysql-5.5.
  */
  if (opt_lock_all_tables || opt_master_data ||
      (opt_single_transaction && flush_logs) ||
      opt_delete_master_logs)
  {
    if (flush_logs || opt_delete_master_logs)
    {
      if (mysql_refresh(mysql, REFRESH_LOG))
        goto err;
      verbose_msg("-- main : logs flushed successfully!\n");
    }

    /* Not anymore! That would not be sensible. */
    flush_logs= 0;
  }

  if (opt_delete_master_logs)
  {
    if (get_bin_log_name(mysql, bin_log_name, sizeof(bin_log_name)))
      goto err;
  }

  if (opt_single_transaction && start_transaction(mysql))
    goto err;

  /* Add 'STOP SLAVE to beginning of dump */
  if (opt_slave_apply && add_stop_slave())
    goto err;
  if (opt_master_data && do_show_master_status(mysql, consistent_binlog_pos))
    goto err;
  if (opt_slave_data && do_show_slave_status(mysql))
    goto err;
  if (opt_single_transaction && do_unlock_tables(mysql)) /* unlock but no commit! */
    goto err;

  if (opt_alltspcs)
    dump_all_tablespaces();

  if (extended_insert)
    init_dynamic_string_checked(&extended_row, "", 1024, 1024);

  if (opt_alldbs)
  {
    if (!opt_alltspcs && !opt_notspcs)
      dump_all_tablespaces();
    dump_all_databases();
  }
  else if (argc > 1 && !opt_databases)
  {
    /* Only one database and selected table(s) */
    if (!opt_alltspcs && !opt_notspcs)
      dump_tablespaces_for_tables(*argv, (argv + 1), (argc -1));
    dump_selected_tables(*argv, (argv + 1), (argc - 1));
  }
  else
  {
    /* One or more databases, all tables */
    if (!opt_alltspcs && !opt_notspcs)
      dump_tablespaces_for_databases(argv);
    dump_databases(argv);
  }

  /* if --dump-slave , start the slave sql thread */
  if (opt_slave_data && do_start_slave_sql(mysql))
    goto err;

  /* add 'START SLAVE' to end of dump */
  if (opt_slave_apply && add_slave_statements())
    goto err;

  /* ensure dumped data flushed */
  if (md_result_file && fflush(md_result_file))
  {
    if (!first_error)
      first_error= EX_MYSQLERR;
    goto err;
  }
  /* everything successful, purge the old logs files */
  if (opt_delete_master_logs && purge_bin_logs_to(mysql, bin_log_name))
    goto err;

#ifdef HAVE_SMEM
  my_free(shared_memory_base_name);
#endif
  /*
    No reason to explicitely COMMIT the transaction, neither to explicitely
    UNLOCK TABLES: these will be automatically be done by the server when we
    disconnect now. Saves some code here, some network trips, adds nothing to
    server.
  */
err:
  dbDisconnect(current_host);
  if (!path)
    write_footer(md_result_file);
  free_resources();

  if (stderror_file)
    fclose(stderror_file);

  return(first_error);
} /* main */<|MERGE_RESOLUTION|>--- conflicted
+++ resolved
@@ -5301,11 +5301,7 @@
   verbose_msg("-- Retrieving view structure for table %s...\n", table);
 
 #ifdef NOT_REALLY_USED_YET
-<<<<<<< HEAD
-  sprintf(insert_pat,"SET SQL_QUOTE_SHOW_CREATE=%d",
-=======
   sprintf(insert_pat, "SET SQL_QUOTE_SHOW_CREATE=%d",
->>>>>>> 543b6e02
           (opt_quoted || opt_keywords));
 #endif
 
