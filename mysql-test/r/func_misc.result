DROP TABLE IF EXISTS t1, t2;
select format(1.5555,0),format(123.5555,1),format(1234.5555,2),format(12345.55555,3),format(123456.5555,4),format(1234567.5555,5),format("12345.2399",2);
format(1.5555,0)	format(123.5555,1)	format(1234.5555,2)	format(12345.55555,3)	format(123456.5555,4)	format(1234567.5555,5)	format("12345.2399",2)
2	123.6	1,234.56	12,345.556	123,456.5555	1,234,567.55550	12,345.24
select inet_ntoa(inet_aton("255.255.255.255.255.255.255.255"));
inet_ntoa(inet_aton("255.255.255.255.255.255.255.255"))
NULL
select inet_aton("255.255.255.255.255"),inet_aton("255.255.1.255"),inet_aton("0.1.255");
inet_aton("255.255.255.255.255")	inet_aton("255.255.1.255")	inet_aton("0.1.255")
1099511627775	4294902271	65791
select inet_ntoa(1099511627775),inet_ntoa(4294902271),inet_ntoa(511);
inet_ntoa(1099511627775)	inet_ntoa(4294902271)	inet_ntoa(511)
NULL	255.255.1.255	0.0.1.255
select hex(inet_aton('127'));
hex(inet_aton('127'))
7F
select hex(inet_aton('127.1'));
hex(inet_aton('127.1'))
7F000001
select hex(inet_aton('127.1.1'));
hex(inet_aton('127.1.1'))
7F010001
select length(uuid()), charset(uuid()), length(unhex(replace(uuid(),_utf8'-',_utf8'')));
length(uuid())	charset(uuid())	length(unhex(replace(uuid(),_utf8'-',_utf8'')))
36	utf8	16
set @a= uuid_short();
set @b= uuid_short();
select cast(@a - @b as signed);
cast(@a - @b as signed)
-1
select length(format('nan', 2)) > 0;
length(format('nan', 2)) > 0
1
Warnings:
Warning	1292	Truncated incorrect DOUBLE value: 'nan'
select concat("$",format(2500,2));
concat("$",format(2500,2))
$2,500.00
create table t1 ( a timestamp );
insert into t1 values ( '2004-01-06 12:34' );
select a from t1 where left(a+0,6) in ( left(20040106,6) );
a
2004-01-06 12:34:00
select a from t1 where left(a+0,6) = ( left(20040106,6) );
a
2004-01-06 12:34:00
select a from t1 where right(a+0,6) in ( right(20040106123400,6) );
a
2004-01-06 12:34:00
select a from t1 where right(a+0,6) = ( right(20040106123400,6) );
a
2004-01-06 12:34:00
select a from t1 where mid(a+0,6,3) in ( mid(20040106123400,6,3) );
a
2004-01-06 12:34:00
select a from t1 where mid(a+0,6,3) = ( mid(20040106123400,6,3) );
a
2004-01-06 12:34:00
drop table t1;
CREATE TABLE t1 (conn CHAR(7), connection_id INT);
INSERT INTO t1 VALUES ('default', CONNECTION_ID());
SELECT GET_LOCK('bug16501',600);
GET_LOCK('bug16501',600)
1
INSERT INTO t1 VALUES ('con1', CONNECTION_ID());
SELECT IS_USED_LOCK('bug16501') = connection_id
FROM t1
WHERE conn = 'default';
IS_USED_LOCK('bug16501') = connection_id
1
SELECT GET_LOCK('bug16501',600);
SELECT IS_USED_LOCK('bug16501') = CONNECTION_ID();
IS_USED_LOCK('bug16501') = CONNECTION_ID()
1
SELECT RELEASE_LOCK('bug16501');
RELEASE_LOCK('bug16501')
1
GET_LOCK('bug16501',600)
1
SELECT IS_USED_LOCK('bug16501') = connection_id
FROM t1
WHERE conn = 'con1';
IS_USED_LOCK('bug16501') = connection_id
1
SELECT IS_USED_LOCK('bug16501') = CONNECTION_ID();
IS_USED_LOCK('bug16501') = CONNECTION_ID()
1
SELECT RELEASE_LOCK('bug16501');
RELEASE_LOCK('bug16501')
1
SELECT IS_USED_LOCK('bug16501');
IS_USED_LOCK('bug16501')
NULL
DROP TABLE t1;
select export_set(3, _latin1'foo', _utf8'bar', ',', 4);
export_set(3, _latin1'foo', _utf8'bar', ',', 4)
foo,foo,bar,bar
End of 4.1 tests
create table t1 as select uuid(), length(uuid());
show create table t1;
Table	Create Table
t1	CREATE TABLE `t1` (
  `uuid()` varchar(36) CHARACTER SET utf8 NOT NULL DEFAULT '',
  `length(uuid())` int(10) NOT NULL DEFAULT '0'
) ENGINE=MyISAM DEFAULT CHARSET=latin1
drop table t1;
#------------------------------------------------------------------------
# Tests for Bug#6760 and Bug#12689
SET @row_count = 4;
SET @sleep_time_per_result_row = 1;
SET @max_acceptable_delay = 2;
SET @@global.query_cache_size = 1024 * 64;
DROP TEMPORARY TABLE IF EXISTS t_history;
DROP TABLE IF EXISTS t1;
CREATE TEMPORARY TABLE t_history (attempt SMALLINT,
start_ts DATETIME, end_ts DATETIME,
start_cached INTEGER, end_cached INTEGER);
CREATE TABLE t1 (f1 BIGINT);
INSERT INTO t1 VALUES (1);
INSERT INTO t1 VALUES (1);
INSERT INTO t1 VALUES (1);
INSERT INTO t1 VALUES (1);
INSERT INTO t_history
SET attempt = 4 - 4 + 1, start_ts = NOW(),
start_cached = 0;
SELECT *, SLEEP(@sleep_time_per_result_row) FROM t1;
f1	SLEEP(@sleep_time_per_result_row)
1	0
1	0
1	0
1	0
UPDATE t_history SET end_ts = NOW()
WHERE attempt = 4 - 4 + 1;
UPDATE t_history SET end_cached = 0
WHERE attempt = 4 - 4 + 1;
INSERT INTO t_history
SET attempt = 4 - 3 + 1, start_ts = NOW(),
start_cached = 0;
SELECT *, SLEEP(@sleep_time_per_result_row) FROM t1;
f1	SLEEP(@sleep_time_per_result_row)
1	0
1	0
1	0
1	0
UPDATE t_history SET end_ts = NOW()
WHERE attempt = 4 - 3 + 1;
UPDATE t_history SET end_cached = 0
WHERE attempt = 4 - 3 + 1;
INSERT INTO t_history
SET attempt = 4 - 2 + 1, start_ts = NOW(),
start_cached = 0;
SELECT *, SLEEP(@sleep_time_per_result_row) FROM t1;
f1	SLEEP(@sleep_time_per_result_row)
1	0
1	0
1	0
1	0
UPDATE t_history SET end_ts = NOW()
WHERE attempt = 4 - 2 + 1;
UPDATE t_history SET end_cached = 0
WHERE attempt = 4 - 2 + 1;
INSERT INTO t_history
SET attempt = 4 - 1 + 1, start_ts = NOW(),
start_cached = 0;
SELECT *, SLEEP(@sleep_time_per_result_row) FROM t1;
f1	SLEEP(@sleep_time_per_result_row)
1	0
1	0
1	0
1	0
UPDATE t_history SET end_ts = NOW()
WHERE attempt = 4 - 1 + 1;
UPDATE t_history SET end_cached = 0
WHERE attempt = 4 - 1 + 1;
# Test 1: Does the query with SLEEP need a reasonable time?
SELECT COUNT(*) >= 4 - 1 INTO @aux1 FROM t_history
WHERE TIMEDIFF(end_ts,start_ts) - @sleep_time_per_result_row * @row_count
BETWEEN 0 AND @max_acceptable_delay;
SELECT @aux1 AS "Expect 1";
Expect 1
1
# Test 2: Does the query with SLEEP need a reasonable time even in case
#         of the non first execution?
SELECT COUNT(*) >= 4 - 1 - 1 INTO @aux2 FROM t_history
WHERE TIMEDIFF(end_ts,start_ts) - @sleep_time_per_result_row * @row_count
BETWEEN 0 AND @max_acceptable_delay
AND attempt > 1;
SELECT @aux2 AS "Expect 1";
Expect 1
1
# Test 3: The query with SLEEP must be not cached.
SELECT COUNT(*) = 4 INTO @aux3 FROM t_history
WHERE end_cached = start_cached;
SELECT @aux3 AS "Expect 1";
Expect 1
1
DROP TABLE t1;
DROP TEMPORARY TABLE t_history;
SET @@global.query_cache_size = default;
create table t1 select INET_ATON('255.255.0.1') as `a`;
show create table t1;
Table	Create Table
t1	CREATE TABLE `t1` (
  `a` bigint(21) unsigned DEFAULT NULL
) ENGINE=MyISAM DEFAULT CHARSET=latin1
drop table t1;
drop table if exists table_26093;
drop function if exists func_26093_a;
drop function if exists func_26093_b;
create table table_26093(a int);
insert into table_26093 values
(1), (2), (3), (4), (5),
(6), (7), (8), (9), (10);
create function func_26093_a(x int) returns int
begin
set @invoked := @invoked + 1;
return x;
end//
create function func_26093_b(x int, y int) returns int
begin
set @invoked := @invoked + 1;
return x;
end//
select avg(a) from table_26093;
avg(a)
5.5000
select benchmark(100, (select avg(a) from table_26093));
benchmark(100, (select avg(a) from table_26093))
0
set @invoked := 0;
select benchmark(100, (select avg(func_26093_a(a)) from table_26093));
benchmark(100, (select avg(func_26093_a(a)) from table_26093))
0
select @invoked;
@invoked
10
set @invoked := 0;
select benchmark(100, (select avg(func_26093_b(a, rand())) from table_26093));
benchmark(100, (select avg(func_26093_b(a, rand())) from table_26093))
0
select @invoked;
@invoked
1000
select benchmark(100, (select (a) from table_26093));
ERROR 21000: Subquery returns more than 1 row
select benchmark(100, (select 1, 1));
ERROR 21000: Operand should contain 1 column(s)
drop table table_26093;
drop function func_26093_a;
drop function func_26093_b;
SELECT NAME_CONST('test', NOW());
ERROR HY000: Incorrect arguments to NAME_CONST
SELECT NAME_CONST('test', UPPER('test'));
ERROR HY000: Incorrect arguments to NAME_CONST
SELECT NAME_CONST('test', NULL);
test
NULL
SELECT NAME_CONST('test', 1);
test
1
SELECT NAME_CONST('test', -1);
test
-1
SELECT NAME_CONST('test', 1.0);
test
1.0
SELECT NAME_CONST('test', -1.0);
test
-1.0
SELECT NAME_CONST('test', 'test');
test
test
CREATE TABLE t1 (a INT);
INSERT INTO t1 VALUES (1),(2),(3);
SELECT NAME_CONST('flag',1)    * MAX(a) FROM t1;
NAME_CONST('flag',1)    * MAX(a)
3
SELECT NAME_CONST('flag',1.5)  * MAX(a) FROM t1;
NAME_CONST('flag',1.5)  * MAX(a)
4.5
SELECT NAME_CONST('flag',-1)   * MAX(a) FROM t1;
NAME_CONST('flag',-1)   * MAX(a)
-3
SELECT NAME_CONST('flag',-1.5) * MAX(a) FROM t1;
NAME_CONST('flag',-1.5) * MAX(a)
-4.5
SELECT NAME_CONST('flag', SQRT(4)) * MAX(a) FROM t1;
ERROR HY000: Incorrect arguments to NAME_CONST
SELECT NAME_CONST('flag',-SQRT(4)) * MAX(a) FROM t1;
ERROR HY000: Incorrect arguments to NAME_CONST
DROP TABLE t1;
CREATE TABLE t1 (a int);
INSERT INTO t1 VALUES (5), (2);
SELECT NAME_CONST(x,2) FROM (SELECT a x FROM t1) t;
ERROR HY000: Incorrect arguments to NAME_CONST
DROP TABLE t1;
CREATE TABLE t1(a INT);
INSERT INTO t1 VALUES (), (), ();
SELECT NAME_CONST(a, '1') FROM t1;
ERROR HY000: Incorrect arguments to NAME_CONST
SET INSERT_ID= NAME_CONST(a, a);
ERROR HY000: Incorrect arguments to NAME_CONST
DROP TABLE t1;
create table t1 (a int not null);
insert into t1 values (-1), (-2);
select min(a) from t1 group by inet_ntoa(a);
min(a)
-2
drop table t1;
SELECT NAME_CONST('var', 'value') COLLATE latin1_general_cs;
NAME_CONST('var', 'value') COLLATE latin1_general_cs
value
select @@session.time_zone into @save_tz;
set @@session.time_zone='UTC';
select uuid() into @my_uuid;
select mid(@my_uuid,15,1);
mid(@my_uuid,15,1)
1
select 24 * 60 * 60 * 1000 * 1000 * 10 into @my_uuid_one_day;
select concat('0',mid(@my_uuid,16,3),mid(@my_uuid,10,4),left(@my_uuid,8)) into @my_uuidate;
select floor(conv(@my_uuidate,16,10)/@my_uuid_one_day) into @my_uuid_date;
select 141427 + datediff(curdate(),'1970-01-01') into @my_uuid_synthetic;
select @my_uuid_date - @my_uuid_synthetic;
@my_uuid_date - @my_uuid_synthetic
0
set @@session.time_zone=@save_tz;
CREATE TABLE t1 (a DATE);
SELECT * FROM t1 WHERE a = NAME_CONST('reportDate',
_binary'2009-01-09' COLLATE 'binary');
a
DROP TABLE t1;
<<<<<<< HEAD
End of 5.0 tests
select connection_id() > 0;
connection_id() > 0
1
End of tests
=======
select NAME_CONST('_id',1234) as id;
id
1234
End of 5.0 tests
>>>>>>> 944915ca
<|MERGE_RESOLUTION|>--- conflicted
+++ resolved
@@ -329,15 +329,11 @@
 _binary'2009-01-09' COLLATE 'binary');
 a
 DROP TABLE t1;
-<<<<<<< HEAD
-End of 5.0 tests
-select connection_id() > 0;
-connection_id() > 0
-1
-End of tests
-=======
 select NAME_CONST('_id',1234) as id;
 id
 1234
 End of 5.0 tests
->>>>>>> 944915ca
+select connection_id() > 0;
+connection_id() > 0
+1
+End of tests