--- conflicted
+++ resolved
@@ -247,7 +247,20 @@
 1
 2
 drop table t1,t2;
-<<<<<<< HEAD
+CREATE TABLE t1 (c1 INT, c2 TIMESTAMP, c3 REAL, c4 DOUBLE);
+INSERT INTO t1 (c1, c2, c3, c4) VALUES (10, '1970-02-01 01:02:03', 1.1E-100, 1.1E+100);
+SELECT * FROM t1;
+c1	c2	c3	c4
+10	1970-02-01 01:02:03	1.1e-100	1.1e+100
+SELECT * INTO OUTFILE 'MYSQLTEST_VARDIR/tmp/t1' FIELDS ENCLOSED BY '-' FROM t1;
+-10-	-1970\-02\-01 01:02:03-	-1.1e\-100-	-1.1e+100-
+EOF
+TRUNCATE t1;
+LOAD DATA INFILE 'MYSQLTEST_VARDIR/tmp/t1' INTO TABLE t1 FIELDS ENCLOSED BY '-';
+SELECT * FROM t1;
+c1	c2	c3	c4
+10	1970-02-01 01:02:03	1.1e-100	1.1e+100
+DROP TABLE t1;
 CREATE TABLE t1 (a int);
 INSERT INTO t1 VALUES (1);
 SET NAMES latin1;
@@ -274,20 +287,4 @@
 SET character_set_filesystem=default;
 select @@character_set_filesystem;
 @@character_set_filesystem
-binary
-=======
-CREATE TABLE t1 (c1 INT, c2 TIMESTAMP, c3 REAL, c4 DOUBLE);
-INSERT INTO t1 (c1, c2, c3, c4) VALUES (10, '1970-02-01 01:02:03', 1.1E-100, 1.1E+100);
-SELECT * FROM t1;
-c1	c2	c3	c4
-10	1970-02-01 01:02:03	1.1e-100	1.1e+100
-SELECT * INTO OUTFILE 'MYSQLTEST_VARDIR/tmp/t1' FIELDS ENCLOSED BY '-' FROM t1;
--10-	-1970\-02\-01 01:02:03-	-1.1e\-100-	-1.1e+100-
-EOF
-TRUNCATE t1;
-LOAD DATA INFILE 'MYSQLTEST_VARDIR/tmp/t1' INTO TABLE t1 FIELDS ENCLOSED BY '-';
-SELECT * FROM t1;
-c1	c2	c3	c4
-10	1970-02-01 01:02:03	1.1e-100	1.1e+100
-DROP TABLE t1;
->>>>>>> 8195a213
+binary