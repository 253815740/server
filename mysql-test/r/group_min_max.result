--- conflicted
+++ resolved
@@ -2537,7 +2537,236 @@
 1
 2
 DROP TABLE t1;
-<<<<<<< HEAD
+# 
+# Bug#47762: Incorrect result from MIN() when WHERE tests NOT NULL column
+#            for NULL
+#
+## Test for NULLs allowed
+CREATE TABLE t1 ( a INT, KEY (a) );
+INSERT INTO t1 VALUES (1), (2), (3);
+EXPLAIN
+SELECT MIN( a ) FROM t1 WHERE a = NULL;
+id	select_type	table	type	possible_keys	key	key_len	ref	rows	Extra
+x	x	x	x	x	x	x	x	x	Impossible WHERE noticed after reading const tables
+SELECT MIN( a ) FROM t1 WHERE a = NULL;
+MIN( a )
+NULL
+EXPLAIN
+SELECT MIN( a ) FROM t1 WHERE a <> NULL;
+id	select_type	table	type	possible_keys	key	key_len	ref	rows	Extra
+x	x	x	x	x	x	x	x	x	Impossible WHERE noticed after reading const tables
+SELECT MIN( a ) FROM t1 WHERE a <> NULL;
+MIN( a )
+NULL
+EXPLAIN
+SELECT MIN( a ) FROM t1 WHERE a > NULL;
+id	select_type	table	type	possible_keys	key	key_len	ref	rows	Extra
+x	x	x	x	x	x	x	x	x	Impossible WHERE noticed after reading const tables
+SELECT MIN( a ) FROM t1 WHERE a > NULL;
+MIN( a )
+NULL
+EXPLAIN
+SELECT MIN( a ) FROM t1 WHERE a < NULL;
+id	select_type	table	type	possible_keys	key	key_len	ref	rows	Extra
+x	x	x	x	x	x	x	x	x	Impossible WHERE noticed after reading const tables
+SELECT MIN( a ) FROM t1 WHERE a < NULL;
+MIN( a )
+NULL
+EXPLAIN
+SELECT MIN( a ) FROM t1 WHERE a <=> NULL;
+id	select_type	table	type	possible_keys	key	key_len	ref	rows	Extra
+x	x	x	x	x	x	x	x	x	No matching min/max row
+SELECT MIN( a ) FROM t1 WHERE a <=> NULL;
+MIN( a )
+NULL
+EXPLAIN
+SELECT MIN( a ) FROM t1 WHERE a BETWEEN NULL AND 10;
+id	select_type	table	type	possible_keys	key	key_len	ref	rows	Extra
+x	x	x	x	x	x	x	x	x	Impossible WHERE noticed after reading const tables
+SELECT MIN( a ) FROM t1 WHERE a BETWEEN NULL AND 10;
+MIN( a )
+NULL
+EXPLAIN
+SELECT MIN( a ) FROM t1 WHERE a BETWEEN NULL AND NULL;
+id	select_type	table	type	possible_keys	key	key_len	ref	rows	Extra
+x	x	x	x	x	x	x	x	x	Impossible WHERE noticed after reading const tables
+SELECT MIN( a ) FROM t1 WHERE a BETWEEN NULL AND NULL;
+MIN( a )
+NULL
+EXPLAIN
+SELECT MIN( a ) FROM t1 WHERE a BETWEEN 10 AND NULL;
+id	select_type	table	type	possible_keys	key	key_len	ref	rows	Extra
+x	x	x	x	x	x	x	x	x	Impossible WHERE noticed after reading const tables
+SELECT MIN( a ) FROM t1 WHERE a BETWEEN 10 AND NULL;
+MIN( a )
+NULL
+EXPLAIN
+SELECT MIN( a ) FROM t1 WHERE a = (SELECT a FROM t1 WHERE a < 0);
+id	select_type	table	type	possible_keys	key	key_len	ref	rows	Extra
+x	x	x	x	x	x	x	x	x	Impossible WHERE noticed after reading const tables
+x	x	x	x	x	x	x	x	x	Using where; Using index
+SELECT MIN( a ) FROM t1 WHERE a = (SELECT a FROM t1 WHERE a < 0);
+MIN( a )
+NULL
+EXPLAIN
+SELECT MIN( a ) FROM t1 WHERE a IS NULL;
+id	select_type	table	type	possible_keys	key	key_len	ref	rows	Extra
+x	x	x	x	x	x	x	x	x	No matching min/max row
+SELECT MIN( a ) FROM t1 WHERE a IS NULL;
+MIN( a )
+NULL
+INSERT INTO t1 VALUES (NULL), (NULL);
+EXPLAIN
+SELECT MIN( a ) FROM t1 WHERE a = NULL;
+id	select_type	table	type	possible_keys	key	key_len	ref	rows	Extra
+x	x	x	x	x	x	x	x	x	Impossible WHERE noticed after reading const tables
+SELECT MIN( a ) FROM t1 WHERE a = NULL;
+MIN( a )
+NULL
+EXPLAIN
+SELECT MIN( a ) FROM t1 WHERE a <> NULL;
+id	select_type	table	type	possible_keys	key	key_len	ref	rows	Extra
+x	x	x	x	x	x	x	x	x	Impossible WHERE noticed after reading const tables
+SELECT MIN( a ) FROM t1 WHERE a <> NULL;
+MIN( a )
+NULL
+EXPLAIN
+SELECT MIN( a ) FROM t1 WHERE a > NULL;
+id	select_type	table	type	possible_keys	key	key_len	ref	rows	Extra
+x	x	x	x	x	x	x	x	x	Impossible WHERE noticed after reading const tables
+SELECT MIN( a ) FROM t1 WHERE a > NULL;
+MIN( a )
+NULL
+EXPLAIN
+SELECT MIN( a ) FROM t1 WHERE a < NULL;
+id	select_type	table	type	possible_keys	key	key_len	ref	rows	Extra
+x	x	x	x	x	x	x	x	x	Impossible WHERE noticed after reading const tables
+SELECT MIN( a ) FROM t1 WHERE a < NULL;
+MIN( a )
+NULL
+EXPLAIN
+SELECT MIN( a ) FROM t1 WHERE a <=> NULL;
+id	select_type	table	type	possible_keys	key	key_len	ref	rows	Extra
+x	x	x	x	x	x	x	x	x	Select tables optimized away
+SELECT MIN( a ) FROM t1 WHERE a <=> NULL;
+MIN( a )
+NULL
+EXPLAIN
+SELECT MIN( a ) FROM t1 WHERE a BETWEEN NULL AND 10;
+id	select_type	table	type	possible_keys	key	key_len	ref	rows	Extra
+x	x	x	x	x	x	x	x	x	Impossible WHERE noticed after reading const tables
+SELECT MIN( a ) FROM t1 WHERE a BETWEEN NULL AND 10;
+MIN( a )
+NULL
+EXPLAIN
+SELECT MIN( a ) FROM t1 WHERE a BETWEEN NULL AND NULL;
+id	select_type	table	type	possible_keys	key	key_len	ref	rows	Extra
+x	x	x	x	x	x	x	x	x	Impossible WHERE noticed after reading const tables
+SELECT MIN( a ) FROM t1 WHERE a BETWEEN NULL AND NULL;
+MIN( a )
+NULL
+EXPLAIN
+SELECT MIN( a ) FROM t1 WHERE a BETWEEN 10 AND NULL;
+id	select_type	table	type	possible_keys	key	key_len	ref	rows	Extra
+x	x	x	x	x	x	x	x	x	Impossible WHERE noticed after reading const tables
+SELECT MIN( a ) FROM t1 WHERE a BETWEEN 10 AND NULL;
+MIN( a )
+NULL
+EXPLAIN
+SELECT MIN( a ) FROM t1 WHERE a = (SELECT a FROM t1 WHERE a < 0);
+id	select_type	table	type	possible_keys	key	key_len	ref	rows	Extra
+x	x	x	x	x	x	x	x	x	Impossible WHERE noticed after reading const tables
+x	x	x	x	x	x	x	x	x	Using where; Using index
+SELECT MIN( a ) FROM t1 WHERE a = (SELECT a FROM t1 WHERE a < 0);
+MIN( a )
+NULL
+EXPLAIN
+SELECT MIN( a ) FROM t1 WHERE a IS NULL;
+id	select_type	table	type	possible_keys	key	key_len	ref	rows	Extra
+x	x	x	x	x	x	x	x	x	Select tables optimized away
+SELECT MIN( a ) FROM t1 WHERE a IS NULL;
+MIN( a )
+NULL
+DROP TABLE t1;
+## Test for NOT NULLs
+CREATE TABLE t1 ( a INT NOT NULL PRIMARY KEY);
+INSERT INTO t1 VALUES (1), (2), (3);
+#
+# NULL-safe operator test disabled for non-NULL indexed columns.
+#
+# See bugs
+#
+# - Bug#52173: Reading NULL value from non-NULL index gives
+#   wrong result in embedded server 
+#
+# - Bug#52174: Sometimes wrong plan when reading a MAX value from 
+#   non-NULL index
+#
+EXPLAIN
+SELECT MIN( a ) FROM t1 WHERE a = NULL;
+id	select_type	table	type	possible_keys	key	key_len	ref	rows	Extra
+x	x	x	x	x	x	x	x	x	Impossible WHERE noticed after reading const tables
+SELECT MIN( a ) FROM t1 WHERE a = NULL;
+MIN( a )
+NULL
+EXPLAIN
+SELECT MIN( a ) FROM t1 WHERE a <> NULL;
+id	select_type	table	type	possible_keys	key	key_len	ref	rows	Extra
+x	x	x	x	x	x	x	x	x	Impossible WHERE noticed after reading const tables
+SELECT MIN( a ) FROM t1 WHERE a <> NULL;
+MIN( a )
+NULL
+EXPLAIN
+SELECT MIN( a ) FROM t1 WHERE a > NULL;
+id	select_type	table	type	possible_keys	key	key_len	ref	rows	Extra
+x	x	x	x	x	x	x	x	x	Impossible WHERE noticed after reading const tables
+SELECT MIN( a ) FROM t1 WHERE a > NULL;
+MIN( a )
+NULL
+EXPLAIN
+SELECT MIN( a ) FROM t1 WHERE a < NULL;
+id	select_type	table	type	possible_keys	key	key_len	ref	rows	Extra
+x	x	x	x	x	x	x	x	x	Impossible WHERE noticed after reading const tables
+SELECT MIN( a ) FROM t1 WHERE a < NULL;
+MIN( a )
+NULL
+EXPLAIN
+SELECT MIN( a ) FROM t1 WHERE a BETWEEN NULL AND 10;
+id	select_type	table	type	possible_keys	key	key_len	ref	rows	Extra
+x	x	x	x	x	x	x	x	x	Impossible WHERE noticed after reading const tables
+SELECT MIN( a ) FROM t1 WHERE a BETWEEN NULL AND 10;
+MIN( a )
+NULL
+EXPLAIN
+SELECT MIN( a ) FROM t1 WHERE a BETWEEN NULL AND NULL;
+id	select_type	table	type	possible_keys	key	key_len	ref	rows	Extra
+x	x	x	x	x	x	x	x	x	Impossible WHERE noticed after reading const tables
+SELECT MIN( a ) FROM t1 WHERE a BETWEEN NULL AND NULL;
+MIN( a )
+NULL
+EXPLAIN
+SELECT MIN( a ) FROM t1 WHERE a BETWEEN 10 AND NULL;
+id	select_type	table	type	possible_keys	key	key_len	ref	rows	Extra
+x	x	x	x	x	x	x	x	x	Impossible WHERE noticed after reading const tables
+SELECT MIN( a ) FROM t1 WHERE a BETWEEN 10 AND NULL;
+MIN( a )
+NULL
+EXPLAIN
+SELECT MIN( a ) FROM t1 WHERE a = (SELECT a FROM t1 WHERE a < 0);
+id	select_type	table	type	possible_keys	key	key_len	ref	rows	Extra
+x	x	x	x	x	x	x	x	x	Impossible WHERE noticed after reading const tables
+x	x	x	x	x	x	x	x	x	Using where; Using index
+SELECT MIN( a ) FROM t1 WHERE a = (SELECT a FROM t1 WHERE a < 0);
+MIN( a )
+NULL
+EXPLAIN
+SELECT MIN( a ) FROM t1 WHERE a IS NULL;
+id	select_type	table	type	possible_keys	key	key_len	ref	rows	Extra
+x	x	x	x	x	x	x	x	x	Impossible WHERE
+SELECT MIN( a ) FROM t1 WHERE a IS NULL;
+MIN( a )
+NULL
+DROP TABLE t1;
 End of 5.1 tests
 #
 # WL#3220 (Loose index scan for COUNT DISTINCT)
@@ -2813,237 +3042,4 @@
 id	select_type	table	type	possible_keys	key	key_len	ref	rows	Extra
 1	SIMPLE	t1	range	NULL	PRIMARY	5	NULL	9	Using index for group-by (scanning)
 drop table t1;
-# End of test#50539.
-=======
-# 
-# Bug#47762: Incorrect result from MIN() when WHERE tests NOT NULL column
-#            for NULL
-#
-## Test for NULLs allowed
-CREATE TABLE t1 ( a INT, KEY (a) );
-INSERT INTO t1 VALUES (1), (2), (3);
-EXPLAIN
-SELECT MIN( a ) FROM t1 WHERE a = NULL;
-id	select_type	table	type	possible_keys	key	key_len	ref	rows	Extra
-x	x	x	x	x	x	x	x	x	Impossible WHERE noticed after reading const tables
-SELECT MIN( a ) FROM t1 WHERE a = NULL;
-MIN( a )
-NULL
-EXPLAIN
-SELECT MIN( a ) FROM t1 WHERE a <> NULL;
-id	select_type	table	type	possible_keys	key	key_len	ref	rows	Extra
-x	x	x	x	x	x	x	x	x	Impossible WHERE noticed after reading const tables
-SELECT MIN( a ) FROM t1 WHERE a <> NULL;
-MIN( a )
-NULL
-EXPLAIN
-SELECT MIN( a ) FROM t1 WHERE a > NULL;
-id	select_type	table	type	possible_keys	key	key_len	ref	rows	Extra
-x	x	x	x	x	x	x	x	x	Impossible WHERE noticed after reading const tables
-SELECT MIN( a ) FROM t1 WHERE a > NULL;
-MIN( a )
-NULL
-EXPLAIN
-SELECT MIN( a ) FROM t1 WHERE a < NULL;
-id	select_type	table	type	possible_keys	key	key_len	ref	rows	Extra
-x	x	x	x	x	x	x	x	x	Impossible WHERE noticed after reading const tables
-SELECT MIN( a ) FROM t1 WHERE a < NULL;
-MIN( a )
-NULL
-EXPLAIN
-SELECT MIN( a ) FROM t1 WHERE a <=> NULL;
-id	select_type	table	type	possible_keys	key	key_len	ref	rows	Extra
-x	x	x	x	x	x	x	x	x	No matching min/max row
-SELECT MIN( a ) FROM t1 WHERE a <=> NULL;
-MIN( a )
-NULL
-EXPLAIN
-SELECT MIN( a ) FROM t1 WHERE a BETWEEN NULL AND 10;
-id	select_type	table	type	possible_keys	key	key_len	ref	rows	Extra
-x	x	x	x	x	x	x	x	x	Impossible WHERE noticed after reading const tables
-SELECT MIN( a ) FROM t1 WHERE a BETWEEN NULL AND 10;
-MIN( a )
-NULL
-EXPLAIN
-SELECT MIN( a ) FROM t1 WHERE a BETWEEN NULL AND NULL;
-id	select_type	table	type	possible_keys	key	key_len	ref	rows	Extra
-x	x	x	x	x	x	x	x	x	Impossible WHERE noticed after reading const tables
-SELECT MIN( a ) FROM t1 WHERE a BETWEEN NULL AND NULL;
-MIN( a )
-NULL
-EXPLAIN
-SELECT MIN( a ) FROM t1 WHERE a BETWEEN 10 AND NULL;
-id	select_type	table	type	possible_keys	key	key_len	ref	rows	Extra
-x	x	x	x	x	x	x	x	x	Impossible WHERE noticed after reading const tables
-SELECT MIN( a ) FROM t1 WHERE a BETWEEN 10 AND NULL;
-MIN( a )
-NULL
-EXPLAIN
-SELECT MIN( a ) FROM t1 WHERE a = (SELECT a FROM t1 WHERE a < 0);
-id	select_type	table	type	possible_keys	key	key_len	ref	rows	Extra
-x	x	x	x	x	x	x	x	x	Impossible WHERE noticed after reading const tables
-x	x	x	x	x	x	x	x	x	Using where; Using index
-SELECT MIN( a ) FROM t1 WHERE a = (SELECT a FROM t1 WHERE a < 0);
-MIN( a )
-NULL
-EXPLAIN
-SELECT MIN( a ) FROM t1 WHERE a IS NULL;
-id	select_type	table	type	possible_keys	key	key_len	ref	rows	Extra
-x	x	x	x	x	x	x	x	x	No matching min/max row
-SELECT MIN( a ) FROM t1 WHERE a IS NULL;
-MIN( a )
-NULL
-INSERT INTO t1 VALUES (NULL), (NULL);
-EXPLAIN
-SELECT MIN( a ) FROM t1 WHERE a = NULL;
-id	select_type	table	type	possible_keys	key	key_len	ref	rows	Extra
-x	x	x	x	x	x	x	x	x	Impossible WHERE noticed after reading const tables
-SELECT MIN( a ) FROM t1 WHERE a = NULL;
-MIN( a )
-NULL
-EXPLAIN
-SELECT MIN( a ) FROM t1 WHERE a <> NULL;
-id	select_type	table	type	possible_keys	key	key_len	ref	rows	Extra
-x	x	x	x	x	x	x	x	x	Impossible WHERE noticed after reading const tables
-SELECT MIN( a ) FROM t1 WHERE a <> NULL;
-MIN( a )
-NULL
-EXPLAIN
-SELECT MIN( a ) FROM t1 WHERE a > NULL;
-id	select_type	table	type	possible_keys	key	key_len	ref	rows	Extra
-x	x	x	x	x	x	x	x	x	Impossible WHERE noticed after reading const tables
-SELECT MIN( a ) FROM t1 WHERE a > NULL;
-MIN( a )
-NULL
-EXPLAIN
-SELECT MIN( a ) FROM t1 WHERE a < NULL;
-id	select_type	table	type	possible_keys	key	key_len	ref	rows	Extra
-x	x	x	x	x	x	x	x	x	Impossible WHERE noticed after reading const tables
-SELECT MIN( a ) FROM t1 WHERE a < NULL;
-MIN( a )
-NULL
-EXPLAIN
-SELECT MIN( a ) FROM t1 WHERE a <=> NULL;
-id	select_type	table	type	possible_keys	key	key_len	ref	rows	Extra
-x	x	x	x	x	x	x	x	x	Select tables optimized away
-SELECT MIN( a ) FROM t1 WHERE a <=> NULL;
-MIN( a )
-NULL
-EXPLAIN
-SELECT MIN( a ) FROM t1 WHERE a BETWEEN NULL AND 10;
-id	select_type	table	type	possible_keys	key	key_len	ref	rows	Extra
-x	x	x	x	x	x	x	x	x	Impossible WHERE noticed after reading const tables
-SELECT MIN( a ) FROM t1 WHERE a BETWEEN NULL AND 10;
-MIN( a )
-NULL
-EXPLAIN
-SELECT MIN( a ) FROM t1 WHERE a BETWEEN NULL AND NULL;
-id	select_type	table	type	possible_keys	key	key_len	ref	rows	Extra
-x	x	x	x	x	x	x	x	x	Impossible WHERE noticed after reading const tables
-SELECT MIN( a ) FROM t1 WHERE a BETWEEN NULL AND NULL;
-MIN( a )
-NULL
-EXPLAIN
-SELECT MIN( a ) FROM t1 WHERE a BETWEEN 10 AND NULL;
-id	select_type	table	type	possible_keys	key	key_len	ref	rows	Extra
-x	x	x	x	x	x	x	x	x	Impossible WHERE noticed after reading const tables
-SELECT MIN( a ) FROM t1 WHERE a BETWEEN 10 AND NULL;
-MIN( a )
-NULL
-EXPLAIN
-SELECT MIN( a ) FROM t1 WHERE a = (SELECT a FROM t1 WHERE a < 0);
-id	select_type	table	type	possible_keys	key	key_len	ref	rows	Extra
-x	x	x	x	x	x	x	x	x	Impossible WHERE noticed after reading const tables
-x	x	x	x	x	x	x	x	x	Using where; Using index
-SELECT MIN( a ) FROM t1 WHERE a = (SELECT a FROM t1 WHERE a < 0);
-MIN( a )
-NULL
-EXPLAIN
-SELECT MIN( a ) FROM t1 WHERE a IS NULL;
-id	select_type	table	type	possible_keys	key	key_len	ref	rows	Extra
-x	x	x	x	x	x	x	x	x	Select tables optimized away
-SELECT MIN( a ) FROM t1 WHERE a IS NULL;
-MIN( a )
-NULL
-DROP TABLE t1;
-## Test for NOT NULLs
-CREATE TABLE t1 ( a INT NOT NULL PRIMARY KEY);
-INSERT INTO t1 VALUES (1), (2), (3);
-#
-# NULL-safe operator test disabled for non-NULL indexed columns.
-#
-# See bugs
-#
-# - Bug#52173: Reading NULL value from non-NULL index gives
-#   wrong result in embedded server 
-#
-# - Bug#52174: Sometimes wrong plan when reading a MAX value from 
-#   non-NULL index
-#
-EXPLAIN
-SELECT MIN( a ) FROM t1 WHERE a = NULL;
-id	select_type	table	type	possible_keys	key	key_len	ref	rows	Extra
-x	x	x	x	x	x	x	x	x	Impossible WHERE noticed after reading const tables
-SELECT MIN( a ) FROM t1 WHERE a = NULL;
-MIN( a )
-NULL
-EXPLAIN
-SELECT MIN( a ) FROM t1 WHERE a <> NULL;
-id	select_type	table	type	possible_keys	key	key_len	ref	rows	Extra
-x	x	x	x	x	x	x	x	x	Impossible WHERE noticed after reading const tables
-SELECT MIN( a ) FROM t1 WHERE a <> NULL;
-MIN( a )
-NULL
-EXPLAIN
-SELECT MIN( a ) FROM t1 WHERE a > NULL;
-id	select_type	table	type	possible_keys	key	key_len	ref	rows	Extra
-x	x	x	x	x	x	x	x	x	Impossible WHERE noticed after reading const tables
-SELECT MIN( a ) FROM t1 WHERE a > NULL;
-MIN( a )
-NULL
-EXPLAIN
-SELECT MIN( a ) FROM t1 WHERE a < NULL;
-id	select_type	table	type	possible_keys	key	key_len	ref	rows	Extra
-x	x	x	x	x	x	x	x	x	Impossible WHERE noticed after reading const tables
-SELECT MIN( a ) FROM t1 WHERE a < NULL;
-MIN( a )
-NULL
-EXPLAIN
-SELECT MIN( a ) FROM t1 WHERE a BETWEEN NULL AND 10;
-id	select_type	table	type	possible_keys	key	key_len	ref	rows	Extra
-x	x	x	x	x	x	x	x	x	Impossible WHERE noticed after reading const tables
-SELECT MIN( a ) FROM t1 WHERE a BETWEEN NULL AND 10;
-MIN( a )
-NULL
-EXPLAIN
-SELECT MIN( a ) FROM t1 WHERE a BETWEEN NULL AND NULL;
-id	select_type	table	type	possible_keys	key	key_len	ref	rows	Extra
-x	x	x	x	x	x	x	x	x	Impossible WHERE noticed after reading const tables
-SELECT MIN( a ) FROM t1 WHERE a BETWEEN NULL AND NULL;
-MIN( a )
-NULL
-EXPLAIN
-SELECT MIN( a ) FROM t1 WHERE a BETWEEN 10 AND NULL;
-id	select_type	table	type	possible_keys	key	key_len	ref	rows	Extra
-x	x	x	x	x	x	x	x	x	Impossible WHERE noticed after reading const tables
-SELECT MIN( a ) FROM t1 WHERE a BETWEEN 10 AND NULL;
-MIN( a )
-NULL
-EXPLAIN
-SELECT MIN( a ) FROM t1 WHERE a = (SELECT a FROM t1 WHERE a < 0);
-id	select_type	table	type	possible_keys	key	key_len	ref	rows	Extra
-x	x	x	x	x	x	x	x	x	Impossible WHERE noticed after reading const tables
-x	x	x	x	x	x	x	x	x	Using where; Using index
-SELECT MIN( a ) FROM t1 WHERE a = (SELECT a FROM t1 WHERE a < 0);
-MIN( a )
-NULL
-EXPLAIN
-SELECT MIN( a ) FROM t1 WHERE a IS NULL;
-id	select_type	table	type	possible_keys	key	key_len	ref	rows	Extra
-x	x	x	x	x	x	x	x	x	Impossible WHERE
-SELECT MIN( a ) FROM t1 WHERE a IS NULL;
-MIN( a )
-NULL
-DROP TABLE t1;
-End of 5.1 tests
->>>>>>> 84917914
+# End of test#50539.