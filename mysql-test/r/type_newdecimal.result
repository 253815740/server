drop table if exists t1;
select 1.1 IN (1.0, 1.2);
1.1 IN (1.0, 1.2)
0
select 1.1 IN (1.0, 1.2, 1.1, 1.4, 0.5);
1.1 IN (1.0, 1.2, 1.1, 1.4, 0.5)
1
select 1.1 IN (1.0, 1.2, NULL, 1.4, 0.5);
1.1 IN (1.0, 1.2, NULL, 1.4, 0.5)
NULL
select 0.5 IN (1.0, 1.2, NULL, 1.4, 0.5);
0.5 IN (1.0, 1.2, NULL, 1.4, 0.5)
1
select 1 IN (1.11, 1.2, 1.1, 1.4, 1, 0.5);
1 IN (1.11, 1.2, 1.1, 1.4, 1, 0.5)
1
select 1 IN (1.11, 1.2, 1.1, 1.4, NULL, 0.5);
1 IN (1.11, 1.2, 1.1, 1.4, NULL, 0.5)
NULL
select case 1.0 when 0.1 then "a" when 1.0 then "b" else "c" END;
case 1.0 when 0.1 then "a" when 1.0 then "b" else "c" END
b
select case 0.1 when 0.1 then "a" when 1.0 then "b" else "c" END;
case 0.1 when 0.1 then "a" when 1.0 then "b" else "c" END
a
select case 1 when 0.1 then "a" when 1.0 then "b" else "c" END;
case 1 when 0.1 then "a" when 1.0 then "b" else "c" END
b
select case 1.0 when 0.1 then "a" when 1 then "b" else "c" END;
case 1.0 when 0.1 then "a" when 1 then "b" else "c" END
b
select case 1.001 when 0.1 then "a" when 1 then "b" else "c" END;
case 1.001 when 0.1 then "a" when 1 then "b" else "c" END
c
create table t1 (a decimal(6,3));
insert into t1 values (1.0), (NULL), (0.1);
select * from t1;
a
1.000
NULL
0.100
select 0.1 in (1.0, 1.2, 1.1, a, 1.4, 0.5) from t1;
0.1 in (1.0, 1.2, 1.1, a, 1.4, 0.5)
0
NULL
1
drop table t1;
create table t1 select if(1, 1.1, 1.2), if(0, 1.1, 1.2), if(0.1, 1.1, 1.2), if(0, 1, 1.1), if(0, NULL, 1.2), if(1, 0.22e1, 1.1), if(1E0, 1.1, 1.2);
select * from t1;
if(1, 1.1, 1.2)	if(0, 1.1, 1.2)	if(0.1, 1.1, 1.2)	if(0, 1, 1.1)	if(0, NULL, 1.2)	if(1, 0.22e1, 1.1)	if(1E0, 1.1, 1.2)
1.1	1.2	1.1	1.1	1.2	2.2	1.1
show create table t1;
Table	Create Table
t1	CREATE TABLE `t1` (
  `if(1, 1.1, 1.2)` decimal(2,1) NOT NULL,
  `if(0, 1.1, 1.2)` decimal(2,1) NOT NULL,
  `if(0.1, 1.1, 1.2)` decimal(2,1) NOT NULL,
  `if(0, 1, 1.1)` decimal(2,1) NOT NULL,
  `if(0, NULL, 1.2)` decimal(2,1) DEFAULT NULL,
  `if(1, 0.22e1, 1.1)` double NOT NULL,
  `if(1E0, 1.1, 1.2)` decimal(2,1) NOT NULL
) ENGINE=MyISAM DEFAULT CHARSET=latin1
drop table t1;
create table t1 select nullif(1.1, 1.1), nullif(1.1, 1.2), nullif(1.1, 0.11e1), nullif(1.0, 1), nullif(1, 1.0), nullif(1, 1.1);
select * from t1;
nullif(1.1, 1.1)	nullif(1.1, 1.2)	nullif(1.1, 0.11e1)	nullif(1.0, 1)	nullif(1, 1.0)	nullif(1, 1.1)
NULL	1.1	NULL	NULL	NULL	1
show create table t1;
Table	Create Table
t1	CREATE TABLE `t1` (
  `nullif(1.1, 1.1)` decimal(2,1) DEFAULT NULL,
  `nullif(1.1, 1.2)` decimal(2,1) DEFAULT NULL,
  `nullif(1.1, 0.11e1)` decimal(2,1) DEFAULT NULL,
  `nullif(1.0, 1)` decimal(2,1) DEFAULT NULL,
  `nullif(1, 1.0)` int(1) DEFAULT NULL,
  `nullif(1, 1.1)` int(1) DEFAULT NULL
) ENGINE=MyISAM DEFAULT CHARSET=latin1
drop table t1;
create table t1 (a decimal(4,2));
insert ignore into t1 value (10000), (1.1e10), ("11111"), (100000.1);
Warnings:
Warning	1264	Out of range value for column 'a' at row 1
Warning	1264	Out of range value for column 'a' at row 2
Warning	1264	Out of range value for column 'a' at row 3
Warning	1264	Out of range value for column 'a' at row 4
insert ignore into t1 value (-10000), (-1.1e10), ("-11111"), (-100000.1);
Warnings:
Warning	1264	Out of range value for column 'a' at row 1
Warning	1264	Out of range value for column 'a' at row 2
Warning	1264	Out of range value for column 'a' at row 3
Warning	1264	Out of range value for column 'a' at row 4
select a from t1;
a
99.99
99.99
99.99
99.99
-99.99
-99.99
-99.99
-99.99
drop table t1;
create table t1 (a decimal(4,2) unsigned);
insert ignore into t1 value (10000), (1.1e10), ("11111"), (100000.1);
Warnings:
Warning	1264	Out of range value for column 'a' at row 1
Warning	1264	Out of range value for column 'a' at row 2
Warning	1264	Out of range value for column 'a' at row 3
Warning	1264	Out of range value for column 'a' at row 4
insert ignore into t1 value (-10000), (-1.1e10), ("-11111"), (-100000.1);
Warnings:
Warning	1264	Out of range value for column 'a' at row 1
Warning	1264	Out of range value for column 'a' at row 2
Warning	1264	Out of range value for column 'a' at row 3
Warning	1264	Out of range value for column 'a' at row 4
select a from t1;
a
99.99
99.99
99.99
99.99
0.00
0.00
0.00
0.00
drop table t1;
create table t1 (a bigint);
insert ignore into t1 values (18446744073709551615.0);
Warnings:
Warning	1264	Out of range value for column 'a' at row 1
insert ignore into t1 values (9223372036854775808.0);
Warnings:
Warning	1264	Out of range value for column 'a' at row 1
insert ignore into t1 values (-18446744073709551615.0);
Warnings:
Warning	1264	Out of range value for column 'a' at row 1
select * from t1;
a
9223372036854775807
9223372036854775807
-9223372036854775808
drop table t1;
create table t1 (a bigint unsigned);
insert into t1 values (18446744073709551615.0);
insert into t1 values (9223372036854775808.0);
insert ignore into t1 values (9999999999999999999999999.000);
Warnings:
Warning	1264	Out of range value for column 'a' at row 1
insert ignore into t1 values (-1.0);
Warnings:
Warning	1264	Out of range value for column 'a' at row 1
select * from t1;
a
18446744073709551615
9223372036854775808
18446744073709551615
0
drop table t1;
create table t1 (a tinyint);
insert ignore into t1 values (18446744073709551615.0);
Warnings:
Warning	1264	Out of range value for column 'a' at row 1
Warning	1264	Out of range value for column 'a' at row 1
insert ignore into t1 values (9223372036854775808.0);
Warnings:
Warning	1264	Out of range value for column 'a' at row 1
Warning	1264	Out of range value for column 'a' at row 1
select * from t1;
a
127
127
drop table t1;
create table t1 select round(15.4,-1), truncate(-5678.123451,-3), abs(-1.1), -(-1.1);
show create table t1;
Table	Create Table
t1	CREATE TABLE `t1` (
  `round(15.4,-1)` decimal(3,0) NOT NULL,
  `truncate(-5678.123451,-3)` decimal(4,0) NOT NULL,
  `abs(-1.1)` decimal(2,1) NOT NULL,
  `-(-1.1)` decimal(2,1) NOT NULL
) ENGINE=MyISAM DEFAULT CHARSET=latin1
drop table t1;
set session sql_mode='traditional';
select 1e10/0e0;
1e10/0e0
NULL
Warnings:
Warning	1365	Division by 0
create table wl1612 (col1 int, col2 decimal(38,10), col3 numeric(38,10));
insert into wl1612 values(1,12345678901234567890.1234567890,12345678901234567890.1234567890);
select * from wl1612;
col1	col2	col3
1	12345678901234567890.1234567890	12345678901234567890.1234567890
insert into wl1612 values(2,01234567890123456789.0123456789,01234567890123456789.0123456789);
select * from wl1612 where col1=2;
col1	col2	col3
2	1234567890123456789.0123456789	1234567890123456789.0123456789
insert into wl1612 values(3,1234567890123456789012345678.0123456789,1234567890123456789012345678.0123456789);
select * from wl1612 where col1=3;
col1	col2	col3
3	1234567890123456789012345678.0123456789	1234567890123456789012345678.0123456789
select col1/0 from wl1612;
col1/0
NULL
NULL
NULL
Warnings:
Warning	1365	Division by 0
Warning	1365	Division by 0
Warning	1365	Division by 0
select col2/0 from wl1612;
col2/0
NULL
NULL
NULL
Warnings:
Warning	1365	Division by 0
Warning	1365	Division by 0
Warning	1365	Division by 0
select col3/0 from wl1612;
col3/0
NULL
NULL
NULL
Warnings:
Warning	1365	Division by 0
Warning	1365	Division by 0
Warning	1365	Division by 0
insert into wl1612 values(5,5000.0005,5000.0005);
insert into wl1612 values(6,5000.0005,5000.0005);
select sum(col2),sum(col3) from wl1612;
sum(col2)	sum(col3)
1234567903703703580370380357.1491481468	1234567903703703580370380357.1491481468
insert into wl1612 values(7,500000.000005,500000.000005);
insert into wl1612 values(8,500000.000005,500000.000005);
select sum(col2),sum(col3) from wl1612 where col1>4;
sum(col2)	sum(col3)
1010000.0010100000	1010000.0010100000
insert into wl1612 (col1, col2) values(9,1.01234567891);
Warnings:
Note	1265	Data truncated for column 'col2' at row 1
insert into wl1612 (col1, col2) values(10,1.01234567894);
Warnings:
Note	1265	Data truncated for column 'col2' at row 1
insert into wl1612 (col1, col2) values(11,1.01234567895);
Warnings:
Note	1265	Data truncated for column 'col2' at row 1
insert into wl1612 (col1, col2) values(12,1.01234567896);
Warnings:
Note	1265	Data truncated for column 'col2' at row 1
select col1,col2 from wl1612 where col1>8;
col1	col2
9	1.0123456789
10	1.0123456789
11	1.0123456790
12	1.0123456790
insert into wl1612 (col1, col3) values(13,1.01234567891);
Warnings:
Note	1265	Data truncated for column 'col3' at row 1
insert into wl1612 (col1, col3) values(14,1.01234567894);
Warnings:
Note	1265	Data truncated for column 'col3' at row 1
insert into wl1612 (col1, col3) values(15,1.01234567895);
Warnings:
Note	1265	Data truncated for column 'col3' at row 1
insert into wl1612 (col1, col3) values(16,1.01234567896);
Warnings:
Note	1265	Data truncated for column 'col3' at row 1
select col1,col3 from wl1612 where col1>12;
col1	col3
13	1.0123456789
14	1.0123456789
15	1.0123456790
16	1.0123456790
select col1 from wl1612 where col1>4 and col2=1.01234567891;
col1
select col1 from wl1612 where col1>4 and col2=1.0123456789;
col1
9
10
select col1 from wl1612 where col1>4 and col2<>1.0123456789;
col1
5
6
7
8
11
12
select col1 from wl1612 where col1>4 and col2<1.0123456789;
col1
select col1 from wl1612 where col1>4 and col2<=1.0123456789;
col1
9
10
select col1 from wl1612 where col1>4 and col2>1.0123456789;
col1
5
6
7
8
11
12
select col1 from wl1612 where col1>4 and col2>=1.0123456789;
col1
5
6
7
8
9
10
11
12
select col1 from wl1612 where col1>4 and col2=1.012345679;
col1
11
12
select col1 from wl1612 where col1>4 and col2<>1.012345679;
col1
5
6
7
8
9
10
select col1 from wl1612 where col1>4 and col3=1.01234567891;
col1
select col1 from wl1612 where col1>4 and col3=1.0123456789;
col1
13
14
select col1 from wl1612 where col1>4 and col3<>1.0123456789;
col1
5
6
7
8
15
16
select col1 from wl1612 where col1>4 and col3<1.0123456789;
col1
select col1 from wl1612 where col1>4 and col3<=1.0123456789;
col1
13
14
select col1 from wl1612 where col1>4 and col3>1.0123456789;
col1
5
6
7
8
15
16
select col1 from wl1612 where col1>4 and col3>=1.0123456789;
col1
5
6
7
8
13
14
15
16
select col1 from wl1612 where col1>4 and col3=1.012345679;
col1
15
16
select col1 from wl1612 where col1>4 and col3<>1.012345679;
col1
5
6
7
8
13
14
drop table wl1612;
select 1/3;
1/3
0.3333
select 0.8=0.7+0.1;
0.8=0.7+0.1
1
select 0.7+0.1;
0.7+0.1
0.8
create table wl1612_1 (col1 int);
insert into wl1612_1 values(10);
select * from wl1612_1 where 0.8=0.7+0.1;
col1
10
select 0.07+0.07 from wl1612_1;
0.07+0.07
0.14
select 0.07-0.07 from wl1612_1;
0.07-0.07
0.00
select 0.07*0.07 from wl1612_1;
0.07*0.07
0.0049
select 0.07/0.07 from wl1612_1;
0.07/0.07
1.000000
drop table wl1612_1;
create table wl1612_2 (col1 decimal(10,2), col2 numeric(10,2));
insert into wl1612_2 values(1,1);
insert into wl1612_2 values(+1,+1);
insert into wl1612_2 values(+01,+01);
insert into wl1612_2 values(+001,+001);
select col1,count(*) from wl1612_2 group by col1;
col1	count(*)
1.00	4
select col2,count(*) from wl1612_2 group by col2;
col2	count(*)
1.00	4
drop table wl1612_2;
create table wl1612_3 (col1 decimal(10,2), col2 numeric(10,2));
insert into wl1612_3 values('1','1');
insert into wl1612_3 values('+1','+1');
insert into wl1612_3 values('+01','+01');
insert into wl1612_3 values('+001','+001');
select col1,count(*) from wl1612_3 group by col1;
col1	count(*)
1.00	4
select col2,count(*) from wl1612_3 group by col2;
col2	count(*)
1.00	4
drop table wl1612_3;
select mod(234,10) ;
mod(234,10)
4
select mod(234.567,10.555);
mod(234.567,10.555)
2.357
select mod(-234.567,10.555);
mod(-234.567,10.555)
-2.357
select mod(234.567,-10.555);
mod(234.567,-10.555)
2.357
select round(15.1);
round(15.1)
15
select round(15.4);
round(15.4)
15
select round(15.5);
round(15.5)
16
select round(15.6);
round(15.6)
16
select round(15.9);
round(15.9)
16
select round(-15.1);
round(-15.1)
-15
select round(-15.4);
round(-15.4)
-15
select round(-15.5);
round(-15.5)
-16
select round(-15.6);
round(-15.6)
-16
select round(-15.9);
round(-15.9)
-16
select round(15.1,1);
round(15.1,1)
15.1
select round(15.4,1);
round(15.4,1)
15.4
select round(15.5,1);
round(15.5,1)
15.5
select round(15.6,1);
round(15.6,1)
15.6
select round(15.9,1);
round(15.9,1)
15.9
select round(-15.1,1);
round(-15.1,1)
-15.1
select round(-15.4,1);
round(-15.4,1)
-15.4
select round(-15.5,1);
round(-15.5,1)
-15.5
select round(-15.6,1);
round(-15.6,1)
-15.6
select round(-15.9,1);
round(-15.9,1)
-15.9
select round(15.1,0);
round(15.1,0)
15
select round(15.4,0);
round(15.4,0)
15
select round(15.5,0);
round(15.5,0)
16
select round(15.6,0);
round(15.6,0)
16
select round(15.9,0);
round(15.9,0)
16
select round(-15.1,0);
round(-15.1,0)
-15
select round(-15.4,0);
round(-15.4,0)
-15
select round(-15.5,0);
round(-15.5,0)
-16
select round(-15.6,0);
round(-15.6,0)
-16
select round(-15.9,0);
round(-15.9,0)
-16
select round(15.1,-1);
round(15.1,-1)
20
select round(15.4,-1);
round(15.4,-1)
20
select round(15.5,-1);
round(15.5,-1)
20
select round(15.6,-1);
round(15.6,-1)
20
select round(15.9,-1);
round(15.9,-1)
20
select round(-15.1,-1);
round(-15.1,-1)
-20
select round(-15.4,-1);
round(-15.4,-1)
-20
select round(-15.5,-1);
round(-15.5,-1)
-20
select round(-15.6,-1);
round(-15.6,-1)
-20
select round(-15.91,-1);
round(-15.91,-1)
-20
select truncate(5678.123451,0);
truncate(5678.123451,0)
5678
select truncate(5678.123451,1);
truncate(5678.123451,1)
5678.1
select truncate(5678.123451,2);
truncate(5678.123451,2)
5678.12
select truncate(5678.123451,3);
truncate(5678.123451,3)
5678.123
select truncate(5678.123451,4);
truncate(5678.123451,4)
5678.1234
select truncate(5678.123451,5);
truncate(5678.123451,5)
5678.12345
select truncate(5678.123451,6);
truncate(5678.123451,6)
5678.123451
select truncate(5678.123451,-1);
truncate(5678.123451,-1)
5670
select truncate(5678.123451,-2);
truncate(5678.123451,-2)
5600
select truncate(5678.123451,-3);
truncate(5678.123451,-3)
5000
select truncate(5678.123451,-4);
truncate(5678.123451,-4)
0
select truncate(-5678.123451,0);
truncate(-5678.123451,0)
-5678
select truncate(-5678.123451,1);
truncate(-5678.123451,1)
-5678.1
select truncate(-5678.123451,2);
truncate(-5678.123451,2)
-5678.12
select truncate(-5678.123451,3);
truncate(-5678.123451,3)
-5678.123
select truncate(-5678.123451,4);
truncate(-5678.123451,4)
-5678.1234
select truncate(-5678.123451,5);
truncate(-5678.123451,5)
-5678.12345
select truncate(-5678.123451,6);
truncate(-5678.123451,6)
-5678.123451
select truncate(-5678.123451,-1);
truncate(-5678.123451,-1)
-5670
select truncate(-5678.123451,-2);
truncate(-5678.123451,-2)
-5600
select truncate(-5678.123451,-3);
truncate(-5678.123451,-3)
-5000
select truncate(-5678.123451,-4);
truncate(-5678.123451,-4)
0
create table wl1612_4 (col1 int, col2 decimal(30,25), col3 numeric(30,25));
insert into wl1612_4 values(1,0.0123456789012345678912345,0.0123456789012345678912345);
select col2/9999999999 from wl1612_4 where col1=1;
col2/9999999999
0.00000000000123456789024691358
select col3/9999999999 from wl1612_4 where col1=1;
col3/9999999999
0.00000000000123456789024691358
select 9999999999/col2 from wl1612_4 where col1=1;
9999999999/col2
810000007209.0001
select 9999999999/col3 from wl1612_4 where col1=1;
9999999999/col3
810000007209.0001
select col2*9999999999 from wl1612_4 where col1=1;
col2*9999999999
123456789.0000000000111104321087655
select col3*9999999999 from wl1612_4 where col1=1;
col3*9999999999
123456789.0000000000111104321087655
insert into wl1612_4 values(2,55555.0123456789012345678912345,55555.0123456789012345678912345);
select col2/9999999999 from wl1612_4 where col1=2;
col2/9999999999
0.00000555550123512344024696913
select col3/9999999999 from wl1612_4 where col1=2;
col3/9999999999
0.00000555550123512344024696913
select 9999999999/col2 from wl1612_4 where col1=2;
9999999999/col2
180001.7600
select 9999999999/col3 from wl1612_4 where col1=2;
9999999999/col3
180001.7600
select col2*9999999999 from wl1612_4 where col1=2;
col2*9999999999
555550123401234.0000000000111104321087655
select col3*9999999999 from wl1612_4 where col1=2;
col3*9999999999
555550123401234.0000000000111104321087655
drop table wl1612_4;
set sql_mode='';
select 23.4 + (-41.7), 23.4 - (41.7) = -18.3;
23.4 + (-41.7)	23.4 - (41.7) = -18.3
-18.3	1
select -18.3=-18.3;
-18.3=-18.3
1
select 18.3=18.3;
18.3=18.3
1
select -18.3=18.3;
-18.3=18.3
0
select 0.8 = 0.7 + 0.1;
0.8 = 0.7 + 0.1
1
drop table if exists t1;
Warnings:
Note	1051	Unknown table 'test.t1'
create table t1 (col1 decimal(38));
insert into t1 values (12345678901234567890123456789012345678);
select * from t1;
col1
12345678901234567890123456789012345678
drop table t1;
create table t1 (col1 decimal(31,30));
insert into t1 values (0.00000000001);
select * from t1;
col1
0.000000000010000000000000000000
drop table t1;
select 7777777777777777777777777777777777777 * 10;
7777777777777777777777777777777777777 * 10
77777777777777777777777777777777777770
select .7777777777777777777777777777777777777 *
1000000000000000000;
.7777777777777777777777777777777777777 *
1000000000000000000
777777777777777777.7777777777777777777000000000000000000
select .7777777777777777777777777777777777777 - 0.1;
.7777777777777777777777777777777777777 - 0.1
0.6777777777777777777777777777777777777
select .343434343434343434 + .343434343434343434;
.343434343434343434 + .343434343434343434
0.686868686868686868
select abs(9999999999999999999999);
abs(9999999999999999999999)
9999999999999999999999
select abs(-9999999999999999999999);
abs(-9999999999999999999999)
9999999999999999999999
select ceiling(999999999999999999);
ceiling(999999999999999999)
999999999999999999
select ceiling(99999999999999999999);
ceiling(99999999999999999999)
99999999999999999999
select ceiling(9.9999999999999999999);
ceiling(9.9999999999999999999)
10
select ceiling(-9.9999999999999999999);
ceiling(-9.9999999999999999999)
-9
select floor(999999999999999999);
floor(999999999999999999)
999999999999999999
select floor(9999999999999999999999);
floor(9999999999999999999999)
9999999999999999999999
select floor(9.999999999999999999999);
floor(9.999999999999999999999)
9
select floor(-9.999999999999999999999);
floor(-9.999999999999999999999)
-10
select floor(-999999999999999999999.999);
floor(-999999999999999999999.999)
-1000000000000000000000
select ceiling(999999999999999999999.999);
ceiling(999999999999999999999.999)
1000000000000000000000
select 99999999999999999999999999999999999999 mod 3;
99999999999999999999999999999999999999 mod 3
0
select round(99999999999999999.999);
round(99999999999999999.999)
100000000000000000
select round(-99999999999999999.999);
round(-99999999999999999.999)
-100000000000000000
select round(99999999999999999.999,3);
round(99999999999999999.999,3)
99999999999999999.999
select round(-99999999999999999.999,3);
round(-99999999999999999.999,3)
-99999999999999999.999
select truncate(99999999999999999999999999999999999999,49);
truncate(99999999999999999999999999999999999999,49)
99999999999999999999999999999999999999.000000000000000000000000000000000000
select truncate(99.999999999999999999999999999999999999,49);
truncate(99.999999999999999999999999999999999999,49)
99.99999999999999999999999999999999999900
select truncate(99999999999999999999999999999999999999,-31);
truncate(99999999999999999999999999999999999999,-31)
99999990000000000000000000000000000000
create table t1 as select 0.5;
show create table t1;
Table	Create Table
t1	CREATE TABLE `t1` (
  `0.5` decimal(2,1) NOT NULL
) ENGINE=MyISAM DEFAULT CHARSET=latin1
drop table t1;
select round(1.5),round(2.5);
round(1.5)	round(2.5)
2	3
select 0.07 * 0.07;
0.07 * 0.07
0.0049
set sql_mode='traditional';
select 1E-500 = 0;
1E-500 = 0
1
select 1 / 1E-500;
1 / 1E-500
NULL
Warnings:
Warning	1365	Division by 0
select 1 / 0;
1 / 0
NULL
Warnings:
Warning	1365	Division by 0
set sql_mode='ansi,traditional';
CREATE TABLE Sow6_2f (col1 NUMERIC(4,2));
INSERT INTO Sow6_2f VALUES (10.55);
INSERT INTO Sow6_2f VALUES (10.5555);
Warnings:
Note	1265	Data truncated for column 'col1' at row 1
INSERT INTO Sow6_2f VALUES (-10.55);
INSERT INTO Sow6_2f VALUES (-10.5555);
Warnings:
Note	1265	Data truncated for column 'col1' at row 1
INSERT INTO Sow6_2f VALUES (11);
INSERT INTO Sow6_2f VALUES (101.55);
ERROR 22003: Out of range value for column 'col1' at row 1
UPDATE Sow6_2f SET col1 = col1 * 50 WHERE col1 = 11;
ERROR 22003: Out of range value for column 'col1' at row 5
UPDATE Sow6_2f SET col1 = col1 / 0 WHERE col1 > 0;
ERROR 22012: Division by 0
SELECT MOD(col1,0) FROM Sow6_2f;
MOD(col1,0)
NULL
NULL
NULL
NULL
NULL
Warnings:
Warning	1365	Division by 0
Warning	1365	Division by 0
Warning	1365	Division by 0
Warning	1365	Division by 0
Warning	1365	Division by 0
INSERT INTO Sow6_2f VALUES ('a59b');
ERROR 22007: Incorrect decimal value: 'a59b' for column `test`.`Sow6_2f`.`col1` at row 1
drop table Sow6_2f;
select 10.3330000000000/12.34500000;
10.3330000000000/12.34500000
0.83701903604698258
set sql_mode='';
select 0/0;
0/0
NULL
select 9999999999999999999999999999999999999999999999999999999999999999999999999999999999999999999999999999999999999999999999999999999999 as x;
x
99999999999999999999999999999999999999999999999999999999999999999
Warnings:
Warning	1916	Got overflow when converting '' to DECIMAL. Value truncated
select 9999999999999999999999999999999999999999999999999999999999999999999999999999999999999999999999999999999999999999999999999999999999 + 1 as x;
x
100000000000000000000000000000000000000000000000000000000000000000
Warnings:
Warning	1916	Got overflow when converting '' to DECIMAL. Value truncated
select 0.190287977636363637 + 0.040372670 * 0 -  0;
0.190287977636363637 + 0.040372670 * 0 -  0
0.190287977636363637
select -0.123 * 0;
-0.123 * 0
0.000
CREATE TABLE t1 (f1 DECIMAL (12,9), f2 DECIMAL(2,2));
INSERT INTO t1 VALUES (10.5, 0);
UPDATE t1 SET f1 = 4.5;
SELECT * FROM t1;
f1	f2
4.500000000	0.00
DROP TABLE t1;
CREATE TABLE t1 (f1 DECIMAL (64,20), f2 DECIMAL(2,2));
INSERT INTO t1 VALUES (9999999999999999999999999999999999, 0);
SELECT * FROM t1;
f1	f2
9999999999999999999999999999999999.00000000000000000000	0.00
DROP TABLE t1;
select abs(10/0);
abs(10/0)
NULL
select abs(NULL);
abs(NULL)
NULL
set @@sql_mode='traditional';
create table t1( d1 decimal(18) unsigned, d2 decimal(20) unsigned, d3 decimal (22) unsigned);
insert into t1 values(1,-1,-1);
ERROR 22003: Out of range value for column 'd2' at row 1
drop table t1;
create table t1 (col1 decimal(5,2), col2 numeric(5,2));
insert into t1 values (999.999,999.999);
ERROR 22003: Out of range value for column 'col1' at row 1
insert into t1 values (-999.999,-999.999);
ERROR 22003: Out of range value for column 'col1' at row 1
select * from t1;
col1	col2
drop table t1;
set sql_mode='';
set @sav_dpi= @@div_precision_increment;
set @@div_precision_increment=15;
create table t1 (col1 int, col2 decimal(30,25), col3 numeric(30,25));
insert into t1 values (1,0.0123456789012345678912345,0.0123456789012345678912345);
select col2/9999999999 from t1 where col1=1;
col2/9999999999
0.00000000000123456789024691357814814136
select 9999999999/col2 from t1 where col1=1;
9999999999/col2
810000007209.000065537105051
select 77777777/7777777;
77777777/7777777
10.000000900000090
drop table t1;
set div_precision_increment= @sav_dpi;
create table t1 (a decimal(4,2));
insert into t1 values (0.00);
select * from t1 where a > -0.00;
a
select * from t1 where a = -0.00;
a
0.00
drop table t1;
create table t1 (col1 bigint default -9223372036854775808);
insert into t1 values (default);
select * from t1;
col1
-9223372036854775808
drop table t1;
select cast('1.00000001335143196001808973960578441619873046875E-10' as decimal(30,15));
cast('1.00000001335143196001808973960578441619873046875E-10' as decimal(30,15))
0.000000000100000
select ln(14000) c1, convert(ln(14000),decimal(5,3)) c2, cast(ln(14000) as decimal(5,3)) c3;
c1	c2	c3
9.546812608597396	9.547	9.547
select convert(ln(14000),decimal(2,3)) c1;
ERROR 42000: For float(M,D), double(M,D) or decimal(M,D), M must be >= D (column '')
select cast(ln(14000) as decimal(2,3)) c1;
ERROR 42000: For float(M,D), double(M,D) or decimal(M,D), M must be >= D (column '')
create table t1 (sl decimal(70,30));
ERROR 42000: Too big precision 70 specified for 'sl'. Maximum is 65
create table t1 (sl decimal(32,39));
ERROR 42000: Too big scale 39 specified for 'sl'. Maximum is 38
create table t1 (sl decimal(67,38));
ERROR 42000: Too big precision 67 specified for 'sl'. Maximum is 65
create table t1 (sl decimal(0,50));
ERROR 42000: Too big scale 50 specified for 'sl'. Maximum is 38
create table t1 (sl decimal(0,30));
ERROR 42000: For float(M,D), double(M,D) or decimal(M,D), M must be >= D (column 'sl')
create table t1 (sl decimal(5, 5));
show create table t1;
Table	Create Table
t1	CREATE TABLE `t1` (
  `sl` decimal(5,5) DEFAULT NULL
) ENGINE=MyISAM DEFAULT CHARSET=latin1
drop table t1;
create table t1 (sl decimal(65, 38));
show create table t1;
Table	Create Table
t1	CREATE TABLE `t1` (
  `sl` decimal(65,38) DEFAULT NULL
) ENGINE=MyISAM DEFAULT CHARSET=latin1
drop table t1;
create table t1 (
f1 decimal unsigned not null default 17.49, 
f2 decimal unsigned not null default 17.68, 
f3 decimal unsigned not null default 99.2, 
f4 decimal unsigned not null default 99.7, 
f5 decimal unsigned not null default 104.49, 
f6 decimal unsigned not null default 199.91, 
f7 decimal unsigned not null default 999.9, 
f8 decimal unsigned not null default 9999.99);
Warnings:
Note	1265	Data truncated for column 'f1' at row 1
Note	1265	Data truncated for column 'f2' at row 1
Note	1265	Data truncated for column 'f3' at row 1
Note	1265	Data truncated for column 'f4' at row 1
Note	1265	Data truncated for column 'f5' at row 1
Note	1265	Data truncated for column 'f6' at row 1
Note	1265	Data truncated for column 'f7' at row 1
Note	1265	Data truncated for column 'f8' at row 1
insert into t1 (f1) values (1);
select * from t1;
f1	f2	f3	f4	f5	f6	f7	f8
1	18	99	100	104	200	1000	10000
drop table t1;
create table t1 (
f0 decimal (30,30) zerofill not null DEFAULT 0,
f1 decimal (0,0) zerofill not null default 0);
show create table t1;
Table	Create Table
t1	CREATE TABLE `t1` (
  `f0` decimal(30,30) unsigned zerofill NOT NULL DEFAULT 0.000000000000000000000000000000,
  `f1` decimal(10,0) unsigned zerofill NOT NULL DEFAULT 0000000000
) ENGINE=MyISAM DEFAULT CHARSET=latin1
drop table t1;
drop procedure if exists wg2;
create procedure wg2()
begin
declare v int default 1;
declare tdec decimal(5) default 0;
while v <= 9 do set tdec =tdec * 10;
select v, tdec;
set v = v + 1;
end while;
end//
call wg2()//
v	tdec
1	0
v	tdec
2	0
v	tdec
3	0
v	tdec
4	0
v	tdec
5	0
v	tdec
6	0
v	tdec
7	0
v	tdec
8	0
v	tdec
9	0
drop procedure wg2;
select cast(@non_existing_user_var/2 as DECIMAL);
cast(@non_existing_user_var/2 as DECIMAL)
NULL
create table t (d decimal(0,10));
ERROR 42000: For float(M,D), double(M,D) or decimal(M,D), M must be >= D (column 'd')
CREATE TABLE t1 (
my_float   FLOAT,
my_double  DOUBLE,
my_varchar VARCHAR(50),
my_decimal DECIMAL(65,30)
);
SHOW CREATE TABLE t1;
Table	Create Table
t1	CREATE TABLE `t1` (
  `my_float` float DEFAULT NULL,
  `my_double` double DEFAULT NULL,
  `my_varchar` varchar(50) DEFAULT NULL,
  `my_decimal` decimal(65,30) DEFAULT NULL
) ENGINE=MyISAM DEFAULT CHARSET=latin1
INSERT INTO t1 SET my_float = 1.175494345e-32,
my_double = 1.175494345e-32,
my_varchar = '1.175494345e-32';
INSERT INTO t1 SET my_float = 1.175494345e-31,
my_double = 1.175494345e-31,
my_varchar = '1.175494345e-31';
INSERT INTO t1 SET my_float = 1.175494345e-30,
my_double = 1.175494345e-30,
my_varchar = '1.175494345e-30';
INSERT INTO t1 SET my_float = 1.175494345e-29,
my_double = 1.175494345e-29,
my_varchar = '1.175494345e-29';
INSERT INTO t1 SET my_float = 1.175494345e-28,
my_double = 1.175494345e-28,
my_varchar = '1.175494345e-28';
INSERT INTO t1 SET my_float = 1.175494345e-27,
my_double = 1.175494345e-27,
my_varchar = '1.175494345e-27';
INSERT INTO t1 SET my_float = 1.175494345e-26,
my_double = 1.175494345e-26,
my_varchar = '1.175494345e-26';
INSERT INTO t1 SET my_float = 1.175494345e-25,
my_double = 1.175494345e-25,
my_varchar = '1.175494345e-25';
INSERT INTO t1 SET my_float = 1.175494345e-24,
my_double = 1.175494345e-24,
my_varchar = '1.175494345e-24';
INSERT INTO t1 SET my_float = 1.175494345e-23,
my_double = 1.175494345e-23,
my_varchar = '1.175494345e-23';
INSERT INTO t1 SET my_float = 1.175494345e-22,
my_double = 1.175494345e-22,
my_varchar = '1.175494345e-22';
INSERT INTO t1 SET my_float = 1.175494345e-21,
my_double = 1.175494345e-21,
my_varchar = '1.175494345e-21';
INSERT INTO t1 SET my_float = 1.175494345e-20,
my_double = 1.175494345e-20,
my_varchar = '1.175494345e-20';
INSERT INTO t1 SET my_float = 1.175494345e-19,
my_double = 1.175494345e-19,
my_varchar = '1.175494345e-19';
INSERT INTO t1 SET my_float = 1.175494345e-18,
my_double = 1.175494345e-18,
my_varchar = '1.175494345e-18';
INSERT INTO t1 SET my_float = 1.175494345e-17,
my_double = 1.175494345e-17,
my_varchar = '1.175494345e-17';
INSERT INTO t1 SET my_float = 1.175494345e-16,
my_double = 1.175494345e-16,
my_varchar = '1.175494345e-16';
INSERT INTO t1 SET my_float = 1.175494345e-15,
my_double = 1.175494345e-15,
my_varchar = '1.175494345e-15';
INSERT INTO t1 SET my_float = 1.175494345e-14,
my_double = 1.175494345e-14,
my_varchar = '1.175494345e-14';
INSERT INTO t1 SET my_float = 1.175494345e-13,
my_double = 1.175494345e-13,
my_varchar = '1.175494345e-13';
INSERT INTO t1 SET my_float = 1.175494345e-12,
my_double = 1.175494345e-12,
my_varchar = '1.175494345e-12';
INSERT INTO t1 SET my_float = 1.175494345e-11,
my_double = 1.175494345e-11,
my_varchar = '1.175494345e-11';
INSERT INTO t1 SET my_float = 1.175494345e-10,
my_double = 1.175494345e-10,
my_varchar = '1.175494345e-10';
INSERT INTO t1 SET my_float = 1.175494345e-9,
my_double = 1.175494345e-9,
my_varchar = '1.175494345e-9';
INSERT INTO t1 SET my_float = 1.175494345e-8,
my_double = 1.175494345e-8,
my_varchar = '1.175494345e-8';
INSERT INTO t1 SET my_float = 1.175494345e-7,
my_double = 1.175494345e-7,
my_varchar = '1.175494345e-7';
INSERT INTO t1 SET my_float = 1.175494345e-6,
my_double = 1.175494345e-6,
my_varchar = '1.175494345e-6';
INSERT INTO t1 SET my_float = 1.175494345e-5,
my_double = 1.175494345e-5,
my_varchar = '1.175494345e-5';
INSERT INTO t1 SET my_float = 1.175494345e-4,
my_double = 1.175494345e-4,
my_varchar = '1.175494345e-4';
INSERT INTO t1 SET my_float = 1.175494345e-3,
my_double = 1.175494345e-3,
my_varchar = '1.175494345e-3';
INSERT INTO t1 SET my_float = 1.175494345e-2,
my_double = 1.175494345e-2,
my_varchar = '1.175494345e-2';
INSERT INTO t1 SET my_float = 1.175494345e-1,
my_double = 1.175494345e-1,
my_varchar = '1.175494345e-1';
SELECT my_float, my_double, my_varchar FROM t1;
my_float	my_double	my_varchar
1.17549e-32	1.175494345e-32	1.175494345e-32
1.17549e-31	1.175494345e-31	1.175494345e-31
1.17549e-30	1.175494345e-30	1.175494345e-30
1.17549e-29	1.175494345e-29	1.175494345e-29
1.17549e-28	1.175494345e-28	1.175494345e-28
1.17549e-27	1.175494345e-27	1.175494345e-27
1.17549e-26	1.175494345e-26	1.175494345e-26
1.17549e-25	1.175494345e-25	1.175494345e-25
1.17549e-24	1.175494345e-24	1.175494345e-24
1.17549e-23	1.175494345e-23	1.175494345e-23
1.17549e-22	1.175494345e-22	1.175494345e-22
1.17549e-21	1.175494345e-21	1.175494345e-21
1.17549e-20	1.175494345e-20	1.175494345e-20
1.17549e-19	1.175494345e-19	1.175494345e-19
1.17549e-18	1.175494345e-18	1.175494345e-18
1.17549e-17	1.175494345e-17	1.175494345e-17
1.17549e-16	1.175494345e-16	1.175494345e-16
0.00000000000000117549	0.000000000000001175494345	1.175494345e-15
0.0000000000000117549	0.00000000000001175494345	1.175494345e-14
0.000000000000117549	0.0000000000001175494345	1.175494345e-13
0.00000000000117549	0.000000000001175494345	1.175494345e-12
0.0000000000117549	0.00000000001175494345	1.175494345e-11
0.000000000117549	0.0000000001175494345	1.175494345e-10
0.00000000117549	0.000000001175494345	1.175494345e-9
0.0000000117549	0.00000001175494345	1.175494345e-8
0.000000117549	0.0000001175494345	1.175494345e-7
0.00000117549	0.000001175494345	1.175494345e-6
0.0000117549	0.00001175494345	1.175494345e-5
0.000117549	0.0001175494345	1.175494345e-4
0.00117549	0.001175494345	1.175494345e-3
0.0117549	0.01175494345	1.175494345e-2
0.117549	0.1175494345	1.175494345e-1
SELECT CAST(my_float   AS DECIMAL(65,30)), my_float FROM t1;
CAST(my_float   AS DECIMAL(65,30))	my_float
0.000000000000000000000000000000	1.17549e-32
0.000000000000000000000000000000	1.17549e-31
0.000000000000000000000000000001	1.17549e-30
0.000000000000000000000000000012	1.17549e-29
0.000000000000000000000000000118	1.17549e-28
0.000000000000000000000000001175	1.17549e-27
0.000000000000000000000000011755	1.17549e-26
0.000000000000000000000000117549	1.17549e-25
0.000000000000000000000001175494	1.17549e-24
0.000000000000000000000011754943	1.17549e-23
0.000000000000000000000117549438	1.17549e-22
0.000000000000000000001175494332	1.17549e-21
0.000000000000000000011754943324	1.17549e-20
0.000000000000000000117549434853	1.17549e-19
0.000000000000000001175494374380	1.17549e-18
0.000000000000000011754943743802	1.17549e-17
0.000000000000000117549432474939	1.17549e-16
0.000000000000001175494324749389	0.00000000000000117549
0.000000000000011754943671010362	0.0000000000000117549
0.000000000000117549429933840040	0.000000000000117549
0.000000000001175494380653563400	0.00000000000117549
0.000000000011754943372854765000	0.0000000000117549
0.000000000117549428524377220000	0.000000000117549
0.000000001175494368510499000000	0.00000000117549
0.000000011754943685104990000000	0.0000000117549
0.000000117549433298336230000000	0.000000117549
0.000001175494389826781100000000	0.00000117549
0.000011754943443520460000000000	0.0000117549
0.000117549432616215200000000000	0.000117549
0.001175494398921728100000000000	0.00117549
0.011754943057894707000000000000	0.0117549
0.117549434304237370000000000000	0.117549
SELECT CAST(my_double  AS DECIMAL(65,30)), my_double FROM t1;
CAST(my_double  AS DECIMAL(65,30))	my_double
0.000000000000000000000000000000	1.175494345e-32
0.000000000000000000000000000000	1.175494345e-31
0.000000000000000000000000000001	1.175494345e-30
0.000000000000000000000000000012	1.175494345e-29
0.000000000000000000000000000118	1.175494345e-28
0.000000000000000000000000001175	1.175494345e-27
0.000000000000000000000000011755	1.175494345e-26
0.000000000000000000000000117549	1.175494345e-25
0.000000000000000000000001175494	1.175494345e-24
0.000000000000000000000011754943	1.175494345e-23
0.000000000000000000000117549435	1.175494345e-22
0.000000000000000000001175494345	1.175494345e-21
0.000000000000000000011754943450	1.175494345e-20
0.000000000000000000117549434500	1.175494345e-19
0.000000000000000001175494345000	1.175494345e-18
0.000000000000000011754943450000	1.175494345e-17
0.000000000000000117549434500000	1.175494345e-16
0.000000000000001175494345000000	0.000000000000001175494345
0.000000000000011754943450000000	0.00000000000001175494345
0.000000000000117549434500000000	0.0000000000001175494345
0.000000000001175494345000000000	0.000000000001175494345
0.000000000011754943450000000000	0.00000000001175494345
0.000000000117549434500000000000	0.0000000001175494345
0.000000001175494345000000000000	0.000000001175494345
0.000000011754943450000000000000	0.00000001175494345
0.000000117549434500000000000000	0.0000001175494345
0.000001175494345000000000000000	0.000001175494345
0.000011754943450000000000000000	0.00001175494345
0.000117549434500000000000000000	0.0001175494345
0.001175494345000000000000000000	0.001175494345
0.011754943450000000000000000000	0.01175494345
0.117549434500000000000000000000	0.1175494345
SELECT CAST(my_varchar AS DECIMAL(65,30)), my_varchar FROM t1;
CAST(my_varchar AS DECIMAL(65,30))	my_varchar
0.000000000000000000000000000000	1.175494345e-32
0.000000000000000000000000000000	1.175494345e-31
0.000000000000000000000000000001	1.175494345e-30
0.000000000000000000000000000012	1.175494345e-29
0.000000000000000000000000000118	1.175494345e-28
0.000000000000000000000000001175	1.175494345e-27
0.000000000000000000000000011755	1.175494345e-26
0.000000000000000000000000117549	1.175494345e-25
0.000000000000000000000001175494	1.175494345e-24
0.000000000000000000000011754943	1.175494345e-23
0.000000000000000000000117549435	1.175494345e-22
0.000000000000000000001175494345	1.175494345e-21
0.000000000000000000011754943450	1.175494345e-20
0.000000000000000000117549434500	1.175494345e-19
0.000000000000000001175494345000	1.175494345e-18
0.000000000000000011754943450000	1.175494345e-17
0.000000000000000117549434500000	1.175494345e-16
0.000000000000001175494345000000	1.175494345e-15
0.000000000000011754943450000000	1.175494345e-14
0.000000000000117549434500000000	1.175494345e-13
0.000000000001175494345000000000	1.175494345e-12
0.000000000011754943450000000000	1.175494345e-11
0.000000000117549434500000000000	1.175494345e-10
0.000000001175494345000000000000	1.175494345e-9
0.000000011754943450000000000000	1.175494345e-8
0.000000117549434500000000000000	1.175494345e-7
0.000001175494345000000000000000	1.175494345e-6
0.000011754943450000000000000000	1.175494345e-5
0.000117549434500000000000000000	1.175494345e-4
0.001175494345000000000000000000	1.175494345e-3
0.011754943450000000000000000000	1.175494345e-2
0.117549434500000000000000000000	1.175494345e-1
UPDATE t1 SET my_decimal = my_float;
SELECT my_decimal, my_float   FROM t1;
my_decimal	my_float
0.000000000000000000000000000000	1.17549e-32
0.000000000000000000000000000000	1.17549e-31
0.000000000000000000000000000001	1.17549e-30
0.000000000000000000000000000012	1.17549e-29
0.000000000000000000000000000118	1.17549e-28
0.000000000000000000000000001175	1.17549e-27
0.000000000000000000000000011755	1.17549e-26
0.000000000000000000000000117549	1.17549e-25
0.000000000000000000000001175494	1.17549e-24
0.000000000000000000000011754943	1.17549e-23
0.000000000000000000000117549438	1.17549e-22
0.000000000000000000001175494332	1.17549e-21
0.000000000000000000011754943324	1.17549e-20
0.000000000000000000117549434853	1.17549e-19
0.000000000000000001175494374380	1.17549e-18
0.000000000000000011754943743802	1.17549e-17
0.000000000000000117549432474939	1.17549e-16
0.000000000000001175494324749389	0.00000000000000117549
0.000000000000011754943671010362	0.0000000000000117549
0.000000000000117549429933840040	0.000000000000117549
0.000000000001175494380653563400	0.00000000000117549
0.000000000011754943372854765000	0.0000000000117549
0.000000000117549428524377220000	0.000000000117549
0.000000001175494368510499000000	0.00000000117549
0.000000011754943685104990000000	0.0000000117549
0.000000117549433298336230000000	0.000000117549
0.000001175494389826781100000000	0.00000117549
0.000011754943443520460000000000	0.0000117549
0.000117549432616215200000000000	0.000117549
0.001175494398921728100000000000	0.00117549
0.011754943057894707000000000000	0.0117549
0.117549434304237370000000000000	0.117549
UPDATE t1 SET my_decimal = my_double;
SELECT my_decimal, my_double  FROM t1;
my_decimal	my_double
0.000000000000000000000000000000	1.175494345e-32
0.000000000000000000000000000000	1.175494345e-31
0.000000000000000000000000000001	1.175494345e-30
0.000000000000000000000000000012	1.175494345e-29
0.000000000000000000000000000118	1.175494345e-28
0.000000000000000000000000001175	1.175494345e-27
0.000000000000000000000000011755	1.175494345e-26
0.000000000000000000000000117549	1.175494345e-25
0.000000000000000000000001175494	1.175494345e-24
0.000000000000000000000011754943	1.175494345e-23
0.000000000000000000000117549435	1.175494345e-22
0.000000000000000000001175494345	1.175494345e-21
0.000000000000000000011754943450	1.175494345e-20
0.000000000000000000117549434500	1.175494345e-19
0.000000000000000001175494345000	1.175494345e-18
0.000000000000000011754943450000	1.175494345e-17
0.000000000000000117549434500000	1.175494345e-16
0.000000000000001175494345000000	0.000000000000001175494345
0.000000000000011754943450000000	0.00000000000001175494345
0.000000000000117549434500000000	0.0000000000001175494345
0.000000000001175494345000000000	0.000000000001175494345
0.000000000011754943450000000000	0.00000000001175494345
0.000000000117549434500000000000	0.0000000001175494345
0.000000001175494345000000000000	0.000000001175494345
0.000000011754943450000000000000	0.00000001175494345
0.000000117549434500000000000000	0.0000001175494345
0.000001175494345000000000000000	0.000001175494345
0.000011754943450000000000000000	0.00001175494345
0.000117549434500000000000000000	0.0001175494345
0.001175494345000000000000000000	0.001175494345
0.011754943450000000000000000000	0.01175494345
0.117549434500000000000000000000	0.1175494345
UPDATE t1 SET my_decimal = my_varchar;
Warnings:
Note	1265	Data truncated for column 'my_decimal' at row 1
Note	1265	Data truncated for column 'my_decimal' at row 2
Note	1265	Data truncated for column 'my_decimal' at row 3
Note	1265	Data truncated for column 'my_decimal' at row 4
Note	1265	Data truncated for column 'my_decimal' at row 5
Note	1265	Data truncated for column 'my_decimal' at row 6
Note	1265	Data truncated for column 'my_decimal' at row 7
Note	1265	Data truncated for column 'my_decimal' at row 8
Note	1265	Data truncated for column 'my_decimal' at row 9
Note	1265	Data truncated for column 'my_decimal' at row 10
Note	1265	Data truncated for column 'my_decimal' at row 11
SELECT my_decimal, my_varchar FROM t1;
my_decimal	my_varchar
0.000000000000000000000000000000	1.175494345e-32
0.000000000000000000000000000000	1.175494345e-31
0.000000000000000000000000000001	1.175494345e-30
0.000000000000000000000000000012	1.175494345e-29
0.000000000000000000000000000118	1.175494345e-28
0.000000000000000000000000001175	1.175494345e-27
0.000000000000000000000000011755	1.175494345e-26
0.000000000000000000000000117549	1.175494345e-25
0.000000000000000000000001175494	1.175494345e-24
0.000000000000000000000011754943	1.175494345e-23
0.000000000000000000000117549435	1.175494345e-22
0.000000000000000000001175494345	1.175494345e-21
0.000000000000000000011754943450	1.175494345e-20
0.000000000000000000117549434500	1.175494345e-19
0.000000000000000001175494345000	1.175494345e-18
0.000000000000000011754943450000	1.175494345e-17
0.000000000000000117549434500000	1.175494345e-16
0.000000000000001175494345000000	1.175494345e-15
0.000000000000011754943450000000	1.175494345e-14
0.000000000000117549434500000000	1.175494345e-13
0.000000000001175494345000000000	1.175494345e-12
0.000000000011754943450000000000	1.175494345e-11
0.000000000117549434500000000000	1.175494345e-10
0.000000001175494345000000000000	1.175494345e-9
0.000000011754943450000000000000	1.175494345e-8
0.000000117549434500000000000000	1.175494345e-7
0.000001175494345000000000000000	1.175494345e-6
0.000011754943450000000000000000	1.175494345e-5
0.000117549434500000000000000000	1.175494345e-4
0.001175494345000000000000000000	1.175494345e-3
0.011754943450000000000000000000	1.175494345e-2
0.117549434500000000000000000000	1.175494345e-1
DROP TABLE t1;
create table t1 (c1 decimal(64));
insert into t1 values(
89000000000000000000000000000000000000000000000000000000000000000000000000000000000000000);
Warnings:
Warning	1916	Got overflow when converting '' to DECIMAL. Value truncated
Warning	1264	Out of range value for column 'c1' at row 1
insert into t1 values(
99999999999999999999999999999999999999999999999999999999999999999999999999999999999999999999 *
99999999999999999999999999999999999999999999999999999999999999999999999999999999999999999999);
ERROR 22003: DECIMAL value is out of range in '99999999999999999999999999999999999999999999999999999999999999999 * 99999999999999999999999999999999999999999999999999999999999999999'
insert into t1 values(1e100);
Warnings:
Warning	1264	Out of range value for column 'c1' at row 1
select * from t1;
c1
9999999999999999999999999999999999999999999999999999999999999999
9999999999999999999999999999999999999999999999999999999999999999
drop table t1;
create table t1(a decimal(7,2));
insert into t1 values(123.12);
select * from t1;
a
123.12
alter table t1 modify a decimal(10,2);
select * from t1;
a
123.12
drop table t1;
create table t1 (i int, j int);
insert into t1 values (1,1), (1,2), (2,3), (2,4);
select i, count(distinct j) from t1 group by i;
i	count(distinct j)
1	2
2	2
select i+0.0 as i2, count(distinct j) from t1 group by i2;
i2	count(distinct j)
1.0	2
2.0	2
drop table t1;
create table t1(f1 decimal(20,6));
insert into t1 values (CAST('10:11:12' AS date) + interval 14 microsecond);
insert into t1 values (CAST('10:11:12' AS time));
select * from t1;
f1
20101112000000.000014
101112.000000
drop table t1;
select cast(19999999999999999999 as unsigned);
cast(19999999999999999999 as unsigned)
18446744073709551615
Warnings:
Warning	1916	Got overflow when converting '19999999999999999999' to UNSIGNED INT. Value truncated
create table t1(a decimal(18));
insert into t1 values(123456789012345678);
alter table t1 modify column a decimal(19);
select * from t1;
a
123456789012345678
drop table t1;
select cast(11.1234 as DECIMAL(3,2));
cast(11.1234 as DECIMAL(3,2))
9.99
Warnings:
Warning	1264	Out of range value for column 'cast(11.1234 as DECIMAL(3,2))' at row 1
select * from (select cast(11.1234 as DECIMAL(3,2))) t;
cast(11.1234 as DECIMAL(3,2))
9.99
Warnings:
Warning	1264	Out of range value for column 'cast(11.1234 as DECIMAL(3,2))' at row 1
select cast(a as DECIMAL(3,2))
from (select 11.1233 as a
UNION select 11.1234
UNION select 12.1234
) t;
cast(a as DECIMAL(3,2))
9.99
9.99
9.99
Warnings:
Warning	1264	Out of range value for column 'cast(a as DECIMAL(3,2))' at row 1
Warning	1264	Out of range value for column 'cast(a as DECIMAL(3,2))' at row 1
Warning	1264	Out of range value for column 'cast(a as DECIMAL(3,2))' at row 1
select cast(a as DECIMAL(3,2)), count(*)
from (select 11.1233 as a
UNION select 11.1234
UNION select 12.1234
) t group by 1;
cast(a as DECIMAL(3,2))	count(*)
9.99	3
Warnings:
Warning	1264	Out of range value for column 'cast(a as DECIMAL(3,2))' at row 1
Warning	1264	Out of range value for column 'cast(a as DECIMAL(3,2))' at row 1
Warning	1264	Out of range value for column 'cast(a as DECIMAL(3,2))' at row 1
Warning	1264	Out of range value for column 'cast(a as DECIMAL(3,2))' at row 1
create table t1 (s varchar(100));
insert into t1 values (0.00000000010000000000000000364321973154977415791655470655996396089904010295867919921875);
drop table t1;
SELECT 1.000000000000 * 99.999999999998 / 100 a,1.000000000000 * (99.999999999998 / 100) b;
a	b
0.9999999999999800000000000000	0.9999999999999800000000000000
SELECT CAST(1 AS decimal(65,10));
CAST(1 AS decimal(65,10))
1.0000000000
SELECT CAST(1 AS decimal(66,10));
ERROR 42000: Too big precision 66 specified for '1'. Maximum is 65
SELECT CAST(1 AS decimal(65,38));
CAST(1 AS decimal(65,38))
1.00000000000000000000000000000000000000
SELECT CAST(1 AS decimal(65,39));
ERROR 42000: Too big scale 39 specified for '1'. Maximum is 38
CREATE TABLE t1 (a int DEFAULT NULL, b int DEFAULT NULL);
INSERT INTO t1 VALUES (3,30), (1,10), (2,10);
SELECT a+CAST(1 AS decimal(65,30)) AS aa, SUM(b) FROM t1 GROUP BY aa;
aa	SUM(b)
2.000000000000000000000000000000	10
3.000000000000000000000000000000	10
4.000000000000000000000000000000	30
SELECT a+CAST(1 AS decimal(65,49)) AS aa, SUM(b) FROM t1 GROUP BY aa;
ERROR 42000: Too big scale 49 specified for '1'. Maximum is 38
DROP TABLE t1;
CREATE TABLE t1 (a int DEFAULT NULL, b int DEFAULT NULL);
INSERT INTO t1 VALUES (3,30), (1,10), (2,10);
SET @a= CAST(1 AS decimal);
SELECT 1 FROM t1 GROUP BY @b := @a, @b;
1
1
1
DROP TABLE t1;
CREATE TABLE t1 SELECT 0.1234567890123456789012345678901234567890123456789 AS f1;
Warnings:
Note	1265	Data truncated for column 'f1' at row 1
DESC t1;
Field	Type	Null	Key	Default	Extra
f1	decimal(39,38)	NO		NULL	
SELECT f1 FROM t1;
f1
0.12345678901234567890123456789012345679
DROP TABLE t1;
CREATE TABLE t1 SELECT 123451234512345123451234512345123451234512345.678906789067890678906789067890678906789067890 AS f1;
Warnings:
Warning	1264	Out of range value for column 'f1' at row 1
DESC t1;
Field	Type	Null	Key	Default	Extra
f1	decimal(65,36)	NO		NULL	
SELECT f1 FROM t1;
f1
99999999999999999999999999999.999999999999999999999999999999999999
DROP TABLE t1;
select (1.20396873 * 0.89550000 * 0.68000000 * 1.08721696 * 0.99500000 *
1.01500000 * 1.01500000 * 0.99500000);
(1.20396873 * 0.89550000 * 0.68000000 * 1.08721696 * 0.99500000 *
1.01500000 * 1.01500000 * 0.99500000)
0.81298807395367312459230693948000000000
create table t1 as select 5.05 / 0.014;
show warnings;
Level	Code	Message
show create table t1;
Table	Create Table
t1	CREATE TABLE `t1` (
  `5.05 / 0.014` decimal(10,6) DEFAULT NULL
) ENGINE=MyISAM DEFAULT CHARSET=latin1
select * from t1;
5.05 / 0.014
360.714286
DROP TABLE t1;
#
# Bug#12563865
# ROUNDED,TMP_BUF,DECIMAL_VALUE STACK CORRUPTION IN ALL VERSIONS >=5.0
#
SELECT substring(('M') FROM (999999999999999999999999999999999999999999999999999999999999999999999999999999999)) AS foo;
foo

Warnings:
Warning	1916	Got overflow when converting '999999999999999999999999999999999999999999999999999999999999999999999999999999999' to INT. Value truncated
Warning	1916	Got overflow when converting '999999999999999999999999999999999999999999999999999999999999999999999999999999999' to INT. Value truncated
SELECT min(999999999999999999999999999999999999999999999999999999999999999999999999999999999) AS foo;
foo
999999999999999999999999999999999999999999999999999999999999999999999999999999999
SELECT multipolygonfromtext(('4294967294.1'),(999999999999999999999999999999999999999999999999999999999999999999999999999999999)) AS foo;
foo
NULL
Warnings:
Warning	1916	Got overflow when converting '999999999999999999999999999999999999999999999999999999999999999999999999999999999' to INT. Value truncated
SELECT convert((999999999999999999999999999999999999999999999999999999999999999999999999999999999), decimal(30,30)) AS foo;
foo
0.999999999999999999999999999999
Warnings:
Warning	1264	Out of range value for column 'foo' at row 1
SELECT bit_xor(999999999999999999999999999999999999999999999999999999999999999999999999999999999) AS foo;
foo
9223372036854775807
Warnings:
Warning	1916	Got overflow when converting '999999999999999999999999999999999999999999999999999999999999999999999999999999999' to INT. Value truncated
SELECT -(999999999999999999999999999999999999999999999999999999999999999999999999999999999) AS foo;
foo
-999999999999999999999999999999999999999999999999999999999999999999999999999999999
SELECT date_sub((999999999999999999999999999999999999999999999999999999999999999999999999999999999),
interval ((SELECT date_add((0x77500000),
interval ('Oml') second)))
day_minute)
AS foo;
foo
NULL
Warnings:
Warning	1292	Incorrect datetime value: '999999999999999999999999999999999999999999999999999999999999999999999999999999999'
SELECT truncate(999999999999999999999999999999999999999999999999999999999999999999999999999999999, 28) AS foo;
foo
999999999999999999999999999999999999999999999999999999999999999999999999999999999
End of 5.0 tests
select cast(143.481 as decimal(4,1));
cast(143.481 as decimal(4,1))
143.5
select cast(143.481 as decimal(4,0));
cast(143.481 as decimal(4,0))
143
select cast(143.481 as decimal(2,1));
cast(143.481 as decimal(2,1))
9.9
Warnings:
Warning	1264	Out of range value for column 'cast(143.481 as decimal(2,1))' at row 1
select cast(-3.4 as decimal(2,1));
cast(-3.4 as decimal(2,1))
-3.4
select cast(99.6 as decimal(2,0));
cast(99.6 as decimal(2,0))
99
Warnings:
Warning	1264	Out of range value for column 'cast(99.6 as decimal(2,0))' at row 1
select cast(-13.4 as decimal(2,1));
cast(-13.4 as decimal(2,1))
-9.9
Warnings:
Warning	1264	Out of range value for column 'cast(-13.4 as decimal(2,1))' at row 1
select cast(98.6 as decimal(2,0));
cast(98.6 as decimal(2,0))
99
#
# Bug #45262: Bad effects with CREATE TABLE and DECIMAL
#
CREATE TABLE t1 SELECT .123456789123456789123456789123456789123456789123456789123456789123456789123456789 AS my_col;
Warnings:
Note	1265	Data truncated for column 'my_col' at row 1
DESCRIBE t1;
Field	Type	Null	Key	Default	Extra
my_col	decimal(38,38)	NO		NULL	
SELECT my_col FROM t1;
my_col
0.12345678912345678912345678912345678912
DROP TABLE t1;
CREATE TABLE t1 SELECT 1 + .123456789123456789123456789123456789123456789123456789123456789123456789123456789 AS my_col;
Warnings:
Note	1265	Data truncated for column 'my_col' at row 1
DESCRIBE t1;
Field	Type	Null	Key	Default	Extra
my_col	decimal(65,38)	NO		NULL	
SELECT my_col FROM t1;
my_col
1.12345678912345678912345678912345678912
DROP TABLE t1;
CREATE TABLE t1 SELECT 1 * .123456789123456789123456789123456789123456789123456789123456789123456789123456789 AS my_col;
Warnings:
Note	1265	Data truncated for column 'my_col' at row 1
DESCRIBE t1;
Field	Type	Null	Key	Default	Extra
my_col	decimal(65,38)	NO		NULL	
SELECT my_col FROM t1;
my_col
0.12345678912345678912345678912345678912
DROP TABLE t1;
CREATE TABLE t1 SELECT 1 / .123456789123456789123456789123456789123456789123456789123456789123456789123456789 AS my_col;
DESCRIBE t1;
Field	Type	Null	Key	Default	Extra
my_col	decimal(65,4)	YES		NULL	
SELECT my_col FROM t1;
my_col
8.1000
DROP TABLE t1;
CREATE TABLE t1 SELECT 1 % .123456789123456789123456789123456789123456789123456789123456789123456789123456789 AS my_col;
Warnings:
Note	1265	Data truncated for column 'my_col' at row 1
DESCRIBE t1;
Field	Type	Null	Key	Default	Extra
my_col	decimal(65,38)	YES		NULL	
SELECT my_col FROM t1;
my_col
0.01234568701234568701234568701234568701
DROP TABLE t1;
#
# Bug#45261: Crash, stored procedure + decimal
#
DROP TABLE IF EXISTS t1;
CREATE TABLE t1 SELECT
/* 81 */ 100000000000000000000000000000000000000000000000000000000000000000000000000000001
AS c1;
Warnings:
Warning	1264	Out of range value for column 'c1' at row 1
DESC t1;
Field	Type	Null	Key	Default	Extra
c1	decimal(65,0)	NO		NULL	
SELECT * FROM t1;
c1
99999999999999999999999999999999999999999999999999999999999999999
DROP TABLE t1;
CREATE TABLE t1 SELECT
/* 81 */ 100000000000000000000000000000000000000000000000000000000000000000000000000000001.
AS c1;
Warnings:
Warning	1264	Out of range value for column 'c1' at row 1
DESC t1;
Field	Type	Null	Key	Default	Extra
c1	decimal(65,0)	NO		NULL	
SELECT * FROM t1;
c1
99999999999999999999999999999999999999999999999999999999999999999
DROP TABLE t1;
CREATE TABLE t1 SELECT
/* 81 */ 100000000000000000000000000000000000000000000000000000000000000000000000000000001.1 /* 1 */
AS c1;
Warnings:
Warning	1264	Out of range value for column 'c1' at row 1
DESC t1;
Field	Type	Null	Key	Default	Extra
c1	decimal(65,0)	NO		NULL	
SELECT * FROM t1;
c1
99999999999999999999999999999999999999999999999999999999999999999
DROP TABLE t1;
CREATE TABLE t1 SELECT
/* 82 */ 1000000000000000000000000000000000000000000000000000000000000000000000000000000001
AS c1;
Warnings:
Warning	1916	Got overflow when converting '' to DECIMAL. Value truncated
DESC t1;
Field	Type	Null	Key	Default	Extra
c1	decimal(65,0)	NO		NULL	
SELECT * FROM t1;
c1
99999999999999999999999999999999999999999999999999999999999999999
DROP TABLE t1;
CREATE TABLE t1 SELECT
/* 40 */ 1000000000000000000000000000000000000001.1000000000000000000000000000000000000001 /* 40 */
AS c1;
Warnings:
Warning	1264	Out of range value for column 'c1' at row 1
DESC t1;
Field	Type	Null	Key	Default	Extra
c1	decimal(65,36)	NO		NULL	
SELECT * FROM t1;
c1
99999999999999999999999999999.999999999999999999999999999999999999
DROP TABLE t1;
CREATE TABLE t1 SELECT
/* 1 */ 1.10000000000000000000000000000000000000000000000000000000000000000000000000000001 /* 80 */
AS c1;
DESC t1;
Field	Type	Null	Key	Default	Extra
c1	decimal(39,38)	NO		NULL	
SELECT * FROM t1;
c1
1.10000000000000000000000000000000000000
DROP TABLE t1;
CREATE TABLE t1 SELECT
/* 1 */ 1.100000000000000000000000000000000000000000000000000000000000000000000000000000001 /* 81 */
AS c1;
DESC t1;
Field	Type	Null	Key	Default	Extra
c1	decimal(39,38)	NO		NULL	
SELECT * FROM t1;
c1
1.10000000000000000000000000000000000000
DROP TABLE t1;
CREATE TABLE t1 SELECT
.100000000000000000000000000000000000000000000000000000000000000000000000000000001 /* 81 */
AS c1;
Warnings:
Note	1265	Data truncated for column 'c1' at row 1
DESC t1;
Field	Type	Null	Key	Default	Extra
c1	decimal(38,38)	NO		NULL	
SELECT * FROM t1;
c1
0.10000000000000000000000000000000000000
DROP TABLE t1;
CREATE TABLE t1 SELECT
/* 45 */ 123456789012345678901234567890123456789012345.123456789012345678901234567890123456789012345 /* 45 */
AS c1;
Warnings:
Warning	1264	Out of range value for column 'c1' at row 1
DESC t1;
Field	Type	Null	Key	Default	Extra
c1	decimal(65,36)	NO		NULL	
SELECT * FROM t1;
c1
99999999999999999999999999999.999999999999999999999999999999999999
DROP TABLE t1;
CREATE TABLE t1 SELECT
/* 65 */ 12345678901234567890123456789012345678901234567890123456789012345.1 /* 1 */
AS c1;
Warnings:
Warning	1264	Out of range value for column 'c1' at row 1
DESC t1;
Field	Type	Null	Key	Default	Extra
c1	decimal(65,1)	NO		NULL	
SELECT * FROM t1;
c1
9999999999999999999999999999999999999999999999999999999999999999.9
DROP TABLE t1;
CREATE TABLE t1 SELECT
/* 66 */ 123456789012345678901234567890123456789012345678901234567890123456.1 /* 1 */
AS c1;
Warnings:
Warning	1264	Out of range value for column 'c1' at row 1
DESC t1;
Field	Type	Null	Key	Default	Extra
c1	decimal(65,1)	NO		NULL	
SELECT * FROM t1;
c1
9999999999999999999999999999999999999999999999999999999999999999.9
DROP TABLE t1;
CREATE TABLE t1 SELECT
.123456789012345678901234567890123456789012345678901234567890123456 /* 66 */
AS c1;
Warnings:
Note	1265	Data truncated for column 'c1' at row 1
DESC t1;
Field	Type	Null	Key	Default	Extra
c1	decimal(38,38)	NO		NULL	
SELECT * FROM t1;
c1
0.12345678901234567890123456789012345679
DROP TABLE t1;
CREATE TABLE t1 AS SELECT 123.1234567890123456789012345678901 /* 31 */ AS c1;
DESC t1;
Field	Type	Null	Key	Default	Extra
c1	decimal(34,31)	NO		NULL	
SELECT * FROM t1;
c1
123.1234567890123456789012345678901
DROP TABLE t1;
CREATE TABLE t1 SELECT 1.1 + CAST(1 AS DECIMAL(65,30)) AS c1;
DESC t1;
Field	Type	Null	Key	Default	Extra
c1	decimal(65,30)	NO		NULL	
SELECT * FROM t1;
c1
2.100000000000000000000000000000
DROP TABLE t1;
#
# Test that the integer and decimal parts are properly calculated.
#
CREATE TABLE t1 (a DECIMAL(30,30));
INSERT INTO t1 VALUES (0.1),(0.2),(0.3);
CREATE TABLE t2 SELECT MIN(a + 0.0000000000000000000000000000001) AS c1 FROM t1;
DESC t2;
Field	Type	Null	Key	Default	Extra
c1	decimal(33,31)	YES		NULL	
DROP TABLE t1,t2;
CREATE TABLE t1 (a DECIMAL(30,30));
INSERT INTO t1 VALUES (0.1),(0.2),(0.3);
CREATE TABLE t2 SELECT IFNULL(a + 0.00000000000000000000000000000000000000000000000001, NULL) AS c1 FROM t1;
Warnings:
Note	1265	Data truncated for column 'c1' at row 1
Note	1265	Data truncated for column 'c1' at row 2
Note	1265	Data truncated for column 'c1' at row 3
DESC t2;
Field	Type	Null	Key	Default	Extra
c1	decimal(52,38)	YES		NULL	
DROP TABLE t1,t2;
CREATE TABLE t1 (a DECIMAL(30,30));
INSERT INTO t1 VALUES (0.1),(0.2),(0.3);
CREATE TABLE t2 SELECT CASE a WHEN 0.1 THEN 0.0000000000000000000000000000000000000000000000000000000000000000001 END AS c1 FROM t1;
Warnings:
Note	1265	Data truncated for column 'c1' at row 1
DESC t2;
Field	Type	Null	Key	Default	Extra
c1	decimal(65,38)	YES		NULL	
DROP TABLE t1,t2;
#
# Test that variables get maximum precision.
#
SET @decimal= 1.1;
CREATE TABLE t1 SELECT @decimal AS c1;
DESC t1;
Field	Type	Null	Key	Default	Extra
c1	decimal(65,38)	YES		NULL	
SELECT * FROM t1;
c1
1.10000000000000000000000000000000000000
DROP TABLE t1;
#
# Bug #45261 : Crash, stored procedure + decimal
# Original test by the reporter.
#
# should not crash
CREATE TABLE t1 
SELECT .123456789012345678901234567890123456789012345678901234567890123456 AS a;
Warnings:
Note	1265	Data truncated for column 'a' at row 1
DROP TABLE t1;
CREATE PROCEDURE test_proc()
BEGIN
# The las non critical CUSER definition is:
# DECLARE mycursor CURSOR FOR SELECT 1 % 
# .12345678912345678912345678912345678912345678912345678912345678912 AS my_col;
DECLARE mycursor CURSOR FOR 
SELECT 1 % 
.123456789123456789123456789123456789123456789123456789123456789123456789123456789 
AS my_col;
OPEN mycursor;
CLOSE mycursor;
END|
# should not crash
CALL test_proc();
DROP PROCEDURE test_proc;
#
# Bug #48370  Absolutely wrong calculations with GROUP BY and 
# decimal fields when using IF
#
CREATE TABLE currencies (id int, rate decimal(16,4), 
PRIMARY KEY (id), KEY (rate));
INSERT INTO currencies VALUES (11,0.7028);
INSERT INTO currencies VALUES (1,1);
CREATE TABLE payments (
id int,
supplier_id int,
status int,
currency_id int,
vat decimal(7,4),
PRIMARY KEY (id),
KEY currency_id (currency_id),
KEY supplier_id (supplier_id)
);
INSERT INTO payments (id,status,vat,supplier_id,currency_id) VALUES
(3001,2,0.0000,344,11), (1,2,0.0000,1,1);
CREATE TABLE sub_tasks (
id int,
currency_id int,
price decimal(16,4),
discount decimal(10,4),
payment_id int,
PRIMARY KEY (id),
KEY currency_id (currency_id),
KEY payment_id (payment_id)
) ;
INSERT INTO sub_tasks (id, price, discount, payment_id, currency_id) VALUES
(52, 12.60, 0, 3001, 11), (56, 14.58, 0, 3001, 11);
# should return 1 and the same values in col 2 and 3
select STRAIGHT_JOIN
(1 + PAY.vat) AS mult,
SUM(ROUND((SUB.price - ROUND(ROUND(SUB.price, 2) * SUB.discount, 2)) * 
CUR.rate / CUR.rate, 2)
) v_net_with_discount,
SUM(ROUND((SUB.price - ROUND(ROUND(SUB.price, 2) * SUB.discount, 1)) *
CUR.rate / CUR.rate , 2) 
* (1 + PAY.vat)
) v_total
from
currencies CUR, payments PAY, sub_tasks SUB
where
SUB.payment_id = PAY.id and
PAY.currency_id = CUR.id and
PAY.id > 2
group by PAY.id + 1;
mult	v_net_with_discount	v_total
1.0000	27.18	27.180000
DROP TABLE currencies, payments, sub_tasks;
#
# BUG#52171: distinct aggregates on unsigned decimal fields trigger assertions
#
CREATE TABLE t1 (a DECIMAL(4,4) UNSIGNED);
INSERT INTO t1 VALUES (0);
SELECT AVG(DISTINCT a) FROM t1;
AVG(DISTINCT a)
0.00000000
SELECT SUM(DISTINCT a) FROM t1;
SUM(DISTINCT a)
0.0000
DROP TABLE t1;
#
# Bug#55436: buffer overflow in debug binary of dbug_buff in
#            Field_new_decimal::store_value
#
SET SQL_MODE='';
CREATE TABLE t1(f1 DECIMAL(44,24)) ENGINE=MYISAM;
INSERT INTO t1 SET f1 = -64878E-85;
Warnings:
Note	1265	Data truncated for column 'f1' at row 1
SELECT f1 FROM t1;
f1
0.000000000000000000000000
DROP TABLE IF EXISTS t1;
End of 5.1 tests
#
# BUG#12911710 - VALGRIND FAILURE IN 
# ROW-DEBUG:PERFSCHEMA.SOCKET_SUMMARY_BY_INSTANCE_FUNC 
#
CREATE TABLE t1(d1 DECIMAL(60,0) NOT NULL,
d2 DECIMAL(60,0) NOT NULL);
INSERT INTO t1 (d1, d2) VALUES(0.0, 0.0);
SELECT d1 * d2 FROM t1;
d1 * d2
0
DROP TABLE t1;
select 0.000000000000000000000000000000000000000000000000001 mod 1;
0.000000000000000000000000000000000000000000000000001 mod 1
0.00000000000000000000000000000000000000
select 0.0000000001 mod 1;
0.0000000001 mod 1
0.0000000001
select 0.01 mod 1;
0.01 mod 1
0.01
CREATE TABLE t1 (
`FLD1` decimal(7,4) unsigned zerofill NOT NULL DEFAULT 001.0000,
`FLD2` decimal(7,4) unsigned zerofill NOT NULL DEFAULT 001.0000,
`FLD3` decimal(7,4) unsigned zerofill NOT NULL DEFAULT 001.0000,
`FLD4` decimal(7,4) unsigned zerofill NOT NULL DEFAULT 001.0000,
`FLD5` decimal(7,4) unsigned zerofill NOT NULL DEFAULT 001.0000,
`FLD6` decimal(7,4) unsigned zerofill NOT NULL DEFAULT 001.0000,
`FLD7` decimal(7,4) unsigned zerofill NOT NULL DEFAULT 001.0000,
`FLD8` decimal(7,4) unsigned zerofill NOT NULL DEFAULT 001.0000,
`FLD9` decimal(7,4) unsigned zerofill NOT NULL DEFAULT 001.0000,
`FLD10` decimal(7,4) unsigned zerofill NOT NULL DEFAULT 001.0000,
`FLD11` decimal(7,4) unsigned zerofill NOT NULL DEFAULT 001.0000,
`FLD12` decimal(7,4) unsigned zerofill NOT NULL DEFAULT 001.0000,
`FLD13` decimal(7,4) unsigned zerofill NOT NULL DEFAULT 001.0000,
`FLD14` decimal(7,4) unsigned zerofill NOT NULL DEFAULT 001.0000,
`FLD15` decimal(7,4) unsigned zerofill NOT NULL DEFAULT 001.0000,
`FLD16` decimal(7,4) unsigned zerofill NOT NULL DEFAULT 001.0000,
`FLD17` decimal(7,4) unsigned zerofill NOT NULL DEFAULT 001.0000,
`FLD18` decimal(7,4) unsigned zerofill NOT NULL DEFAULT 001.0000,
`FLD19` decimal(7,4) unsigned zerofill NOT NULL DEFAULT 001.0000,
`FLD20` decimal(7,4) unsigned zerofill NOT NULL DEFAULT 001.0000,
`FLD21` decimal(7,4) unsigned zerofill NOT NULL DEFAULT 001.0000,
`FLD22` decimal(7,4) unsigned zerofill NOT NULL DEFAULT 001.0000,
`FLD23` decimal(7,4) unsigned zerofill NOT NULL DEFAULT 001.0000
);
INSERT INTO t1 VALUES (001.0760,000.9500,001.0000,001.0000,001.0000,
001.0000,001.0000,001.0000,001.0000,001.0000,001.0000,000.5949,001.0194,
001.0000,001.0000,001.0000,001.0000,001.0000,001.0000,000.9220,001.1890,001.2130,327.2690);
select FLD1*FLD2*FLD3*FLD4*FLD5*FLD6*FLD7*FLD8*FLD9*FLD10*FLD11*FLD12*FLD13*FLD14*FLD15*FLD16*FLD17*FLD18*FLD19*FLD20*FLD21*FLD22*FLD23 as calc1 from t1;
calc1
269.77575757644053032218703200000000000000
select FLD23*FLD2*FLD1*FLD4*FLD5*FLD11*FLD12*FLD13*FLD3*FLD15*FLD16*FLD17*FLD18*FLD19*FLD20*FLD21*FLD22*FLD14*FLD6*FLD7*FLD8*FLD9*FLD10 as calc2 from t1;
calc2
269.77575757644053032218703200000000000000
DROP TABLE t1;
CREATE TABLE t1 AS SELECT 1.0 * 2.000;
SHOW CREATE TABLE t1;
Table	Create Table
t1	CREATE TABLE `t1` (
  `1.0 * 2.000` decimal(6,4) NOT NULL
) ENGINE=MyISAM DEFAULT CHARSET=latin1
DROP TABLE t1;
#
# MDEV-20495 Assertion `precision > 0' failed in decimal_bin_size upon CREATE .. SELECT with zerofilled decimal
#
CREATE TABLE t1 (d DECIMAL(1,0) ZEROFILL);
CREATE TABLE t2 AS SELECT 0 MOD d AS f FROM t1;
SHOW CREATE TABLE t2;
Table	Create Table
t2	CREATE TABLE `t2` (
  `f` decimal(1,0) DEFAULT NULL
) ENGINE=MyISAM DEFAULT CHARSET=latin1
DROP TABLE t1, t2;
CREATE TABLE t1 (d DECIMAL(1,0) UNSIGNED);
CREATE TABLE t2 AS SELECT 0 MOD d AS f FROM t1;
SHOW CREATE TABLE t2;
Table	Create Table
t2	CREATE TABLE `t2` (
  `f` decimal(1,0) DEFAULT NULL
) ENGINE=MyISAM DEFAULT CHARSET=latin1
DROP TABLE IF EXISTS t1,t2;
CREATE TABLE t1 (d DECIMAL(1,0) ZEROFILL);
CREATE TABLE t2 AS SELECT CAST(0 AS UNSIGNED) MOD d AS f FROM t1;
SHOW CREATE TABLE t2;
Table	Create Table
t2	CREATE TABLE `t2` (
  `f` decimal(1,0) unsigned DEFAULT NULL
) ENGINE=MyISAM DEFAULT CHARSET=latin1
DROP TABLE t1, t2;
CREATE TABLE t1 (d DECIMAL(1,0) UNSIGNED);
CREATE TABLE t2 AS SELECT CAST(0 AS UNSIGNED) MOD d AS f FROM t1;
SHOW CREATE TABLE t2;
Table	Create Table
t2	CREATE TABLE `t2` (
  `f` decimal(1,0) unsigned DEFAULT NULL
) ENGINE=MyISAM DEFAULT CHARSET=latin1
DROP TABLE t1,t2;
#
# MDEV-20560 Assertion `precision > 0' failed in decimal_bin_size upon SELECT with MOD short unsigned decimal
#
CREATE TABLE t1 (a DECIMAL(1,0) UNSIGNED);
INSERT INTO t1 VALUES (1.0),(2.0);
SELECT DISTINCT 1 MOD a FROM t1;
1 MOD a
0
1
CREATE TABLE t2 AS SELECT DISTINCT 1 MOD a AS f FROM t1;
SHOW CREATE TABLE t2;
Table	Create Table
t2	CREATE TABLE `t2` (
  `f` decimal(1,0) DEFAULT NULL
) ENGINE=MyISAM DEFAULT CHARSET=latin1
DROP TABLE t1, t2;
CREATE TABLE t1 (a DECIMAL(1,0) UNSIGNED);
INSERT INTO t1 VALUES (1.0),(2.0);
SELECT DISTINCT 1 MOD a FROM t1;
1 MOD a
0
1
CREATE TABLE t2 AS SELECT DISTINCT CAST(1 AS UNSIGNED) MOD a AS f FROM t1;
SHOW CREATE TABLE t2;
Table	Create Table
t2	CREATE TABLE `t2` (
  `f` decimal(1,0) unsigned DEFAULT NULL
) ENGINE=MyISAM DEFAULT CHARSET=latin1
DROP TABLE t1, t2;
#
# End of 5.5 tests
#
#
# MDEV-6950 Bad results with joins comparing DATE and INT/ENUM/VARCHAR columns
#
CREATE TABLE t1 (a DATETIME PRIMARY KEY);
INSERT INTO t1 VALUES ('1999-01-01 00:00:00');
CREATE TABLE t2 (a DECIMAL(30,1));
INSERT INTO t2 VALUES (19990101000000);
INSERT INTO t2 VALUES (990101000000);
SELECT t1.* FROM t1,t2 WHERE t1.a=t2.a;
a
1999-01-01 00:00:00
1999-01-01 00:00:00
SELECT t1.* FROM t1 LEFT JOIN t2 ON t1.a=t2.a;
a
1999-01-01 00:00:00
1999-01-01 00:00:00
ALTER TABLE t2 ADD PRIMARY KEY(a);
SELECT t1.* FROM t1,t2 WHERE t1.a=t2.a;
a
1999-01-01 00:00:00
1999-01-01 00:00:00
SELECT t1.* FROM t1 LEFT JOIN t2 ON t1.a=t2.a;
a
1999-01-01 00:00:00
1999-01-01 00:00:00
# t2 should NOT be eliminated
EXPLAIN SELECT t1.* FROM t1 LEFT JOIN t2 ON t1.a=t2.a;
id	select_type	table	type	possible_keys	key	key_len	ref	rows	Extra
1	SIMPLE	t1	system	NULL	NULL	NULL	NULL	1	
1	SIMPLE	t2	index	PRIMARY	PRIMARY	14	NULL	2	Using where; Using index
DROP TABLE t1,t2;
#
# MDEV-6971 Bad results with joins comparing TIME and DOUBLE/DECIMAL columns
#
CREATE TABLE t1 (a TIME(6) PRIMARY KEY);
INSERT INTO t1 VALUES ('10:20:30');
CREATE TABLE t2 (a DECIMAL(30,10));
INSERT INTO t2 VALUES (102030),(102030.000000001);
SELECT t1.* FROM t1 JOIN t2 USING(a);
a
10:20:30.000000
10:20:30.000000
SELECT t1.* FROM t1 LEFT JOIN t2 USING(a);
a
10:20:30.000000
10:20:30.000000
ALTER TABLE t2 ADD PRIMARY KEY(a);
SELECT t1.* FROM t1 JOIN t2 USING(a);
a
10:20:30.000000
10:20:30.000000
SELECT t1.* FROM t1 LEFT JOIN t2 USING(a);
a
10:20:30.000000
10:20:30.000000
# t2 should NOT be eliminated
EXPLAIN SELECT t1.* FROM t1 LEFT JOIN t2 USING(a);
id	select_type	table	type	possible_keys	key	key_len	ref	rows	Extra
1	SIMPLE	t1	system	NULL	NULL	NULL	NULL	1	
1	SIMPLE	t2	index	PRIMARY	PRIMARY	14	NULL	2	Using where; Using index
DROP TABLE t1,t2;
#
# End of 10.0 tests
#
#
# Start of 10.1 tests
#
#
# MDEV-8703 Wrong result for SELECT..WHERE LENGTH(decimal_10_1_column)!=3 AND decimal_10_1_column=1.10
#
CREATE TABLE t1 (a DECIMAL(10,1));
INSERT INTO t1 VALUES (1.1),(1.2),(1.3);
SELECT * FROM t1 WHERE LENGTH(a)!=3;
a
SELECT * FROM t1 WHERE LENGTH(a)!=3 AND a=1.10;
a
EXPLAIN EXTENDED
SELECT * FROM t1 WHERE LENGTH(a)!=3 AND a=1.10;
id	select_type	table	type	possible_keys	key	key_len	ref	rows	filtered	Extra
1	SIMPLE	NULL	NULL	NULL	NULL	NULL	NULL	NULL	NULL	Impossible WHERE
Warnings:
Note	1003	select `test`.`t1`.`a` AS `a` from `test`.`t1` where 0
# Notice 1.1 instead of 1.10 in the final WHERE condition
EXPLAIN EXTENDED
SELECT * FROM t1 WHERE LENGTH(a)!=rand() AND a=1.10;
id	select_type	table	type	possible_keys	key	key_len	ref	rows	filtered	Extra
1	SIMPLE	t1	ALL	NULL	NULL	NULL	NULL	3	100.00	Using where
Warnings:
Note	1003	select `test`.`t1`.`a` AS `a` from `test`.`t1` where `test`.`t1`.`a` = 1.10 and <cache>(length(1.1)) <> rand()
DROP TABLE t1;
CREATE TABLE t1 (a DECIMAL(10,2));
INSERT INTO t1 VALUES (1.1),(1.2),(1.3);
SELECT * FROM t1 WHERE LENGTH(a)!=4;
a
SELECT * FROM t1 WHERE LENGTH(a)!=4 AND a=1.10;
a
EXPLAIN EXTENDED
SELECT * FROM t1 WHERE LENGTH(a)!=4 AND a=1.10;
id	select_type	table	type	possible_keys	key	key_len	ref	rows	filtered	Extra
1	SIMPLE	NULL	NULL	NULL	NULL	NULL	NULL	NULL	NULL	Impossible WHERE
Warnings:
Note	1003	select `test`.`t1`.`a` AS `a` from `test`.`t1` where 0
# Notice 1.10 in the final WHERE condition
EXPLAIN EXTENDED
SELECT * FROM t1 WHERE LENGTH(a)!=rand() AND a=1.10;
id	select_type	table	type	possible_keys	key	key_len	ref	rows	filtered	Extra
1	SIMPLE	t1	ALL	NULL	NULL	NULL	NULL	3	100.00	Using where
Warnings:
Note	1003	select `test`.`t1`.`a` AS `a` from `test`.`t1` where `test`.`t1`.`a` = 1.10 and <cache>(length(1.10)) <> rand()
DROP TABLE t1;
CREATE TABLE t1 (a DECIMAL(10,3));
INSERT INTO t1 VALUES (1.1),(1.2),(1.3);
SELECT * FROM t1 WHERE LENGTH(a)!=5;
a
SELECT * FROM t1 WHERE LENGTH(a)!=5 AND a=1.10;
a
EXPLAIN EXTENDED
SELECT * FROM t1 WHERE LENGTH(a)!=5 AND a=1.10;
id	select_type	table	type	possible_keys	key	key_len	ref	rows	filtered	Extra
1	SIMPLE	NULL	NULL	NULL	NULL	NULL	NULL	NULL	NULL	Impossible WHERE
Warnings:
Note	1003	select `test`.`t1`.`a` AS `a` from `test`.`t1` where 0
# Notice 1.100 rather than 1.10 in the final WHERE condition
EXPLAIN EXTENDED
SELECT * FROM t1 WHERE LENGTH(a)!=rand() AND a=1.10;
id	select_type	table	type	possible_keys	key	key_len	ref	rows	filtered	Extra
1	SIMPLE	t1	ALL	NULL	NULL	NULL	NULL	3	100.00	Using where
Warnings:
Note	1003	select `test`.`t1`.`a` AS `a` from `test`.`t1` where `test`.`t1`.`a` = 1.10 and <cache>(length(1.100)) <> rand()
DROP TABLE t1;
#
# MDEV-8741 Equal field propagation leaves some remainders after simplifying WHERE zerofill_column=2010 AND zerofill_column>=2010
#
CREATE TABLE t1 (a DECIMAL(10,1) ZEROFILL);
INSERT INTO t1 VALUES (2010),(2020);
EXPLAIN EXTENDED SELECT * FROM t1 WHERE a=2010.0 AND a>=2010.0;
id	select_type	table	type	possible_keys	key	key_len	ref	rows	filtered	Extra
1	SIMPLE	t1	ALL	NULL	NULL	NULL	NULL	2	100.00	Using where
Warnings:
Note	1003	select `test`.`t1`.`a` AS `a` from `test`.`t1` where `test`.`t1`.`a` = 2010.0
DROP TABLE t1;
#
# MDEV-8635 Redundant warnings on WHERE decimal_column='ax'
#
CREATE TABLE t1 (a DECIMAL, KEY(a)) ENGINE=MyISAM;
INSERT INTO t1 VALUES (1),(2),(3),(4),(5);
EXPLAIN SELECT * FROM t1 WHERE a='ax' ORDER BY a;
id	select_type	table	type	possible_keys	key	key_len	ref	rows	Extra
1	SIMPLE	t1	ref	a	a	6	const	1	Using where; Using index; Using filesort
DROP TABLE t1;
#
# MDEV-8502 DECIMAL accepts out of range DEFAULT values
#
CREATE TABLE t1 (a DECIMAL(2,1) DEFAULT 10000);
ERROR 42000: Invalid default value for 'a'
CREATE TABLE t1 (a DECIMAL(2,1) DEFAULT 10000.0);
ERROR 42000: Invalid default value for 'a'
CREATE TABLE t1 (a DECIMAL(2,1) DEFAULT 10000e0);
ERROR 42000: Invalid default value for 'a'
CREATE TABLE t1 (a DECIMAL(2,1) DEFAULT '10000.0');
ERROR 42000: Invalid default value for 'a'
CREATE TABLE t1 (a DECIMAL(2,1) DEFAULT '10000.1');
ERROR 42000: Invalid default value for 'a'
#
# MDEV-10277 Redundant NOTE when inserting '0.00001 ' into a DECIMAL(2,1) column
#
CREATE TABLE t1 (a DECIMAL(2,1));
INSERT INTO t1 VALUES ('0.00001 ');
Warnings:
Note	1265	Data truncated for column 'a' at row 1
INSERT INTO t1 VALUES ('1e-10000 ');
Warnings:
Note	1265	Data truncated for column 'a' at row 1
INSERT INTO t1 VALUES ('0.1 ');
Warnings:
Note	1265	Data truncated for column 'a' at row 1
INSERT INTO t1 VALUES ('0.111 ');
Warnings:
Note	1265	Data truncated for column 'a' at row 1
SELECT * FROM t1;
a
0.0
0.0
0.1
0.1
DROP TABLE t1;
CREATE TABLE t1 (a DECIMAL(2,1) DEFAULT '1e-10000');
Warnings:
Note	1265	Data truncated for column 'a' at row 1
SHOW CREATE TABLE t1;
Table	Create Table
t1	CREATE TABLE `t1` (
  `a` decimal(2,1) DEFAULT 0.0
) ENGINE=MyISAM DEFAULT CHARSET=latin1
DROP TABLE t1;
CREATE TABLE t1 (a DECIMAL(2,1) DEFAULT '0.1 ');
Warnings:
Note	1265	Data truncated for column 'a' at row 1
SHOW CREATE TABLE t1;
Table	Create Table
t1	CREATE TABLE `t1` (
  `a` decimal(2,1) DEFAULT 0.1
) ENGINE=MyISAM DEFAULT CHARSET=latin1
DROP TABLE t1;
CREATE TABLE t1 (a DECIMAL(2,1) DEFAULT '0.10001 ');
Warnings:
Note	1265	Data truncated for column 'a' at row 1
SHOW CREATE TABLE t1;
Table	Create Table
t1	CREATE TABLE `t1` (
  `a` decimal(2,1) DEFAULT 0.1
) ENGINE=MyISAM DEFAULT CHARSET=latin1
DROP TABLE t1;
CREATE TABLE t1 (a DECIMAL(2,1) DEFAULT '0.10001');
Warnings:
Note	1265	Data truncated for column 'a' at row 1
SHOW CREATE TABLE t1;
Table	Create Table
t1	CREATE TABLE `t1` (
  `a` decimal(2,1) DEFAULT 0.1
) ENGINE=MyISAM DEFAULT CHARSET=latin1
DROP TABLE t1;
CREATE TABLE t1 (a DECIMAL(2,1) DEFAULT 0.10001);
Warnings:
Note	1265	Data truncated for column 'a' at row 1
SHOW CREATE TABLE t1;
Table	Create Table
t1	CREATE TABLE `t1` (
  `a` decimal(2,1) DEFAULT 0.1
) ENGINE=MyISAM DEFAULT CHARSET=latin1
DROP TABLE t1;
CREATE TABLE t1 (a DECIMAL(2,1) DEFAULT 0.10001e0);
Warnings:
Note	1265	Data truncated for column 'a' at row 1
SHOW CREATE TABLE t1;
Table	Create Table
t1	CREATE TABLE `t1` (
  `a` decimal(2,1) DEFAULT 0.1
) ENGINE=MyISAM DEFAULT CHARSET=latin1
DROP TABLE t1;
#
<<<<<<< HEAD
=======
# MDEV-23105 Cast number string with many leading zeros to decimal gives unexpected result
#
SELECT CAST(0000000000000000000000000000000000000000000000000000000000000000000000000000000020.01 AS DECIMAL(15,2)) as val;
val
20.01
SET sql_mode='';
CREATE TABLE t1 (a TEXT);
INSERT INTO t1 VALUES (CONCAT(REPEAT('0',100),1));
INSERT INTO t1 VALUES (CONCAT(REPEAT('0',100),1,'.0'));
INSERT INTO t1 VALUES (CONCAT(REPEAT('0',100),1,'.9'));
INSERT INTO t1 VALUES (CONCAT(REPEAT('0',100),1,'.99'));
INSERT INTO t1 VALUES (CONCAT(REPEAT('0',100),1,'.994'));
INSERT INTO t1 VALUES (CONCAT(REPEAT('0',100),1,'.995'));
INSERT INTO t1 VALUES (CONCAT(REPEAT('0',100),1,'.999'));
CREATE TABLE t2 (a TEXT, d DECIMAL(15,2));
INSERT IGNORE INTO t2 (a,d) SELECT a, a FROM t1;
Warnings:
Note	1265	Data truncated for column 'd' at row 5
Note	1265	Data truncated for column 'd' at row 6
Note	1265	Data truncated for column 'd' at row 7
INSERT IGNORE INTO t2 (a,d) SELECT CONCAT('-',a), CONCAT('-',a) FROM t1;
Warnings:
Note	1265	Data truncated for column 'd' at row 5
Note	1265	Data truncated for column 'd' at row 6
Note	1265	Data truncated for column 'd' at row 7
SELECT d, a FROM t2 ORDER BY d,a;
d	a
-2.00	-00000000000000000000000000000000000000000000000000000000000000000000000000000000000000000000000000001.995
-2.00	-00000000000000000000000000000000000000000000000000000000000000000000000000000000000000000000000000001.999
-1.99	-00000000000000000000000000000000000000000000000000000000000000000000000000000000000000000000000000001.99
-1.99	-00000000000000000000000000000000000000000000000000000000000000000000000000000000000000000000000000001.994
-1.90	-00000000000000000000000000000000000000000000000000000000000000000000000000000000000000000000000000001.9
-1.00	-00000000000000000000000000000000000000000000000000000000000000000000000000000000000000000000000000001
-1.00	-00000000000000000000000000000000000000000000000000000000000000000000000000000000000000000000000000001.0
1.00	00000000000000000000000000000000000000000000000000000000000000000000000000000000000000000000000000001
1.00	00000000000000000000000000000000000000000000000000000000000000000000000000000000000000000000000000001.0
1.90	00000000000000000000000000000000000000000000000000000000000000000000000000000000000000000000000000001.9
1.99	00000000000000000000000000000000000000000000000000000000000000000000000000000000000000000000000000001.99
1.99	00000000000000000000000000000000000000000000000000000000000000000000000000000000000000000000000000001.994
2.00	00000000000000000000000000000000000000000000000000000000000000000000000000000000000000000000000000001.995
2.00	00000000000000000000000000000000000000000000000000000000000000000000000000000000000000000000000000001.999
DROP TABLE t1, t2;
SET sql_mode=DEFAULT;
#
# End of 10.1 tests
#
#
>>>>>>> 7f67ef14
# Bug#18408499 UNSIGNED BIGINT HIGH VALUES 
#              WRONG NUMERICAL COMPARISON RESULTS
#
CREATE TABLE t1(value DECIMAL(24,0) NOT NULL);
INSERT INTO t1(value) 
VALUES('100000000000000000000001'),
('100000000000000000000002'), 
('100000000000000000000003');
SELECT * FROM t1 WHERE value = '100000000000000000000002';
value
100000000000000000000002
SELECT * FROM t1 WHERE '100000000000000000000002' = value;
value
100000000000000000000002
SELECT * FROM t1 WHERE value + 0 = '100000000000000000000002';
value
100000000000000000000002
SELECT * FROM t1 WHERE value = 100000000000000000000002;
value
100000000000000000000002
SELECT * FROM t1 WHERE value + 0 = 100000000000000000000002;
value
100000000000000000000002
PREPARE stmt FROM 'SELECT * FROM t1 WHERE value = ?';
set @a="100000000000000000000002";
EXECUTE stmt using @a;
value
100000000000000000000002
set @a=100000000000000000000002;
EXECUTE stmt using @a;
value
100000000000000000000002
DEALLOCATE PREPARE stmt;
ALTER TABLE t1 ADD INDEX value (value);
SELECT * FROM t1 WHERE value = '100000000000000000000002';
value
100000000000000000000002
DROP TABLE t1;
#
# End of 10.1 tests
#
#
# Test CREATE .. SELECT
#
create or replace table t1 as select 1.000000000000000000000000000000000 as a;
show create table t1;
Table	Create Table
t1	CREATE TABLE `t1` (
  `a` decimal(34,33) NOT NULL
) ENGINE=MyISAM DEFAULT CHARSET=latin1
create or replace table t1 as select 1.0000000000000000000000000000000000000000000000000000000000000000000000000000000000000000000000000000 as a;
show create table t1;
Table	Create Table
t1	CREATE TABLE `t1` (
  `a` decimal(39,38) NOT NULL
) ENGINE=MyISAM DEFAULT CHARSET=latin1
create or replace table t1 as select 1.0000000000000000000000000000000000000000000000000000000000000000000000000000000000000000000000000000 as a;
show create table t1;
Table	Create Table
t1	CREATE TABLE `t1` (
  `a` decimal(39,38) NOT NULL
) ENGINE=MyISAM DEFAULT CHARSET=latin1
drop table t1;
#
# End of 10.2 tests
#<|MERGE_RESOLUTION|>--- conflicted
+++ resolved
@@ -2340,8 +2340,6 @@
 ) ENGINE=MyISAM DEFAULT CHARSET=latin1
 DROP TABLE t1;
 #
-<<<<<<< HEAD
-=======
 # MDEV-23105 Cast number string with many leading zeros to decimal gives unexpected result
 #
 SELECT CAST(0000000000000000000000000000000000000000000000000000000000000000000000000000000020.01 AS DECIMAL(15,2)) as val;
@@ -2389,7 +2387,6 @@
 # End of 10.1 tests
 #
 #
->>>>>>> 7f67ef14
 # Bug#18408499 UNSIGNED BIGINT HIGH VALUES 
 #              WRONG NUMERICAL COMPARISON RESULTS
 #
