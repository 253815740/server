--- conflicted
+++ resolved
@@ -59,11 +59,7 @@
 t2
 t3
 t4
-<<<<<<< HEAD
 drop table t1, t2, t3, t4;
-=======
-drop table t1, t2, t3, t4;
-drop table t1, t3, t4;
 create table t1(c1 int key)ENGINE=MyISAM;
 insert into t1 values(1),(3),(5);
 select * from t1 order by c1;
@@ -95,5 +91,4 @@
 1
 3
 5
-drop table t1;
->>>>>>> 528e8b4c
+drop table t1;