select @@global.use_stat_tables;
@@global.use_stat_tables
COMPLEMENTARY
select @@session.use_stat_tables;
@@session.use_stat_tables
COMPLEMENTARY
set @save_use_stat_tables=@@use_stat_tables;
set use_stat_tables='preferably';
DROP DATABASE IF EXISTS dbt3_s001;
CREATE DATABASE dbt3_s001;
use dbt3_s001;
set @save_optimizer_switch=@@optimizer_switch;
set optimizer_switch='extended_keys=off';
select * from mysql.table_stats;
db_name	table_name	cardinality
dbt3_s001	customer	150
dbt3_s001	lineitem	6005
dbt3_s001	nation	25
dbt3_s001	orders	1500
dbt3_s001	part	200
dbt3_s001	partsupp	700
dbt3_s001	region	5
dbt3_s001	supplier	10
select * from mysql.index_stats;
db_name	table_name	index_name	prefix_arity	avg_frequency
dbt3_s001	customer	PRIMARY	1	1.0000
dbt3_s001	customer	i_c_nationkey	1	6.0000
dbt3_s001	lineitem	PRIMARY	1	4.0033
dbt3_s001	lineitem	PRIMARY	2	1.0000
dbt3_s001	lineitem	i_l_shipdate	1	2.6500
dbt3_s001	lineitem	i_l_suppkey_partkey	1	30.0250
dbt3_s001	lineitem	i_l_suppkey_partkey	2	8.5786
dbt3_s001	lineitem	i_l_partkey	1	30.0250
dbt3_s001	lineitem	i_l_suppkey	1	600.5000
dbt3_s001	lineitem	i_l_receiptdate	1	2.6477
dbt3_s001	lineitem	i_l_orderkey	1	4.0033
dbt3_s001	lineitem	i_l_orderkey_quantity	1	4.0033
dbt3_s001	lineitem	i_l_orderkey_quantity	2	1.0404
dbt3_s001	lineitem	i_l_commitdate	1	2.7160
dbt3_s001	nation	PRIMARY	1	1.0000
dbt3_s001	nation	i_n_regionkey	1	5.0000
dbt3_s001	orders	PRIMARY	1	1.0000
dbt3_s001	orders	i_o_orderdate	1	1.3321
dbt3_s001	orders	i_o_custkey	1	15.0000
dbt3_s001	part	PRIMARY	1	1.0000
dbt3_s001	part	i_p_retailprice	1	1.0000
dbt3_s001	partsupp	PRIMARY	1	3.5000
dbt3_s001	partsupp	PRIMARY	2	1.0000
dbt3_s001	partsupp	i_ps_partkey	1	3.5000
dbt3_s001	partsupp	i_ps_suppkey	1	70.0000
dbt3_s001	region	PRIMARY	1	1.0000
dbt3_s001	supplier	PRIMARY	1	1.0000
dbt3_s001	supplier	i_s_nationkey	1	1.1111
set optimizer_switch=@save_optimizer_switch;
set @save_optimizer_switch=@@optimizer_switch;
set optimizer_switch='index_condition_pushdown=off';
EXPLAIN select n_name, sum(l_extendedprice * (1 - l_discount)) as revenue
from customer, orders, lineitem, supplier, nation, region
where c_custkey = o_custkey and l_orderkey = o_orderkey
and l_suppkey = s_suppkey and c_nationkey = s_nationkey
and s_nationkey = n_nationkey and n_regionkey = r_regionkey
and r_name = 'AMERICA' and o_orderdate >= date '1995-01-01'
      and o_orderdate < date '1995-01-01' + interval '1' year
group by n_name
order by revenue desc;
id	select_type	table	type	possible_keys	key	key_len	ref	rows	Extra
1	SIMPLE	orders	range	PRIMARY,i_o_orderdate,i_o_custkey	i_o_orderdate	4	NULL	179	Using where; Using temporary; Using filesort
1	SIMPLE	customer	eq_ref	PRIMARY,i_c_nationkey	PRIMARY	4	dbt3_s001.orders.o_custkey	1	Using where
1	SIMPLE	nation	eq_ref	PRIMARY,i_n_regionkey	PRIMARY	4	dbt3_s001.customer.c_nationkey	1	
1	SIMPLE	region	ALL	PRIMARY	NULL	NULL	NULL	5	Using where; Using join buffer (flat, BNL join)
1	SIMPLE	lineitem	ref	PRIMARY,i_l_suppkey,i_l_orderkey,i_l_orderkey_quantity	PRIMARY	4	dbt3_s001.orders.o_orderkey	4	Using where
1	SIMPLE	supplier	eq_ref	PRIMARY,i_s_nationkey	PRIMARY	4	dbt3_s001.lineitem.l_suppkey	1	Using where
select n_name, sum(l_extendedprice * (1 - l_discount)) as revenue
from customer, orders, lineitem, supplier, nation, region
where c_custkey = o_custkey and l_orderkey = o_orderkey
and l_suppkey = s_suppkey and c_nationkey = s_nationkey
and s_nationkey = n_nationkey and n_regionkey = r_regionkey
and r_name = 'AMERICA' and o_orderdate >= date '1995-01-01'
      and o_orderdate < date '1995-01-01' + interval '1' year
group by n_name
order by revenue desc;
n_name	revenue
PERU	321915.8715
ARGENTINA	69817.1451
set optimizer_switch=@save_optimizer_switch;
delete from mysql.index_stats;
select * from mysql.table_stats;
db_name	table_name	cardinality
dbt3_s001	customer	150
dbt3_s001	lineitem	6005
dbt3_s001	nation	25
dbt3_s001	orders	1500
dbt3_s001	part	200
dbt3_s001	partsupp	700
dbt3_s001	region	5
dbt3_s001	supplier	10
select * from mysql.index_stats;
db_name	table_name	index_name	prefix_arity	avg_frequency
dbt3_s001	customer	PRIMARY	1	1.0000
dbt3_s001	customer	i_c_nationkey	1	6.0000
dbt3_s001	lineitem	PRIMARY	1	4.0033
dbt3_s001	lineitem	PRIMARY	2	1.0000
dbt3_s001	lineitem	i_l_shipdate	1	2.6500
dbt3_s001	lineitem	i_l_suppkey_partkey	1	30.0250
dbt3_s001	lineitem	i_l_suppkey_partkey	2	8.5786
dbt3_s001	lineitem	i_l_partkey	1	30.0250
dbt3_s001	lineitem	i_l_suppkey	1	600.5000
dbt3_s001	lineitem	i_l_receiptdate	1	2.6477
dbt3_s001	lineitem	i_l_orderkey	1	4.0033
dbt3_s001	lineitem	i_l_orderkey_quantity	1	4.0033
dbt3_s001	lineitem	i_l_orderkey_quantity	2	1.0404
dbt3_s001	lineitem	i_l_commitdate	1	2.7160
dbt3_s001	nation	PRIMARY	1	1.0000
dbt3_s001	nation	i_n_regionkey	1	5.0000
dbt3_s001	orders	PRIMARY	1	1.0000
dbt3_s001	orders	i_o_orderdate	1	1.3321
dbt3_s001	orders	i_o_custkey	1	15.0000
dbt3_s001	part	PRIMARY	1	1.0000
dbt3_s001	part	i_p_retailprice	1	1.0000
dbt3_s001	partsupp	PRIMARY	1	3.5000
dbt3_s001	partsupp	PRIMARY	2	1.0000
dbt3_s001	partsupp	i_ps_partkey	1	3.5000
dbt3_s001	partsupp	i_ps_suppkey	1	70.0000
dbt3_s001	region	PRIMARY	1	1.0000
dbt3_s001	supplier	PRIMARY	1	1.0000
dbt3_s001	supplier	i_s_nationkey	1	1.1111
select * from mysql.table_stats where table_name='orders';
db_name	table_name	cardinality
dbt3_s001	orders	1500
select * from mysql.index_stats where table_name='orders';
db_name	table_name	index_name	prefix_arity	avg_frequency
dbt3_s001	orders	PRIMARY	1	1.0000
dbt3_s001	orders	i_o_orderdate	1	1.3321
dbt3_s001	orders	i_o_custkey	1	15.0000
select (select cardinality from mysql.table_stats where table_name='orders') /
(select avg_frequency from mysql.index_stats 
where index_name='i_o_orderdate' and prefix_arity=1) as n_distinct;
n_distinct
1126.0416
select count(distinct o_orderdate) from orders;
count(distinct o_orderdate)
1126
select (select cardinality from mysql.table_stats where table_name='orders') /
(select avg_frequency from mysql.index_stats 
where index_name='i_o_custkey' and prefix_arity=1) as n_distinct;
n_distinct
100.0000
select count(distinct o_custkey) from orders;
count(distinct o_custkey)
100
show index from orders;
Table	Non_unique	Key_name	Seq_in_index	Column_name	Collation	Cardinality	Sub_part	Packed	Null	Index_type	Comment	Index_comment
orders	0	PRIMARY	1	o_orderkey	A	1500	NULL	NULL		BTREE		
orders	1	i_o_orderdate	1	o_orderDATE	A	1126	NULL	NULL	YES	BTREE		
orders	1	i_o_custkey	1	o_custkey	A	100	NULL	NULL	YES	BTREE		
select index_name, column_name, cardinality from information_schema.statistics
where table_name='orders';
index_name	column_name	cardinality
PRIMARY	o_orderkey	1500
i_o_orderdate	o_orderDATE	1126
i_o_custkey	o_custkey	100
set @save_optimizer_switch=@@optimizer_switch;
set optimizer_switch='index_condition_pushdown=off';
EXPLAIN select n_name, sum(l_extendedprice * (1 - l_discount)) as revenue
from customer, orders, lineitem, supplier, nation, region
where c_custkey = o_custkey and l_orderkey = o_orderkey
and l_suppkey = s_suppkey and c_nationkey = s_nationkey
and s_nationkey = n_nationkey and n_regionkey = r_regionkey
and r_name = 'AMERICA' and o_orderdate >= date '1995-01-01'
      and o_orderdate < date '1995-01-01' + interval '1' year
group by n_name
order by revenue desc;
id	select_type	table	type	possible_keys	key	key_len	ref	rows	Extra
1	SIMPLE	orders	range	PRIMARY,i_o_orderdate,i_o_custkey	i_o_orderdate	4	NULL	179	Using where; Using temporary; Using filesort
1	SIMPLE	customer	eq_ref	PRIMARY,i_c_nationkey	PRIMARY	4	dbt3_s001.orders.o_custkey	1	Using where
1	SIMPLE	nation	eq_ref	PRIMARY,i_n_regionkey	PRIMARY	4	dbt3_s001.customer.c_nationkey	1	
1	SIMPLE	region	ALL	PRIMARY	NULL	NULL	NULL	5	Using where; Using join buffer (flat, BNL join)
1	SIMPLE	lineitem	ref	PRIMARY,i_l_suppkey,i_l_orderkey,i_l_orderkey_quantity	PRIMARY	4	dbt3_s001.orders.o_orderkey	4	Using where
1	SIMPLE	supplier	eq_ref	PRIMARY,i_s_nationkey	PRIMARY	4	dbt3_s001.lineitem.l_suppkey	1	Using where
select n_name, sum(l_extendedprice * (1 - l_discount)) as revenue
from customer, orders, lineitem, supplier, nation, region
where c_custkey = o_custkey and l_orderkey = o_orderkey
and l_suppkey = s_suppkey and c_nationkey = s_nationkey
and s_nationkey = n_nationkey and n_regionkey = r_regionkey
and r_name = 'AMERICA' and o_orderdate >= date '1995-01-01'
      and o_orderdate < date '1995-01-01' + interval '1' year
group by n_name
order by revenue desc;
n_name	revenue
PERU	321915.8715
ARGENTINA	69817.1451
set optimizer_switch=@save_optimizer_switch;
EXPLAIN select o_year,
sum(case when nation = 'UNITED STATES' then volume else 0 end) /
sum(volume) as mkt_share
from (select extract(year from o_orderdate) as o_year,
l_extendedprice * (1-l_discount) as volume, 
n2.n_name as nation
from part, supplier, lineitem, orders, customer, 
nation n1, nation n2, region
where p_partkey = l_partkey and s_suppkey = l_suppkey
and l_orderkey = o_orderkey and o_custkey = c_custkey
and c_nationkey = n1.n_nationkey and n1.n_regionkey = r_regionkey
and r_name = 'AMERICA' and s_nationkey = n2.n_nationkey
and o_orderdate between date '1995-01-01' and date '1996-12-31'
            and p_type = 'STANDARD BRUSHED STEEL' ) as all_nations
group by o_year
order by o_year;
id	select_type	table	type	possible_keys	key	key_len	ref	rows	Extra
1	SIMPLE	orders	ALL	PRIMARY,i_o_orderdate,i_o_custkey	NULL	NULL	NULL	1500	Using where; Using temporary; Using filesort
1	SIMPLE	customer	eq_ref	PRIMARY,i_c_nationkey	PRIMARY	4	dbt3_s001.orders.o_custkey	1	Using where
1	SIMPLE	n1	eq_ref	PRIMARY,i_n_regionkey	PRIMARY	4	dbt3_s001.customer.c_nationkey	1	
1	SIMPLE	region	ALL	PRIMARY	NULL	NULL	NULL	5	Using where; Using join buffer (flat, BNL join)
1	SIMPLE	lineitem	ref	PRIMARY,i_l_suppkey_partkey,i_l_partkey,i_l_suppkey,i_l_orderkey,i_l_orderkey_quantity	PRIMARY	4	dbt3_s001.orders.o_orderkey	4	Using where
1	SIMPLE	part	eq_ref	PRIMARY	PRIMARY	4	dbt3_s001.lineitem.l_partkey	1	Using where
1	SIMPLE	supplier	eq_ref	PRIMARY,i_s_nationkey	PRIMARY	4	dbt3_s001.lineitem.l_suppkey	1	Using where
1	SIMPLE	n2	eq_ref	PRIMARY	PRIMARY	4	dbt3_s001.supplier.s_nationkey	1	
select o_year,
sum(case when nation = 'UNITED STATES' then volume else 0 end) /
sum(volume) as mkt_share
from (select extract(year from o_orderdate) as o_year,
l_extendedprice * (1-l_discount) as volume, 
n2.n_name as nation
from part, supplier, lineitem, orders, customer, 
nation n1, nation n2, region
where p_partkey = l_partkey and s_suppkey = l_suppkey
and l_orderkey = o_orderkey and o_custkey = c_custkey
and c_nationkey = n1.n_nationkey and n1.n_regionkey = r_regionkey
and r_name = 'AMERICA' and s_nationkey = n2.n_nationkey
and o_orderdate between date '1995-01-01' and date '1996-12-31'
            and p_type = 'STANDARD BRUSHED STEEL' ) as all_nations
group by o_year
order by o_year;
o_year	mkt_share
1995	0.4495521838895718
1996	0.024585468215352495
EXPLAIN select nation, o_year, sum(amount) as sum_profit
from (select n_name as nation, 
extract(year from o_orderdate) as o_year,
l_extendedprice * (1 - l_discount) - ps_supplycost * l_quantity as amount
from part, supplier, lineitem, partsupp, orders, nation
where s_suppkey = l_suppkey and ps_suppkey = l_suppkey
and ps_partkey = l_partkey and p_partkey = l_partkey
and o_orderkey = l_orderkey and s_nationkey = n_nationkey
and p_name like '%green%') as profit
group by nation, o_year
order by nation, o_year desc;
id	select_type	table	type	possible_keys	key	key_len	ref	rows	Extra
1	SIMPLE	supplier	ALL	PRIMARY,i_s_nationkey	NULL	NULL	NULL	10	Using where; Using temporary; Using filesort
1	SIMPLE	nation	eq_ref	PRIMARY	PRIMARY	4	dbt3_s001.supplier.s_nationkey	1	
1	SIMPLE	partsupp	ref	PRIMARY,i_ps_partkey,i_ps_suppkey	i_ps_suppkey	4	dbt3_s001.supplier.s_suppkey	70	
1	SIMPLE	part	eq_ref	PRIMARY	PRIMARY	4	dbt3_s001.partsupp.ps_partkey	1	Using where
1	SIMPLE	lineitem	ref	PRIMARY,i_l_suppkey_partkey,i_l_partkey,i_l_suppkey,i_l_orderkey,i_l_orderkey_quantity	i_l_suppkey_partkey	10	dbt3_s001.partsupp.ps_partkey,dbt3_s001.supplier.s_suppkey	8	
1	SIMPLE	orders	eq_ref	PRIMARY	PRIMARY	4	dbt3_s001.lineitem.l_orderkey	1	
select nation, o_year, sum(amount) as sum_profit
from (select n_name as nation, 
extract(year from o_orderdate) as o_year,
l_extendedprice * (1 - l_discount) - ps_supplycost * l_quantity as amount
from part, supplier, lineitem, partsupp, orders, nation
where s_suppkey = l_suppkey and ps_suppkey = l_suppkey
and ps_partkey = l_partkey and p_partkey = l_partkey
and o_orderkey = l_orderkey and s_nationkey = n_nationkey
and p_name like '%green%') as profit
group by nation, o_year
order by nation, o_year desc;
nation	o_year	sum_profit
ARGENTINA	1997	18247.873399999993
ARGENTINA	1996	7731.089399999995
ARGENTINA	1995	134490.5697
ARGENTINA	1994	36767.101500000004
ARGENTINA	1993	35857.08
ARGENTINA	1992	35740
ETHIOPIA	1998	2758.7801999999992
ETHIOPIA	1997	19419.294599999997
ETHIOPIA	1995	51231.87439999999
ETHIOPIA	1994	3578.9478999999974
ETHIOPIA	1992	1525.8234999999986
IRAN	1998	37817.229600000006
IRAN	1997	52643.77359999999
IRAN	1996	70143.7761
IRAN	1995	84094.58260000001
IRAN	1994	18140.925599999995
IRAN	1993	78655.1676
IRAN	1992	87142.23960000002
IRAQ	1998	22860.8082
IRAQ	1997	93676.24359999999
IRAQ	1996	45103.3242
IRAQ	1994	36010.728599999995
IRAQ	1993	33221.9399
IRAQ	1992	47755.05900000001
KENYA	1998	44194.831999999995
KENYA	1997	57578.36259999999
KENYA	1996	59195.90210000001
KENYA	1995	79262.6278
KENYA	1994	102360.66609999999
KENYA	1993	128422.0196
KENYA	1992	181517.2089
MOROCCO	1998	41797.823199999984
MOROCCO	1997	23685.801799999994
MOROCCO	1996	62115.19579999998
MOROCCO	1995	42442.64300000001
MOROCCO	1994	48655.878000000004
MOROCCO	1993	22926.744400000003
MOROCCO	1992	32239.8088
PERU	1998	86999.36459999997
PERU	1997	121110.41070000001
PERU	1996	177040.40759999995
PERU	1995	122247.94520000002
PERU	1994	88046.25329999998
PERU	1993	49379.813799999996
PERU	1992	80646.86050000001
UNITED KINGDOM	1998	50577.25560000001
UNITED KINGDOM	1997	114288.8605
UNITED KINGDOM	1996	147684.46480000002
UNITED KINGDOM	1995	225267.65759999998
UNITED KINGDOM	1994	140595.5864
UNITED KINGDOM	1993	322548.49210000003
UNITED KINGDOM	1992	67747.88279999999
UNITED STATES	1998	3957.0431999999996
UNITED STATES	1997	94729.5704
UNITED STATES	1996	79297.85670000002
UNITED STATES	1995	62201.23360000001
UNITED STATES	1994	43075.629899999985
UNITED STATES	1993	27168.486199999996
UNITED STATES	1992	34092.366
set @save_optimizer_switch=@@optimizer_switch;
set optimizer_switch='extended_keys=on';
EXPLAIN select o_orderkey, p_partkey
from part, lineitem, orders
where p_retailprice > 1100 and o_orderdate='1997-01-01' 
and o_orderkey=l_orderkey and p_partkey=l_partkey;
id	select_type	table	type	possible_keys	key	key_len	ref	rows	Extra
1	SIMPLE	orders	ref	PRIMARY,i_o_orderdate	i_o_orderdate	4	const	1	
1	SIMPLE	lineitem	ref	PRIMARY,i_l_suppkey_partkey,i_l_partkey,i_l_orderkey,i_l_orderkey_quantity	PRIMARY	4	dbt3_s001.orders.o_orderkey	4	Using where
1	SIMPLE	part	eq_ref	PRIMARY,i_p_retailprice	PRIMARY	4	dbt3_s001.lineitem.l_partkey	1	Using where
select o_orderkey, p_partkey
from part, lineitem, orders
where p_retailprice > 1100 and o_orderdate='1997-01-01' 
and o_orderkey=l_orderkey and p_partkey=l_partkey;
o_orderkey	p_partkey
5895	200
set optimizer_switch=@save_optimizer_switch;
DROP DATABASE dbt3_s001;
use test;
#
# Bug mdev-473: ANALYZE table locked for write
# 
set use_stat_tables='complementary';
create table t1 (i int);
lock table t1 write;
analyze table t1;
Table	Op	Msg_type	Msg_text
test.t1	analyze	status	Engine-independent statistics collected
test.t1	analyze	status	Table is already up to date
alter table t1 add column a varchar(8);
drop table t1;
#
# Bug mdev-487: memory leak in ANALYZE with stat tables
# 
SET  use_stat_tables = 'preferably';
CREATE TABLE t1 (a INT);
INSERT INTO t1 VALUES (1),(2);
DELETE FROM t1 WHERE a=1;
ANALYZE TABLE t1;
Table	Op	Msg_type	Msg_text
test.t1	analyze	status	Engine-independent statistics collected
test.t1	analyze	status	OK
DROP TABLE t1;
#
# Bug mdev-518: corrupted/missing statistical tables
# 
CREATE TABLE t1 (i int) ENGINE=MyISAM;
INSERT INTO t1 VALUES (1),(2);
FLUSH TABLE t1;
SET use_stat_tables='never';
EXPLAIN SELECT * FROM t1;
id	select_type	table	type	possible_keys	key	key_len	ref	rows	Extra
1	SIMPLE	t1	ALL	NULL	NULL	NULL	NULL	2	
FLUSH TABLES;
SET use_stat_tables='preferably';
EXPLAIN SELECT * FROM t1;
id	select_type	table	type	possible_keys	key	key_len	ref	rows	Extra
1	SIMPLE	t1	ALL	NULL	NULL	NULL	NULL	2	
DROP TABLE t1;
set use_stat_tables=@save_use_stat_tables;
#
# Bug mdev-5204: invalid impossible where after reading const tables  
#                when use_stat_tables = 'preferably'
#
set use_stat_tables = 'preferably';
CREATE TABLE t1 (id int PRIMARY KEY) ENGINE=MyISAM;
INSERT INTO t1 VALUES (1),(2);
ANALYZE TABLE t1;
Table	Op	Msg_type	Msg_text
test.t1	analyze	status	Engine-independent statistics collected
test.t1	analyze	status	OK
CREATE TABLE t2 (name char(3)) ENGINE=MyISAM;
ANALYZE TABLE t2;
Table	Op	Msg_type	Msg_text
test.t2	analyze	status	Engine-independent statistics collected
test.t2	analyze	status	Table is already up to date
INSERT INTO t2 VALUES ('USA'),('AUS');
SELECT * FROM t1 STRAIGHT_JOIN t2 WHERE name IN ( 'AUS','YEM' ) AND id = 1;
id	name
1	AUS
EXPLAIN
SELECT * FROM t1 STRAIGHT_JOIN t2 WHERE name IN ( 'AUS','YEM' ) AND id = 1;
id	select_type	table	type	possible_keys	key	key_len	ref	rows	Extra
1	SIMPLE	t1	const	PRIMARY	PRIMARY	4	const	1	Using index
1	SIMPLE	t2	ALL	NULL	NULL	NULL	NULL	0	Using where
ANALYZE TABLE t2;
Table	Op	Msg_type	Msg_text
test.t2	analyze	status	Engine-independent statistics collected
test.t2	analyze	status	OK
SELECT * FROM t1 STRAIGHT_JOIN t2 WHERE name IN ( 'AUS','YEM' ) AND id = 1;
id	name
1	AUS
EXPLAIN
SELECT * FROM t1 STRAIGHT_JOIN t2 WHERE name IN ( 'AUS','YEM' ) AND id = 1;
id	select_type	table	type	possible_keys	key	key_len	ref	rows	Extra
1	SIMPLE	t1	const	PRIMARY	PRIMARY	4	const	1	Using index
1	SIMPLE	t2	ALL	NULL	NULL	NULL	NULL	2	Using where
DROP TABLE t1,t2;
#
# MDEV-7370: Server deadlocks on renaming a table for which persistent statistics exists
#
drop database if exists db1;
drop database if exists db1;
create database db1;
create database db2;
use db1;
#
# First, run the original testcase:
#
create table t1 (i int);
insert into t1 values (10),(20);
analyze table t1 persistent for all;
Table	Op	Msg_type	Msg_text
db1.t1	analyze	status	Engine-independent statistics collected
db1.t1	analyze	status	OK
rename table t1 to db2.t1;
# Verify that stats in the old database are gone:
select * from mysql.column_stats where db_name='db1' and table_name='t1';
db_name	table_name	column_name	min_value	max_value	nulls_ratio	avg_length	avg_frequency	hist_size	hist_type	histogram
select * from mysql.table_stats where db_name='db1' and table_name='t1';
db_name	table_name	cardinality
# Verify that stats are present in the new database:
select * from mysql.column_stats where db_name='db2' and table_name='t1';
db_name	table_name	column_name	min_value	max_value	nulls_ratio	avg_length	avg_frequency	hist_size	hist_type	histogram
db2	t1	i	10	20	0.0000	4.0000	1.0000	0	NULL	NULL
select * from mysql.table_stats where db_name='db2' and table_name='t1';
db_name	table_name	cardinality
db2	t1	2
#
# Now, try with more than one column and with indexes:
#
use test;
create table t1(a int primary key);
insert into t1 values (0),(1),(2),(3),(4),(5),(6),(7),(8),(9);
use db1;
create table t2 (a int, b int, c int, key IDX1(a), key IDX2(a,b));
insert into t2 select a/10, a/2, a from test.t1;
analyze table t2 persistent for all;
Table	Op	Msg_type	Msg_text
db1.t2	analyze	status	Engine-independent statistics collected
db1.t2	analyze	status	Table is already up to date
alter table t2 rename db2.t2;
# Verify that stats in the old database are gone:
select * from mysql.table_stats where db_name='db1' and table_name='t2';
db_name	table_name	cardinality
select * from mysql.column_stats where db_name='db1' and table_name='t2';
db_name	table_name	column_name	min_value	max_value	nulls_ratio	avg_length	avg_frequency	hist_size	hist_type	histogram
select * from mysql.index_stats where db_name='db1' and table_name='t2';
db_name	table_name	index_name	prefix_arity	avg_frequency
# Verify that stats are present in the new database:
select * from mysql.table_stats where db_name='db2' and table_name='t2';
db_name	table_name	cardinality
db2	t2	10
select * from mysql.column_stats where db_name='db2' and table_name='t2';
db_name	table_name	column_name	min_value	max_value	nulls_ratio	avg_length	avg_frequency	hist_size	hist_type	histogram
db2	t2	a	0	1	0.0000	4.0000	5.0000	0	NULL	NULL
db2	t2	b	0	5	0.0000	4.0000	1.6667	0	NULL	NULL
db2	t2	c	0	9	0.0000	4.0000	1.0000	0	NULL	NULL
select * from mysql.index_stats where db_name='db2' and table_name='t2';
db_name	table_name	index_name	prefix_arity	avg_frequency
db2	t2	IDX1	1	5.0000
db2	t2	IDX2	1	5.0000
db2	t2	IDX2	2	1.6667
use db2;
#
# Now, rename within the same database and verify:
#
rename table t2 to t3;
# No stats under old name:
select * from mysql.table_stats where db_name='db2' and table_name='t2';
db_name	table_name	cardinality
select * from mysql.column_stats where db_name='db2' and table_name='t2';
db_name	table_name	column_name	min_value	max_value	nulls_ratio	avg_length	avg_frequency	hist_size	hist_type	histogram
select * from mysql.index_stats where db_name='db2' and table_name='t2';
db_name	table_name	index_name	prefix_arity	avg_frequency
# Stats under the new name:
select * from mysql.table_stats where db_name='db2' and table_name='t3';
db_name	table_name	cardinality
db2	t3	10
select * from mysql.column_stats where db_name='db2' and table_name='t3';
db_name	table_name	column_name	min_value	max_value	nulls_ratio	avg_length	avg_frequency	hist_size	hist_type	histogram
db2	t3	a	0	1	0.0000	4.0000	5.0000	0	NULL	NULL
db2	t3	b	0	5	0.0000	4.0000	1.6667	0	NULL	NULL
db2	t3	c	0	9	0.0000	4.0000	1.0000	0	NULL	NULL
select * from mysql.index_stats where db_name='db2' and table_name='t3';
db_name	table_name	index_name	prefix_arity	avg_frequency
db2	t3	IDX1	1	5.0000
db2	t3	IDX2	1	5.0000
db2	t3	IDX2	2	1.6667
use test;
drop database db1;
drop database db2;
drop table t1;
<<<<<<< HEAD
=======
#
# MDEV-16552: [10.0] ASAN global-buffer-overflow in is_stat_table / statistics_for_tables_is_needed
#
SET use_stat_tables = PREFERABLY;
SELECT CONVERT_TZ( '1991-09-20 10:11:02', '+00:00', 'GMT' );
CONVERT_TZ( '1991-09-20 10:11:02', '+00:00', 'GMT' )
NULL
>>>>>>> ada54101
set use_stat_tables=@save_use_stat_tables;
#
# MDEV-16757: manual addition of min/max statistics for BLOB
#
SET use_stat_tables= PREFERABLY;
CREATE TABLE t1 (pk INT PRIMARY KEY, t TEXT);
INSERT INTO t1 VALUES (1,'foo'),(2,'bar');
ANALYZE TABLE t1;
Table	Op	Msg_type	Msg_text
test.t1	analyze	status	Engine-independent statistics collected
<<<<<<< HEAD
test.t1	analyze	Warning	Engine-independent statistics are not collected for column 't'
=======
>>>>>>> ada54101
test.t1	analyze	status	OK
SELECT * FROM mysql.column_stats;
db_name	table_name	column_name	min_value	max_value	nulls_ratio	avg_length	avg_frequency	hist_size	hist_type	histogram
test	t1	pk	1	2	0.0000	4.0000	1.0000	0	NULL	NULL
<<<<<<< HEAD
=======
test	t1	t	NULL	NULL	0.0000	3.0000	NULL	NULL	NULL	NULL
>>>>>>> ada54101
DELETE FROM mysql.column_stats
WHERE db_name='test' AND table_name='t1' AND column_name='t';
INSERT INTO mysql.column_stats VALUES
('test','t1','t','bar','foo', 0.0, 3.0, 1.0, 0, NULL, NULL);
SELECT * FROM mysql.column_stats;
db_name	table_name	column_name	min_value	max_value	nulls_ratio	avg_length	avg_frequency	hist_size	hist_type	histogram
test	t1	pk	1	2	0.0000	4.0000	1.0000	0	NULL	NULL
test	t1	t	bar	foo	0.0000	3.0000	1.0000	0	NULL	NULL
SELECT pk FROM t1;
pk
1
2
DROP TABLE t1;
set use_stat_tables=@save_use_stat_tables;
#
# MDEV-16760: CREATE OR REPLACE TABLE after ANALYZE TABLE
#
SET use_stat_tables= PREFERABLY;
CREATE TABLE t1 (pk int PRIMARY KEY, c varchar(32));
INSERT INTO t1 VALUES (1,'foo'),(2,'bar');
ANALYZE TABLE t1;
Table	Op	Msg_type	Msg_text
test.t1	analyze	status	Engine-independent statistics collected
test.t1	analyze	status	OK
SELECT * FROM t1;
pk	c
1	foo
2	bar
SELECT * FROM mysql.column_stats;
db_name	table_name	column_name	min_value	max_value	nulls_ratio	avg_length	avg_frequency	hist_size	hist_type	histogram
test	t1	pk	1	2	0.0000	4.0000	1.0000	0	NULL	NULL
test	t1	c	bar	foo	0.0000	3.0000	1.0000	0	NULL	NULL
CREATE OR REPLACE TABLE t1 (pk int PRIMARY KEY, a char(7));
SELECT * FROM t1;
pk	a
SELECT * FROM mysql.column_stats;
db_name	table_name	column_name	min_value	max_value	nulls_ratio	avg_length	avg_frequency	hist_size	hist_type	histogram
DROP TABLE t1;
<<<<<<< HEAD
set use_stat_tables=@save_use_stat_tables;
#
# MDEV-16711:CREATE OR REPLACE TABLE introducing BLOB column
#
SET use_stat_tables= PREFERABLY;
CREATE TABLE t1 (pk INT PRIMARY KEY, t CHAR(60));
INSERT INTO t1 VALUES (1,'foo'),(2,'bar');
ANALYZE TABLE t1;
Table	Op	Msg_type	Msg_text
test.t1	analyze	status	Engine-independent statistics collected
test.t1	analyze	status	OK
CREATE OR REPLACE TABLE t1 (pk INT PRIMARY KEY, t TEXT);
SELECT MAX(pk) FROM t1;
MAX(pk)
NULL
DROP TABLE t1;
=======
>>>>>>> ada54101
set use_stat_tables=@save_use_stat_tables;<|MERGE_RESOLUTION|>--- conflicted
+++ resolved
@@ -516,8 +516,6 @@
 drop database db1;
 drop database db2;
 drop table t1;
-<<<<<<< HEAD
-=======
 #
 # MDEV-16552: [10.0] ASAN global-buffer-overflow in is_stat_table / statistics_for_tables_is_needed
 #
@@ -525,7 +523,6 @@
 SELECT CONVERT_TZ( '1991-09-20 10:11:02', '+00:00', 'GMT' );
 CONVERT_TZ( '1991-09-20 10:11:02', '+00:00', 'GMT' )
 NULL
->>>>>>> ada54101
 set use_stat_tables=@save_use_stat_tables;
 #
 # MDEV-16757: manual addition of min/max statistics for BLOB
@@ -536,18 +533,11 @@
 ANALYZE TABLE t1;
 Table	Op	Msg_type	Msg_text
 test.t1	analyze	status	Engine-independent statistics collected
-<<<<<<< HEAD
 test.t1	analyze	Warning	Engine-independent statistics are not collected for column 't'
-=======
->>>>>>> ada54101
 test.t1	analyze	status	OK
 SELECT * FROM mysql.column_stats;
 db_name	table_name	column_name	min_value	max_value	nulls_ratio	avg_length	avg_frequency	hist_size	hist_type	histogram
 test	t1	pk	1	2	0.0000	4.0000	1.0000	0	NULL	NULL
-<<<<<<< HEAD
-=======
-test	t1	t	NULL	NULL	0.0000	3.0000	NULL	NULL	NULL	NULL
->>>>>>> ada54101
 DELETE FROM mysql.column_stats
 WHERE db_name='test' AND table_name='t1' AND column_name='t';
 INSERT INTO mysql.column_stats VALUES
@@ -586,7 +576,59 @@
 SELECT * FROM mysql.column_stats;
 db_name	table_name	column_name	min_value	max_value	nulls_ratio	avg_length	avg_frequency	hist_size	hist_type	histogram
 DROP TABLE t1;
-<<<<<<< HEAD
+set use_stat_tables=@save_use_stat_tables;
+#
+# MDEV-16757: manual addition of min/max statistics for BLOB
+#
+SET use_stat_tables= PREFERABLY;
+CREATE TABLE t1 (pk INT PRIMARY KEY, t TEXT);
+INSERT INTO t1 VALUES (1,'foo'),(2,'bar');
+ANALYZE TABLE t1;
+Table	Op	Msg_type	Msg_text
+test.t1	analyze	status	Engine-independent statistics collected
+test.t1	analyze	Warning	Engine-independent statistics are not collected for column 't'
+test.t1	analyze	status	OK
+SELECT * FROM mysql.column_stats;
+db_name	table_name	column_name	min_value	max_value	nulls_ratio	avg_length	avg_frequency	hist_size	hist_type	histogram
+test	t1	pk	1	2	0.0000	4.0000	1.0000	0	NULL	NULL
+DELETE FROM mysql.column_stats
+WHERE db_name='test' AND table_name='t1' AND column_name='t';
+INSERT INTO mysql.column_stats VALUES
+('test','t1','t','bar','foo', 0.0, 3.0, 1.0, 0, NULL, NULL);
+SELECT * FROM mysql.column_stats;
+db_name	table_name	column_name	min_value	max_value	nulls_ratio	avg_length	avg_frequency	hist_size	hist_type	histogram
+test	t1	pk	1	2	0.0000	4.0000	1.0000	0	NULL	NULL
+test	t1	t	bar	foo	0.0000	3.0000	1.0000	0	NULL	NULL
+SELECT pk FROM t1;
+pk
+1
+2
+DROP TABLE t1;
+set use_stat_tables=@save_use_stat_tables;
+#
+# MDEV-16760: CREATE OR REPLACE TABLE after ANALYZE TABLE
+#
+SET use_stat_tables= PREFERABLY;
+CREATE TABLE t1 (pk int PRIMARY KEY, c varchar(32));
+INSERT INTO t1 VALUES (1,'foo'),(2,'bar');
+ANALYZE TABLE t1;
+Table	Op	Msg_type	Msg_text
+test.t1	analyze	status	Engine-independent statistics collected
+test.t1	analyze	status	OK
+SELECT * FROM t1;
+pk	c
+1	foo
+2	bar
+SELECT * FROM mysql.column_stats;
+db_name	table_name	column_name	min_value	max_value	nulls_ratio	avg_length	avg_frequency	hist_size	hist_type	histogram
+test	t1	pk	1	2	0.0000	4.0000	1.0000	0	NULL	NULL
+test	t1	c	bar	foo	0.0000	3.0000	1.0000	0	NULL	NULL
+CREATE OR REPLACE TABLE t1 (pk int PRIMARY KEY, a char(7));
+SELECT * FROM t1;
+pk	a
+SELECT * FROM mysql.column_stats;
+db_name	table_name	column_name	min_value	max_value	nulls_ratio	avg_length	avg_frequency	hist_size	hist_type	histogram
+DROP TABLE t1;
 set use_stat_tables=@save_use_stat_tables;
 #
 # MDEV-16711:CREATE OR REPLACE TABLE introducing BLOB column
@@ -603,6 +645,4 @@
 MAX(pk)
 NULL
 DROP TABLE t1;
-=======
->>>>>>> ada54101
 set use_stat_tables=@save_use_stat_tables;