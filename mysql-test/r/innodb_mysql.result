--- conflicted
+++ resolved
@@ -2273,7 +2273,14 @@
 DROP PROCEDURE p1;
 DROP VIEW v1;
 DROP TABLE t1,t2;
-<<<<<<< HEAD
+#
+# Bug #49324: more valgrind errors in test_if_skip_sort_order
+#
+CREATE TABLE t1 (a INT PRIMARY KEY) ENGINE=innodb ;
+#should not cause valgrind warnings
+SELECT 1 FROM t1 JOIN t1 a USING(a) GROUP BY t1.a,t1.a;
+1
+DROP TABLE t1;
 End of 5.1 tests
 #
 # Test for bug #39932 "create table fails if column for FK is in different
@@ -2294,15 +2301,4 @@
   KEY `x` (`fk`),
   CONSTRAINT `x` FOREIGN KEY (`fk`) REFERENCES `t1` (`pk`)
 ) ENGINE=InnoDB DEFAULT CHARSET=latin1
-drop table t2, t1;
-=======
-#
-# Bug #49324: more valgrind errors in test_if_skip_sort_order
-#
-CREATE TABLE t1 (a INT PRIMARY KEY) ENGINE=innodb ;
-#should not cause valgrind warnings
-SELECT 1 FROM t1 JOIN t1 a USING(a) GROUP BY t1.a,t1.a;
-1
-DROP TABLE t1;
-End of 5.1 tests
->>>>>>> 29b73387
+drop table t2, t1;