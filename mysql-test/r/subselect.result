drop table if exists t1,t2,t3,t4,t5,t6,t7,t8,t11,t12;
drop view if exists v2;
set @subselect_tmp=@@optimizer_switch;
set @@optimizer_switch=ifnull(@optimizer_switch_for_subselect_test,
"semijoin=on,firstmatch=on,loosescan=on,semijoin_with_cache=on,partial_match_rowid_merge=off,partial_match_table_scan=off");
set optimizer_switch='mrr=on,mrr_sort_keys=on,index_condition_pushdown=on';
select (select 2);
(select 2)
2
explain extended select (select 2);
id	select_type	table	type	possible_keys	key	key_len	ref	rows	filtered	Extra
1	PRIMARY	NULL	NULL	NULL	NULL	NULL	NULL	NULL	NULL	No tables used
Warnings:
Note	1249	Select 2 was reduced during optimization
Note	1003	select 2 AS `(select 2)`
SELECT (SELECT 1) UNION SELECT (SELECT 2);
(SELECT 1)
1
2
explain extended SELECT (SELECT 1) UNION SELECT (SELECT 2);
id	select_type	table	type	possible_keys	key	key_len	ref	rows	filtered	Extra
1	PRIMARY	NULL	NULL	NULL	NULL	NULL	NULL	NULL	NULL	No tables used
3	UNION	NULL	NULL	NULL	NULL	NULL	NULL	NULL	NULL	No tables used
NULL	UNION RESULT	<union1,3>	ALL	NULL	NULL	NULL	NULL	NULL	NULL	
Warnings:
Note	1249	Select 2 was reduced during optimization
Note	1249	Select 4 was reduced during optimization
Note	1003	select 1 AS `(SELECT 1)` union select 2 AS `(SELECT 2)`
SELECT (SELECT (SELECT 0 UNION SELECT 0));
(SELECT (SELECT 0 UNION SELECT 0))
0
explain extended SELECT (SELECT (SELECT 0 UNION SELECT 0));
id	select_type	table	type	possible_keys	key	key_len	ref	rows	filtered	Extra
1	PRIMARY	NULL	NULL	NULL	NULL	NULL	NULL	NULL	NULL	No tables used
3	SUBQUERY	NULL	NULL	NULL	NULL	NULL	NULL	NULL	NULL	No tables used
4	UNION	NULL	NULL	NULL	NULL	NULL	NULL	NULL	NULL	No tables used
NULL	UNION RESULT	<union3,4>	ALL	NULL	NULL	NULL	NULL	NULL	NULL	
Warnings:
Note	1249	Select 2 was reduced during optimization
Note	1003	select (select 0 union select 0) AS `(SELECT (SELECT 0 UNION SELECT 0))`
SELECT (SELECT 1 FROM (SELECT 1) as b HAVING a=1) as a;
ERROR 42S22: Reference 'a' not supported (forward reference in item list)
SELECT (SELECT 1 FROM (SELECT 1) as b HAVING b=1) as a,(SELECT 1 FROM (SELECT 1) as c HAVING a=1) as b;
ERROR 42S22: Reference 'b' not supported (forward reference in item list)
SELECT (SELECT 1),MAX(1) FROM (SELECT 1) as a;
(SELECT 1)	MAX(1)
1	1
SELECT (SELECT a) as a;
ERROR 42S22: Reference 'a' not supported (forward reference in item list)
EXPLAIN EXTENDED SELECT 1 FROM (SELECT 1 as a) as b  HAVING (SELECT a)=1;
id	select_type	table	type	possible_keys	key	key_len	ref	rows	filtered	Extra
1	PRIMARY	<derived2>	system	NULL	NULL	NULL	NULL	1	100.00	
3	DEPENDENT SUBQUERY	NULL	NULL	NULL	NULL	NULL	NULL	NULL	NULL	No tables used
2	DERIVED	NULL	NULL	NULL	NULL	NULL	NULL	NULL	NULL	No tables used
Warnings:
Note	1276	Field or reference 'b.a' of SELECT #3 was resolved in SELECT #1
Note	1276	Field or reference 'b.a' of SELECT #3 was resolved in SELECT #1
Note	1003	select 1 AS `1` from (select 1 AS `a`) `b` having (<expr_cache><1>((select 1)) = 1)
SELECT 1 FROM (SELECT 1 as a) as b HAVING (SELECT a)=1;
1
1
SELECT (SELECT 1), a;
ERROR 42S22: Unknown column 'a' in 'field list'
SELECT 1 as a FROM (SELECT 1) as b HAVING (SELECT a)=1;
a
1
SELECT 1 FROM (SELECT (SELECT a) b) c;
ERROR 42S22: Unknown column 'a' in 'field list'
SELECT * FROM (SELECT 1 as id) b WHERE id IN (SELECT * FROM (SELECT 1 as id) c ORDER BY id);
id
1
SELECT * FROM (SELECT 1) a  WHERE 1 IN (SELECT 1,1);
ERROR 21000: Operand should contain 1 column(s)
SELECT 1 IN (SELECT 1);
1 IN (SELECT 1)
1
SELECT 1 FROM (SELECT 1 as a) b WHERE 1 IN (SELECT (SELECT a));
1
1
select (SELECT 1 FROM (SELECT 1) a PROCEDURE ANALYSE(1));
ERROR HY000: Incorrect usage of PROCEDURE and subquery
SELECT 1 FROM (SELECT 1) a PROCEDURE ANALYSE((SELECT 1));
ERROR HY000: Incorrect parameters to procedure 'ANALYSE'
SELECT (SELECT 1) as a FROM (SELECT 1) b WHERE (SELECT a) IS NULL;
ERROR 42S22: Unknown column 'a' in 'field list'
SELECT (SELECT 1) as a FROM (SELECT 1) b WHERE (SELECT a) IS NOT NULL;
ERROR 42S22: Unknown column 'a' in 'field list'
SELECT (SELECT 1,2,3) = ROW(1,2,3);
(SELECT 1,2,3) = ROW(1,2,3)
1
SELECT (SELECT 1,2,3) = ROW(1,2,1);
(SELECT 1,2,3) = ROW(1,2,1)
0
SELECT (SELECT 1,2,3) < ROW(1,2,1);
(SELECT 1,2,3) < ROW(1,2,1)
0
SELECT (SELECT 1,2,3) > ROW(1,2,1);
(SELECT 1,2,3) > ROW(1,2,1)
1
SELECT (SELECT 1,2,3) = ROW(1,2,NULL);
(SELECT 1,2,3) = ROW(1,2,NULL)
NULL
SELECT ROW(1,2,3) = (SELECT 1,2,3);
ROW(1,2,3) = (SELECT 1,2,3)
1
SELECT ROW(1,2,3) = (SELECT 1,2,1);
ROW(1,2,3) = (SELECT 1,2,1)
0
SELECT ROW(1,2,3) < (SELECT 1,2,1);
ROW(1,2,3) < (SELECT 1,2,1)
0
SELECT ROW(1,2,3) > (SELECT 1,2,1);
ROW(1,2,3) > (SELECT 1,2,1)
1
SELECT ROW(1,2,3) = (SELECT 1,2,NULL);
ROW(1,2,3) = (SELECT 1,2,NULL)
NULL
SELECT (SELECT 1.5,2,'a') = ROW(1.5,2,'a');
(SELECT 1.5,2,'a') = ROW(1.5,2,'a')
1
SELECT (SELECT 1.5,2,'a') = ROW(1.5,2,'b');
(SELECT 1.5,2,'a') = ROW(1.5,2,'b')
0
SELECT (SELECT 1.5,2,'a') = ROW('1.5b',2,'b');
(SELECT 1.5,2,'a') = ROW('1.5b',2,'b')
0
Warnings:
Warning	1292	Truncated incorrect DOUBLE value: '1.5b'
SELECT (SELECT 'b',2,'a') = ROW(1.5,2,'a');
(SELECT 'b',2,'a') = ROW(1.5,2,'a')
0
SELECT (SELECT 1.5,2,'a') = ROW(1.5,'2','a');
(SELECT 1.5,2,'a') = ROW(1.5,'2','a')
1
SELECT (SELECT 1.5,'c','a') = ROW(1.5,2,'a');
(SELECT 1.5,'c','a') = ROW(1.5,2,'a')
0
SELECT (SELECT * FROM (SELECT 'test' a,'test' b) a);
ERROR 21000: Operand should contain 1 column(s)
SELECT 1 as a,(SELECT a+a) b,(SELECT b);
a	b	(SELECT b)
1	2	2
create table t1 (a int);
create table t2 (a int, b int);
create table t3 (a int);
create table t4 (a int not null, b int not null);
insert into t1 values (2);
insert into t2 values (1,7),(2,7);
insert into t4 values (4,8),(3,8),(5,9);
select (select a from t1 where t1.a = a1) as a2, (select b from t2 where t2.b=a2) as a1;
ERROR 42S22: Reference 'a1' not supported (forward reference in item list)
select (select a from t1 where t1.a=t2.a), a from t2;
(select a from t1 where t1.a=t2.a)	a
NULL	1
2	2
select (select a from t1 where t1.a=t2.b), a from t2;
(select a from t1 where t1.a=t2.b)	a
NULL	1
NULL	2
select (select a from t1), a, (select 1 union select 2 limit 1) from t2;
(select a from t1)	a	(select 1 union select 2 limit 1)
2	1	1
2	2	1
select (select a from t3), a from t2;
(select a from t3)	a
NULL	1
NULL	2
select * from t2 where t2.a=(select a from t1);
a	b
2	7
insert into t3 values (6),(7),(3);
select * from t2 where t2.b=(select a from t3 order by 1 desc limit 1);
a	b
1	7
2	7
(select * from t2 where t2.b=(select a from t3 order by 1 desc limit 1)) union (select * from t4 order by a limit 2) limit 3;
a	b
1	7
2	7
3	8
(select * from t2 where t2.b=(select a from t3 order by 1 desc limit 1)) union (select * from t4 where t4.b=(select max(t2.a)*4 from t2) order by a);
a	b
1	7
2	7
4	8
3	8
explain extended (select * from t2 where t2.b=(select a from t3 order by 1 desc limit 1)) union (select * from t4 where t4.b=(select max(t2.a)*4 from t2) order by a);
id	select_type	table	type	possible_keys	key	key_len	ref	rows	filtered	Extra
1	PRIMARY	t2	ALL	NULL	NULL	NULL	NULL	2	100.00	Using where
2	SUBQUERY	t3	ALL	NULL	NULL	NULL	NULL	3	100.00	Using filesort
3	UNION	t4	ALL	NULL	NULL	NULL	NULL	3	100.00	Using where
4	SUBQUERY	t2	ALL	NULL	NULL	NULL	NULL	2	100.00	
NULL	UNION RESULT	<union1,3>	ALL	NULL	NULL	NULL	NULL	NULL	NULL	
Warnings:
Note	1003	(select `test`.`t2`.`a` AS `a`,`test`.`t2`.`b` AS `b` from `test`.`t2` where (`test`.`t2`.`b` = (select `test`.`t3`.`a` from `test`.`t3` order by 1 desc limit 1))) union (select `test`.`t4`.`a` AS `a`,`test`.`t4`.`b` AS `b` from `test`.`t4` where (`test`.`t4`.`b` = (select (max(`test`.`t2`.`a`) * 4) from `test`.`t2`)) order by `a`)
select (select a from t3 where a<t2.a*4 order by 1 desc limit 1), a from t2;
(select a from t3 where a<t2.a*4 order by 1 desc limit 1)	a
3	1
7	2
select (select t3.a from t3 where a<8 order by 1 desc limit 1), a from
(select * from t2 where a>1) as tt;
(select t3.a from t3 where a<8 order by 1 desc limit 1)	a
7	2
explain extended select (select t3.a from t3 where a<8 order by 1 desc limit 1), a from
(select * from t2 where a>1) as tt;
id	select_type	table	type	possible_keys	key	key_len	ref	rows	filtered	Extra
1	PRIMARY	<derived3>	ALL	NULL	NULL	NULL	NULL	2	100.00	
3	DERIVED	t2	ALL	NULL	NULL	NULL	NULL	2	100.00	Using where
2	SUBQUERY	t3	ALL	NULL	NULL	NULL	NULL	3	100.00	Using where; Using filesort
Warnings:
Note	1003	select (select `test`.`t3`.`a` from `test`.`t3` where (`test`.`t3`.`a` < 8) order by 1 desc limit 1) AS `(select t3.a from t3 where a<8 order by 1 desc limit 1)`,`tt`.`a` AS `a` from (select `test`.`t2`.`a` AS `a`,`test`.`t2`.`b` AS `b` from `test`.`t2` where (`test`.`t2`.`a` > 1)) `tt`
select * from t1 where t1.a=(select t2.a from t2 where t2.b=(select max(a) from t3) order by 1 desc limit 1);
a
2
select * from t1 where t1.a=(select t2.a from t2 where t2.b=(select max(a) from t3 where t3.a > t1.a) order by 1 desc limit 1);
a
2
select * from t1 where t1.a=(select t2.a from t2 where t2.b=(select max(a) from t3 where t3.a < t1.a) order by 1 desc limit 1);
a
select b,(select avg(t2.a+(select min(t3.a) from t3 where t3.a >= t4.a)) from t2) from t4;
b	(select avg(t2.a+(select min(t3.a) from t3 where t3.a >= t4.a)) from t2)
8	7.5000
8	4.5000
9	7.5000
explain extended select b,(select avg(t2.a+(select min(t3.a) from t3 where t3.a >= t4.a)) from t2) from t4;
id	select_type	table	type	possible_keys	key	key_len	ref	rows	filtered	Extra
1	PRIMARY	t4	ALL	NULL	NULL	NULL	NULL	3	100.00	
2	DEPENDENT SUBQUERY	t2	ALL	NULL	NULL	NULL	NULL	2	100.00	
3	DEPENDENT SUBQUERY	t3	ALL	NULL	NULL	NULL	NULL	3	100.00	Using where
Warnings:
Note	1276	Field or reference 'test.t4.a' of SELECT #3 was resolved in SELECT #1
Note	1003	select `test`.`t4`.`b` AS `b`,<expr_cache><`test`.`t4`.`a`>((select avg((`test`.`t2`.`a` + (select min(`test`.`t3`.`a`) from `test`.`t3` where (`test`.`t3`.`a` >= `test`.`t4`.`a`)))) from `test`.`t2`)) AS `(select avg(t2.a+(select min(t3.a) from t3 where t3.a >= t4.a)) from t2)` from `test`.`t4`
select * from t3 where exists (select * from t2 where t2.b=t3.a);
a
7
select * from t3 where not exists (select * from t2 where t2.b=t3.a);
a
6
3
select * from t3 where a in (select b from t2);
a
7
select * from t3 where a not in (select b from t2);
a
6
3
select * from t3 where a = some (select b from t2);
a
7
select * from t3 where a <> any (select b from t2);
a
6
3
select * from t3 where a = all (select b from t2);
a
7
select * from t3 where a <> all (select b from t2);
a
6
3
insert into t2 values (100, 5);
select * from t3 where a < any (select b from t2);
a
6
3
select * from t3 where a < all (select b from t2);
a
3
select * from t3 where a >= any (select b from t2);
a
6
7
explain extended select * from t3 where a >= any (select b from t2);
id	select_type	table	type	possible_keys	key	key_len	ref	rows	filtered	Extra
1	PRIMARY	t3	ALL	NULL	NULL	NULL	NULL	3	100.00	Using where
2	SUBQUERY	t2	ALL	NULL	NULL	NULL	NULL	3	100.00	
Warnings:
Note	1003	select `test`.`t3`.`a` AS `a` from `test`.`t3` where <nop>(<in_optimizer>(`test`.`t3`.`a`,((select min(`test`.`t2`.`b`) from `test`.`t2`) <= <cache>(`test`.`t3`.`a`))))
select * from t3 where a >= all (select b from t2);
a
7
delete from t2 where a=100;
select * from t3 where a in (select a,b from t2);
ERROR 21000: Operand should contain 1 column(s)
select * from t3 where a in (select * from t2);
ERROR 21000: Operand should contain 1 column(s)
insert into t4 values (12,7),(1,7),(10,9),(9,6),(7,6),(3,9),(1,10);
select b,max(a) as ma from t4 group by b having b < (select max(t2.a) from t2 where t2.b=t4.b);
b	ma
insert into t2 values (2,10);
select b,max(a) as ma from t4 group by b having ma < (select max(t2.a) from t2 where t2.b=t4.b);
b	ma
10	1
delete from t2 where a=2 and b=10;
select b,max(a) as ma from t4 group by b having b >= (select max(t2.a) from t2 where t2.b=t4.b);
b	ma
7	12
create table t5 (a int);
select (select a from t1 where t1.a=t2.a union select a from t5 where t5.a=t2.a), a from t2;
(select a from t1 where t1.a=t2.a union select a from t5 where t5.a=t2.a)	a
NULL	1
2	2
insert into t5 values (5);
select (select a from t1 where t1.a=t2.a union select a from t5 where t5.a=t2.a), a from t2;
(select a from t1 where t1.a=t2.a union select a from t5 where t5.a=t2.a)	a
NULL	1
2	2
insert into t5 values (2);
select (select a from t1 where t1.a=t2.a union select a from t5 where t5.a=t2.a), a from t2;
(select a from t1 where t1.a=t2.a union select a from t5 where t5.a=t2.a)	a
NULL	1
2	2
explain extended select (select a from t1 where t1.a=t2.a union select a from t5 where t5.a=t2.a), a from t2;
id	select_type	table	type	possible_keys	key	key_len	ref	rows	filtered	Extra
1	PRIMARY	t2	ALL	NULL	NULL	NULL	NULL	2	100.00	
2	DEPENDENT SUBQUERY	t1	system	NULL	NULL	NULL	NULL	1	100.00	
3	DEPENDENT UNION	t5	ALL	NULL	NULL	NULL	NULL	2	100.00	Using where
NULL	UNION RESULT	<union2,3>	ALL	NULL	NULL	NULL	NULL	NULL	NULL	
Warnings:
Note	1276	Field or reference 'test.t2.a' of SELECT #2 was resolved in SELECT #1
Note	1276	Field or reference 'test.t2.a' of SELECT #3 was resolved in SELECT #1
Note	1003	select <expr_cache><`test`.`t2`.`a`>((select 2 from `test`.`t1` where (2 = `test`.`t2`.`a`) union select `test`.`t5`.`a` from `test`.`t5` where (`test`.`t5`.`a` = `test`.`t2`.`a`))) AS `(select a from t1 where t1.a=t2.a union select a from t5 where t5.a=t2.a)`,`test`.`t2`.`a` AS `a` from `test`.`t2`
select (select a from t1 where t1.a=t2.a union all select a from t5 where t5.a=t2.a), a from t2;
ERROR 21000: Subquery returns more than 1 row
create table t6 (patient_uq int, clinic_uq int, index i1 (clinic_uq));
create table t7( uq int primary key, name char(25));
insert into t7 values(1,"Oblastnaia bolnitsa"),(2,"Bolnitsa Krasnogo Kresta");
insert into t6 values (1,1),(1,2),(2,2),(1,3);
select * from t6 where exists (select * from t7 where uq = clinic_uq);
patient_uq	clinic_uq
1	1
1	2
2	2
explain extended select * from t6 where exists (select * from t7 where uq = clinic_uq);
id	select_type	table	type	possible_keys	key	key_len	ref	rows	filtered	Extra
1	PRIMARY	t6	ALL	NULL	NULL	NULL	NULL	4	100.00	Using where
2	DEPENDENT SUBQUERY	t7	eq_ref	PRIMARY	PRIMARY	4	test.t6.clinic_uq	1	100.00	Using index
Warnings:
Note	1276	Field or reference 'test.t6.clinic_uq' of SELECT #2 was resolved in SELECT #1
Note	1003	select `test`.`t6`.`patient_uq` AS `patient_uq`,`test`.`t6`.`clinic_uq` AS `clinic_uq` from `test`.`t6` where <expr_cache><`test`.`t6`.`clinic_uq`>(exists(select 1 from `test`.`t7` where (`test`.`t7`.`uq` = `test`.`t6`.`clinic_uq`)))
select * from t1 where a= (select a from t2,t4 where t2.b=t4.b);
ERROR 23000: Column 'a' in field list is ambiguous
drop table t1,t2,t3;
CREATE TABLE t3 (a varchar(20),b char(1) NOT NULL default '0');
INSERT INTO t3 VALUES ('W','a'),('A','c'),('J','b');
CREATE TABLE t2 (a varchar(20),b int NOT NULL default '0');
INSERT INTO t2 VALUES ('W','1'),('A','3'),('J','2');
CREATE TABLE t1 (a varchar(20),b date NOT NULL default '0000-00-00');
INSERT INTO t1 VALUES ('W','1732-02-22'),('A','1735-10-30'),('J','1743-04-13');
SELECT * FROM t1 WHERE b = (SELECT MIN(b) FROM t1);
a	b
W	1732-02-22
SELECT * FROM t2 WHERE b = (SELECT MIN(b) FROM t2);
a	b
W	1
SELECT * FROM t3 WHERE b = (SELECT MIN(b) FROM t3);
a	b
W	a
CREATE TABLE `t8` (
`pseudo` varchar(35) character set latin1 NOT NULL default '',
`email` varchar(60) character set latin1 NOT NULL default '',
PRIMARY KEY  (`pseudo`),
UNIQUE KEY `email` (`email`)
) ENGINE=MyISAM CHARSET=latin1 ROW_FORMAT=DYNAMIC;
INSERT INTO t8 (pseudo,email) VALUES ('joce','test');
INSERT INTO t8 (pseudo,email) VALUES ('joce1','test1');
INSERT INTO t8 (pseudo,email) VALUES ('2joce1','2test1');
EXPLAIN EXTENDED SELECT pseudo,(SELECT email FROM t8 WHERE pseudo=(SELECT pseudo FROM t8 WHERE pseudo='joce')) FROM t8 WHERE pseudo=(SELECT pseudo FROM t8 WHERE pseudo='joce');
id	select_type	table	type	possible_keys	key	key_len	ref	rows	filtered	Extra
1	PRIMARY	t8	const	PRIMARY	PRIMARY	37	const	1	100.00	Using where; Using index
4	SUBQUERY	t8	const	PRIMARY	PRIMARY	37	const	1	100.00	Using index
2	SUBQUERY	t8	const	PRIMARY	PRIMARY	37	const	1	100.00	Using where
3	SUBQUERY	t8	const	PRIMARY	PRIMARY	37	const	1	100.00	Using index
Warnings:
Note	1003	select `test`.`t8`.`pseudo` AS `pseudo`,(select `test`.`t8`.`email` from `test`.`t8` where (`test`.`t8`.`pseudo` = (select 'joce' from `test`.`t8` where 1))) AS `(SELECT email FROM t8 WHERE pseudo=(SELECT pseudo FROM t8 WHERE pseudo='joce'))` from `test`.`t8` where (`test`.`t8`.`pseudo` = (select 'joce' from `test`.`t8` where 1))
SELECT pseudo FROM t8 WHERE pseudo=(SELECT pseudo,email FROM
t8 WHERE pseudo='joce');
ERROR 21000: Operand should contain 1 column(s)
SELECT pseudo FROM t8 WHERE pseudo=(SELECT * FROM t8 WHERE
pseudo='joce');
ERROR 21000: Operand should contain 1 column(s)
SELECT pseudo FROM t8 WHERE pseudo=(SELECT pseudo FROM t8 WHERE pseudo='joce');
pseudo
joce
SELECT pseudo FROM t8 WHERE pseudo=(SELECT pseudo FROM t8 WHERE pseudo LIKE '%joce%');
ERROR 21000: Subquery returns more than 1 row
drop table if exists t1,t2,t3,t4,t5,t6,t7,t8;
CREATE TABLE `t1` (
`topic` mediumint(8) unsigned NOT NULL default '0',
`date` date NOT NULL default '0000-00-00',
`pseudo` varchar(35) character set latin1 NOT NULL default '',
PRIMARY KEY  (`pseudo`,`date`,`topic`),
KEY `topic` (`topic`)
) ENGINE=MyISAM ROW_FORMAT=DYNAMIC;
INSERT INTO t1 (topic,date,pseudo) VALUES
('43506','2002-10-02','joce'),('40143','2002-08-03','joce');
EXPLAIN EXTENDED SELECT DISTINCT date FROM t1 WHERE date='2002-08-03';
id	select_type	table	type	possible_keys	key	key_len	ref	rows	filtered	Extra
1	SIMPLE	t1	index	NULL	PRIMARY	43	NULL	2	100.00	Using where; Using index
Warnings:
Note	1003	select distinct `test`.`t1`.`date` AS `date` from `test`.`t1` where (`test`.`t1`.`date` = '2002-08-03')
EXPLAIN EXTENDED SELECT (SELECT DISTINCT date FROM t1 WHERE date='2002-08-03');
id	select_type	table	type	possible_keys	key	key_len	ref	rows	filtered	Extra
1	PRIMARY	NULL	NULL	NULL	NULL	NULL	NULL	NULL	NULL	No tables used
2	SUBQUERY	t1	index	NULL	PRIMARY	43	NULL	2	100.00	Using where; Using index
Warnings:
Note	1003	select (select distinct `test`.`t1`.`date` from `test`.`t1` where (`test`.`t1`.`date` = '2002-08-03')) AS `(SELECT DISTINCT date FROM t1 WHERE date='2002-08-03')`
SELECT DISTINCT date FROM t1 WHERE date='2002-08-03';
date
2002-08-03
SELECT (SELECT DISTINCT date FROM t1 WHERE date='2002-08-03');
(SELECT DISTINCT date FROM t1 WHERE date='2002-08-03')
2002-08-03
SELECT 1 FROM t1 WHERE 1=(SELECT 1 UNION SELECT 1) UNION ALL SELECT 1;
1
1
1
1
SELECT 1 FROM t1 WHERE 1=(SELECT 1 UNION ALL SELECT 1) UNION SELECT 1;
ERROR 21000: Subquery returns more than 1 row
EXPLAIN EXTENDED SELECT 1 FROM t1 WHERE 1=(SELECT 1 UNION SELECT 1);
id	select_type	table	type	possible_keys	key	key_len	ref	rows	filtered	Extra
1	PRIMARY	t1	index	NULL	topic	3	NULL	2	100.00	Using index
2	SUBQUERY	NULL	NULL	NULL	NULL	NULL	NULL	NULL	NULL	No tables used
3	UNION	NULL	NULL	NULL	NULL	NULL	NULL	NULL	NULL	No tables used
NULL	UNION RESULT	<union2,3>	ALL	NULL	NULL	NULL	NULL	NULL	NULL	
Warnings:
Note	1003	select 1 AS `1` from `test`.`t1` where (1 = (select 1 union select 1))
drop table t1;
CREATE TABLE `t1` (
`numeropost` mediumint(8) unsigned NOT NULL auto_increment,
`maxnumrep` int(10) unsigned NOT NULL default '0',
PRIMARY KEY  (`numeropost`),
UNIQUE KEY `maxnumrep` (`maxnumrep`)
) ENGINE=MyISAM ROW_FORMAT=FIXED;
INSERT INTO t1 (numeropost,maxnumrep) VALUES (40143,1),(43506,2);
CREATE TABLE `t2` (
`mot` varchar(30) NOT NULL default '',
`topic` mediumint(8) unsigned NOT NULL default '0',
`date` date NOT NULL default '0000-00-00',
`pseudo` varchar(35) NOT NULL default '',
PRIMARY KEY  (`mot`,`pseudo`,`date`,`topic`)
) ENGINE=MyISAM ROW_FORMAT=DYNAMIC;
INSERT INTO t2 (mot,topic,date,pseudo) VALUES ('joce','40143','2002-10-22','joce'), ('joce','43506','2002-10-22','joce');
select numeropost as a FROM t1 GROUP BY (SELECT 1 FROM t1 HAVING a=1);
a
40143
SELECT numeropost,maxnumrep FROM t1 WHERE exists (SELECT 1 FROM t2 WHERE (mot='joce') AND date >= '2002-10-21' AND t1.numeropost = t2.topic) ORDER BY maxnumrep DESC LIMIT 0, 20;
numeropost	maxnumrep
43506	2
40143	1
SELECT (SELECT 1) as a FROM (SELECT 1 FROM t1 HAVING a=1) b;
ERROR 42S22: Unknown column 'a' in 'having clause'
SELECT 1 IN (SELECT 1 FROM t2 HAVING a);
ERROR 42S22: Unknown column 'a' in 'having clause'
SELECT * from t2 where topic IN (SELECT topic FROM t2 GROUP BY topic);
mot	topic	date	pseudo
joce	40143	2002-10-22	joce
joce	43506	2002-10-22	joce
SELECT * from t2 where topic IN (SELECT topic FROM t2 GROUP BY topic HAVING topic < 4100);
mot	topic	date	pseudo
SELECT * from t2 where topic IN (SELECT SUM(topic) FROM t1);
mot	topic	date	pseudo
SELECT * from t2 where topic = any (SELECT topic FROM t2 GROUP BY topic);
mot	topic	date	pseudo
joce	40143	2002-10-22	joce
joce	43506	2002-10-22	joce
SELECT * from t2 where topic = any (SELECT topic FROM t2 GROUP BY topic HAVING topic < 4100);
mot	topic	date	pseudo
SELECT * from t2 where topic = any (SELECT SUM(topic) FROM t1);
mot	topic	date	pseudo
SELECT * from t2 where topic = all (SELECT topic FROM t2 GROUP BY topic);
mot	topic	date	pseudo
SELECT * from t2 where topic = all (SELECT topic FROM t2 GROUP BY topic HAVING topic < 4100);
mot	topic	date	pseudo
joce	40143	2002-10-22	joce
joce	43506	2002-10-22	joce
SELECT *, topic = all (SELECT topic FROM t2 GROUP BY topic HAVING topic < 4100) from t2;
mot	topic	date	pseudo	topic = all (SELECT topic FROM t2 GROUP BY topic HAVING topic < 4100)
joce	40143	2002-10-22	joce	1
joce	43506	2002-10-22	joce	1
SELECT * from t2 where topic = all (SELECT SUM(topic) FROM t2);
mot	topic	date	pseudo
SELECT * from t2 where topic <> any (SELECT SUM(topic) FROM t2);
mot	topic	date	pseudo
joce	40143	2002-10-22	joce
joce	43506	2002-10-22	joce
SELECT * from t2 where topic IN (SELECT topic FROM t2 GROUP BY topic HAVING topic < 41000);
mot	topic	date	pseudo
joce	40143	2002-10-22	joce
SELECT * from t2 where topic = any (SELECT topic FROM t2 GROUP BY topic HAVING topic < 41000);
mot	topic	date	pseudo
joce	40143	2002-10-22	joce
SELECT * from t2 where topic = all (SELECT topic FROM t2 GROUP BY topic HAVING topic < 41000);
mot	topic	date	pseudo
joce	40143	2002-10-22	joce
SELECT *, topic = all (SELECT topic FROM t2 GROUP BY topic HAVING topic < 41000) from t2;
mot	topic	date	pseudo	topic = all (SELECT topic FROM t2 GROUP BY topic HAVING topic < 41000)
joce	40143	2002-10-22	joce	1
joce	43506	2002-10-22	joce	0
drop table t1,t2;
CREATE TABLE `t1` (
`numeropost` mediumint(8) unsigned NOT NULL auto_increment,
`maxnumrep` int(10) unsigned NOT NULL default '0',
PRIMARY KEY  (`numeropost`),
UNIQUE KEY `maxnumrep` (`maxnumrep`)
) ENGINE=MyISAM ROW_FORMAT=FIXED;
INSERT INTO t1 (numeropost,maxnumrep) VALUES (1,0),(2,1);
select numeropost as a FROM t1 GROUP BY (SELECT 1 FROM t1 HAVING a=1);
ERROR 21000: Subquery returns more than 1 row
select numeropost as a FROM t1 ORDER BY (SELECT 1 FROM t1 HAVING a=1);
ERROR 21000: Subquery returns more than 1 row
show warnings;
Level	Code	Message
Error	1242	Subquery returns more than 1 row
drop table t1;
create table t1 (a int);
insert into t1 values (1),(2),(3);
(select * from t1) union (select * from t1) order by (select a from t1 limit 1);
a
1
2
3
drop table t1;
CREATE TABLE t1 (field char(1) NOT NULL DEFAULT 'b');
INSERT INTO t1 VALUES ();
SELECT field FROM t1 WHERE 1=(SELECT 1 UNION ALL SELECT 1 FROM (SELECT 1) a HAVING field='b');
ERROR 21000: Subquery returns more than 1 row
drop table t1;
CREATE TABLE `t1` (
`numeropost` mediumint(8) unsigned NOT NULL default '0',
`numreponse` int(10) unsigned NOT NULL auto_increment,
`pseudo` varchar(35) NOT NULL default '',
PRIMARY KEY  (`numeropost`,`numreponse`),
UNIQUE KEY `numreponse` (`numreponse`),
KEY `pseudo` (`pseudo`,`numeropost`)
) ENGINE=MyISAM;
SELECT (SELECT numeropost FROM t1 HAVING numreponse=a),numreponse FROM (SELECT * FROM t1) as a;
ERROR 42S22: Reference 'numreponse' not supported (forward reference in item list)
SELECT numreponse, (SELECT numeropost FROM t1 HAVING numreponse=a) FROM (SELECT * FROM t1) as a;
ERROR 42S22: Unknown column 'a' in 'having clause'
SELECT numreponse, (SELECT numeropost FROM t1 HAVING numreponse=1) FROM (SELECT * FROM t1) as a;
numreponse	(SELECT numeropost FROM t1 HAVING numreponse=1)
INSERT INTO t1 (numeropost,numreponse,pseudo) VALUES (1,1,'joce'),(1,2,'joce'),(1,3,'test');
EXPLAIN EXTENDED SELECT numreponse FROM t1 WHERE numeropost='1' AND numreponse=(SELECT 1 FROM t1 WHERE numeropost='1');
id	select_type	table	type	possible_keys	key	key_len	ref	rows	filtered	Extra
1	PRIMARY	t1	const	PRIMARY,numreponse	PRIMARY	7	const,const	1	100.00	Using where; Using index
2	SUBQUERY	t1	ref	PRIMARY	PRIMARY	3	const	2	100.00	Using index
Warnings:
Note	1003	select `test`.`t1`.`numreponse` AS `numreponse` from `test`.`t1` where ((`test`.`t1`.`numeropost` = '1') and (`test`.`t1`.`numreponse` = (select 1 from `test`.`t1` where (`test`.`t1`.`numeropost` = '1'))))
SELECT numreponse FROM t1 WHERE numeropost='1' AND numreponse=(SELECT 1 FROM t1 WHERE numeropost='1');
ERROR 21000: Subquery returns more than 1 row
EXPLAIN EXTENDED SELECT MAX(numreponse) FROM t1 WHERE numeropost='1';
id	select_type	table	type	possible_keys	key	key_len	ref	rows	filtered	Extra
1	SIMPLE	NULL	NULL	NULL	NULL	NULL	NULL	NULL	NULL	Select tables optimized away
Warnings:
Note	1003	select max(`test`.`t1`.`numreponse`) AS `MAX(numreponse)` from `test`.`t1` where (`test`.`t1`.`numeropost` = '1')
EXPLAIN EXTENDED SELECT numreponse FROM t1 WHERE numeropost='1' AND numreponse=(SELECT MAX(numreponse) FROM t1 WHERE numeropost='1');
id	select_type	table	type	possible_keys	key	key_len	ref	rows	filtered	Extra
1	PRIMARY	t1	const	PRIMARY,numreponse	PRIMARY	7	const,const	1	100.00	Using where; Using index
2	SUBQUERY	NULL	NULL	NULL	NULL	NULL	NULL	NULL	NULL	Select tables optimized away
Warnings:
Note	1003	select `test`.`t1`.`numreponse` AS `numreponse` from `test`.`t1` where ((`test`.`t1`.`numeropost` = '1') and (`test`.`t1`.`numreponse` = (select max(`test`.`t1`.`numreponse`) from `test`.`t1` where (`test`.`t1`.`numeropost` = '1'))))
drop table t1;
CREATE TABLE t1 (a int(1));
INSERT INTO t1 VALUES (1);
SELECT 1 FROM (SELECT a FROM t1) b HAVING (SELECT b.a)=1;
1
1
drop table t1;
create table t1 (a int NOT NULL, b int, primary key (a));
create table t2 (a int NOT NULL, b int, primary key (a));
insert into t1 values (0, 10),(1, 11),(2, 12);
insert into t2 values (1, 21),(2, 22),(3, 23);
select * from t1;
a	b
0	10
1	11
2	12
update t1 set b= (select b from t1);
ERROR HY000: You can't specify target table 't1' for update in FROM clause
update t1 set b= (select b from t2);
ERROR 21000: Subquery returns more than 1 row
update t1 set b= (select b from t2 where t1.a = t2.a);
select * from t1;
a	b
0	NULL
1	21
2	22
drop table t1, t2;
create table t1 (a int NOT NULL, b int, primary key (a));
create table t2 (a int NOT NULL, b int, primary key (a));
insert into t1 values (0, 10),(1, 11),(2, 12);
insert into t2 values (1, 21),(2, 12),(3, 23);
select * from t1;
a	b
0	10
1	11
2	12
select * from t1 where b = (select b from t2 where t1.a = t2.a);
a	b
2	12
delete from t1 where b in (select b from t1);
ERROR HY000: You can't specify target table 't1' for update in FROM clause
delete from t1 where b = (select b from t2);
ERROR 21000: Subquery returns more than 1 row
delete from t1 where b = (select b from t2 where t1.a = t2.a);
select * from t1;
a	b
0	10
1	11
drop table t1, t2;
create table t11 (a int NOT NULL, b int, primary key (a));
create table t12 (a int NOT NULL, b int, primary key (a));
create table t2 (a int NOT NULL, b int, primary key (a));
insert into t11 values (0, 10),(1, 11),(2, 12);
insert into t12 values (33, 10),(22, 11),(2, 12);
insert into t2 values (1, 21),(2, 12),(3, 23);
select * from t11;
a	b
0	10
1	11
2	12
select * from t12;
a	b
33	10
22	11
2	12
delete t11.*, t12.* from t11,t12 where t11.a = t12.a and t11.b = (select b from t12 where t11.a = t12.a);
ERROR HY000: You can't specify target table 't12' for update in FROM clause
delete t11.*, t12.* from t11,t12 where t11.a = t12.a and t11.b = (select b from t2);
ERROR 21000: Subquery returns more than 1 row
delete t11.*, t12.* from t11,t12 where t11.a = t12.a and t11.b = (select b from t2 where t11.a = t2.a);
select * from t11;
a	b
0	10
1	11
select * from t12;
a	b
33	10
22	11
drop table t11, t12, t2;
CREATE TABLE t1 (x int) ENGINE=MyISAM;
create table t2 (a int) ENGINE=MyISAM;
create table t3 (b int);
insert into t2 values (1);
insert into t3 values (1),(2);
INSERT INTO t1 (x) VALUES ((SELECT x FROM t1));
ERROR HY000: You can't specify target table 't1' for update in FROM clause
INSERT INTO t1 (x) VALUES ((SELECT b FROM t3));
ERROR 21000: Subquery returns more than 1 row
INSERT INTO t1 (x) VALUES ((SELECT a FROM t2));
select * from t1;
x
1
insert into t2 values (1);
INSERT DELAYED INTO t1 (x) VALUES ((SELECT SUM(a) FROM t2));
select * from t1;
x
1
2
INSERT INTO t1 (x) select (SELECT SUM(a)+1 FROM t2) FROM t2;
select * from t1;
x
1
2
3
3
INSERT INTO t1 (x) select (SELECT SUM(x)+2 FROM t1) FROM t2;
select * from t1;
x
1
2
3
3
11
11
INSERT DELAYED INTO t1 (x) VALUES ((SELECT SUM(x) FROM t2));
ERROR 42S22: Unknown column 'x' in 'field list'
INSERT DELAYED INTO t1 (x) VALUES ((SELECT SUM(a) FROM t2));
select * from t1;
x
1
2
3
3
11
11
2
drop table t1, t2, t3;
CREATE TABLE t1 (x int not null, y int, primary key (x)) ENGINE=MyISAM;
create table t2 (a int);
create table t3 (a int);
insert into t2 values (1);
insert into t3 values (1),(2);
select * from t1;
x	y
replace into t1 (x, y) VALUES ((SELECT x FROM t1), (SELECT a+1 FROM t2));
ERROR HY000: You can't specify target table 't1' for update in FROM clause
replace into t1 (x, y) VALUES ((SELECT a FROM t3), (SELECT a+1 FROM t2));
ERROR 21000: Subquery returns more than 1 row
replace into t1 (x, y) VALUES ((SELECT a FROM t2), (SELECT a+1 FROM t2));
select * from t1;
x	y
1	2
replace into t1 (x, y) VALUES ((SELECT a FROM t2), (SELECT a+2 FROM t2));
select * from t1;
x	y
1	3
replace DELAYED into t1 (x, y) VALUES ((SELECT a+3 FROM t2), (SELECT a FROM t2));
select * from t1;
x	y
1	3
4	1
replace DELAYED into t1 (x, y) VALUES ((SELECT a+3 FROM t2), (SELECT a+1 FROM t2));
select * from t1;
x	y
1	3
4	2
replace LOW_PRIORITY into t1 (x, y) VALUES ((SELECT a+1 FROM t2), (SELECT a FROM t2));
select * from t1;
x	y
1	3
4	2
2	1
drop table t1, t2, t3;
SELECT * FROM (SELECT 1) b WHERE 1 IN (SELECT *);
ERROR HY000: No tables used
CREATE TABLE t2 (id int(11) default NULL, KEY id (id)) ENGINE=MyISAM CHARSET=latin1;
INSERT INTO t2 VALUES (1),(2);
SELECT * FROM t2 WHERE id IN (SELECT 1);
id
1
EXPLAIN EXTENDED SELECT * FROM t2 WHERE id IN (SELECT 1);
id	select_type	table	type	possible_keys	key	key_len	ref	rows	filtered	Extra
1	PRIMARY	t2	ref	id	id	5	const	1	100.00	Using index
Warnings:
Note	1249	Select 2 was reduced during optimization
Note	1003	select `test`.`t2`.`id` AS `id` from `test`.`t2` where (`test`.`t2`.`id` = 1)
SELECT * FROM t2 WHERE id IN (SELECT 1 UNION SELECT 3);
id
1
SELECT * FROM t2 WHERE id IN (SELECT 1+(select 1));
id
2
EXPLAIN EXTENDED SELECT * FROM t2 WHERE id IN (SELECT 1+(select 1));
id	select_type	table	type	possible_keys	key	key_len	ref	rows	filtered	Extra
1	PRIMARY	t2	ref	id	id	5	const	1	100.00	Using index
Warnings:
Note	1249	Select 3 was reduced during optimization
Note	1249	Select 2 was reduced during optimization
Note	1003	select `test`.`t2`.`id` AS `id` from `test`.`t2` where (`test`.`t2`.`id` = (1 + 1))
EXPLAIN EXTENDED SELECT * FROM t2 WHERE id IN (SELECT 1 UNION SELECT 3);
id	select_type	table	type	possible_keys	key	key_len	ref	rows	filtered	Extra
1	PRIMARY	t2	index	NULL	id	5	NULL	2	100.00	Using where; Using index
2	DEPENDENT SUBQUERY	NULL	NULL	NULL	NULL	NULL	NULL	NULL	NULL	No tables used
3	DEPENDENT UNION	NULL	NULL	NULL	NULL	NULL	NULL	NULL	NULL	No tables used
NULL	UNION RESULT	<union2,3>	ALL	NULL	NULL	NULL	NULL	NULL	NULL	
Warnings:
Note	1003	select `test`.`t2`.`id` AS `id` from `test`.`t2` where <expr_cache><`test`.`t2`.`id`>(<in_optimizer>(`test`.`t2`.`id`,<exists>(select 1 having (<cache>(`test`.`t2`.`id`) = <ref_null_helper>(1)) union select 3 having (<cache>(`test`.`t2`.`id`) = <ref_null_helper>(3)))))
SELECT * FROM t2 WHERE id IN (SELECT 5 UNION SELECT 3);
id
SELECT * FROM t2 WHERE id IN (SELECT 5 UNION SELECT 2);
id
2
INSERT INTO t2 VALUES ((SELECT * FROM t2));
ERROR HY000: You can't specify target table 't2' for update in FROM clause
INSERT INTO t2 VALUES ((SELECT id FROM t2));
ERROR HY000: You can't specify target table 't2' for update in FROM clause
SELECT * FROM t2;
id
1
2
CREATE TABLE t1 (id int(11) default NULL, KEY id (id)) ENGINE=MyISAM CHARSET=latin1;
INSERT INTO t1 values (1),(1);
UPDATE t2 SET id=(SELECT * FROM t1);
ERROR 21000: Subquery returns more than 1 row
drop table t2, t1;
create table t1 (a int);
insert into t1 values (1),(2),(3);
select 1 IN (SELECT * from t1);
1 IN (SELECT * from t1)
1
select 10 IN (SELECT * from t1);
10 IN (SELECT * from t1)
0
select NULL IN (SELECT * from t1);
NULL IN (SELECT * from t1)
NULL
update t1 set a=NULL where a=2;
select 1 IN (SELECT * from t1);
1 IN (SELECT * from t1)
1
select 3 IN (SELECT * from t1);
3 IN (SELECT * from t1)
1
select 10 IN (SELECT * from t1);
10 IN (SELECT * from t1)
NULL
select 1 > ALL (SELECT * from t1);
1 > ALL (SELECT * from t1)
0
select 10 > ALL (SELECT * from t1);
10 > ALL (SELECT * from t1)
NULL
select 1 > ANY (SELECT * from t1);
1 > ANY (SELECT * from t1)
NULL
select 10 > ANY (SELECT * from t1);
10 > ANY (SELECT * from t1)
1
drop table t1;
create table t1 (a varchar(20));
insert into t1 values ('A'),('BC'),('DEF');
select 'A' IN (SELECT * from t1);
'A' IN (SELECT * from t1)
1
select 'XYZS' IN (SELECT * from t1);
'XYZS' IN (SELECT * from t1)
0
select NULL IN (SELECT * from t1);
NULL IN (SELECT * from t1)
NULL
update t1 set a=NULL where a='BC';
select 'A' IN (SELECT * from t1);
'A' IN (SELECT * from t1)
1
select 'DEF' IN (SELECT * from t1);
'DEF' IN (SELECT * from t1)
1
select 'XYZS' IN (SELECT * from t1);
'XYZS' IN (SELECT * from t1)
NULL
select 'A' > ALL (SELECT * from t1);
'A' > ALL (SELECT * from t1)
0
select 'XYZS' > ALL (SELECT * from t1);
'XYZS' > ALL (SELECT * from t1)
NULL
select 'A' > ANY (SELECT * from t1);
'A' > ANY (SELECT * from t1)
NULL
select 'XYZS' > ANY (SELECT * from t1);
'XYZS' > ANY (SELECT * from t1)
1
drop table t1;
create table t1 (a float);
insert into t1 values (1.5),(2.5),(3.5);
select 1.5 IN (SELECT * from t1);
1.5 IN (SELECT * from t1)
1
select 10.5 IN (SELECT * from t1);
10.5 IN (SELECT * from t1)
0
select NULL IN (SELECT * from t1);
NULL IN (SELECT * from t1)
NULL
update t1 set a=NULL where a=2.5;
select 1.5 IN (SELECT * from t1);
1.5 IN (SELECT * from t1)
1
select 3.5 IN (SELECT * from t1);
3.5 IN (SELECT * from t1)
1
select 10.5 IN (SELECT * from t1);
10.5 IN (SELECT * from t1)
NULL
select 1.5 > ALL (SELECT * from t1);
1.5 > ALL (SELECT * from t1)
0
select 10.5 > ALL (SELECT * from t1);
10.5 > ALL (SELECT * from t1)
NULL
select 1.5 > ANY (SELECT * from t1);
1.5 > ANY (SELECT * from t1)
NULL
select 10.5 > ANY (SELECT * from t1);
10.5 > ANY (SELECT * from t1)
1
explain extended select (select a+1) from t1;
id	select_type	table	type	possible_keys	key	key_len	ref	rows	filtered	Extra
1	PRIMARY	t1	ALL	NULL	NULL	NULL	NULL	3	100.00	
Warnings:
Note	1276	Field or reference 'test.t1.a' of SELECT #2 was resolved in SELECT #1
Note	1249	Select 2 was reduced during optimization
Note	1003	select (`test`.`t1`.`a` + 1) AS `(select a+1)` from `test`.`t1`
select (select a+1) from t1;
(select a+1)
2.5
NULL
4.5
drop table t1;
CREATE TABLE t1 (a int(11) NOT NULL default '0', PRIMARY KEY  (a));
CREATE TABLE t2 (a int(11) default '0', INDEX (a));
INSERT INTO t1 VALUES (1),(2),(3),(4);
INSERT INTO t2 VALUES (1),(2),(3);
SELECT t1.a, t1.a in (select t2.a from t2) FROM t1;
a	t1.a in (select t2.a from t2)
1	1
2	1
3	1
4	0
explain extended SELECT t1.a, t1.a in (select t2.a from t2) FROM t1;
id	select_type	table	type	possible_keys	key	key_len	ref	rows	filtered	Extra
1	PRIMARY	t1	index	NULL	PRIMARY	4	NULL	4	100.00	Using index
2	DEPENDENT SUBQUERY	t2	index_subquery	a	a	5	func	2	100.00	Using index
Warnings:
Note	1003	select `test`.`t1`.`a` AS `a`,<expr_cache><`test`.`t1`.`a`>(<in_optimizer>(`test`.`t1`.`a`,<exists>(<index_lookup>(<cache>(`test`.`t1`.`a`) in t2 on a checking NULL having <is_not_null_test>(`test`.`t2`.`a`))))) AS `t1.a in (select t2.a from t2)` from `test`.`t1`
CREATE TABLE t3 (a int(11) default '0');
INSERT INTO t3 VALUES (1),(2),(3);
SELECT t1.a, t1.a in (select t2.a from t2,t3 where t3.a=t2.a) FROM t1;
a	t1.a in (select t2.a from t2,t3 where t3.a=t2.a)
1	1
2	1
3	1
4	0
explain extended SELECT t1.a, t1.a in (select t2.a from t2,t3 where t3.a=t2.a) FROM t1;
id	select_type	table	type	possible_keys	key	key_len	ref	rows	filtered	Extra
1	PRIMARY	t1	index	NULL	PRIMARY	4	NULL	4	100.00	Using index
2	DEPENDENT SUBQUERY	t2	ref_or_null	a	a	5	func	2	100.00	Using where; Using index
2	DEPENDENT SUBQUERY	t3	ALL	NULL	NULL	NULL	NULL	3	100.00	Using where; Using join buffer (flat, BNL join)
Warnings:
Note	1003	select `test`.`t1`.`a` AS `a`,<expr_cache><`test`.`t1`.`a`>(<in_optimizer>(`test`.`t1`.`a`,<exists>(select `test`.`t2`.`a` from `test`.`t2` join `test`.`t3` where ((`test`.`t3`.`a` = `test`.`t2`.`a`) and ((<cache>(`test`.`t1`.`a`) = `test`.`t2`.`a`) or isnull(`test`.`t2`.`a`))) having <is_not_null_test>(`test`.`t2`.`a`)))) AS `t1.a in (select t2.a from t2,t3 where t3.a=t2.a)` from `test`.`t1`
drop table t1,t2,t3;
# check correct NULL Processing for normal IN/ALL/ANY
# and 2 ways of max/min optimization
create table t1 (a int);
insert into t1 values (1), (100), (NULL), (1000);
create table t2 (a int not null);
# subselect returns empty set (for NULL and non-NULL left part)
select a, a in (select * from t2) from t1;
a	a in (select * from t2)
1	0
100	0
NULL	0
1000	0
select a, a > any (select * from t2) from t1;
a	a > any (select * from t2)
1	0
100	0
NULL	0
1000	0
select a, a > all (select * from t2) from t1;
a	a > all (select * from t2)
1	1
100	1
NULL	1
1000	1
select a from t1 where a in (select * from t2);
a
select a from t1 where a > any (select * from t2);
a
select a from t1 where a > all (select * from t2);
a
1
100
NULL
1000
select a from t1 where a in (select * from t2 group by a);
a
select a from t1 where a > any (select * from t2 group by a);
a
select a from t1 where a > all (select * from t2 group by a);
a
1
100
NULL
1000
insert into t2 values (1),(200);
# sebselect returns non-empty set without NULLs
select a, a in (select * from t2) from t1;
a	a in (select * from t2)
1	1
100	0
NULL	NULL
1000	0
select a, a > any (select * from t2) from t1;
a	a > any (select * from t2)
1	0
100	1
NULL	NULL
1000	1
select a, a > all (select * from t2) from t1;
a	a > all (select * from t2)
1	0
100	0
NULL	NULL
1000	1
select a from t1 where a in (select * from t2);
a
1
select a from t1 where a > any (select * from t2);
a
100
1000
select a from t1 where a > all (select * from t2);
a
1000
select a from t1 where a in (select * from t2 group by a);
a
1
select a from t1 where a > any (select * from t2 group by a);
a
100
1000
select a from t1 where a > all (select * from t2 group by a);
a
1000
drop table t2;
create table t2 (a int);
insert into t2 values (1),(NULL),(200);
# sebselect returns non-empty set with NULLs
select a, a in (select * from t2) from t1;
a	a in (select * from t2)
1	1
100	NULL
NULL	NULL
1000	NULL
select a, a > any (select * from t2) from t1;
a	a > any (select * from t2)
1	NULL
100	1
NULL	NULL
1000	1
select a, a > all (select * from t2) from t1;
a	a > all (select * from t2)
1	0
100	0
NULL	NULL
1000	NULL
select a from t1 where a in (select * from t2);
a
1
select a from t1 where a > any (select * from t2);
a
100
1000
select a from t1 where a > all (select * from t2);
a
select a from t1 where a in (select * from t2 group by a);
a
1
select a from t1 where a > any (select * from t2 group by a);
a
100
1000
select a from t1 where a > all (select * from t2 group by a);
a
drop table t1, t2;
create table t1 (a float);
select 10.5 IN (SELECT * from t1 LIMIT 1);
ERROR 42000: This version of MySQL doesn't yet support 'LIMIT & IN/ALL/ANY/SOME subquery'
select 10.5 IN (SELECT * from t1 LIMIT 1 UNION SELECT 1.5);
ERROR 42000: This version of MySQL doesn't yet support 'LIMIT & IN/ALL/ANY/SOME subquery'
drop table t1;
create table t1 (a int, b int, c varchar(10));
create table t2 (a int);
insert into t1 values (1,2,'a'),(2,3,'b'),(3,4,'c');
insert into t2 values (1),(2),(NULL);
select a, (select a,b,c from t1 where t1.a=t2.a) = ROW(a,2,'a'),(select c from t1 where a=t2.a)  from t2;
a	(select a,b,c from t1 where t1.a=t2.a) = ROW(a,2,'a')	(select c from t1 where a=t2.a)
1	1	a
2	0	b
NULL	NULL	NULL
select a, (select a,b,c from t1 where t1.a=t2.a) = ROW(a,3,'b'),(select c from t1 where a=t2.a) from t2;
a	(select a,b,c from t1 where t1.a=t2.a) = ROW(a,3,'b')	(select c from t1 where a=t2.a)
1	0	a
2	1	b
NULL	NULL	NULL
select a, (select a,b,c from t1 where t1.a=t2.a) = ROW(a,4,'c'),(select c from t1 where a=t2.a) from t2;
a	(select a,b,c from t1 where t1.a=t2.a) = ROW(a,4,'c')	(select c from t1 where a=t2.a)
1	0	a
2	0	b
NULL	NULL	NULL
drop table t1,t2;
create table t1 (a int, b real, c varchar(10));
insert into t1 values (1, 1, 'a'), (2,2,'b'), (NULL, 2, 'b');
select ROW(1, 1, 'a') IN (select a,b,c from t1);
ROW(1, 1, 'a') IN (select a,b,c from t1)
1
select ROW(1, 2, 'a') IN (select a,b,c from t1);
ROW(1, 2, 'a') IN (select a,b,c from t1)
0
select ROW(1, 1, 'a') IN (select b,a,c from t1);
ROW(1, 1, 'a') IN (select b,a,c from t1)
1
select ROW(1, 1, 'a') IN (select a,b,c from t1 where a is not null);
ROW(1, 1, 'a') IN (select a,b,c from t1 where a is not null)
1
select ROW(1, 2, 'a') IN (select a,b,c from t1 where a is not null);
ROW(1, 2, 'a') IN (select a,b,c from t1 where a is not null)
0
select ROW(1, 1, 'a') IN (select b,a,c from t1 where a is not null);
ROW(1, 1, 'a') IN (select b,a,c from t1 where a is not null)
1
select ROW(1, 1, 'a') IN (select a,b,c from t1 where c='b' or c='a');
ROW(1, 1, 'a') IN (select a,b,c from t1 where c='b' or c='a')
1
select ROW(1, 2, 'a') IN (select a,b,c from t1 where c='b' or c='a');
ROW(1, 2, 'a') IN (select a,b,c from t1 where c='b' or c='a')
0
select ROW(1, 1, 'a') IN (select b,a,c from t1 where c='b' or c='a');
ROW(1, 1, 'a') IN (select b,a,c from t1 where c='b' or c='a')
1
select ROW(1, 1, 'a') IN (select b,a,c from t1 limit 2);
ERROR 42000: This version of MySQL doesn't yet support 'LIMIT & IN/ALL/ANY/SOME subquery'
drop table t1;
create table t1 (a int);
insert into t1 values (1);
do @a:=(SELECT a from t1);
select @a;
@a
1
set @a:=2;
set @a:=(SELECT a from t1);
select @a;
@a
1
drop table t1;
do (SELECT a from t1);
ERROR 42S02: Table 'test.t1' doesn't exist
set @a:=(SELECT a from t1);
ERROR 42S02: Table 'test.t1' doesn't exist
CREATE TABLE t1 (a int, KEY(a));
HANDLER t1 OPEN;
HANDLER t1 READ a=((SELECT 1));
ERROR 42000: You have an error in your SQL syntax; check the manual that corresponds to your MySQL server version for the right syntax to use near 'SELECT 1))' at line 1
HANDLER t1 CLOSE;
drop table t1;
create table t1 (a int);
create table t2 (b int);
insert into t1 values (1),(2);
insert into t2 values (1);
select a from t1 where a in (select a from t1 where a in (select b from t2));
a
1
drop table t1, t2;
create table t1 (a int, b int);
create table t2 like t1;
insert into t1 values (1,2),(1,3),(1,4),(1,5);
insert into t2 values (1,2),(1,3);
select * from t1 where row(a,b) in (select a,b from t2);
a	b
1	2
1	3
drop table t1, t2;
CREATE TABLE `t1` (`i` int(11) NOT NULL default '0',PRIMARY KEY  (`i`)) ENGINE=MyISAM CHARSET=latin1;
INSERT INTO t1 VALUES (1);
UPDATE t1 SET i=i+1 WHERE i=(SELECT MAX(i));
select * from t1;
i
2
drop table t1;
CREATE TABLE t1 (a int(1));
EXPLAIN EXTENDED SELECT (SELECT RAND() FROM t1) FROM t1;
id	select_type	table	type	possible_keys	key	key_len	ref	rows	filtered	Extra
1	PRIMARY	t1	system	NULL	NULL	NULL	NULL	0	0.00	const row not found
2	UNCACHEABLE SUBQUERY	t1	system	NULL	NULL	NULL	NULL	0	0.00	const row not found
Warnings:
Note	1003	select (select rand() from `test`.`t1`) AS `(SELECT RAND() FROM t1)` from `test`.`t1`
EXPLAIN EXTENDED SELECT (SELECT ENCRYPT('test') FROM t1) FROM t1;
id	select_type	table	type	possible_keys	key	key_len	ref	rows	filtered	Extra
1	PRIMARY	t1	system	NULL	NULL	NULL	NULL	0	0.00	const row not found
2	UNCACHEABLE SUBQUERY	t1	system	NULL	NULL	NULL	NULL	0	0.00	const row not found
Warnings:
Note	1003	select (select encrypt('test') from `test`.`t1`) AS `(SELECT ENCRYPT('test') FROM t1)` from `test`.`t1`
EXPLAIN EXTENDED SELECT (SELECT BENCHMARK(1,1) FROM t1) FROM t1;
id	select_type	table	type	possible_keys	key	key_len	ref	rows	filtered	Extra
1	PRIMARY	t1	system	NULL	NULL	NULL	NULL	0	0.00	const row not found
2	UNCACHEABLE SUBQUERY	t1	system	NULL	NULL	NULL	NULL	0	0.00	const row not found
Warnings:
Note	1003	select (select benchmark(1,1) from `test`.`t1`) AS `(SELECT BENCHMARK(1,1) FROM t1)` from `test`.`t1`
drop table t1;
CREATE TABLE `t1` (
`mot` varchar(30) character set latin1 NOT NULL default '',
`topic` mediumint(8) unsigned NOT NULL default '0',
`date` date NOT NULL default '0000-00-00',
`pseudo` varchar(35) character set latin1 NOT NULL default '',
PRIMARY KEY  (`mot`,`pseudo`,`date`,`topic`),
KEY `pseudo` (`pseudo`,`date`,`topic`),
KEY `topic` (`topic`)
) ENGINE=MyISAM CHARSET=latin1 ROW_FORMAT=DYNAMIC;
CREATE TABLE `t2` (
`mot` varchar(30) character set latin1 NOT NULL default '',
`topic` mediumint(8) unsigned NOT NULL default '0',
`date` date NOT NULL default '0000-00-00',
`pseudo` varchar(35) character set latin1 NOT NULL default '',
PRIMARY KEY  (`mot`,`pseudo`,`date`,`topic`),
KEY `pseudo` (`pseudo`,`date`,`topic`),
KEY `topic` (`topic`)
) ENGINE=MyISAM CHARSET=latin1 ROW_FORMAT=DYNAMIC;
CREATE TABLE `t3` (
`numeropost` mediumint(8) unsigned NOT NULL auto_increment,
`maxnumrep` int(10) unsigned NOT NULL default '0',
PRIMARY KEY  (`numeropost`),
UNIQUE KEY `maxnumrep` (`maxnumrep`)
) ENGINE=MyISAM CHARSET=latin1;
INSERT INTO t1 VALUES ('joce','1','','joce'),('test','2','','test');
Warnings:
Warning	1265	Data truncated for column 'date' at row 1
Warning	1265	Data truncated for column 'date' at row 2
INSERT INTO t2 VALUES ('joce','1','','joce'),('test','2','','test');
Warnings:
Warning	1265	Data truncated for column 'date' at row 1
Warning	1265	Data truncated for column 'date' at row 2
INSERT INTO t3 VALUES (1,1);
SELECT DISTINCT topic FROM t2 WHERE NOT EXISTS(SELECT * FROM t3 WHERE
numeropost=topic);
topic
2
select * from t1;
mot	topic	date	pseudo
joce	1	0000-00-00	joce
test	2	0000-00-00	test
DELETE FROM t1 WHERE topic IN (SELECT DISTINCT topic FROM t2 WHERE NOT
EXISTS(SELECT * FROM t3 WHERE numeropost=topic));
select * from t1;
mot	topic	date	pseudo
joce	1	0000-00-00	joce
drop table t1, t2, t3;
SELECT * FROM (SELECT 1 as a,(SELECT a)) a;
a	(SELECT a)
1	1
CREATE TABLE t1 SELECT * FROM (SELECT 1 as a,(SELECT 1)) a;
SHOW CREATE TABLE t1;
Table	Create Table
t1	CREATE TABLE `t1` (
  `a` int(1) NOT NULL DEFAULT '0',
  `(SELECT 1)` int(1) NOT NULL DEFAULT '0'
) ENGINE=MyISAM DEFAULT CHARSET=latin1
drop table t1;
CREATE TABLE t1 SELECT * FROM (SELECT 1 as a,(SELECT a)) a;
SHOW CREATE TABLE t1;
Table	Create Table
t1	CREATE TABLE `t1` (
  `a` int(1) NOT NULL DEFAULT '0',
  `(SELECT a)` int(1) NOT NULL DEFAULT '0'
) ENGINE=MyISAM DEFAULT CHARSET=latin1
drop table t1;
CREATE TABLE t1 SELECT * FROM (SELECT 1 as a,(SELECT a+0)) a;
SHOW CREATE TABLE t1;
Table	Create Table
t1	CREATE TABLE `t1` (
  `a` int(1) NOT NULL DEFAULT '0',
  `(SELECT a+0)` int(3) NOT NULL DEFAULT '0'
) ENGINE=MyISAM DEFAULT CHARSET=latin1
drop table t1;
CREATE TABLE t1 SELECT (SELECT 1 as a UNION SELECT 1+1 limit 1,1) as a;
select * from t1;
a
2
SHOW CREATE TABLE t1;
Table	Create Table
t1	CREATE TABLE `t1` (
  `a` bigint(20) NOT NULL DEFAULT '0'
) ENGINE=MyISAM DEFAULT CHARSET=latin1
drop table t1;
create table t1 (a int);
insert into t1 values (1), (2), (3);
explain extended select a,(select (select rand() from t1 limit 1)  from t1 limit 1)
from t1;
id	select_type	table	type	possible_keys	key	key_len	ref	rows	filtered	Extra
1	PRIMARY	t1	ALL	NULL	NULL	NULL	NULL	3	100.00	
2	UNCACHEABLE SUBQUERY	t1	ALL	NULL	NULL	NULL	NULL	3	100.00	
3	UNCACHEABLE SUBQUERY	t1	ALL	NULL	NULL	NULL	NULL	3	100.00	
Warnings:
Note	1003	select `test`.`t1`.`a` AS `a`,(select (select rand() from `test`.`t1` limit 1) from `test`.`t1` limit 1) AS `(select (select rand() from t1 limit 1)  from t1 limit 1)` from `test`.`t1`
drop table t1;
select t1.Continent, t2.Name, t2.Population from t1 LEFT JOIN t2 ON t1.Code = t2.Country  where t2.Population IN (select max(t2.Population) AS Population from t2, t1 where t2.Country = t1.Code group by Continent);
ERROR 42S02: Table 'test.t1' doesn't exist
CREATE TABLE t1 (
ID int(11) NOT NULL auto_increment,
name char(35) NOT NULL default '',
t2 char(3) NOT NULL default '',
District char(20) NOT NULL default '',
Population int(11) NOT NULL default '0',
PRIMARY KEY  (ID)
) ENGINE=MyISAM;
INSERT INTO t1 VALUES (130,'Sydney','AUS','New South Wales',3276207);
INSERT INTO t1 VALUES (131,'Melbourne','AUS','Victoria',2865329);
INSERT INTO t1 VALUES (132,'Brisbane','AUS','Queensland',1291117);
CREATE TABLE t2 (
Code char(3) NOT NULL default '',
Name char(52) NOT NULL default '',
Continent enum('Asia','Europe','North America','Africa','Oceania','Antarctica','South America') NOT NULL default 'Asia',
Region char(26) NOT NULL default '',
SurfaceArea float(10,2) NOT NULL default '0.00',
IndepYear smallint(6) default NULL,
Population int(11) NOT NULL default '0',
LifeExpectancy float(3,1) default NULL,
GNP float(10,2) default NULL,
GNPOld float(10,2) default NULL,
LocalName char(45) NOT NULL default '',
GovernmentForm char(45) NOT NULL default '',
HeadOfState char(60) default NULL,
Capital int(11) default NULL,
Code2 char(2) NOT NULL default '',
PRIMARY KEY  (Code)
) ENGINE=MyISAM;
INSERT INTO t2 VALUES ('AUS','Australia','Oceania','Australia and New Zealand',7741220.00,1901,18886000,79.8,351182.00,392911.00,'Australia','Constitutional Monarchy, Federation','Elisabeth II',135,'AU');
INSERT INTO t2 VALUES ('AZE','Azerbaijan','Asia','Middle East',86600.00,1991,7734000,62.9,4127.00,4100.00,'Azärbaycan','Federal Republic','Heydär Äliyev',144,'AZ');
select t2.Continent, t1.Name, t1.Population from t2 LEFT JOIN t1 ON t2.Code = t1.t2  where t1.Population IN (select max(t1.Population) AS Population from t1, t2 where t1.t2 = t2.Code group by Continent);
Continent	Name	Population
Oceania	Sydney	3276207
drop table t1, t2;
CREATE TABLE `t1` (
`id` mediumint(8) unsigned NOT NULL auto_increment,
`pseudo` varchar(35) character set latin1 NOT NULL default '',
PRIMARY KEY  (`id`),
UNIQUE KEY `pseudo` (`pseudo`)
) ENGINE=MyISAM PACK_KEYS=1 ROW_FORMAT=DYNAMIC;
INSERT INTO t1 (pseudo) VALUES ('test');
SELECT 0 IN (SELECT 1 FROM t1 a);
0 IN (SELECT 1 FROM t1 a)
0
EXPLAIN EXTENDED SELECT 0 IN (SELECT 1 FROM t1 a);
id	select_type	table	type	possible_keys	key	key_len	ref	rows	filtered	Extra
1	PRIMARY	NULL	NULL	NULL	NULL	NULL	NULL	NULL	NULL	No tables used
2	DEPENDENT SUBQUERY	NULL	NULL	NULL	NULL	NULL	NULL	NULL	NULL	Impossible WHERE noticed after reading const tables
Warnings:
Note	1003	select <in_optimizer>(0,<exists>(select 1 from `test`.`t1` `a` where (0 = 1))) AS `0 IN (SELECT 1 FROM t1 a)`
INSERT INTO t1 (pseudo) VALUES ('test1');
SELECT 0 IN (SELECT 1 FROM t1 a);
0 IN (SELECT 1 FROM t1 a)
0
EXPLAIN EXTENDED SELECT 0 IN (SELECT 1 FROM t1 a);
id	select_type	table	type	possible_keys	key	key_len	ref	rows	filtered	Extra
1	PRIMARY	NULL	NULL	NULL	NULL	NULL	NULL	NULL	NULL	No tables used
2	DEPENDENT SUBQUERY	NULL	NULL	NULL	NULL	NULL	NULL	NULL	NULL	Impossible WHERE noticed after reading const tables
Warnings:
Note	1003	select <in_optimizer>(0,<exists>(select 1 from `test`.`t1` `a` where (0 = 1))) AS `0 IN (SELECT 1 FROM t1 a)`
drop table t1;
CREATE TABLE `t1` (
`i` int(11) NOT NULL default '0',
PRIMARY KEY  (`i`)
) ENGINE=MyISAM CHARSET=latin1;
INSERT INTO t1 VALUES (1);
UPDATE t1 SET i=i+(SELECT MAX(i) FROM (SELECT 1) t) WHERE i=(SELECT MAX(i));
UPDATE t1 SET i=i+1 WHERE i=(SELECT MAX(i));
UPDATE t1 SET t.i=i+(SELECT MAX(i) FROM (SELECT 1) t);
ERROR 42S22: Unknown column 't.i' in 'field list'
select * from t1;
i
3
drop table t1;
CREATE TABLE t1 (
id int(11) default NULL
) ENGINE=MyISAM CHARSET=latin1;
INSERT INTO t1 VALUES (1),(1),(2),(2),(1),(3);
CREATE TABLE t2 (
id int(11) default NULL,
name varchar(15) default NULL
) ENGINE=MyISAM CHARSET=latin1;
INSERT INTO t2 VALUES (4,'vita'), (1,'vita'), (2,'vita'), (1,'vita');
update t1, t2 set t2.name='lenka' where t2.id in (select id from t1);
select * from t2;
id	name
4	vita
1	lenka
2	lenka
1	lenka
drop table t1,t2;
create table t1 (a int, unique index indexa (a));
insert into t1 values (-1), (-4), (-2), (NULL);
select -10 IN (select a from t1 FORCE INDEX (indexa));
-10 IN (select a from t1 FORCE INDEX (indexa))
NULL
drop table t1;
create table t1 (id int not null auto_increment primary key, salary int, key(salary));
insert into t1 (salary) values (100),(1000),(10000),(10),(500),(5000),(50000);
explain extended SELECT id FROM t1 where salary = (SELECT MAX(salary) FROM t1);
id	select_type	table	type	possible_keys	key	key_len	ref	rows	filtered	Extra
1	PRIMARY	t1	ref	salary	salary	5	const	0	0.00	Using index condition
2	SUBQUERY	NULL	NULL	NULL	NULL	NULL	NULL	NULL	NULL	Select tables optimized away
Warnings:
Note	1003	select `test`.`t1`.`id` AS `id` from `test`.`t1` where (`test`.`t1`.`salary` = (select max(`test`.`t1`.`salary`) from `test`.`t1`))
drop table t1;
CREATE TABLE t1 (
ID int(10) unsigned NOT NULL auto_increment,
SUB_ID int(3) unsigned NOT NULL default '0',
REF_ID int(10) unsigned default NULL,
REF_SUB int(3) unsigned default '0',
PRIMARY KEY (ID,SUB_ID),
UNIQUE KEY t1_PK (ID,SUB_ID),
KEY t1_FK (REF_ID,REF_SUB),
KEY t1_REFID (REF_ID)
) ENGINE=MyISAM CHARSET=cp1251;
INSERT INTO t1 VALUES (1,0,NULL,NULL),(2,0,NULL,NULL);
SELECT DISTINCT REF_ID FROM t1 WHERE ID= (SELECT DISTINCT REF_ID FROM t1 WHERE ID=2);
REF_ID
DROP TABLE t1;
create table t1 (a int, b int);
create table t2 (a int, b int);
insert into t1 values (1,0), (2,0), (3,0);
insert into t2 values (1,1), (2,1), (3,1), (2,2);
update ignore t1 set b=(select b from t2 where t1.a=t2.a);
Warnings:
Error	1242	Subquery returns more than 1 row
select * from t1;
a	b
1	1
2	NULL
3	1
drop table t1, t2;
CREATE TABLE `t1` (
`id` mediumint(8) unsigned NOT NULL auto_increment,
`pseudo` varchar(35) NOT NULL default '',
`email` varchar(60) NOT NULL default '',
PRIMARY KEY  (`id`),
UNIQUE KEY `email` (`email`),
UNIQUE KEY `pseudo` (`pseudo`)
) ENGINE=MyISAM CHARSET=latin1 PACK_KEYS=1 ROW_FORMAT=DYNAMIC;
INSERT INTO t1 (id,pseudo,email) VALUES (1,'test','test'),(2,'test1','test1');
SELECT pseudo as a, pseudo as b FROM t1 GROUP BY (SELECT a) ORDER BY (SELECT id*1);
a	b
test	test
test1	test1
drop table if exists t1;
(SELECT 1 as a) UNION (SELECT 1) ORDER BY (SELECT a+0);
a
1
create table t1 (a int not null, b int, primary key (a));
create table t2 (a int not null, primary key (a));
create table t3 (a int not null, b int, primary key (a));
insert into t1 values (1,10), (2,20), (3,30),  (4,40);
insert into t2 values (2), (3), (4), (5);
insert into t3 values (10,3), (20,4), (30,5);
select * from t2 where t2.a in (select a from t1);
a
2
3
4
explain extended select * from t2 where t2.a in (select a from t1);
id	select_type	table	type	possible_keys	key	key_len	ref	rows	filtered	Extra
1	PRIMARY	t2	index	PRIMARY	PRIMARY	4	NULL	4	100.00	Using index
1	PRIMARY	t1	index	PRIMARY	PRIMARY	4	NULL	4	75.00	Using where; Using index; Using join buffer (flat, BNL join)
Warnings:
Note	1003	select `test`.`t2`.`a` AS `a` from `test`.`t1` join `test`.`t2` where (`test`.`t1`.`a` = `test`.`t2`.`a`)
select * from t2 where t2.a in (select a from t1 where t1.b <> 30);
a
2
4
explain extended select * from t2 where t2.a in (select a from t1 where t1.b <> 30);
id	select_type	table	type	possible_keys	key	key_len	ref	rows	filtered	Extra
1	PRIMARY	t2	index	PRIMARY	PRIMARY	4	NULL	4	100.00	Using index
1	PRIMARY	t1	ALL	PRIMARY	NULL	NULL	NULL	4	75.00	Using where; Using join buffer (flat, BNL join)
Warnings:
Note	1003	select `test`.`t2`.`a` AS `a` from `test`.`t1` join `test`.`t2` where ((`test`.`t1`.`a` = `test`.`t2`.`a`) and (`test`.`t1`.`b` <> 30))
select * from t2 where t2.a in (select t1.a from t1,t3 where t1.b=t3.a);
a
2
3
explain extended select * from t2 where t2.a in (select t1.a from t1,t3 where t1.b=t3.a);
id	select_type	table	type	possible_keys	key	key_len	ref	rows	filtered	Extra
1	PRIMARY	t2	index	PRIMARY	PRIMARY	4	NULL	4	100.00	Using index
1	PRIMARY	t1	ALL	PRIMARY	NULL	NULL	NULL	4	75.00	Using where; Using join buffer (flat, BNL join)
1	PRIMARY	t3	eq_ref	PRIMARY	PRIMARY	4	test.t1.b	1	100.00	Using index
Warnings:
Note	1003	select `test`.`t2`.`a` AS `a` from `test`.`t1` join `test`.`t3` join `test`.`t2` where ((`test`.`t1`.`a` = `test`.`t2`.`a`) and (`test`.`t3`.`a` = `test`.`t1`.`b`))
drop table t1, t2, t3;
create table t1 (a int, b int, index a (a,b));
create table t2 (a int, index a (a));
create table t3 (a int, b int, index a (a));
insert into t1 values (1,10), (2,20), (3,30), (4,40);
create table t0(a int);
insert into t0 values (0),(1),(2),(3),(4),(5),(6),(7),(8),(9);
insert into t1
select rand()*100000+200,rand()*100000 from t0 A, t0 B, t0 C, t0 D;
insert into t2 values (2), (3), (4), (5);
insert into t3 values (10,3), (20,4), (30,5);
select * from t2 where t2.a in (select a from t1);
a
2
3
4
explain extended select * from t2 where t2.a in (select a from t1);
id	select_type	table	type	possible_keys	key	key_len	ref	rows	filtered	Extra
1	PRIMARY	t2	index	a	a	5	NULL	4	100.00	Using where; Using index
1	PRIMARY	t1	ref	a	a	5	test.t2.a	101	100.00	Using index; FirstMatch(t2)
Warnings:
Note	1003	select `test`.`t2`.`a` AS `a` from `test`.`t2` semi join (`test`.`t1`) where (`test`.`t1`.`a` = `test`.`t2`.`a`)
select * from t2 where t2.a in (select a from t1 where t1.b <> 30);
a
2
4
explain extended select * from t2 where t2.a in (select a from t1 where t1.b <> 30);
id	select_type	table	type	possible_keys	key	key_len	ref	rows	filtered	Extra
1	PRIMARY	t2	index	a	a	5	NULL	4	100.00	Using where; Using index
1	PRIMARY	t1	ref	a	a	5	test.t2.a	101	100.00	Using where; Using index; FirstMatch(t2)
Warnings:
Note	1003	select `test`.`t2`.`a` AS `a` from `test`.`t2` semi join (`test`.`t1`) where ((`test`.`t1`.`a` = `test`.`t2`.`a`) and (`test`.`t1`.`b` <> 30))
select * from t2 where t2.a in (select t1.a from t1,t3 where t1.b=t3.a);
a
2
3
explain extended select * from t2 where t2.a in (select t1.a from t1,t3 where t1.b=t3.a);
id	select_type	table	type	possible_keys	key	key_len	ref	rows	filtered	Extra
1	PRIMARY	t2	index	a	a	5	NULL	4	100.00	Using where; Using index
1	PRIMARY	t3	index	a	a	5	NULL	3	100.00	Using where; Using index
1	PRIMARY	t1	ref	a	a	10	test.t2.a,test.t3.a	116	100.00	Using index; FirstMatch(t2)
Warnings:
Note	1003	select `test`.`t2`.`a` AS `a` from `test`.`t2` semi join (`test`.`t1` join `test`.`t3`) where ((`test`.`t1`.`a` = `test`.`t2`.`a`) and (`test`.`t1`.`b` = `test`.`t3`.`a`))
insert into t1 values (3,31);
select * from t2 where t2.a in (select a from t1 where t1.b <> 30);
a
2
3
4
select * from t2 where t2.a in (select a from t1 where t1.b <> 30 and t1.b <> 31);
a
2
4
explain extended select * from t2 where t2.a in (select a from t1 where t1.b <> 30);
id	select_type	table	type	possible_keys	key	key_len	ref	rows	filtered	Extra
1	PRIMARY	t2	index	a	a	5	NULL	4	100.00	Using where; Using index
1	PRIMARY	t1	ref	a	a	5	test.t2.a	101	100.00	Using where; Using index; FirstMatch(t2)
Warnings:
Note	1003	select `test`.`t2`.`a` AS `a` from `test`.`t2` semi join (`test`.`t1`) where ((`test`.`t1`.`a` = `test`.`t2`.`a`) and (`test`.`t1`.`b` <> 30))
drop table t0, t1, t2, t3;
create table t1 (a int, b int);
create table t2 (a int, b int);
create table t3 (a int, b int);
insert into t1 values (0,100),(1,2), (1,3), (2,2), (2,7), (2,-1), (3,10);
insert into t2 values (0,0), (1,1), (2,1), (3,1), (4,1);
insert into t3 values (3,3), (2,2), (1,1);
select a,(select count(distinct t1.b) as sum from t1,t2 where t1.a=t2.a and t2.b > 0 and t1.a <= t3.b group by t1.a order by sum limit 1) from t3;
a	(select count(distinct t1.b) as sum from t1,t2 where t1.a=t2.a and t2.b > 0 and t1.a <= t3.b group by t1.a order by sum limit 1)
3	1
2	2
1	2
drop table t1,t2,t3;
create table t1 (s1 int);
create table t2 (s1 int);
insert into t1 values (1);
insert into t2 values (1);
select * from t1 where exists (select s1 from t2 having max(t2.s1)=t1.s1);
s1
1
drop table t1,t2;
create table t1 (s1 int);
create table t2 (s1 int);
insert into t1 values (1);
insert into t2 values (1);
update t1 set  s1 = s1 + 1 where 1 = (select x.s1 as A from t2 WHERE t2.s1 > t1.s1 order by A);
ERROR 42S22: Unknown column 'x.s1' in 'field list'
DROP TABLE t1, t2;
CREATE TABLE t1 (s1 CHAR(5) COLLATE latin1_german1_ci,
s2 CHAR(5) COLLATE latin1_swedish_ci);
INSERT INTO t1 VALUES ('z','?');
select * from t1 where s1 > (select max(s2) from t1);
ERROR HY000: Illegal mix of collations (latin1_german1_ci,IMPLICIT) and (latin1_swedish_ci,IMPLICIT) for operation '>'
select * from t1 where s1 > any (select max(s2) from t1);
ERROR HY000: Illegal mix of collations (latin1_swedish_ci,IMPLICIT) and (latin1_german1_ci,IMPLICIT) for operation '<'
drop table t1;
create table t1(toid int,rd int);
create table t2(userid int,pmnew int,pmtotal int);
insert into t2 values(1,0,0),(2,0,0);
insert into t1 values(1,0),(1,0),(1,0),(1,12),(1,15),(1,123),(1,12312),(1,12312),(1,123),(2,0),(2,0),(2,1),(2,2);
select userid,pmtotal,pmnew, (select count(rd) from t1 where toid=t2.userid) calc_total, (select count(rd) from t1 where rd=0 and toid=t2.userid) calc_new from t2 where userid in (select distinct toid from t1);
userid	pmtotal	pmnew	calc_total	calc_new
1	0	0	9	3
2	0	0	4	2
drop table t1, t2;
create table t1 (s1 char(5));
select (select 'a','b' from t1 union select 'a','b' from t1) from t1;
ERROR 21000: Operand should contain 1 column(s)
insert into t1 values ('tttt');
select * from t1 where ('a','b')=(select 'a','b' from t1 union select 'a','b' from t1);
s1
tttt
explain extended (select * from t1);
id	select_type	table	type	possible_keys	key	key_len	ref	rows	filtered	Extra
1	SIMPLE	t1	system	NULL	NULL	NULL	NULL	1	100.00	
Warnings:
Note	1003	(select 'tttt' AS `s1` from `test`.`t1`)
(select * from t1);
s1
tttt
drop table t1;
create table t1 (s1 char(5), index s1(s1));
create table t2 (s1 char(5), index s1(s1));
insert into t1 values ('a1'),('a2'),('a3');
insert into t2 values ('a1'),('a2');
select s1, s1 NOT IN (SELECT s1 FROM t2) from t1;
s1	s1 NOT IN (SELECT s1 FROM t2)
a1	0
a2	0
a3	1
select s1, s1 = ANY (SELECT s1 FROM t2) from t1;
s1	s1 = ANY (SELECT s1 FROM t2)
a1	1
a2	1
a3	0
select s1, s1 <> ALL (SELECT s1 FROM t2) from t1;
s1	s1 <> ALL (SELECT s1 FROM t2)
a1	0
a2	0
a3	1
select s1, s1 NOT IN (SELECT s1 FROM t2 WHERE s1 < 'a2') from t1;
s1	s1 NOT IN (SELECT s1 FROM t2 WHERE s1 < 'a2')
a1	0
a2	1
a3	1
explain extended select s1, s1 NOT IN (SELECT s1 FROM t2) from t1;
id	select_type	table	type	possible_keys	key	key_len	ref	rows	filtered	Extra
1	PRIMARY	t1	index	NULL	s1	6	NULL	3	100.00	Using index
2	DEPENDENT SUBQUERY	t2	index_subquery	s1	s1	6	func	2	100.00	Using index; Full scan on NULL key
Warnings:
Note	1003	select `test`.`t1`.`s1` AS `s1`,(not(<expr_cache><`test`.`t1`.`s1`>(<in_optimizer>(`test`.`t1`.`s1`,<exists>(<index_lookup>(<cache>(`test`.`t1`.`s1`) in t2 on s1 checking NULL having trigcond(<is_not_null_test>(`test`.`t2`.`s1`)))))))) AS `s1 NOT IN (SELECT s1 FROM t2)` from `test`.`t1`
explain extended select s1, s1 = ANY (SELECT s1 FROM t2) from t1;
id	select_type	table	type	possible_keys	key	key_len	ref	rows	filtered	Extra
1	PRIMARY	t1	index	NULL	s1	6	NULL	3	100.00	Using index
2	DEPENDENT SUBQUERY	t2	index_subquery	s1	s1	6	func	2	100.00	Using index; Full scan on NULL key
Warnings:
Note	1003	select `test`.`t1`.`s1` AS `s1`,<expr_cache><`test`.`t1`.`s1`>(<in_optimizer>(`test`.`t1`.`s1`,<exists>(<index_lookup>(<cache>(`test`.`t1`.`s1`) in t2 on s1 checking NULL having trigcond(<is_not_null_test>(`test`.`t2`.`s1`)))))) AS `s1 = ANY (SELECT s1 FROM t2)` from `test`.`t1`
explain extended select s1, s1 <> ALL (SELECT s1 FROM t2) from t1;
id	select_type	table	type	possible_keys	key	key_len	ref	rows	filtered	Extra
1	PRIMARY	t1	index	NULL	s1	6	NULL	3	100.00	Using index
2	DEPENDENT SUBQUERY	t2	index_subquery	s1	s1	6	func	2	100.00	Using index; Full scan on NULL key
Warnings:
Note	1003	select `test`.`t1`.`s1` AS `s1`,(not(<expr_cache><`test`.`t1`.`s1`>(<in_optimizer>(`test`.`t1`.`s1`,<exists>(<index_lookup>(<cache>(`test`.`t1`.`s1`) in t2 on s1 checking NULL having trigcond(<is_not_null_test>(`test`.`t2`.`s1`)))))))) AS `s1 <> ALL (SELECT s1 FROM t2)` from `test`.`t1`
explain extended select s1, s1 NOT IN (SELECT s1 FROM t2 WHERE s1 < 'a2') from t1;
id	select_type	table	type	possible_keys	key	key_len	ref	rows	filtered	Extra
1	PRIMARY	t1	index	NULL	s1	6	NULL	3	100.00	Using index
2	DEPENDENT SUBQUERY	t2	index_subquery	s1	s1	6	func	2	100.00	Using index; Using where; Full scan on NULL key
Warnings:
Note	1003	select `test`.`t1`.`s1` AS `s1`,(not(<expr_cache><`test`.`t1`.`s1`>(<in_optimizer>(`test`.`t1`.`s1`,<exists>(<index_lookup>(<cache>(`test`.`t1`.`s1`) in t2 on s1 checking NULL where (`test`.`t2`.`s1` < 'a2') having trigcond(<is_not_null_test>(`test`.`t2`.`s1`)))))))) AS `s1 NOT IN (SELECT s1 FROM t2 WHERE s1 < 'a2')` from `test`.`t1`
drop table t1,t2;
create table t2 (a int, b int not null);
create table t3 (a int);
insert into t3 values (6),(7),(3);
select * from t3 where a >= all (select b from t2);
a
6
7
3
explain extended select * from t3 where a >= all (select b from t2);
id	select_type	table	type	possible_keys	key	key_len	ref	rows	filtered	Extra
1	PRIMARY	t3	ALL	NULL	NULL	NULL	NULL	3	100.00	Using where
2	SUBQUERY	t2	system	NULL	NULL	NULL	NULL	0	0.00	const row not found
Warnings:
Note	1003	select `test`.`t3`.`a` AS `a` from `test`.`t3` where <not>(<in_optimizer>(`test`.`t3`.`a`,((select max(NULL) from `test`.`t2`) > <cache>(`test`.`t3`.`a`))))
select * from t3 where a >= some (select b from t2);
a
explain extended select * from t3 where a >= some (select b from t2);
id	select_type	table	type	possible_keys	key	key_len	ref	rows	filtered	Extra
1	PRIMARY	t3	ALL	NULL	NULL	NULL	NULL	3	100.00	Using where
2	SUBQUERY	t2	system	NULL	NULL	NULL	NULL	0	0.00	const row not found
Warnings:
Note	1003	select `test`.`t3`.`a` AS `a` from `test`.`t3` where <nop>(<in_optimizer>(`test`.`t3`.`a`,((select min(NULL) from `test`.`t2`) <= <cache>(`test`.`t3`.`a`))))
select * from t3 where a >= all (select b from t2 group by 1);
a
6
7
3
explain extended select * from t3 where a >= all (select b from t2 group by 1);
id	select_type	table	type	possible_keys	key	key_len	ref	rows	filtered	Extra
1	PRIMARY	t3	ALL	NULL	NULL	NULL	NULL	3	100.00	Using where
2	SUBQUERY	t2	system	NULL	NULL	NULL	NULL	0	0.00	const row not found
Warnings:
Note	1003	select `test`.`t3`.`a` AS `a` from `test`.`t3` where <not>(<in_optimizer>(`test`.`t3`.`a`,(<max>(select NULL from `test`.`t2` group by 1) > <cache>(`test`.`t3`.`a`))))
select * from t3 where a >= some (select b from t2 group by 1);
a
explain extended select * from t3 where a >= some (select b from t2 group by 1);
id	select_type	table	type	possible_keys	key	key_len	ref	rows	filtered	Extra
1	PRIMARY	t3	ALL	NULL	NULL	NULL	NULL	3	100.00	Using where
2	SUBQUERY	t2	system	NULL	NULL	NULL	NULL	0	0.00	const row not found
Warnings:
Note	1003	select `test`.`t3`.`a` AS `a` from `test`.`t3` where <nop>(<in_optimizer>(`test`.`t3`.`a`,(<min>(select NULL from `test`.`t2` group by 1) <= <cache>(`test`.`t3`.`a`))))
select * from t3 where NULL >= any (select b from t2);
a
explain extended select * from t3 where NULL >= any (select b from t2);
id	select_type	table	type	possible_keys	key	key_len	ref	rows	filtered	Extra
1	PRIMARY	t3	ALL	NULL	NULL	NULL	NULL	3	100.00	
2	SUBQUERY	t2	system	NULL	NULL	NULL	NULL	0	0.00	const row not found
Warnings:
Note	1003	select `test`.`t3`.`a` AS `a` from `test`.`t3` where <nop>(<in_optimizer>(NULL,((select min(NULL) from `test`.`t2`) <= NULL)))
select * from t3 where NULL >= any (select b from t2 group by 1);
a
explain extended select * from t3 where NULL >= any (select b from t2 group by 1);
id	select_type	table	type	possible_keys	key	key_len	ref	rows	filtered	Extra
1	PRIMARY	t3	ALL	NULL	NULL	NULL	NULL	3	100.00	
2	SUBQUERY	t2	system	NULL	NULL	NULL	NULL	0	0.00	const row not found
Warnings:
Note	1003	select `test`.`t3`.`a` AS `a` from `test`.`t3` where <nop>(<in_optimizer>(NULL,(<min>(select NULL from `test`.`t2` group by 1) <= NULL)))
select * from t3 where NULL >= some (select b from t2);
a
explain extended select * from t3 where NULL >= some (select b from t2);
id	select_type	table	type	possible_keys	key	key_len	ref	rows	filtered	Extra
1	PRIMARY	t3	ALL	NULL	NULL	NULL	NULL	3	100.00	
2	SUBQUERY	t2	system	NULL	NULL	NULL	NULL	0	0.00	const row not found
Warnings:
Note	1003	select `test`.`t3`.`a` AS `a` from `test`.`t3` where <nop>(<in_optimizer>(NULL,((select min(NULL) from `test`.`t2`) <= NULL)))
select * from t3 where NULL >= some (select b from t2 group by 1);
a
explain extended select * from t3 where NULL >= some (select b from t2 group by 1);
id	select_type	table	type	possible_keys	key	key_len	ref	rows	filtered	Extra
1	PRIMARY	t3	ALL	NULL	NULL	NULL	NULL	3	100.00	
2	SUBQUERY	t2	system	NULL	NULL	NULL	NULL	0	0.00	const row not found
Warnings:
Note	1003	select `test`.`t3`.`a` AS `a` from `test`.`t3` where <nop>(<in_optimizer>(NULL,(<min>(select NULL from `test`.`t2` group by 1) <= NULL)))
insert into t2 values (2,2), (2,1), (3,3), (3,1);
select * from t3 where a > all (select max(b) from t2 group by a);
a
6
7
explain extended select * from t3 where a > all (select max(b) from t2 group by a);
id	select_type	table	type	possible_keys	key	key_len	ref	rows	filtered	Extra
1	PRIMARY	t3	ALL	NULL	NULL	NULL	NULL	3	100.00	Using where
2	SUBQUERY	t2	ALL	NULL	NULL	NULL	NULL	4	100.00	Using temporary
Warnings:
Note	1003	select `test`.`t3`.`a` AS `a` from `test`.`t3` where <not>(<in_optimizer>(`test`.`t3`.`a`,(<max>(select max(`test`.`t2`.`b`) from `test`.`t2` group by `test`.`t2`.`a`) >= <cache>(`test`.`t3`.`a`))))
drop table t2, t3;
CREATE TABLE `t1` ( `id` mediumint(9) NOT NULL auto_increment, `taskid` bigint(20) NOT NULL default '0', `dbid` int(11) NOT NULL default '0', `create_date` datetime NOT NULL default '0000-00-00 00:00:00', `last_update` datetime NOT NULL default '0000-00-00 00:00:00', PRIMARY KEY  (`id`)) ENGINE=MyISAM CHARSET=latin1 AUTO_INCREMENT=3 ;
INSERT INTO `t1` (`id`, `taskid`, `dbid`, `create_date`,`last_update`) VALUES (1, 1, 15, '2003-09-29 10:31:36', '2003-09-29 10:31:36'), (2, 1, 21, now(), now());
CREATE TABLE `t2` (`db_id` int(11) NOT NULL auto_increment,`name` varchar(200) NOT NULL default '',`primary_uid` smallint(6) NOT NULL default '0',`secondary_uid` smallint(6) NOT NULL default '0',PRIMARY KEY  (`db_id`),UNIQUE KEY `name_2` (`name`),FULLTEXT KEY `name` (`name`)) ENGINE=MyISAM CHARSET=latin1 AUTO_INCREMENT=2147483647;
INSERT INTO `t2` (`db_id`, `name`, `primary_uid`, `secondary_uid`) VALUES (18, 'Not Set 1', 0, 0),(19, 'Valid', 1, 2),(20, 'Valid 2', 1, 2),(21, 'Should Not Return', 1, 2),(26, 'Not Set 2', 0, 0),(-1, 'ALL DB\'S', 0, 0);
CREATE TABLE `t3` (`taskgenid` mediumint(9) NOT NULL auto_increment,`dbid` int(11) NOT NULL default '0',`taskid` int(11) NOT NULL default '0',`mon` tinyint(4) NOT NULL default '1',`tues` tinyint(4) NOT NULL default '1',`wed` tinyint(4) NOT NULL default '1',`thur` tinyint(4) NOT NULL default '1',`fri` tinyint(4) NOT NULL default '1',`sat` tinyint(4) NOT NULL default '0',`sun` tinyint(4) NOT NULL default '0',`how_often` smallint(6) NOT NULL default '1',`userid` smallint(6) NOT NULL default '0',`active` tinyint(4) NOT NULL default '1',PRIMARY KEY  (`taskgenid`)) ENGINE=MyISAM CHARSET=latin1 AUTO_INCREMENT=2 ;
INSERT INTO `t3` (`taskgenid`, `dbid`, `taskid`, `mon`, `tues`,`wed`, `thur`, `fri`, `sat`, `sun`, `how_often`, `userid`, `active`) VALUES (1,-1, 1, 1, 1, 1, 1, 1, 0, 0, 1, 0, 1);
CREATE TABLE `t4` (`task_id` smallint(6) NOT NULL default '0',`description` varchar(200) NOT NULL default '') ENGINE=MyISAM CHARSET=latin1;
INSERT INTO `t4` (`task_id`, `description`) VALUES (1, 'Daily Check List'),(2, 'Weekly Status');
select  dbid, name, (date_format(now() , '%Y-%m-%d') - INTERVAL how_often DAY) >= ifnull((SELECT date_format(max(create_date),'%Y-%m-%d') FROM t1 WHERE dbid = b.db_id AND taskid = a.taskgenid), '1950-01-01') from t3 a, t2 b, t4  WHERE dbid = - 1 AND primary_uid = '1' AND t4.task_id = taskid;
dbid	name	(date_format(now() , '%Y-%m-%d') - INTERVAL how_often DAY) >= ifnull((SELECT date_format(max(create_date),'%Y-%m-%d') FROM t1 WHERE dbid = b.db_id AND taskid = a.taskgenid), '1950-01-01')
-1	Valid	1
-1	Valid 2	1
-1	Should Not Return	0
SELECT dbid, name FROM t3 a, t2 b, t4 WHERE dbid = - 1 AND primary_uid = '1' AND ((date_format(now() , '%Y-%m-%d') - INTERVAL how_often DAY) >= ifnull((SELECT date_format(max(create_date),'%Y-%m-%d') FROM t1 WHERE dbid = b.db_id AND taskid = a.taskgenid), '1950-01-01')) AND t4.task_id = taskid;
dbid	name
-1	Valid
-1	Valid 2
drop table t1,t2,t3,t4;
CREATE TABLE t1 (id int(11) default NULL) ENGINE=MyISAM CHARSET=latin1;
INSERT INTO t1 VALUES (1),(5);
CREATE TABLE t2 (id int(11) default NULL) ENGINE=MyISAM CHARSET=latin1;
INSERT INTO t2 VALUES (2),(6);
select * from t1 where (1,2,6) in (select * from t2);
ERROR 21000: Operand should contain 3 column(s)
DROP TABLE t1,t2;
create table t1 (s1 int);
insert into t1 values (1);
insert into t1 values (2);
set sort_buffer_size = (select s1 from t1);
ERROR 21000: Subquery returns more than 1 row
do (select * from t1);
Warnings:
Error	1242	Subquery returns more than 1 row
drop table t1;
create table t1 (s1 char);
insert into t1 values ('e');
select * from t1 where 'f' > any (select s1 from t1);
s1
e
select * from t1 where 'f' > any (select s1 from t1 union select s1 from t1);
s1
e
explain extended select * from t1 where 'f' > any (select s1 from t1 union select s1 from t1);
id	select_type	table	type	possible_keys	key	key_len	ref	rows	filtered	Extra
1	PRIMARY	t1	system	NULL	NULL	NULL	NULL	1	100.00	
2	SUBQUERY	t1	system	NULL	NULL	NULL	NULL	1	100.00	
3	UNION	t1	system	NULL	NULL	NULL	NULL	1	100.00	
NULL	UNION RESULT	<union2,3>	ALL	NULL	NULL	NULL	NULL	NULL	NULL	
Warnings:
Note	1003	select 'e' AS `s1` from `test`.`t1` where <nop>(<in_optimizer>('f',(<min>(select 'e' from `test`.`t1` union select 'e' from `test`.`t1`) < 'f')))
drop table t1;
CREATE TABLE t1 (number char(11) NOT NULL default '') ENGINE=MyISAM CHARSET=latin1;
INSERT INTO t1 VALUES ('69294728265'),('18621828126'),('89356874041'),('95895001874');
CREATE TABLE t2 (code char(5) NOT NULL default '',UNIQUE KEY code (code)) ENGINE=MyISAM CHARSET=latin1;
INSERT INTO t2 VALUES ('1'),('1226'),('1245'),('1862'),('18623'),('1874'),('1967'),('6');
select c.number as phone,(select p.code from t2 p where c.number like concat(p.code, '%') order by length(p.code) desc limit 1) as code from t1 c;
phone	code
69294728265	6
18621828126	1862
89356874041	NULL
95895001874	NULL
drop table t1, t2;
create table t1 (s1 int);
create table t2 (s1 int);
select * from t1 where (select count(*) from t2 where t1.s2) = 1;
ERROR 42S22: Unknown column 't1.s2' in 'where clause'
select * from t1 where (select count(*) from t2 group by t1.s2) = 1;
ERROR 42S22: Unknown column 't1.s2' in 'group statement'
select count(*) from t2 group by t1.s2;
ERROR 42S22: Unknown column 't1.s2' in 'group statement'
drop table t1, t2;
CREATE TABLE t1(COLA FLOAT NOT NULL,COLB FLOAT NOT NULL,COLC VARCHAR(20) DEFAULT NULL,PRIMARY KEY (COLA, COLB));
CREATE TABLE t2(COLA FLOAT NOT NULL,COLB FLOAT NOT NULL,COLC CHAR(1) NOT NULL,PRIMARY KEY (COLA));
INSERT INTO t1 VALUES (1,1,'1A3240'), (1,2,'4W2365');
INSERT INTO t2 VALUES (100, 200, 'C');
SELECT DISTINCT COLC FROM t1 WHERE COLA = (SELECT COLA FROM t2 WHERE COLB = 200 AND COLC ='C' LIMIT 1);
COLC
DROP TABLE t1, t2;
CREATE TABLE t1 (a int(1));
INSERT INTO t1 VALUES (1),(1),(1),(1),(1),(2),(3),(4),(5);
SELECT DISTINCT (SELECT a) FROM t1 LIMIT 100;
(SELECT a)
1
2
3
4
5
DROP TABLE t1;
create table t1 (a int, b decimal(13, 3));
insert into t1 values (1, 0.123);
select a, (select max(b) from t1) into outfile "../../tmp/subselect.out.file.1" from t1;
delete from t1;
load data infile "../../tmp/subselect.out.file.1" into table t1;
select * from t1;
a	b
1	0.123
drop table t1;
CREATE TABLE `t1` (
`id` int(11) NOT NULL auto_increment,
`id_cns` tinyint(3) unsigned NOT NULL default '0',
`tipo` enum('','UNO','DUE') NOT NULL default '',
`anno_dep` smallint(4) unsigned zerofill NOT NULL default '0000',
`particolare` mediumint(8) unsigned NOT NULL default '0',
`generale` mediumint(8) unsigned NOT NULL default '0',
`bis` tinyint(3) unsigned NOT NULL default '0',
PRIMARY KEY  (`id`),
UNIQUE KEY `idx_cns_gen_anno` (`anno_dep`,`id_cns`,`generale`,`particolare`),
UNIQUE KEY `idx_cns_par_anno` (`id_cns`,`anno_dep`,`tipo`,`particolare`,`bis`)
);
INSERT INTO `t1` VALUES (1,16,'UNO',1987,2048,9681,0),(2,50,'UNO',1987,1536,13987,0),(3,16,'UNO',1987,2432,14594,0),(4,16,'UNO',1987,1792,13422,0),(5,16,'UNO',1987,1025,10240,0),(6,16,'UNO',1987,1026,7089,0);
CREATE TABLE `t2` (
`id` tinyint(3) unsigned NOT NULL auto_increment,
`max_anno_dep` smallint(6) unsigned NOT NULL default '0',
PRIMARY KEY  (`id`)
);
INSERT INTO `t2` VALUES (16,1987),(50,1990),(51,1990);
SELECT cns.id, cns.max_anno_dep, cns.max_anno_dep = (SELECT s.anno_dep FROM t1 AS s WHERE s.id_cns = cns.id ORDER BY s.anno_dep DESC LIMIT 1) AS PIPPO FROM t2 AS cns;
id	max_anno_dep	PIPPO
16	1987	1
50	1990	0
51	1990	NULL
DROP TABLE t1, t2;
create table t1 (a int);
insert into t1 values (1), (2), (3);
SET SQL_SELECT_LIMIT=1;
select sum(a) from (select * from t1) as a;
sum(a)
6
select 2 in (select * from t1);
2 in (select * from t1)
1
SET SQL_SELECT_LIMIT=default;
drop table t1;
CREATE TABLE t1 (a int, b int, INDEX (a));
INSERT INTO t1 VALUES (1, 1), (1, 2), (1, 3);
SELECT * FROM t1 WHERE a = (SELECT MAX(a) FROM t1 WHERE a = 1) ORDER BY b;
a	b
1	1
1	2
1	3
DROP TABLE t1;
create table t1(val varchar(10));
insert into t1 values ('aaa'), ('bbb'),('eee'),('mmm'),('ppp');
select count(*) from t1 as w1 where w1.val in (select w2.val from t1 as w2 where w2.val like 'm%') and w1.val in (select w3.val from t1 as w3 where w3.val like 'e%');
count(*)
0
drop table t1;
create table t1 (id int not null, text varchar(20) not null default '', primary key (id));
insert into t1 (id, text) values (1, 'text1'), (2, 'text2'), (3, 'text3'), (4, 'text4'), (5, 'text5'), (6, 'text6'), (7, 'text7'), (8, 'text8'), (9, 'text9'), (10, 'text10'), (11, 'text11'), (12, 'text12');
select * from t1 where id not in (select id from t1 where id < 8);
id	text
8	text8
9	text9
10	text10
11	text11
12	text12
select * from t1 as tt where not exists (select id from t1 where id < 8 and (id = tt.id or id is null) having id is not null);
id	text
8	text8
9	text9
10	text10
11	text11
12	text12
explain extended select * from t1 where id not in (select id from t1 where id < 8);
id	select_type	table	type	possible_keys	key	key_len	ref	rows	filtered	Extra
1	PRIMARY	t1	ALL	NULL	NULL	NULL	NULL	12	100.00	Using where
2	DEPENDENT SUBQUERY	t1	unique_subquery	PRIMARY	PRIMARY	4	func	1	100.00	Using index; Using where
Warnings:
Note	1003	select `test`.`t1`.`id` AS `id`,`test`.`t1`.`text` AS `text` from `test`.`t1` where (not(<expr_cache><`test`.`t1`.`id`>(<in_optimizer>(`test`.`t1`.`id`,<exists>(<primary_index_lookup>(<cache>(`test`.`t1`.`id`) in t1 on PRIMARY where ((`test`.`t1`.`id` < 8) and (<cache>(`test`.`t1`.`id`) = `test`.`t1`.`id`))))))))
explain extended select * from t1 as tt where not exists (select id from t1 where id < 8 and (id = tt.id or id is null) having id is not null);
id	select_type	table	type	possible_keys	key	key_len	ref	rows	filtered	Extra
1	PRIMARY	tt	ALL	NULL	NULL	NULL	NULL	12	100.00	Using where
2	DEPENDENT SUBQUERY	t1	eq_ref	PRIMARY	PRIMARY	4	test.tt.id	1	100.00	Using where; Using index
Warnings:
Note	1276	Field or reference 'test.tt.id' of SELECT #2 was resolved in SELECT #1
Note	1003	select `test`.`tt`.`id` AS `id`,`test`.`tt`.`text` AS `text` from `test`.`t1` `tt` where (not(<expr_cache><`test`.`tt`.`id`>(exists(select `test`.`t1`.`id` from `test`.`t1` where ((`test`.`t1`.`id` < 8) and (`test`.`t1`.`id` = `test`.`tt`.`id`)) having (`test`.`t1`.`id` is not null)))))
insert into t1 (id, text) values (1000, 'text1000'), (1001, 'text1001');
create table t2 (id int not null, text varchar(20) not null default '', primary key (id));
insert into t2 (id, text) values (1, 'text1'), (2, 'text2'), (3, 'text3'), (4, 'text4'), (5, 'text5'), (6, 'text6'), (7, 'text7'), (8, 'text8'), (9, 'text9'), (10, 'text10'), (11, 'text1'), (12, 'text2'), (13, 'text3'), (14, 'text4'), (15, 'text5'), (16, 'text6'), (17, 'text7'), (18, 'text8'), (19, 'text9'), (20, 'text10'),(21, 'text1'), (22, 'text2'), (23, 'text3'), (24, 'text4'), (25, 'text5'), (26, 'text6'), (27, 'text7'), (28, 'text8'), (29, 'text9'), (30, 'text10'), (31, 'text1'), (32, 'text2'), (33, 'text3'), (34, 'text4'), (35, 'text5'), (36, 'text6'), (37, 'text7'), (38, 'text8'), (39, 'text9'), (40, 'text10'), (41, 'text1'), (42, 'text2'), (43, 'text3'), (44, 'text4'), (45, 'text5'), (46, 'text6'), (47, 'text7'), (48, 'text8'), (49, 'text9'), (50, 'text10');
select * from t1 a left join t2 b on (a.id=b.id or b.id is null) join t1 c on (if(isnull(b.id), 1000, b.id)=c.id);
id	text	id	text	id	text
1	text1	1	text1	1	text1
2	text2	2	text2	2	text2
3	text3	3	text3	3	text3
4	text4	4	text4	4	text4
5	text5	5	text5	5	text5
6	text6	6	text6	6	text6
7	text7	7	text7	7	text7
8	text8	8	text8	8	text8
9	text9	9	text9	9	text9
10	text10	10	text10	10	text10
11	text11	11	text1	11	text11
12	text12	12	text2	12	text12
1000	text1000	NULL	NULL	1000	text1000
1001	text1001	NULL	NULL	1000	text1000
explain extended select * from t1 a left join t2 b on (a.id=b.id or b.id is null) join t1 c on (if(isnull(b.id), 1000, b.id)=c.id);
id	select_type	table	type	possible_keys	key	key_len	ref	rows	filtered	Extra
1	SIMPLE	a	ALL	NULL	NULL	NULL	NULL	14	100.00	
1	SIMPLE	b	eq_ref	PRIMARY	PRIMARY	4	test.a.id	2	100.00	
1	SIMPLE	c	eq_ref	PRIMARY	PRIMARY	4	func	1	100.00	Using index condition
Warnings:
Note	1003	select `test`.`a`.`id` AS `id`,`test`.`a`.`text` AS `text`,`test`.`b`.`id` AS `id`,`test`.`b`.`text` AS `text`,`test`.`c`.`id` AS `id`,`test`.`c`.`text` AS `text` from `test`.`t1` `a` left join `test`.`t2` `b` on(((`test`.`b`.`id` = `test`.`a`.`id`) or isnull(`test`.`b`.`id`))) join `test`.`t1` `c` where (if(isnull(`test`.`b`.`id`),1000,`test`.`b`.`id`) = `test`.`c`.`id`)
drop table t1,t2;
create table t1 (a int);
insert into t1 values (1);
explain select benchmark(1000, (select a from t1 where a=sha(rand())));
id	select_type	table	type	possible_keys	key	key_len	ref	rows	Extra
1	PRIMARY	NULL	NULL	NULL	NULL	NULL	NULL	NULL	No tables used
2	UNCACHEABLE SUBQUERY	t1	system	NULL	NULL	NULL	NULL	1	
drop table t1;
create table t1(id int);
create table t2(id int);
create table t3(flag int);
select (select * from t3 where id not null) from t1, t2;
ERROR 42000: You have an error in your SQL syntax; check the manual that corresponds to your MySQL server version for the right syntax to use near 'null) from t1, t2' at line 1
drop table t1,t2,t3;
CREATE TABLE t1 (id INT);
CREATE TABLE t2 (id INT);
INSERT INTO t1 VALUES (1), (2);
INSERT INTO t2 VALUES (1);
SELECT t1.id, ( SELECT COUNT(t.id) FROM t2 AS t WHERE t.id = t1.id ) AS c FROM t1 LEFT JOIN t2 USING (id);
id	c
1	1
2	0
SELECT id, ( SELECT COUNT(t.id) FROM t2 AS t WHERE t.id = t1.id ) AS c FROM t1 LEFT JOIN t2 USING (id);
id	c
1	1
2	0
SELECT t1.id, ( SELECT COUNT(t.id) FROM t2 AS t WHERE t.id = t1.id ) AS c FROM t1 LEFT JOIN t2 USING (id) ORDER BY t1.id;
id	c
1	1
2	0
SELECT id, ( SELECT COUNT(t.id) FROM t2 AS t WHERE t.id = t1.id ) AS c FROM t1 LEFT JOIN t2 USING (id) ORDER BY id;
id	c
1	1
2	0
DROP TABLE t1,t2;
CREATE TABLE t1 ( a int, b int );
INSERT INTO t1 VALUES (1,1),(2,2),(3,3);
SELECT a FROM t1 WHERE a > ANY ( SELECT a FROM t1 WHERE b = 2 );
a
3
SELECT a FROM t1 WHERE a < ANY ( SELECT a FROM t1 WHERE b = 2 );
a
1
SELECT a FROM t1 WHERE a = ANY ( SELECT a FROM t1 WHERE b = 2 );
a
2
SELECT a FROM t1 WHERE a >= ANY ( SELECT a FROM t1 WHERE b = 2 );
a
2
3
SELECT a FROM t1 WHERE a <= ANY ( SELECT a FROM t1 WHERE b = 2 );
a
1
2
SELECT a FROM t1 WHERE a <> ANY ( SELECT a FROM t1 WHERE b = 2 );
a
1
3
SELECT a FROM t1 WHERE a > ALL ( SELECT a FROM t1 WHERE b = 2 );
a
3
SELECT a FROM t1 WHERE a < ALL ( SELECT a FROM t1 WHERE b = 2 );
a
1
SELECT a FROM t1 WHERE a = ALL ( SELECT a FROM t1 WHERE b = 2 );
a
2
SELECT a FROM t1 WHERE a >= ALL ( SELECT a FROM t1 WHERE b = 2 );
a
2
3
SELECT a FROM t1 WHERE a <= ALL ( SELECT a FROM t1 WHERE b = 2 );
a
1
2
SELECT a FROM t1 WHERE a <> ALL ( SELECT a FROM t1 WHERE b = 2 );
a
1
3
ALTER TABLE t1 ADD INDEX (a);
SELECT a FROM t1 WHERE a > ANY ( SELECT a FROM t1 WHERE b = 2 );
a
3
SELECT a FROM t1 WHERE a < ANY ( SELECT a FROM t1 WHERE b = 2 );
a
1
SELECT a FROM t1 WHERE a = ANY ( SELECT a FROM t1 WHERE b = 2 );
a
2
SELECT a FROM t1 WHERE a >= ANY ( SELECT a FROM t1 WHERE b = 2 );
a
2
3
SELECT a FROM t1 WHERE a <= ANY ( SELECT a FROM t1 WHERE b = 2 );
a
1
2
SELECT a FROM t1 WHERE a <> ANY ( SELECT a FROM t1 WHERE b = 2 );
a
1
3
SELECT a FROM t1 WHERE a > ALL ( SELECT a FROM t1 WHERE b = 2 );
a
3
SELECT a FROM t1 WHERE a < ALL ( SELECT a FROM t1 WHERE b = 2 );
a
1
SELECT a FROM t1 WHERE a = ALL ( SELECT a FROM t1 WHERE b = 2 );
a
2
SELECT a FROM t1 WHERE a >= ALL ( SELECT a FROM t1 WHERE b = 2 );
a
2
3
SELECT a FROM t1 WHERE a <= ALL ( SELECT a FROM t1 WHERE b = 2 );
a
1
2
SELECT a FROM t1 WHERE a <> ALL ( SELECT a FROM t1 WHERE b = 2 );
a
1
3
SELECT a FROM t1 WHERE a > ANY (SELECT a FROM t1 HAVING a = 2);
a
3
SELECT a FROM t1 WHERE a < ANY (SELECT a FROM t1 HAVING a = 2);
a
1
SELECT a FROM t1 WHERE a = ANY (SELECT a FROM t1 HAVING a = 2);
a
2
SELECT a FROM t1 WHERE a >= ANY (SELECT a FROM t1 HAVING a = 2);
a
2
3
SELECT a FROM t1 WHERE a <= ANY (SELECT a FROM t1 HAVING a = 2);
a
1
2
SELECT a FROM t1 WHERE a <> ANY (SELECT a FROM t1 HAVING a = 2);
a
1
3
SELECT a FROM t1 WHERE a > ALL (SELECT a FROM t1 HAVING a = 2);
a
3
SELECT a FROM t1 WHERE a < ALL (SELECT a FROM t1 HAVING a = 2);
a
1
SELECT a FROM t1 WHERE a = ALL (SELECT a FROM t1 HAVING a = 2);
a
2
SELECT a FROM t1 WHERE a >= ALL (SELECT a FROM t1 HAVING a = 2);
a
2
3
SELECT a FROM t1 WHERE a <= ALL (SELECT a FROM t1 HAVING a = 2);
a
1
2
SELECT a FROM t1 WHERE a <> ALL (SELECT a FROM t1 HAVING a = 2);
a
1
3
SELECT a FROM t1 WHERE a > ANY (SELECT a FROM t1 WHERE b = 2 UNION SELECT a FROM t1 WHERE b = 2);
a
3
SELECT a FROM t1 WHERE a < ANY (SELECT a FROM t1 WHERE b = 2 UNION SELECT a FROM t1 WHERE b = 2);
a
1
SELECT a FROM t1 WHERE a = ANY (SELECT a FROM t1 WHERE b = 2 UNION SELECT a FROM t1 WHERE b = 2);
a
2
SELECT a FROM t1 WHERE a >= ANY (SELECT a FROM t1 WHERE b = 2 UNION SELECT a FROM t1 WHERE b = 2);
a
2
3
SELECT a FROM t1 WHERE a <= ANY (SELECT a FROM t1 WHERE b = 2 UNION SELECT a FROM t1 WHERE b = 2);
a
1
2
SELECT a FROM t1 WHERE a <> ANY (SELECT a FROM t1 WHERE b = 2 UNION SELECT a FROM t1 WHERE b = 2);
a
1
3
SELECT a FROM t1 WHERE a > ALL (SELECT a FROM t1 WHERE b = 2 UNION SELECT a FROM t1 WHERE b = 2);
a
3
SELECT a FROM t1 WHERE a < ALL (SELECT a FROM t1 WHERE b = 2 UNION SELECT a FROM t1 WHERE b = 2);
a
1
SELECT a FROM t1 WHERE a = ALL (SELECT a FROM t1 WHERE b = 2 UNION SELECT a FROM t1 WHERE b = 2);
a
2
SELECT a FROM t1 WHERE a >= ALL (SELECT a FROM t1 WHERE b = 2 UNION SELECT a FROM t1 WHERE b = 2);
a
2
3
SELECT a FROM t1 WHERE a <= ALL (SELECT a FROM t1 WHERE b = 2 UNION SELECT a FROM t1 WHERE b = 2);
a
1
2
SELECT a FROM t1 WHERE a <> ALL (SELECT a FROM t1 WHERE b = 2 UNION SELECT a FROM t1 WHERE b = 2);
a
1
3
SELECT a FROM t1 WHERE a > ANY (SELECT a FROM t1 HAVING a = 2 UNION SELECT a FROM t1 HAVING a = 2);
a
3
SELECT a FROM t1 WHERE a < ANY (SELECT a FROM t1 HAVING a = 2 UNION SELECT a FROM t1 HAVING a = 2);
a
1
SELECT a FROM t1 WHERE a = ANY (SELECT a FROM t1 HAVING a = 2 UNION SELECT a FROM t1 HAVING a = 2);
a
2
SELECT a FROM t1 WHERE a >= ANY (SELECT a FROM t1 HAVING a = 2 UNION SELECT a FROM t1 HAVING a = 2);
a
2
3
SELECT a FROM t1 WHERE a <= ANY (SELECT a FROM t1 HAVING a = 2 UNION SELECT a FROM t1 HAVING a = 2);
a
1
2
SELECT a FROM t1 WHERE a <> ANY (SELECT a FROM t1 HAVING a = 2 UNION SELECT a FROM t1 HAVING a = 2);
a
1
3
SELECT a FROM t1 WHERE a > ALL (SELECT a FROM t1 HAVING a = 2 UNION SELECT a FROM t1 HAVING a = 2);
a
3
SELECT a FROM t1 WHERE a < ALL (SELECT a FROM t1 HAVING a = 2 UNION SELECT a FROM t1 HAVING a = 2);
a
1
SELECT a FROM t1 WHERE a = ALL (SELECT a FROM t1 HAVING a = 2 UNION SELECT a FROM t1 HAVING a = 2);
a
2
SELECT a FROM t1 WHERE a >= ALL (SELECT a FROM t1 HAVING a = 2 UNION SELECT a FROM t1 HAVING a = 2);
a
2
3
SELECT a FROM t1 WHERE a <= ALL (SELECT a FROM t1 HAVING a = 2 UNION SELECT a FROM t1 HAVING a = 2);
a
1
2
SELECT a FROM t1 WHERE a <> ALL (SELECT a FROM t1 HAVING a = 2 UNION SELECT a FROM t1 HAVING a = 2);
a
1
3
SELECT a FROM t1 WHERE (1,2) > ANY (SELECT a FROM t1 WHERE b = 2);
ERROR 21000: Operand should contain 1 column(s)
SELECT a FROM t1 WHERE a > ANY (SELECT a,2 FROM t1 WHERE b = 2);
ERROR 21000: Operand should contain 1 column(s)
SELECT a FROM t1 WHERE (1,2) > ANY (SELECT a,2 FROM t1 WHERE b = 2);
ERROR 21000: Operand should contain 1 column(s)
SELECT a FROM t1 WHERE (1,2) > ALL (SELECT a FROM t1 WHERE b = 2);
ERROR 21000: Operand should contain 1 column(s)
SELECT a FROM t1 WHERE a > ALL (SELECT a,2 FROM t1 WHERE b = 2);
ERROR 21000: Operand should contain 1 column(s)
SELECT a FROM t1 WHERE (1,2) > ALL (SELECT a,2 FROM t1 WHERE b = 2);
ERROR 21000: Operand should contain 1 column(s)
SELECT a FROM t1 WHERE (1,2) = ALL (SELECT a,2 FROM t1 WHERE b = 2);
ERROR 21000: Operand should contain 1 column(s)
SELECT a FROM t1 WHERE (1,2) <> ANY (SELECT a,2 FROM t1 WHERE b = 2);
ERROR 21000: Operand should contain 1 column(s)
SELECT a FROM t1 WHERE (1,2) = ANY (SELECT a FROM t1 WHERE b = 2);
ERROR 21000: Operand should contain 2 column(s)
SELECT a FROM t1 WHERE a = ANY (SELECT a,2 FROM t1 WHERE b = 2);
ERROR 21000: Operand should contain 1 column(s)
SELECT a FROM t1 WHERE (1,2) = ANY (SELECT a,2 FROM t1 WHERE b = 2);
a
SELECT a FROM t1 WHERE (1,2) <> ALL (SELECT a FROM t1 WHERE b = 2);
ERROR 21000: Operand should contain 2 column(s)
SELECT a FROM t1 WHERE a <> ALL (SELECT a,2 FROM t1 WHERE b = 2);
ERROR 21000: Operand should contain 1 column(s)
SELECT a FROM t1 WHERE (1,2) <> ALL (SELECT a,2 FROM t1 WHERE b = 2);
a
1
2
3
SELECT a FROM t1 WHERE (a,1) = ANY (SELECT a,1 FROM t1 WHERE b = 2);
a
2
SELECT a FROM t1 WHERE (a,1) <> ALL (SELECT a,1 FROM t1 WHERE b = 2);
a
1
3
SELECT a FROM t1 WHERE (a,1) = ANY (SELECT a,1 FROM t1 HAVING a = 2);
a
2
SELECT a FROM t1 WHERE (a,1) <> ALL (SELECT a,1 FROM t1 HAVING a = 2);
a
1
3
SELECT a FROM t1 WHERE (a,1) = ANY (SELECT a,1 FROM t1 WHERE b = 2 UNION SELECT a,1 FROM t1 WHERE b = 2);
a
2
SELECT a FROM t1 WHERE (a,1) <> ALL (SELECT a,1 FROM t1 WHERE b = 2 UNION SELECT a,1 FROM t1 WHERE b = 2);
a
1
3
SELECT a FROM t1 WHERE (a,1) = ANY (SELECT a,1 FROM t1 HAVING a = 2 UNION SELECT a,1 FROM t1 HAVING a = 2);
a
2
SELECT a FROM t1 WHERE (a,1) <> ALL (SELECT a,1 FROM t1 HAVING a = 2 UNION SELECT a,1 FROM t1 HAVING a = 2);
a
1
3
SELECT a FROM t1 WHERE a > ANY (SELECT a FROM t1 WHERE b = 2 group by a);
a
3
SELECT a FROM t1 WHERE a < ANY (SELECT a FROM t1 WHERE b = 2 group by a);
a
1
SELECT a FROM t1 WHERE a = ANY (SELECT a FROM t1 WHERE b = 2 group by a);
a
2
SELECT a FROM t1 WHERE a >= ANY (SELECT a FROM t1 WHERE b = 2 group by a);
a
2
3
SELECT a FROM t1 WHERE a <= ANY (SELECT a FROM t1 WHERE b = 2 group by a);
a
1
2
SELECT a FROM t1 WHERE a <> ANY (SELECT a FROM t1 WHERE b = 2 group by a);
a
1
3
SELECT a FROM t1 WHERE a > ALL (SELECT a FROM t1 WHERE b = 2 group by a);
a
3
SELECT a FROM t1 WHERE a < ALL (SELECT a FROM t1 WHERE b = 2 group by a);
a
1
SELECT a FROM t1 WHERE a = ALL (SELECT a FROM t1 WHERE b = 2 group by a);
a
2
SELECT a FROM t1 WHERE a >= ALL (SELECT a FROM t1 WHERE b = 2 group by a);
a
2
3
SELECT a FROM t1 WHERE a <= ALL (SELECT a FROM t1 WHERE b = 2 group by a);
a
1
2
SELECT a FROM t1 WHERE a <> ALL (SELECT a FROM t1 WHERE b = 2 group by a);
a
1
3
SELECT a FROM t1 WHERE a > ANY (SELECT a FROM t1 group by a HAVING a = 2);
a
3
SELECT a FROM t1 WHERE a < ANY (SELECT a FROM t1 group by a HAVING a = 2);
a
1
SELECT a FROM t1 WHERE a = ANY (SELECT a FROM t1 group by a HAVING a = 2);
a
2
SELECT a FROM t1 WHERE a >= ANY (SELECT a FROM t1 group by a HAVING a = 2);
a
2
3
SELECT a FROM t1 WHERE a <= ANY (SELECT a FROM t1 group by a HAVING a = 2);
a
1
2
SELECT a FROM t1 WHERE a <> ANY (SELECT a FROM t1 group by a HAVING a = 2);
a
1
3
SELECT a FROM t1 WHERE a > ALL (SELECT a FROM t1 group by a HAVING a = 2);
a
3
SELECT a FROM t1 WHERE a < ALL (SELECT a FROM t1 group by a HAVING a = 2);
a
1
SELECT a FROM t1 WHERE a = ALL (SELECT a FROM t1 group by a HAVING a = 2);
a
2
SELECT a FROM t1 WHERE a >= ALL (SELECT a FROM t1 group by a HAVING a = 2);
a
2
3
SELECT a FROM t1 WHERE a <= ALL (SELECT a FROM t1 group by a HAVING a = 2);
a
1
2
SELECT a FROM t1 WHERE a <> ALL (SELECT a FROM t1 group by a HAVING a = 2);
a
1
3
SELECT concat(EXISTS(SELECT a FROM t1 WHERE b = 2 and a.a > t1.a), '-') from t1 a;
concat(EXISTS(SELECT a FROM t1 WHERE b = 2 and a.a > t1.a), '-')
0-
0-
1-
SELECT concat(EXISTS(SELECT a FROM t1 WHERE b = 2 and a.a < t1.a), '-') from t1 a;
concat(EXISTS(SELECT a FROM t1 WHERE b = 2 and a.a < t1.a), '-')
1-
0-
0-
SELECT concat(EXISTS(SELECT a FROM t1 WHERE b = 2 and a.a = t1.a), '-') from t1 a;
concat(EXISTS(SELECT a FROM t1 WHERE b = 2 and a.a = t1.a), '-')
0-
1-
0-
DROP TABLE t1;
CREATE TABLE t1 ( a double, b double );
INSERT INTO t1 VALUES (1,1),(2,2),(3,3);
SELECT a FROM t1 WHERE a > ANY (SELECT a FROM t1 WHERE b = 2e0);
a
3
SELECT a FROM t1 WHERE a < ANY (SELECT a FROM t1 WHERE b = 2e0);
a
1
SELECT a FROM t1 WHERE a = ANY (SELECT a FROM t1 WHERE b = 2e0);
a
2
SELECT a FROM t1 WHERE a >= ANY (SELECT a FROM t1 WHERE b = 2e0);
a
2
3
SELECT a FROM t1 WHERE a <= ANY (SELECT a FROM t1 WHERE b = 2e0);
a
1
2
SELECT a FROM t1 WHERE a <> ANY (SELECT a FROM t1 WHERE b = 2e0);
a
1
3
SELECT a FROM t1 WHERE a > ALL (SELECT a FROM t1 WHERE b = 2e0);
a
3
SELECT a FROM t1 WHERE a < ALL (SELECT a FROM t1 WHERE b = 2e0);
a
1
SELECT a FROM t1 WHERE a = ALL (SELECT a FROM t1 WHERE b = 2e0);
a
2
SELECT a FROM t1 WHERE a >= ALL (SELECT a FROM t1 WHERE b = 2e0);
a
2
3
SELECT a FROM t1 WHERE a <= ALL (SELECT a FROM t1 WHERE b = 2e0);
a
1
2
SELECT a FROM t1 WHERE a <> ALL (SELECT a FROM t1 WHERE b = 2e0);
a
1
3
DROP TABLE t1;
CREATE TABLE t1 ( a char(1), b char(1));
INSERT INTO t1 VALUES ('1','1'),('2','2'),('3','3');
SELECT a FROM t1 WHERE a > ANY (SELECT a FROM t1 WHERE b = '2');
a
3
SELECT a FROM t1 WHERE a < ANY (SELECT a FROM t1 WHERE b = '2');
a
1
SELECT a FROM t1 WHERE a = ANY (SELECT a FROM t1 WHERE b = '2');
a
2
SELECT a FROM t1 WHERE a >= ANY (SELECT a FROM t1 WHERE b = '2');
a
2
3
SELECT a FROM t1 WHERE a <= ANY (SELECT a FROM t1 WHERE b = '2');
a
1
2
SELECT a FROM t1 WHERE a <> ANY (SELECT a FROM t1 WHERE b = '2');
a
1
3
SELECT a FROM t1 WHERE a > ALL (SELECT a FROM t1 WHERE b = '2');
a
3
SELECT a FROM t1 WHERE a < ALL (SELECT a FROM t1 WHERE b = '2');
a
1
SELECT a FROM t1 WHERE a = ALL (SELECT a FROM t1 WHERE b = '2');
a
2
SELECT a FROM t1 WHERE a >= ALL (SELECT a FROM t1 WHERE b = '2');
a
2
3
SELECT a FROM t1 WHERE a <= ALL (SELECT a FROM t1 WHERE b = '2');
a
1
2
SELECT a FROM t1 WHERE a <> ALL (SELECT a FROM t1 WHERE b = '2');
a
1
3
DROP TABLE t1;
create table t1 (a int, b int);
insert into t1 values (1,2),(3,4);
select * from t1 up where exists (select * from t1 where t1.a=up.a);
a	b
1	2
3	4
explain extended select * from t1 up where exists (select * from t1 where t1.a=up.a);
id	select_type	table	type	possible_keys	key	key_len	ref	rows	filtered	Extra
1	PRIMARY	up	ALL	NULL	NULL	NULL	NULL	2	100.00	Using where
2	DEPENDENT SUBQUERY	t1	ALL	NULL	NULL	NULL	NULL	2	100.00	Using where
Warnings:
Note	1276	Field or reference 'test.up.a' of SELECT #2 was resolved in SELECT #1
Note	1003	select `test`.`up`.`a` AS `a`,`test`.`up`.`b` AS `b` from `test`.`t1` `up` where <expr_cache><`test`.`up`.`a`>(exists(select 1 from `test`.`t1` where (`test`.`t1`.`a` = `test`.`up`.`a`)))
drop table t1;
CREATE TABLE t1 (t1_a int);
INSERT INTO t1 VALUES (1);
CREATE TABLE t2 (t2_a int, t2_b int, PRIMARY KEY (t2_a, t2_b));
INSERT INTO t2 VALUES (1, 1), (1, 2);
SELECT * FROM t1, t2 table2 WHERE t1_a = 1 AND table2.t2_a = 1
HAVING table2.t2_b = (SELECT MAX(t2_b) FROM t2 WHERE t2_a = table2.t2_a);
t1_a	t2_a	t2_b
1	1	2
DROP TABLE t1, t2;
CREATE TABLE t1 (id int(11) default NULL,name varchar(10) default NULL);
INSERT INTO t1 VALUES (1,'Tim'),(2,'Rebecca'),(3,NULL);
CREATE TABLE t2 (id int(11) default NULL, pet varchar(10) default NULL);
INSERT INTO t2 VALUES (1,'Fido'),(2,'Spot'),(3,'Felix');
SELECT a.*, b.* FROM (SELECT * FROM t1) AS a JOIN t2 as b on a.id=b.id;
id	name	id	pet
1	Tim	1	Fido
2	Rebecca	2	Spot
3	NULL	3	Felix
drop table t1,t2;
CREATE TABLE t1 ( a int, b int );
CREATE TABLE t2 ( c int, d int );
INSERT INTO t1 VALUES (1,2), (2,3), (3,4);
SELECT a AS abc, b FROM t1 outr WHERE b =
(SELECT MIN(b) FROM t1 WHERE a=outr.a);
abc	b
1	2
2	3
3	4
INSERT INTO t2 SELECT a AS abc, b FROM t1 outr WHERE b =
(SELECT MIN(b) FROM t1 WHERE a=outr.a);
select * from t2;
c	d
1	2
2	3
3	4
CREATE TABLE t3 SELECT a AS abc, b FROM t1 outr WHERE b =
(SELECT MIN(b) FROM t1 WHERE a=outr.a);
select * from t3;
abc	b
1	2
2	3
3	4
prepare stmt1 from "INSERT INTO t2 SELECT a AS abc, b FROM t1 outr WHERE b = (SELECT MIN(b) FROM t1 WHERE a=outr.a);";
execute stmt1;
deallocate prepare stmt1;
select * from t2;
c	d
1	2
2	3
3	4
1	2
2	3
3	4
drop table t3;
prepare stmt1 from "CREATE TABLE t3 SELECT a AS abc, b FROM t1 outr WHERE b = (SELECT MIN(b) FROM t1 WHERE a=outr.a);";
execute stmt1;
select * from t3;
abc	b
1	2
2	3
3	4
deallocate prepare stmt1;
DROP TABLE t1, t2, t3;
CREATE TABLE `t1` ( `a` int(11) default NULL) ENGINE=MyISAM DEFAULT CHARSET=latin1;
insert into t1 values (1);
CREATE TABLE `t2` ( `b` int(11) default NULL, `a` int(11) default NULL) ENGINE=MyISAM DEFAULT CHARSET=latin1;
insert into t2 values (1,2);
select t000.a, count(*) `C` FROM t1 t000 GROUP BY t000.a HAVING count(*) > ALL (SELECT count(*) FROM t2 t001 WHERE t001.a=1);
a	C
1	1
drop table t1,t2;
create table t1 (a int not null auto_increment primary key, b varchar(40), fulltext(b));
insert into t1 (b) values ('ball'),('ball games'), ('games'), ('foo'), ('foobar'), ('Serg'), ('Sergei'),('Georg'), ('Patrik'),('Hakan');
create table t2 (a int);
insert into t2 values (1),(3),(2),(7);
select a,b from t1 where match(b) against ('Ball') > 0;
a	b
1	ball
2	ball games
select a from t2 where a in (select a from t1 where match(b) against ('Ball') > 0);
a
1
2
drop table t1,t2;
CREATE TABLE t1(`IZAVORGANG_ID` VARCHAR(11) CHARACTER SET latin1 COLLATE latin1_bin,`KUERZEL` VARCHAR(10) CHARACTER SET latin1 COLLATE latin1_bin,`IZAANALYSEART_ID` VARCHAR(11) CHARACTER SET latin1 COLLATE latin1_bin,`IZAPMKZ_ID` VARCHAR(11) CHARACTER SET latin1 COLLATE latin1_bin);
CREATE INDEX AK01IZAVORGANG ON t1(izaAnalyseart_id,Kuerzel);
INSERT INTO t1(`IZAVORGANG_ID`,`KUERZEL`,`IZAANALYSEART_ID`,`IZAPMKZ_ID`)VALUES('D0000000001','601','D0000000001','I0000000001');
INSERT INTO t1(`IZAVORGANG_ID`,`KUERZEL`,`IZAANALYSEART_ID`,`IZAPMKZ_ID`)VALUES('D0000000002','602','D0000000001','I0000000001');
INSERT INTO t1(`IZAVORGANG_ID`,`KUERZEL`,`IZAANALYSEART_ID`,`IZAPMKZ_ID`)VALUES('D0000000003','603','D0000000001','I0000000001');
INSERT INTO t1(`IZAVORGANG_ID`,`KUERZEL`,`IZAANALYSEART_ID`,`IZAPMKZ_ID`)VALUES('D0000000004','101','D0000000001','I0000000001');
SELECT `IZAVORGANG_ID` FROM t1 WHERE `KUERZEL` IN(SELECT MIN(`KUERZEL`)`Feld1` FROM t1 WHERE `KUERZEL` LIKE'601%'And`IZAANALYSEART_ID`='D0000000001');
IZAVORGANG_ID
D0000000001
drop table t1;
CREATE TABLE `t1` ( `aid` int(11) NOT NULL default '0', `bid` int(11) NOT NULL default '0', PRIMARY KEY  (`aid`,`bid`));
CREATE TABLE `t2` ( `aid` int(11) NOT NULL default '0', `bid` int(11) NOT NULL default '0', PRIMARY KEY  (`aid`,`bid`));
insert into t1 values (1,1),(1,2),(2,1),(2,2);
insert into t2 values (1,2),(2,2);
select * from t1 where t1.aid not in (select aid from t2 where bid=t1.bid);
aid	bid
1	1
2	1
alter table t2 drop primary key;
alter table t2 add key KEY1 (aid, bid);
select * from t1 where t1.aid not in (select aid from t2 where bid=t1.bid);
aid	bid
1	1
2	1
alter table t2 drop key KEY1;
alter table t2 add primary key (bid, aid);
select * from t1 where t1.aid not in (select aid from t2 where bid=t1.bid);
aid	bid
1	1
2	1
drop table t1,t2;
CREATE TABLE t1 (howmanyvalues bigint, avalue int);
INSERT INTO t1 VALUES (1, 1),(2, 1),(2, 2),(3, 1),(3, 2),(3, 3),(4, 1),(4, 2),(4, 3),(4, 4);
SELECT howmanyvalues, count(*) from t1 group by howmanyvalues;
howmanyvalues	count(*)
1	1
2	2
3	3
4	4
SELECT a.howmanyvalues, (SELECT count(*) from t1 b where b.howmanyvalues = a.howmanyvalues) as mycount from t1 a group by a.howmanyvalues;
howmanyvalues	mycount
1	1
2	2
3	3
4	4
CREATE INDEX t1_howmanyvalues_idx ON t1 (howmanyvalues);
SELECT a.howmanyvalues, (SELECT count(*) from t1 b where b.howmanyvalues+1 = a.howmanyvalues+1) as mycount from t1 a group by a.howmanyvalues;
howmanyvalues	mycount
1	1
2	2
3	3
4	4
SELECT a.howmanyvalues, (SELECT count(*) from t1 b where b.howmanyvalues = a.howmanyvalues) as mycount from t1 a group by a.howmanyvalues;
howmanyvalues	mycount
1	1
2	2
3	3
4	4
SELECT a.howmanyvalues, (SELECT count(*) from t1 b where b.howmanyvalues = a.avalue) as mycount from t1 a group by a.howmanyvalues;
howmanyvalues	mycount
1	1
2	1
3	1
4	1
drop table t1;
create table t1 (x int);
select  (select b.x from t1 as b where b.x=a.x) from t1 as a where a.x=2 group by a.x;
(select b.x from t1 as b where b.x=a.x)
drop table t1;
CREATE TABLE `t1` ( `master` int(10) unsigned NOT NULL default '0', `map` smallint(6) unsigned NOT NULL default '0', `slave` int(10) unsigned NOT NULL default '0', `access` int(10) unsigned NOT NULL default '0', UNIQUE KEY `access_u` (`master`,`map`,`slave`));
INSERT INTO `t1` VALUES (1,0,0,700),(1,1,1,400),(1,5,5,400),(1,12,12,400),(1,12,32,400),(4,12,32,400);
CREATE TABLE `t2` ( `id` int(10) unsigned NOT NULL default '0', `pid` int(10) unsigned NOT NULL default '0', `map` smallint(6) unsigned NOT NULL default '0', `level` tinyint(4) unsigned NOT NULL default '0', `title` varchar(255) default NULL, PRIMARY KEY  (`id`,`pid`,`map`), KEY `level` (`level`), KEY `id` (`id`,`map`)) ;
INSERT INTO `t2` VALUES (6,5,12,7,'a'),(12,0,0,7,'a'),(12,1,0,7,'a'),(12,5,5,7,'a'),(12,5,12,7,'a');
SELECT b.sc FROM (SELECT (SELECT a.access FROM t1 a WHERE a.map = op.map AND a.slave = op.pid AND a.master = 1) ac FROM t2 op WHERE op.id = 12 AND op.map = 0) b;
ERROR 42S22: Unknown column 'b.sc' in 'field list'
SELECT b.ac FROM (SELECT (SELECT a.access FROM t1 a WHERE a.map = op.map AND a.slave = op.pid AND a.master = 1) ac FROM t2 op WHERE op.id = 12 AND op.map = 0) b;
ac
700
NULL
drop tables t1,t2;
create table t1 (a int not null, b int not null, c int, primary key (a,b));
insert into t1 values (1,1,1), (2,2,2), (3,3,3);
set @b:= 0;
explain select sum(a) from t1 where b > @b;
id	select_type	table	type	possible_keys	key	key_len	ref	rows	Extra
1	SIMPLE	t1	index	NULL	PRIMARY	8	NULL	3	Using where; Using index
set @a:= (select sum(a) from t1 where b > @b);
explain select a from t1 where c=2;
id	select_type	table	type	possible_keys	key	key_len	ref	rows	Extra
1	SIMPLE	t1	ALL	NULL	NULL	NULL	NULL	3	Using where
do @a:= (select sum(a) from t1 where b > @b);
explain select a from t1 where c=2;
id	select_type	table	type	possible_keys	key	key_len	ref	rows	Extra
1	SIMPLE	t1	ALL	NULL	NULL	NULL	NULL	3	Using where
drop table t1;
set @got_val= (SELECT 1 FROM (SELECT 'A' as my_col) as T1 ) ;
create table t1 (a int, b int);
create table t2 (a int, b int);
insert into t1 values (1,1),(1,2),(1,3),(2,4),(2,5);
insert into t2 values (1,3),(2,1);
select distinct a,b, (select max(b) from t2 where t1.b=t2.a) from t1 order by t1.b;
a	b	(select max(b) from t2 where t1.b=t2.a)
1	1	3
1	2	1
1	3	NULL
2	4	NULL
2	5	NULL
drop table t1, t2;
create table t1 (id int);
create table t2 (id int, body text, fulltext (body));
insert into t1 values(1),(2),(3);
insert into t2 values (1,'test'), (2,'mysql'), (3,'test'), (4,'test');
select count(distinct id) from t1 where id in (select id from t2 where match(body) against ('mysql' in boolean mode));
count(distinct id)
1
drop table t2,t1;
create table t1 (s1 int,s2 int);
insert into t1 values (20,15);
select * from t1 where  (('a',null) <=> (select 'a',s2 from t1 where s1 = 0));
s1	s2
drop table t1;
create table t1 (s1 int);
insert into t1 values (1),(null);
select * from t1 where s1 < all (select s1 from t1);
s1
select s1, s1 < all (select s1 from t1) from t1;
s1	s1 < all (select s1 from t1)
1	0
NULL	NULL
drop table t1;
CREATE TABLE t1 (
Code char(3) NOT NULL default '',
Name char(52) NOT NULL default '',
Continent enum('Asia','Europe','North America','Africa','Oceania','Antarctica','South America') NOT NULL default 'Asia',
Region char(26) NOT NULL default '',
SurfaceArea float(10,2) NOT NULL default '0.00',
IndepYear smallint(6) default NULL,
Population int(11) NOT NULL default '0',
LifeExpectancy float(3,1) default NULL,
GNP float(10,2) default NULL,
GNPOld float(10,2) default NULL,
LocalName char(45) NOT NULL default '',
GovernmentForm char(45) NOT NULL default '',
HeadOfState char(60) default NULL,
Capital int(11) default NULL,
Code2 char(2) NOT NULL default ''
) ENGINE=MyISAM;
INSERT INTO t1 VALUES ('XXX','Xxxxx','Oceania','Xxxxxx',26.00,0,0,0,0,0,'Xxxxx','Xxxxx','Xxxxx',NULL,'XX');
INSERT INTO t1 VALUES ('ASM','American Samoa','Oceania','Polynesia',199.00,0,68000,75.1,334.00,NULL,'Amerika Samoa','US Territory','George W. Bush',54,'AS');
INSERT INTO t1 VALUES ('ATF','French Southern territories','Antarctica','Antarctica',7780.00,0,0,NULL,0.00,NULL,'Terres australes françaises','Nonmetropolitan Territory of France','Jacques Chirac',NULL,'TF');
INSERT INTO t1 VALUES ('UMI','United States Minor Outlying Islands','Oceania','Micronesia/Caribbean',16.00,0,0,NULL,0.00,NULL,'United States Minor Outlying Islands','Dependent Territory of the US','George W. Bush',NULL,'UM');
/*!40000 ALTER TABLE t1 ENABLE KEYS */;
SELECT DISTINCT Continent AS c FROM t1 outr WHERE
Code <> SOME ( SELECT Code FROM t1 WHERE Continent = outr.Continent AND
Population < 200);
c
Oceania
drop table t1;
create table t1 (a1 int);
create table t2 (b1 int);
select * from t1 where a2 > any(select b1 from t2);
ERROR 42S22: Unknown column 'a2' in 'IN/ALL/ANY subquery'
select * from t1 where a1 > any(select b1 from t2);
a1
drop table t1,t2;
create table t1 (a integer, b integer);
select (select * from t1) = (select 1,2);
(select * from t1) = (select 1,2)
NULL
select (select 1,2) = (select * from t1);
(select 1,2) = (select * from t1)
NULL
select  row(1,2) = ANY (select * from t1);
row(1,2) = ANY (select * from t1)
0
select  row(1,2) != ALL (select * from t1);
row(1,2) != ALL (select * from t1)
1
drop table t1;
create table t1 (a integer, b integer);
select row(1,(2,2)) in (select * from t1 );
ERROR 21000: Operand should contain 2 column(s)
select row(1,(2,2)) = (select * from t1 );
ERROR 21000: Operand should contain 2 column(s)
select (select * from t1) = row(1,(2,2));
ERROR 21000: Operand should contain 1 column(s)
drop table t1;
create  table t1 (a integer);
insert into t1 values (1);
select 1 = ALL (select 1 from t1 where 1 = xx ), 1 as xx ;
ERROR 42S22: Reference 'xx' not supported (forward reference in item list)
select 1 = ALL (select 1 from t1 where 1 = xx ), 1 as xx;
ERROR 42S22: Reference 'xx' not supported (forward reference in item list)
select 1 as xx, 1 = ALL (  select 1 from t1 where 1 = xx );
xx	1 = ALL (  select 1 from t1 where 1 = xx )
1	1
select 1 = ALL (select 1 from t1 where 1 = xx ), 1 as xx;
ERROR 42S22: Reference 'xx' not supported (forward reference in item list)
select 1 = ALL (select 1 from t1 where 1 = xx ), 1 as xx from DUAL;
ERROR 42S22: Reference 'xx' not supported (forward reference in item list)
drop table t1;
CREATE TABLE t1 (
categoryId int(11) NOT NULL,
courseId int(11) NOT NULL,
startDate datetime NOT NULL,
endDate datetime NOT NULL,
createDate datetime NOT NULL,
modifyDate timestamp NOT NULL,
attributes text NOT NULL
);
INSERT INTO t1 VALUES (1,41,'2004-02-09','2010-01-01','2004-02-09','2004-02-09',''),
(1,86,'2004-08-16','2004-08-16','2004-08-16','2004-08-16',''),
(1,87,'2004-08-16','2004-08-16','2004-08-16','2004-08-16',''),
(2,52,'2004-03-15','2004-10-01','2004-03-15','2004-09-17',''),
(2,53,'2004-03-16','2004-10-01','2004-03-16','2004-09-17',''),
(2,88,'2004-08-16','2004-08-16','2004-08-16','2004-08-16',''),
(2,89,'2004-08-16','2004-08-16','2004-08-16','2004-08-16',''),
(3,51,'2004-02-09','2010-01-01','2004-02-09','2004-02-09',''),
(5,12,'2004-02-18','2010-01-01','2004-02-18','2004-02-18','');
CREATE TABLE t2 (
userId int(11) NOT NULL,
courseId int(11) NOT NULL,
date datetime NOT NULL
);
INSERT INTO t2 VALUES (5141,71,'2003-11-18'),
(5141,72,'2003-11-25'),(5141,41,'2004-08-06'),
(5141,52,'2004-08-06'),(5141,53,'2004-08-06'),
(5141,12,'2004-08-06'),(5141,86,'2004-10-21'),
(5141,87,'2004-10-21'),(5141,88,'2004-10-21'),
(5141,89,'2004-10-22'),(5141,51,'2004-10-26');
CREATE TABLE t3 (
groupId int(11) NOT NULL,
parentId int(11) NOT NULL,
startDate datetime NOT NULL,
endDate datetime NOT NULL,
createDate datetime NOT NULL,
modifyDate timestamp NOT NULL,
ordering int(11)
);
INSERT INTO t3 VALUES (12,9,'1000-01-01','3999-12-31','2004-01-29','2004-01-29',NULL);
CREATE TABLE t4 (
id int(11) NOT NULL,
groupTypeId int(11) NOT NULL,
groupKey varchar(50) NOT NULL,
name text,
ordering int(11),
description text,
createDate datetime NOT NULL,
modifyDate timestamp NOT NULL
);
INSERT INTO t4 VALUES (9,5,'stationer','stationer',0,'Stationer','2004-01-29','2004-01-29'),
(12,5,'group2','group2',0,'group2','2004-01-29','2004-01-29');
CREATE TABLE t5 (
userId int(11) NOT NULL,
groupId int(11) NOT NULL,
createDate datetime NOT NULL,
modifyDate timestamp NOT NULL
);
INSERT INTO t5 VALUES (5141,12,'2004-08-06','2004-08-06');
select
count(distinct t2.userid) pass,
groupstuff.*,
count(t2.courseid) crse,
t1.categoryid,
t2.courseid,
date_format(date, '%b%y') as colhead
from t2
join t1 on t2.courseid=t1.courseid
join
(
select
t5.userid,
parentid,
parentgroup,
childid,
groupname,
grouptypeid
from t5
join
(
select t4.id as parentid,
t4.name as parentgroup,
t4.id as childid,
t4.name as groupname,
t4.grouptypeid
from t4
) as gin on t5.groupid=gin.childid
) as groupstuff on t2.userid = groupstuff.userid
group by
groupstuff.groupname, colhead , t2.courseid;
pass	userid	parentid	parentgroup	childid	groupname	grouptypeid	crse	categoryid	courseid	colhead
1	5141	12	group2	12	group2	5	1	5	12	Aug04
1	5141	12	group2	12	group2	5	1	1	41	Aug04
1	5141	12	group2	12	group2	5	1	2	52	Aug04
1	5141	12	group2	12	group2	5	1	2	53	Aug04
1	5141	12	group2	12	group2	5	1	3	51	Oct04
1	5141	12	group2	12	group2	5	1	1	86	Oct04
1	5141	12	group2	12	group2	5	1	1	87	Oct04
1	5141	12	group2	12	group2	5	1	2	88	Oct04
1	5141	12	group2	12	group2	5	1	2	89	Oct04
drop table t1, t2, t3, t4, t5;
create table t1 (a int);
insert into t1 values (1), (2), (3);
SELECT 1 FROM t1 WHERE (SELECT 1) in (SELECT 1);
1
1
1
1
drop table t1;
create table t1 (a int);
create table t2 (a int);
insert into t1 values (1),(2);
insert into t2 values (0),(1),(2),(3);
select a from t2 where a in (select a from t1);
a
1
2
select a from t2 having a in (select a from t1);
a
1
2
prepare stmt1 from "select a from t2 where a in (select a from t1)";
execute stmt1;
a
1
2
execute stmt1;
a
1
2
deallocate prepare stmt1;
prepare stmt1 from "select a from t2 having a in (select a from t1)";
execute stmt1;
a
1
2
execute stmt1;
a
1
2
deallocate prepare stmt1;
drop table t1, t2;
create table t1 (a int, b int);
insert into t1 values (1,2);
select 1 = (select * from t1);
ERROR 21000: Operand should contain 1 column(s)
select (select * from t1) = 1;
ERROR 21000: Operand should contain 2 column(s)
select (1,2) = (select a from t1);
ERROR 21000: Operand should contain 2 column(s)
select (select a from t1) = (1,2);
ERROR 21000: Operand should contain 1 column(s)
select (1,2,3) = (select * from t1);
ERROR 21000: Operand should contain 3 column(s)
select (select * from t1) = (1,2,3);
ERROR 21000: Operand should contain 2 column(s)
drop table t1;
CREATE TABLE `t1` (
`itemid` bigint(20) unsigned NOT NULL auto_increment,
`sessionid` bigint(20) unsigned default NULL,
`time` int(10) unsigned NOT NULL default '0',
`type` set('A','D','E','F','G','I','L','N','U') collate latin1_general_ci NOT
NULL default '',
`data` text collate latin1_general_ci NOT NULL,
PRIMARY KEY  (`itemid`)
) DEFAULT CHARSET=latin1 COLLATE=latin1_general_ci;
INSERT INTO `t1` VALUES (1, 1, 1, 'D', '');
CREATE TABLE `t2` (
`sessionid` bigint(20) unsigned NOT NULL auto_increment,
`pid` int(10) unsigned NOT NULL default '0',
`date` int(10) unsigned NOT NULL default '0',
`ip` varchar(15) collate latin1_general_ci NOT NULL default '',
PRIMARY KEY  (`sessionid`)
) DEFAULT CHARSET=latin1 COLLATE=latin1_general_ci;
INSERT INTO `t2` VALUES (1, 1, 1, '10.10.10.1');
SELECT s.ip, count( e.itemid ) FROM `t1` e JOIN t2 s ON s.sessionid = e.sessionid WHERE e.sessionid = ( SELECT sessionid FROM t2 ORDER BY sessionid DESC LIMIT 1 ) GROUP BY s.ip HAVING count( e.itemid ) >0 LIMIT 0 , 30;
ip	count( e.itemid )
10.10.10.1	1
drop tables t1,t2;
create table t1 (fld enum('0','1'));
insert into t1 values ('1');
select * from (select max(fld) from t1) as foo;
max(fld)
1
drop table t1;
set @tmp11867_optimizer_switch=@@optimizer_switch;
set optimizer_switch='semijoin_with_cache=off';
CREATE TABLE t1 (one int, two int, flag char(1));
CREATE TABLE t2 (one int, two int, flag char(1));
INSERT INTO t1 VALUES(1,2,'Y'),(2,3,'Y'),(3,4,'Y'),(5,6,'N'),(7,8,'N');
INSERT INTO t2 VALUES(1,2,'Y'),(2,3,'Y'),(3,4,'Y'),(5,6,'N'),(7,8,'N');
SELECT * FROM t1
WHERE ROW(one,two) IN (SELECT DISTINCT one,two FROM t2 WHERE flag = 'N');
one	two	flag
5	6	N
7	8	N
SELECT * FROM t1
WHERE ROW(one,two) IN (SELECT DISTINCT one,two FROM t1 WHERE flag = 'N');
one	two	flag
5	6	N
7	8	N
insert into t2 values (null,null,'N');
insert into t2 values (null,3,'0');
insert into t2 values (null,5,'0');
insert into t2 values (10,null,'0');
insert into t1 values (10,3,'0');
insert into t1 values (10,5,'0');
insert into t1 values (10,10,'0');
SELECT one,two,ROW(one,two) IN (SELECT one,two FROM t2 WHERE flag = 'N') as 'test' from t1;
one	two	test
1	2	NULL
2	3	NULL
3	4	NULL
5	6	1
7	8	1
10	3	NULL
10	5	NULL
10	10	NULL
SELECT one,two from t1 where ROW(one,two) IN (SELECT one,two FROM t2 WHERE flag = 'N');
one	two
5	6
7	8
SELECT one,two,ROW(one,two) IN (SELECT one,two FROM t2 WHERE flag = 'N' group by one,two) as 'test' from t1;
one	two	test
1	2	NULL
2	3	NULL
3	4	NULL
5	6	1
7	8	1
10	3	NULL
10	5	NULL
10	10	NULL
SELECT one,two,ROW(one,two) IN (SELECT one,two FROM t2 WHERE flag = '0') as 'test' from t1;
one	two	test
1	2	0
2	3	NULL
3	4	0
5	6	0
7	8	0
10	3	NULL
10	5	NULL
10	10	NULL
SELECT one,two,ROW(one,two) IN (SELECT one,two FROM t2 WHERE flag = '0' group by one,two) as 'test' from t1;
one	two	test
1	2	0
2	3	NULL
3	4	0
5	6	0
7	8	0
10	3	NULL
10	5	NULL
10	10	NULL
explain extended SELECT one,two,ROW(one,two) IN (SELECT one,two FROM t2 WHERE flag = '0') as 'test' from t1;
id	select_type	table	type	possible_keys	key	key_len	ref	rows	filtered	Extra
1	PRIMARY	t1	ALL	NULL	NULL	NULL	NULL	8	100.00	
2	DEPENDENT SUBQUERY	t2	ALL	NULL	NULL	NULL	NULL	9	100.00	Using where
Warnings:
Note	1003	select `test`.`t1`.`one` AS `one`,`test`.`t1`.`two` AS `two`,<expr_cache><`test`.`t1`.`one`,`test`.`t1`.`two`>(<in_optimizer>((`test`.`t1`.`one`,`test`.`t1`.`two`),<exists>(select `test`.`t2`.`one`,`test`.`t2`.`two` from `test`.`t2` where ((`test`.`t2`.`flag` = '0') and trigcond(((<cache>(`test`.`t1`.`one`) = `test`.`t2`.`one`) or isnull(`test`.`t2`.`one`))) and trigcond(((<cache>(`test`.`t1`.`two`) = `test`.`t2`.`two`) or isnull(`test`.`t2`.`two`)))) having (trigcond(<is_not_null_test>(`test`.`t2`.`one`)) and trigcond(<is_not_null_test>(`test`.`t2`.`two`)))))) AS `test` from `test`.`t1`
explain extended SELECT one,two from t1 where ROW(one,two) IN (SELECT one,two FROM t2 WHERE flag = 'N');
id	select_type	table	type	possible_keys	key	key_len	ref	rows	filtered	Extra
1	PRIMARY	t1	ALL	NULL	NULL	NULL	NULL	8	100.00	
1	PRIMARY	<subquery2>	eq_ref	distinct_key	distinct_key	10	func,func	1	100.00	
2	SUBQUERY	t2	ALL	NULL	NULL	NULL	NULL	9	100.00	Using where
Warnings:
Note	1003	select `test`.`t1`.`one` AS `one`,`test`.`t1`.`two` AS `two` from `test`.`t1` semi join (`test`.`t2`) where ((`test`.`t2`.`flag` = 'N'))
explain extended SELECT one,two,ROW(one,two) IN (SELECT one,two FROM t2 WHERE flag = '0' group by one,two) as 'test' from t1;
id	select_type	table	type	possible_keys	key	key_len	ref	rows	filtered	Extra
1	PRIMARY	t1	ALL	NULL	NULL	NULL	NULL	8	100.00	
2	DEPENDENT SUBQUERY	t2	ALL	NULL	NULL	NULL	NULL	9	100.00	Using where; Using temporary
Warnings:
Note	1003	select `test`.`t1`.`one` AS `one`,`test`.`t1`.`two` AS `two`,<expr_cache><`test`.`t1`.`one`,`test`.`t1`.`two`>(<in_optimizer>((`test`.`t1`.`one`,`test`.`t1`.`two`),<exists>(select `test`.`t2`.`one`,`test`.`t2`.`two` from `test`.`t2` where (`test`.`t2`.`flag` = '0') group by `test`.`t2`.`one`,`test`.`t2`.`two` having (trigcond(((<cache>(`test`.`t1`.`one`) = `test`.`t2`.`one`) or isnull(`test`.`t2`.`one`))) and trigcond(((<cache>(`test`.`t1`.`two`) = `test`.`t2`.`two`) or isnull(`test`.`t2`.`two`))) and trigcond(<is_not_null_test>(`test`.`t2`.`one`)) and trigcond(<is_not_null_test>(`test`.`t2`.`two`)))))) AS `test` from `test`.`t1`
DROP TABLE t1,t2;
set optimizer_switch=@tmp11867_optimizer_switch;
CREATE TABLE t1 (a char(5), b char(5));
INSERT INTO t1 VALUES (NULL,'aaa'), ('aaa','aaa');
SELECT * FROM t1 WHERE (a,b) IN (('aaa','aaa'), ('aaa','bbb'));
a	b
aaa	aaa
DROP TABLE t1;
CREATE TABLE t1 (a int);
CREATE TABLE t2 (a int, b int);
CREATE TABLE t3 (b int NOT NULL);
INSERT INTO t1 VALUES (1), (2), (3), (4);
INSERT INTO t2 VALUES (1,10), (3,30);
SELECT * FROM t2 LEFT JOIN t3 ON t2.b=t3.b
WHERE t3.b IS NOT NULL OR t2.a > 10;
a	b	b
SELECT * FROM t1
WHERE t1.a NOT IN (SELECT a FROM t2 LEFT JOIN t3 ON t2.b=t3.b
WHERE t3.b IS NOT NULL OR t2.a > 10);
a
1
2
3
4
DROP TABLE t1,t2,t3;
CREATE TABLE t1 (f1 INT);
CREATE TABLE t2 (f2 INT);
INSERT INTO t1 VALUES (1);
SELECT * FROM t1 WHERE f1 > ALL (SELECT f2 FROM t2);
f1
1
SELECT * FROM t1 WHERE f1 > ALL (SELECT f2 FROM t2 WHERE 1=0);
f1
1
INSERT INTO t2 VALUES (1);
INSERT INTO t2 VALUES (2);
SELECT * FROM t1 WHERE f1 > ALL (SELECT f2 FROM t2 WHERE f2=0);
f1
1
DROP TABLE t1, t2;
select 1 from dual where 1 < any (select 2);
1
1
select 1 from dual where 1 < all (select 2);
1
1
select 1 from dual where 2 > any (select 1);
1
1
select 1 from dual where 2 > all (select 1);
1
1
select 1 from dual where 1 < any (select 2 from dual);
1
1
select 1 from dual where 1 < all (select 2 from dual where 1!=1);
1
1
create table t1 (s1 char);
insert into t1 values (1),(2);
select * from t1 where (s1 < any (select s1 from t1));
s1
1
select * from t1 where not (s1 < any (select s1 from t1));
s1
2
select * from t1 where (s1 < ALL (select s1+1 from t1));
s1
1
select * from t1 where not(s1 < ALL (select s1+1 from t1));
s1
2
select * from t1 where (s1+1 = ANY (select s1 from t1));
s1
1
select * from t1 where NOT(s1+1 = ANY (select s1 from t1));
s1
2
select * from t1 where (s1 = ALL (select s1/s1 from t1));
s1
1
select * from t1 where NOT(s1 = ALL (select s1/s1 from t1));
s1
2
drop table t1;
create table t1 (
retailerID varchar(8) NOT NULL,
statusID   int(10) unsigned NOT NULL,
changed    datetime NOT NULL,
UNIQUE KEY retailerID (retailerID, statusID, changed)
);
INSERT INTO t1 VALUES("0026", "1", "2005-12-06 12:18:56");
INSERT INTO t1 VALUES("0026", "2", "2006-01-06 12:25:53");
INSERT INTO t1 VALUES("0037", "1", "2005-12-06 12:18:56");
INSERT INTO t1 VALUES("0037", "2", "2006-01-06 12:25:53");
INSERT INTO t1 VALUES("0048", "1", "2006-01-06 12:37:50");
INSERT INTO t1 VALUES("0059", "1", "2006-01-06 12:37:50");
select * from t1 r1
where (r1.retailerID,(r1.changed)) in
(SELECT r2.retailerId,(max(changed)) from t1 r2
group by r2.retailerId);
retailerID	statusID	changed
0026	2	2006-01-06 12:25:53
0037	2	2006-01-06 12:25:53
0048	1	2006-01-06 12:37:50
0059	1	2006-01-06 12:37:50
drop table t1;
create table t1(a int, primary key (a));
insert into t1 values (10);
create table t2 (a int primary key, b varchar(32), c int, unique key b(c, b));
insert into t2(a, c, b) values (1,10,'359'), (2,10,'35988'), (3,10,'35989');
explain SELECT sql_no_cache t1.a, r.a, r.b FROM t1 LEFT JOIN t2 r
ON r.a = (SELECT t2.a FROM t2 WHERE t2.c = t1.a AND t2.b <= '359899'
             ORDER BY t2.c DESC, t2.b DESC LIMIT 1) WHERE t1.a = 10;
id	select_type	table	type	possible_keys	key	key_len	ref	rows	Extra
1	PRIMARY	t1	system	PRIMARY	NULL	NULL	NULL	1	
1	PRIMARY	r	eq_ref	PRIMARY	PRIMARY	4	const	1	Using where
2	DEPENDENT SUBQUERY	t2	range	b	b	40	NULL	2	Using index condition
SELECT sql_no_cache t1.a, r.a, r.b FROM t1 LEFT JOIN t2 r
ON r.a = (SELECT t2.a FROM t2 WHERE t2.c = t1.a AND t2.b <= '359899'
            ORDER BY t2.c DESC, t2.b DESC LIMIT 1) WHERE t1.a = 10;
a	a	b
10	3	35989
explain SELECT sql_no_cache t1.a, r.a, r.b FROM t1 LEFT JOIN t2 r
ON r.a = (SELECT t2.a FROM t2 WHERE t2.c = t1.a AND t2.b <= '359899'
            ORDER BY t2.c, t2.b LIMIT 1) WHERE t1.a = 10;
id	select_type	table	type	possible_keys	key	key_len	ref	rows	Extra
1	PRIMARY	t1	system	PRIMARY	NULL	NULL	NULL	1	
1	PRIMARY	r	eq_ref	PRIMARY	PRIMARY	4	const	1	Using where
2	DEPENDENT SUBQUERY	t2	range	b	b	40	NULL	2	Using index condition
SELECT sql_no_cache t1.a, r.a, r.b FROM t1 LEFT JOIN t2 r
ON r.a = (SELECT t2.a FROM t2 WHERE t2.c = t1.a AND t2.b <= '359899'
            ORDER BY t2.c, t2.b LIMIT 1) WHERE t1.a = 10;
a	a	b
10	1	359
drop table t1,t2;
CREATE TABLE t1 (
field1 int NOT NULL,
field2 int NOT NULL,
field3 int NOT NULL,
PRIMARY KEY  (field1,field2,field3)
);
CREATE TABLE t2 (
fieldA int NOT NULL,
fieldB int NOT NULL,
PRIMARY KEY  (fieldA,fieldB)
);
INSERT INTO t1 VALUES
(1,1,1), (1,1,2), (1,2,1), (1,2,2), (1,2,3), (1,3,1);
INSERT INTO t2 VALUES (1,1), (1,2), (1,3);
SELECT field1, field2, COUNT(*)
FROM t1 GROUP BY field1, field2;
field1	field2	COUNT(*)
1	1	2
1	2	3
1	3	1
SELECT field1, field2
FROM  t1
GROUP BY field1, field2
HAVING COUNT(*) >= ALL (SELECT fieldB
FROM t2 WHERE fieldA = field1);
field1	field2
1	2
SELECT field1, field2
FROM  t1
GROUP BY field1, field2
HAVING COUNT(*) < ANY (SELECT fieldB
FROM t2 WHERE fieldA = field1);
field1	field2
1	1
1	3
DROP TABLE t1, t2;
CREATE TABLE t1(a int, INDEX (a));
INSERT INTO t1 VALUES (1), (3), (5), (7);
INSERT INTO t1 VALUES (NULL);
CREATE TABLE t2(a int);
INSERT INTO t2 VALUES (1),(2),(3);
EXPLAIN SELECT a, a IN (SELECT a FROM t1) FROM t2;
id	select_type	table	type	possible_keys	key	key_len	ref	rows	Extra
1	PRIMARY	t2	ALL	NULL	NULL	NULL	NULL	3	
2	DEPENDENT SUBQUERY	t1	index_subquery	a	a	5	func	2	Using index; Full scan on NULL key
SELECT a, a IN (SELECT a FROM t1) FROM t2;
a	a IN (SELECT a FROM t1)
1	1
2	NULL
3	1
DROP TABLE t1,t2;
CREATE TABLE t1 (a DATETIME);
INSERT INTO t1 VALUES ('1998-09-23'), ('2003-03-25');
CREATE TABLE t2 AS SELECT
(SELECT a FROM t1 WHERE a < '2000-01-01') AS sub_a
FROM t1 WHERE a > '2000-01-01';
SHOW CREATE TABLE t2;
Table	Create Table
t2	CREATE TABLE `t2` (
  `sub_a` datetime DEFAULT NULL
) ENGINE=MyISAM DEFAULT CHARSET=latin1
CREATE TABLE t3 AS (SELECT a FROM t1 WHERE a < '2000-01-01') UNION (SELECT a FROM t1 WHERE a > '2000-01-01');
SHOW CREATE TABLE t3;
Table	Create Table
t3	CREATE TABLE `t3` (
  `a` datetime DEFAULT NULL
) ENGINE=MyISAM DEFAULT CHARSET=latin1
DROP TABLE t1,t2,t3;
CREATE TABLE t1 (a int);
INSERT INTO t1 VALUES (1), (2);
SELECT a FROM t1 WHERE (SELECT 1 FROM DUAL WHERE 1=0) > 0;
a
SELECT a FROM t1 WHERE (SELECT 1 FROM DUAL WHERE 1=0) IS NULL;
a
1
2
EXPLAIN SELECT a FROM t1 WHERE (SELECT 1 FROM DUAL WHERE 1=0) IS NULL;
id	select_type	table	type	possible_keys	key	key_len	ref	rows	Extra
1	PRIMARY	t1	ALL	NULL	NULL	NULL	NULL	2	
2	SUBQUERY	NULL	NULL	NULL	NULL	NULL	NULL	NULL	Impossible WHERE
DROP TABLE t1;
CREATE TABLE t1 (a int);
INSERT INTO t1 VALUES (2), (4), (1), (3);
CREATE TABLE t2 (b int, c int);
INSERT INTO t2 VALUES
(2,1), (1,3), (2,1), (4,4), (2,2), (1,4);
SELECT a FROM t1 ORDER BY (SELECT c FROM t2 WHERE b > 2 );
a
2
4
1
3
SELECT a FROM t1 ORDER BY (SELECT c FROM t2 WHERE b > 1);
ERROR 21000: Subquery returns more than 1 row
SELECT a FROM t1 ORDER BY (SELECT c FROM t2 WHERE b > 2), a;
a
1
2
3
4
SELECT a FROM t1 ORDER BY (SELECT c FROM t2 WHERE b > 1), a;
ERROR 21000: Subquery returns more than 1 row
SELECT b, MAX(c) FROM t2 GROUP BY b, (SELECT c FROM t2 WHERE b > 2);
b	MAX(c)
1	4
2	2
4	4
SELECT b, MAX(c) FROM t2 GROUP BY b, (SELECT c FROM t2 WHERE b > 1);
ERROR 21000: Subquery returns more than 1 row
SELECT a FROM t1 GROUP BY a
HAVING IFNULL((SELECT b FROM t2 WHERE b > 2),
(SELECT c FROM t2 WHERE c=a AND b > 2 ORDER BY b)) > 3;
a
1
2
3
4
SELECT a FROM t1 GROUP BY a
HAVING IFNULL((SELECT b FROM t2 WHERE b > 1),
(SELECT c FROM t2 WHERE c=a AND b > 2 ORDER BY b)) > 3;
ERROR 21000: Subquery returns more than 1 row
SELECT a FROM t1 GROUP BY a
HAVING IFNULL((SELECT b FROM t2 WHERE b > 4),
(SELECT c FROM t2 WHERE c=a AND b > 2 ORDER BY b)) > 3;
a
4
SELECT a FROM t1 GROUP BY a
HAVING IFNULL((SELECT b FROM t2 WHERE b > 4),
(SELECT c FROM t2 WHERE c=a AND b > 1 ORDER BY b)) > 3;
ERROR 21000: Subquery returns more than 1 row
SELECT a FROM t1
ORDER BY IFNULL((SELECT b FROM t2 WHERE b > 2),
(SELECT c FROM t2 WHERE c=a AND b > 2 ORDER BY b));
a
1
2
3
4
SELECT a FROM t1
ORDER BY IFNULL((SELECT b FROM t2 WHERE b > 1),
(SELECT c FROM t2 WHERE c=a AND b > 1 ORDER BY b));
ERROR 21000: Subquery returns more than 1 row
SELECT a FROM t1
ORDER BY IFNULL((SELECT b FROM t2 WHERE b > 4),
(SELECT c FROM t2 WHERE c=a AND b > 2 ORDER BY b));
a
1
2
3
4
SELECT a FROM t1
ORDER BY IFNULL((SELECT b FROM t2 WHERE b > 4),
(SELECT c FROM t2 WHERE c=a AND b > 1 ORDER BY b));
ERROR 21000: Subquery returns more than 1 row
DROP TABLE t1,t2;
create table t1 (df decimal(5,1));
insert into t1 values(1.1);
insert into t1 values(2.2);
select * from t1 where df <= all (select avg(df) from t1 group by df);
df
1.1
select * from t1 where df >= all (select avg(df) from t1 group by df);
df
2.2
drop table t1;
create table t1 (df decimal(5,1));
insert into t1 values(1.1);
select 1.1 * exists(select * from t1);
1.1 * exists(select * from t1)
1.1
drop table t1;
CREATE TABLE t1 (
grp int(11) default NULL,
a decimal(10,2) default NULL);
insert into t1 values (1, 1), (2, 2), (2, 3), (3, 4), (3, 5), (3, 6), (NULL, NULL);
select * from t1;
grp	a
1	1.00
2	2.00
2	3.00
3	4.00
3	5.00
3	6.00
NULL	NULL
select min(a) from t1 group by grp;
min(a)
NULL
1.00
2.00
4.00
drop table t1;
CREATE table t1 ( c1 integer );
INSERT INTO t1 VALUES ( 1 );
INSERT INTO t1 VALUES ( 2 );
INSERT INTO t1 VALUES ( 3 );
CREATE TABLE t2 ( c2 integer );
INSERT INTO t2 VALUES ( 1 );
INSERT INTO t2 VALUES ( 4 );
INSERT INTO t2 VALUES ( 5 );
SELECT * FROM t1 LEFT JOIN t2 ON c1 = c2 WHERE c2 IN (1);
c1	c2
1	1
SELECT * FROM t1 LEFT JOIN t2 ON c1 = c2
WHERE c2 IN ( SELECT c2 FROM t2 WHERE c2 IN ( 1 ) );
c1	c2
1	1
DROP TABLE t1,t2;
CREATE TABLE t1 ( c1 integer );
INSERT INTO t1 VALUES ( 1 );
INSERT INTO t1 VALUES ( 2 );
INSERT INTO t1 VALUES ( 3 );
INSERT INTO t1 VALUES ( 6 );
CREATE TABLE t2 ( c2 integer );
INSERT INTO t2 VALUES ( 1 );
INSERT INTO t2 VALUES ( 4 );
INSERT INTO t2 VALUES ( 5 );
INSERT INTO t2 VALUES ( 6 );
CREATE TABLE t3 ( c3 integer );
INSERT INTO t3 VALUES ( 7 );
INSERT INTO t3 VALUES ( 8 );
SELECT c1,c2 FROM t1 LEFT JOIN t2 ON c1 = c2
WHERE EXISTS (SELECT c3 FROM t3 WHERE c2 IS NULL );
c1	c2
2	NULL
3	NULL
DROP TABLE t1,t2,t3;
CREATE TABLE `t1` (
`itemid` bigint(20) unsigned NOT NULL auto_increment,
`sessionid` bigint(20) unsigned default NULL,
`time` int(10) unsigned NOT NULL default '0',
`type` set('A','D','E','F','G','I','L','N','U') collate latin1_general_ci NOT
NULL default '',
`data` text collate latin1_general_ci NOT NULL,
PRIMARY KEY  (`itemid`)
) DEFAULT CHARSET=latin1 COLLATE=latin1_general_ci;
INSERT INTO `t1` VALUES (1, 1, 1, 'D', '');
CREATE TABLE `t2` (
`sessionid` bigint(20) unsigned NOT NULL auto_increment,
`pid` int(10) unsigned NOT NULL default '0',
`date` int(10) unsigned NOT NULL default '0',
`ip` varchar(15) collate latin1_general_ci NOT NULL default '',
PRIMARY KEY  (`sessionid`)
) DEFAULT CHARSET=latin1 COLLATE=latin1_general_ci;
INSERT INTO `t2` VALUES (1, 1, 1, '10.10.10.1');
SELECT s.ip, count( e.itemid ) FROM `t1` e JOIN t2 s ON s.sessionid = e.sessionid WHERE e.sessionid = ( SELECT sessionid FROM t2 ORDER BY sessionid DESC LIMIT 1 ) GROUP BY s.ip HAVING count( e.itemid ) >0 LIMIT 0 , 30;
ip	count( e.itemid )
10.10.10.1	1
drop tables t1,t2;
CREATE TABLE t1 (EMPNUM   CHAR(3));
CREATE TABLE t2 (EMPNUM   CHAR(3) );
INSERT INTO t1 VALUES ('E1'),('E2');
INSERT INTO t2 VALUES ('E1');
DELETE FROM t1
WHERE t1.EMPNUM NOT IN
(SELECT t2.EMPNUM
FROM t2
WHERE t1.EMPNUM = t2.EMPNUM);
select * from t1;
EMPNUM
E1
DROP TABLE t1,t2;
CREATE TABLE t1(select_id BIGINT, values_id BIGINT);
INSERT INTO t1 VALUES (1, 1);
CREATE TABLE t2 (select_id BIGINT, values_id BIGINT,
PRIMARY KEY(select_id,values_id));
INSERT INTO t2 VALUES (0, 1), (0, 2), (0, 3), (1, 5);
SELECT values_id FROM t1
WHERE values_id IN (SELECT values_id FROM t2
WHERE select_id IN (1, 0));
values_id
1
SELECT values_id FROM t1
WHERE values_id IN (SELECT values_id FROM t2
WHERE select_id BETWEEN 0 AND 1);
values_id
1
SELECT values_id FROM t1
WHERE values_id IN (SELECT values_id FROM t2
WHERE select_id = 0 OR select_id = 1);
values_id
1
DROP TABLE t1, t2;
create table t1 (fld enum('0','1'));
insert into t1 values ('1');
select * from (select max(fld) from t1) as foo;
max(fld)
1
drop table t1;
CREATE TABLE t1 (a int, b int);
CREATE TABLE t2 (c int, d int);
CREATE TABLE t3 (e int);
INSERT INTO t1 VALUES
(1,10), (2,10), (1,20), (2,20), (3,20), (2,30), (4,40);
INSERT INTO t2 VALUES
(2,10), (2,20), (4,10), (5,10), (3,20), (2,40);
INSERT INTO t3 VALUES (10), (30), (10), (20) ;
SELECT a, MAX(b), MIN(b) FROM t1 GROUP BY a;
a	MAX(b)	MIN(b)
1	20	10
2	30	10
3	20	20
4	40	40
SELECT * FROM t2;
c	d
2	10
2	20
4	10
5	10
3	20
2	40
SELECT * FROM t3;
e
10
30
10
20
SELECT a FROM t1 GROUP BY a
HAVING a IN (SELECT c FROM t2 WHERE MAX(b)>20);
a
2
4
SELECT a FROM t1 GROUP BY a
HAVING a IN (SELECT c FROM t2 WHERE MAX(b)<d);
a
2
SELECT a FROM t1 GROUP BY a
HAVING a IN (SELECT c FROM t2 WHERE MAX(b)>d);
a
2
4
SELECT a FROM t1 GROUP BY a
HAVING a IN (SELECT c FROM t2
WHERE d >= SOME(SELECT e FROM t3 WHERE MAX(b)=e));
a
2
3
SELECT a FROM t1 GROUP BY a
HAVING a IN (SELECT c FROM t2
WHERE  EXISTS(SELECT e FROM t3 WHERE MAX(b)=e AND e <= d));
a
2
3
SELECT a FROM t1 GROUP BY a
HAVING a IN (SELECT c FROM t2
WHERE d > SOME(SELECT e FROM t3 WHERE MAX(b)=e));
a
2
SELECT a FROM t1 GROUP BY a
HAVING a IN (SELECT c FROM t2
WHERE  EXISTS(SELECT e FROM t3 WHERE MAX(b)=e AND e < d));
a
2
SELECT a FROM t1 GROUP BY a
HAVING a IN (SELECT c FROM t2
WHERE MIN(b) < d AND
EXISTS(SELECT e FROM t3 WHERE MAX(b)=e AND e <= d));
a
2
SELECT a, SUM(a) FROM t1 GROUP BY a;
a	SUM(a)
1	2
2	6
3	3
4	4
SELECT a FROM t1
WHERE EXISTS(SELECT c FROM t2 GROUP BY c HAVING SUM(a) = c) GROUP BY a;
a
3
4
SELECT a FROM t1 GROUP BY a
HAVING EXISTS(SELECT c FROM t2 GROUP BY c HAVING SUM(a) = c);
a
1
3
4
SELECT a FROM t1
WHERE a < 3 AND
EXISTS(SELECT c FROM t2 GROUP BY c HAVING SUM(a) != c) GROUP BY a;
a
1
2
SELECT a FROM t1
WHERE a < 3 AND
EXISTS(SELECT c FROM t2 GROUP BY c HAVING SUM(a) != c);
a
1
2
1
2
2
SELECT t1.a FROM t1 GROUP BY t1.a
HAVING t1.a < ALL(SELECT t2.c FROM t2 GROUP BY t2.c
HAVING EXISTS(SELECT t3.e FROM t3 GROUP BY t3.e
HAVING SUM(t1.a+t2.c) < t3.e/4));
a
1
2
SELECT t1.a FROM t1 GROUP BY t1.a
HAVING t1.a > ALL(SELECT t2.c FROM t2
WHERE EXISTS(SELECT t3.e FROM t3 GROUP BY t3.e
HAVING SUM(t1.a+t2.c) < t3.e/4));
a
4
SELECT t1.a FROM t1 GROUP BY t1.a
HAVING t1.a > ALL(SELECT t2.c FROM t2
WHERE EXISTS(SELECT t3.e FROM t3
WHERE SUM(t1.a+t2.c) < t3.e/4));
ERROR HY000: Invalid use of group function
SELECT t1.a from t1 GROUP BY t1.a HAVING AVG(SUM(t1.b)) > 20;
ERROR HY000: Invalid use of group function
SELECT t1.a FROM t1 GROUP BY t1.a
HAVING t1.a IN (SELECT t2.c FROM t2 GROUP BY t2.c
HAVING AVG(t2.c+SUM(t1.b)) > 20);
a
2
3
4
SELECT t1.a FROM t1 GROUP BY t1.a
HAVING t1.a IN (SELECT t2.c FROM t2 GROUP BY t2.c
HAVING AVG(SUM(t1.b)) > 20);
a
2
4
SELECT t1.a, SUM(b) AS sum  FROM t1 GROUP BY t1.a
HAVING t1.a IN (SELECT t2.c FROM t2 GROUP BY t2.c
HAVING t2.c+sum > 20);
a	sum
2	60
3	20
4	40
DROP TABLE t1,t2,t3;
CREATE TABLE t1 (a varchar(5), b varchar(10));
INSERT INTO t1 VALUES
('AAA', 5), ('BBB', 4), ('BBB', 1), ('CCC', 2),
('CCC', 7), ('AAA', 2), ('AAA', 4), ('BBB', 3), ('AAA', 8);
SELECT * FROM t1 WHERE (a,b) = ANY (SELECT a, max(b) FROM t1 GROUP BY a);
a	b
BBB	4
CCC	7
AAA	8
EXPLAIN
SELECT * FROM t1 WHERE (a,b) = ANY (SELECT a, max(b) FROM t1 GROUP BY a);
id	select_type	table	type	possible_keys	key	key_len	ref	rows	Extra
1	PRIMARY	t1	ALL	NULL	NULL	NULL	NULL	9	Using where
1	PRIMARY	<subquery2>	eq_ref	distinct_key	distinct_key	23	test.t1.a,test.t1.b	1	
2	SUBQUERY	t1	ALL	NULL	NULL	NULL	NULL	9	Using temporary
ALTER TABLE t1 ADD INDEX(a);
SELECT * FROM t1 WHERE (a,b) = ANY (SELECT a, max(b) FROM t1 GROUP BY a);
a	b
BBB	4
CCC	7
AAA	8
EXPLAIN
SELECT * FROM t1 WHERE (a,b) = ANY (SELECT a, max(b) FROM t1 GROUP BY a);
id	select_type	table	type	possible_keys	key	key_len	ref	rows	Extra
1	PRIMARY	t1	ALL	a	NULL	NULL	NULL	9	Using where
1	PRIMARY	<subquery2>	eq_ref	distinct_key	distinct_key	23	test.t1.a,test.t1.b	1	
2	SUBQUERY	t1	ALL	NULL	NULL	NULL	NULL	9	Using temporary
DROP TABLE t1;
create table t1( f1 int,f2 int);
insert into t1 values (1,1),(2,2);
select tt.t from (select 'crash1' as t, f2 from t1) as tt left join t1 on tt.t = 'crash2' and tt.f2 = t1.f2 where tt.t = 'crash1';
t
crash1
crash1
drop table t1;
create table t1 (c int, key(c));
insert into t1 values (1142477582), (1142455969);
create table t2 (a int, b int);
insert into t2 values (2, 1), (1, 0);
delete from t1 where c <= 1140006215 and (select b from t2 where a = 2) = 1;
drop table t1, t2;
CREATE TABLE t1 (a INT);
CREATE VIEW v1 AS SELECT * FROM t1 WHERE no_such_column = ANY (SELECT 1);
ERROR 42S22: Unknown column 'no_such_column' in 'where clause'
CREATE VIEW v2 AS SELECT * FROM t1 WHERE no_such_column = (SELECT 1);
ERROR 42S22: Unknown column 'no_such_column' in 'where clause'
SELECT * FROM t1 WHERE no_such_column = ANY (SELECT 1);
ERROR 42S22: Unknown column 'no_such_column' in 'IN/ALL/ANY subquery'
DROP TABLE t1;
create table t1 (i int, j bigint);
insert into t1 values (1, 2), (2, 2), (3, 2);
select * from (select min(i) from t1 where j=(select * from (select min(j) from t1) t2)) t3;
min(i)
1
drop table t1;
CREATE TABLE t1 (i BIGINT UNSIGNED);
INSERT INTO t1 VALUES (10000000000000000000);
INSERT INTO t1 VALUES (1);
CREATE TABLE t2 (i BIGINT UNSIGNED);
INSERT INTO t2 VALUES (10000000000000000000);
INSERT INTO t2 VALUES (1);
/* simple test */
SELECT t1.i FROM t1 JOIN t2 ON t1.i = t2.i;
i
10000000000000000000
1
/* subquery test */
SELECT t1.i FROM t1 WHERE t1.i = (SELECT MAX(i) FROM t2);
i
10000000000000000000
/* subquery test with cast*/
SELECT t1.i FROM t1 WHERE t1.i = CAST((SELECT MAX(i) FROM t2) AS UNSIGNED);
i
10000000000000000000
DROP TABLE t1;
DROP TABLE t2;
CREATE TABLE t1 (
id bigint(20) unsigned NOT NULL auto_increment,
name varchar(255) NOT NULL,
PRIMARY KEY  (id)
);
INSERT INTO t1 VALUES
(1, 'Balazs'), (2, 'Joe'), (3, 'Frank');
CREATE TABLE t2 (
id bigint(20) unsigned NOT NULL auto_increment,
mid bigint(20) unsigned NOT NULL,
date date NOT NULL,
PRIMARY KEY  (id)
);
INSERT INTO t2 VALUES
(1, 1, '2006-03-30'), (2, 2, '2006-04-06'), (3, 3, '2006-04-13'),
(4, 2, '2006-04-20'), (5, 1, '2006-05-01');
SELECT *,
(SELECT date FROM t2 WHERE mid = t1.id
ORDER BY date DESC LIMIT 0, 1) AS date_last,
(SELECT date FROM t2 WHERE mid = t1.id
ORDER BY date DESC LIMIT 3, 1) AS date_next_to_last
FROM t1;
id	name	date_last	date_next_to_last
1	Balazs	2006-05-01	NULL
2	Joe	2006-04-20	NULL
3	Frank	2006-04-13	NULL
SELECT *,
(SELECT COUNT(*) FROM t2 WHERE mid = t1.id
ORDER BY date DESC LIMIT 1, 1) AS date_count
FROM t1;
id	name	date_count
1	Balazs	NULL
2	Joe	NULL
3	Frank	NULL
SELECT *,
(SELECT date FROM t2 WHERE mid = t1.id
ORDER BY date DESC LIMIT 0, 1) AS date_last,
(SELECT date FROM t2 WHERE mid = t1.id
ORDER BY date DESC LIMIT 1, 1) AS date_next_to_last
FROM t1;
id	name	date_last	date_next_to_last
1	Balazs	2006-05-01	2006-03-30
2	Joe	2006-04-20	2006-04-06
3	Frank	2006-04-13	NULL
DROP TABLE t1,t2;
CREATE TABLE t1 (
i1 int(11) NOT NULL default '0',
i2 int(11) NOT NULL default '0',
t datetime NOT NULL default '0000-00-00 00:00:00',
PRIMARY KEY  (i1,i2,t)
);
INSERT INTO t1 VALUES
(24,1,'2005-03-03 16:31:31'),(24,1,'2005-05-27 12:40:07'),
(24,1,'2005-05-27 12:40:08'),(24,1,'2005-05-27 12:40:10'),
(24,1,'2005-05-27 12:40:25'),(24,1,'2005-05-27 12:40:30'),
(24,2,'2005-03-03 13:43:05'),(24,2,'2005-03-03 16:23:31'),
(24,2,'2005-03-03 16:31:30'),(24,2,'2005-05-27 12:37:02'),
(24,2,'2005-05-27 12:40:06');
CREATE TABLE t2 (
i1 int(11) NOT NULL default '0',
i2 int(11) NOT NULL default '0',
t datetime default NULL,
PRIMARY KEY  (i1)
);
INSERT INTO t2 VALUES (24,1,'2006-06-20 12:29:40');
EXPLAIN
SELECT * FROM t1,t2
WHERE t1.t = (SELECT t1.t FROM t1
WHERE t1.t < t2.t  AND t1.i2=1 AND t2.i1=t1.i1
ORDER BY t1.t DESC LIMIT 1);
id	select_type	table	type	possible_keys	key	key_len	ref	rows	Extra
1	PRIMARY	t2	system	NULL	NULL	NULL	NULL	1	
1	PRIMARY	t1	index	NULL	PRIMARY	16	NULL	11	Using where; Using index
2	DEPENDENT SUBQUERY	t1	range	PRIMARY	PRIMARY	16	NULL	5	Using where; Using index
SELECT * FROM t1,t2
WHERE t1.t = (SELECT t1.t FROM t1
WHERE t1.t < t2.t  AND t1.i2=1 AND t2.i1=t1.i1
ORDER BY t1.t DESC LIMIT 1);
i1	i2	t	i1	i2	t
24	1	2005-05-27 12:40:30	24	1	2006-06-20 12:29:40
DROP TABLE t1, t2;
CREATE TABLE t1 (a VARCHAR(250), b INT auto_increment, PRIMARY KEY (b));
insert into t1 (a) values (FLOOR(rand() * 100));
insert into t1 (a) select FLOOR(rand() * 100) from t1;
insert into t1 (a) select FLOOR(rand() * 100) from t1;
insert into t1 (a) select FLOOR(rand() * 100) from t1;
insert into t1 (a) select FLOOR(rand() * 100) from t1;
insert into t1 (a) select FLOOR(rand() * 100) from t1;
insert into t1 (a) select FLOOR(rand() * 100) from t1;
insert into t1 (a) select FLOOR(rand() * 100) from t1;
insert into t1 (a) select FLOOR(rand() * 100) from t1;
insert into t1 (a) select FLOOR(rand() * 100) from t1;
insert into t1 (a) select FLOOR(rand() * 100) from t1;
insert into t1 (a) select FLOOR(rand() * 100) from t1;
insert into t1 (a) select FLOOR(rand() * 100) from t1;
insert into t1 (a) select FLOOR(rand() * 100) from t1;
SELECT a,
(SELECT REPEAT(' ',250) FROM t1 i1
WHERE i1.b=t1.a ORDER BY RAND() LIMIT 1) AS a
FROM t1 ORDER BY a LIMIT 5;
a	a
0	NULL
0	NULL
0	NULL
0	NULL
0	NULL
DROP TABLE t1;
CREATE TABLE t1 (a INT, b INT);
CREATE TABLE t2 (a INT);
INSERT INTO t2 values (1);
INSERT INTO t1 VALUES (1,1),(1,2),(2,3),(3,4);
SELECT (SELECT COUNT(DISTINCT t1.b) from t2) FROM t1 GROUP BY t1.a;
(SELECT COUNT(DISTINCT t1.b) from t2)
2
1
1
SELECT (SELECT COUNT(DISTINCT t1.b) from t2 union select 1 from t2 where 12 < 3)
FROM t1 GROUP BY t1.a;
(SELECT COUNT(DISTINCT t1.b) from t2 union select 1 from t2 where 12 < 3)
2
1
1
SELECT COUNT(DISTINCT t1.b), (SELECT COUNT(DISTINCT t1.b)) FROM t1 GROUP BY t1.a;
COUNT(DISTINCT t1.b)	(SELECT COUNT(DISTINCT t1.b))
2	2
1	1
1	1
SELECT COUNT(DISTINCT t1.b),
(SELECT COUNT(DISTINCT t1.b) union select 1 from DUAL where 12 < 3)
FROM t1 GROUP BY t1.a;
COUNT(DISTINCT t1.b)	(SELECT COUNT(DISTINCT t1.b) union select 1 from DUAL where 12 < 3)
2	2
1	1
1	1
SELECT (
SELECT (
SELECT COUNT(DISTINCT t1.b)
)
)
FROM t1 GROUP BY t1.a;
(
SELECT (
SELECT COUNT(DISTINCT t1.b)
)
)
2
1
1
SELECT (
SELECT (
SELECT (
SELECT COUNT(DISTINCT t1.b)
)
)
FROM t1 GROUP BY t1.a LIMIT 1)
FROM t1 t2
GROUP BY t2.a;
(
SELECT (
SELECT (
SELECT COUNT(DISTINCT t1.b)
)
)
FROM t1 GROUP BY t1.a LIMIT 1)
2
2
2
DROP TABLE t1,t2;
CREATE TABLE t1 (a int, b int, PRIMARY KEY (b));
CREATE TABLE t2 (x int auto_increment, y int, z int,
PRIMARY KEY (x), FOREIGN KEY (y) REFERENCES t1 (b));
create table t3 (a int);
insert into t3 values (0),(1),(2),(3),(4),(5),(6),(7),(8),(9);
insert into t1 select RAND()*1000, A.a + 10*(B.a+10*(C.a+10*D.a))
from t3 A, t3 B, t3 C, t3 D where D.a<3;
insert into t2(y,z) select t1.b, RAND()*1000 from t1, t3;
SET SESSION sort_buffer_size = 32 * 1024;
SELECT SQL_NO_CACHE COUNT(*)
FROM (SELECT  a, b, (SELECT x FROM t2 WHERE y=b ORDER BY z DESC LIMIT 1) c
FROM t1) t;
COUNT(*)
3000
SET SESSION sort_buffer_size = 8 * 1024 * 1024;
SELECT SQL_NO_CACHE COUNT(*)
FROM (SELECT  a, b, (SELECT x FROM t2 WHERE y=b ORDER BY z DESC LIMIT 1) c
FROM t1) t;
COUNT(*)
3000
DROP TABLE t1,t2,t3;
CREATE TABLE t1 (id char(4) PRIMARY KEY, c int);
CREATE TABLE t2 (c int);
INSERT INTO t1 VALUES ('aa', 1);
INSERT INTO t2 VALUES (1);
SELECT * FROM t1
WHERE EXISTS (SELECT c FROM t2 WHERE c=1
UNION
SELECT c from t2 WHERE c=t1.c);
id	c
aa	1
INSERT INTO t1 VALUES ('bb', 2), ('cc', 3), ('dd',1);
SELECT * FROM t1
WHERE EXISTS (SELECT c FROM t2 WHERE c=1
UNION
SELECT c from t2 WHERE c=t1.c);
id	c
aa	1
bb	2
cc	3
dd	1
INSERT INTO t2 VALUES (2);
CREATE TABLE t3 (c int);
INSERT INTO t3 VALUES (1);
SELECT * FROM t1
WHERE EXISTS (SELECT t2.c FROM t2 JOIN t3 ON t2.c=t3.c WHERE t2.c=1
UNION
SELECT c from t2 WHERE c=t1.c);
id	c
aa	1
bb	2
cc	3
dd	1
DROP TABLE t1,t2,t3;
CREATE TABLE t1(f1 int);
CREATE TABLE t2(f2 int, f21 int, f3 timestamp);
INSERT INTO t1 VALUES (1),(1),(2),(2);
INSERT INTO t2 VALUES (1,1,"2004-02-29 11:11:11"), (2,2,"2004-02-29 11:11:11");
SELECT ((SELECT f2 FROM t2 WHERE f21=f1 LIMIT 1) * COUNT(f1)) AS sq FROM t1 GROUP BY f1;
sq
2
4
SELECT (SELECT SUM(1) FROM t2 ttt GROUP BY t2.f3 LIMIT 1) AS tt FROM t2;
tt
2
2
PREPARE stmt1 FROM 'SELECT ((SELECT f2 FROM t2 WHERE f21=f1 LIMIT 1) * COUNT(f1)) AS sq FROM t1 GROUP BY f1';
EXECUTE stmt1;
sq
2
4
EXECUTE stmt1;
sq
2
4
DEALLOCATE PREPARE stmt1;
SELECT f2, AVG(f21),
(SELECT t.f3 FROM t2 AS t WHERE t2.f2=t.f2 AND t.f3=MAX(t2.f3)) AS test
FROM t2 GROUP BY f2;
f2	AVG(f21)	test
1	1.0000	2004-02-29 11:11:11
2	2.0000	2004-02-29 11:11:11
DROP TABLE t1,t2;
CREATE TABLE t1 (a int, b INT, c CHAR(10) NOT NULL);
INSERT INTO t1 VALUES
(1,1,'a'), (1,2,'b'), (1,3,'c'), (1,4,'d'), (1,5,'e'),
(2,1,'f'), (2,2,'g'), (2,3,'h'), (3,4,'i'), (3,3,'j'),
(3,2,'k'), (3,1,'l'), (1,9,'m');
SELECT a, MAX(b),
(SELECT t.c FROM t1 AS t WHERE t1.a=t.a AND t.b=MAX(t1.b)) AS test
FROM t1 GROUP BY a;
a	MAX(b)	test
1	9	m
2	3	h
3	4	i
DROP TABLE t1;
DROP TABLE IF EXISTS t1;
DROP TABLE IF EXISTS t2;
DROP TABLE IF EXISTS t1xt2;
CREATE TABLE t1 (
id_1 int(5) NOT NULL,
t varchar(4) DEFAULT NULL
);
CREATE TABLE t2 (
id_2 int(5) NOT NULL,
t varchar(4) DEFAULT NULL
);
CREATE TABLE t1xt2 (
id_1 int(5) NOT NULL,
id_2 int(5) NOT NULL
);
INSERT INTO t1 VALUES (1, 'a'), (2, 'b'), (3, 'c'), (4, 'd');
INSERT INTO t2 VALUES (2, 'bb'), (3, 'cc'), (4, 'dd'), (12, 'aa');
INSERT INTO t1xt2 VALUES (2, 2), (3, 3), (4, 4);
SELECT DISTINCT t1.id_1 FROM t1 WHERE
(12 IN (SELECT t1xt2.id_2 FROM t1xt2 WHERE t1.id_1 = t1xt2.id_1));
id_1
SELECT DISTINCT t1.id_1 FROM t1 WHERE
(12 IN ((SELECT t1xt2.id_2 FROM t1xt2 WHERE t1.id_1 = t1xt2.id_1)));
id_1
SELECT DISTINCT t1.id_1 FROM t1 WHERE
(12 IN (((SELECT t1xt2.id_2 FROM t1xt2 WHERE t1.id_1 = t1xt2.id_1))));
id_1
SELECT DISTINCT t1.id_1 FROM t1 WHERE
(12 NOT IN (SELECT t1xt2.id_2 FROM t1xt2 WHERE t1.id_1 = t1xt2.id_1));
id_1
1
2
3
4
SELECT DISTINCT t1.id_1 FROM t1 WHERE
(12 NOT IN ((SELECT t1xt2.id_2 FROM t1xt2 where t1.id_1 = t1xt2.id_1)));
id_1
1
2
3
4
SELECT DISTINCT t1.id_1 FROM t1 WHERE
(12 NOT IN (((SELECT t1xt2.id_2 FROM t1xt2 where t1.id_1 = t1xt2.id_1))));
id_1
1
2
3
4
insert INTO t1xt2 VALUES (1, 12);
SELECT DISTINCT t1.id_1 FROM t1 WHERE
(12 IN (SELECT t1xt2.id_2 FROM t1xt2 WHERE t1.id_1 = t1xt2.id_1));
id_1
1
SELECT DISTINCT t1.id_1 FROM t1 WHERE
(12 IN ((SELECT t1xt2.id_2 FROM t1xt2 WHERE t1.id_1 = t1xt2.id_1)));
id_1
1
SELECT DISTINCT t1.id_1 FROM t1 WHERE
(12 IN (((SELECT t1xt2.id_2 FROM t1xt2 WHERE t1.id_1 = t1xt2.id_1))));
id_1
1
SELECT DISTINCT t1.id_1 FROM t1 WHERE
(12 NOT IN (SELECT t1xt2.id_2 FROM t1xt2 WHERE t1.id_1 = t1xt2.id_1));
id_1
2
3
4
SELECT DISTINCT t1.id_1 FROM t1 WHERE
(12 NOT IN ((SELECT t1xt2.id_2 FROM t1xt2 WHERE t1.id_1 = t1xt2.id_1)));
id_1
2
3
4
SELECT DISTINCT t1.id_1 FROM t1 WHERE
(12 NOT IN (((SELECT t1xt2.id_2 FROM t1xt2 WHERE t1.id_1 = t1xt2.id_1))));
id_1
2
3
4
insert INTO t1xt2 VALUES (2, 12);
SELECT DISTINCT t1.id_1 FROM t1 WHERE
(12 IN (SELECT t1xt2.id_2 FROM t1xt2 WHERE t1.id_1 = t1xt2.id_1));
id_1
1
2
SELECT DISTINCT t1.id_1 FROM t1 WHERE
(12 IN ((SELECT t1xt2.id_2 FROM t1xt2 WHERE t1.id_1 = t1xt2.id_1)));
id_1
1
2
SELECT DISTINCT t1.id_1 FROM t1 WHERE
(12 IN (((SELECT t1xt2.id_2 FROM t1xt2 WHERE t1.id_1 = t1xt2.id_1))));
id_1
1
2
SELECT DISTINCT t1.id_1 FROM t1 WHERE
(12 NOT IN (SELECT t1xt2.id_2 FROM t1xt2 WHERE t1.id_1 = t1xt2.id_1));
id_1
3
4
SELECT DISTINCT t1.id_1 FROM t1 WHERE
(12 NOT IN ((SELECT t1xt2.id_2 FROM t1xt2 WHERE t1.id_1 = t1xt2.id_1)));
id_1
3
4
SELECT DISTINCT t1.id_1 FROM t1 WHERE
(12 NOT IN (((SELECT t1xt2.id_2 FROM t1xt2 WHERE t1.id_1 = t1xt2.id_1))));
id_1
3
4
DROP TABLE t1;
DROP TABLE t2;
DROP TABLE t1xt2;
CREATE TABLE t1 (a int);
INSERT INTO t1 VALUES (3), (1), (2);
SELECT 'this is ' 'a test.' AS col1, a AS col2 FROM t1;
col1	col2
this is a test.	3
this is a test.	1
this is a test.	2
SELECT * FROM (SELECT 'this is ' 'a test.' AS col1, a AS t2 FROM t1) t;
col1	t2
this is a test.	3
this is a test.	1
this is a test.	2
DROP table t1;
CREATE TABLE t1 (a int, b int);
CREATE TABLE t2 (m int, n int);
INSERT INTO t1 VALUES (2,2), (2,2), (3,3), (3,3), (3,3), (4,4);
INSERT INTO t2 VALUES (1,11), (2,22), (3,32), (4,44), (4,44);
SELECT COUNT(*), a,
(SELECT m FROM t2 WHERE m = count(*) LIMIT 1)
FROM t1 GROUP BY a;
COUNT(*)	a	(SELECT m FROM t2 WHERE m = count(*) LIMIT 1)
2	2	2
3	3	3
1	4	1
SELECT COUNT(*), a,
(SELECT MIN(m) FROM t2 WHERE m = count(*))
FROM t1 GROUP BY a;
COUNT(*)	a	(SELECT MIN(m) FROM t2 WHERE m = count(*))
2	2	2
3	3	3
1	4	1
SELECT COUNT(*), a
FROM t1 GROUP BY a
HAVING (SELECT MIN(m) FROM t2 WHERE m = count(*)) > 1;
COUNT(*)	a
2	2
3	3
DROP TABLE t1,t2;
CREATE TABLE t1 (a int, b int);
CREATE TABLE t2 (m int, n int);
INSERT INTO t1 VALUES (2,2), (2,2), (3,3), (3,3), (3,3), (4,4);
INSERT INTO t2 VALUES (1,11), (2,22), (3,32), (4,44), (4,44);
SELECT COUNT(*) c, a,
(SELECT GROUP_CONCAT(COUNT(a)) FROM t2 WHERE m = a)
FROM t1 GROUP BY a;
c	a	(SELECT GROUP_CONCAT(COUNT(a)) FROM t2 WHERE m = a)
2	2	2
3	3	3
1	4	1,1
SELECT COUNT(*) c, a,
(SELECT GROUP_CONCAT(COUNT(a)+1) FROM t2 WHERE m = a)
FROM t1 GROUP BY a;
c	a	(SELECT GROUP_CONCAT(COUNT(a)+1) FROM t2 WHERE m = a)
2	2	3
3	3	4
1	4	2,2
DROP table t1,t2;
CREATE TABLE t1 (a int, b INT, d INT, c CHAR(10) NOT NULL, PRIMARY KEY (a, b));
INSERT INTO t1 VALUES (1,1,0,'a'), (1,2,0,'b'), (1,3,0,'c'), (1,4,0,'d'),
(1,5,0,'e'), (2,1,0,'f'), (2,2,0,'g'), (2,3,0,'h'), (3,4,0,'i'), (3,3,0,'j'),
(3,2,0,'k'), (3,1,0,'l'), (1,9,0,'m'), (1,0,10,'n'), (2,0,5,'o'), (3,0,7,'p');
SELECT a, MAX(b),
(SELECT t.c FROM t1 AS t WHERE t1.a=t.a AND t.b=MAX(t1.b + 0)) as test
FROM t1 GROUP BY a;
a	MAX(b)	test
1	9	m
2	3	h
3	4	i
SELECT a x, MAX(b),
(SELECT t.c FROM t1 AS t WHERE x=t.a AND t.b=MAX(t1.b + 0)) as test
FROM t1 GROUP BY a;
x	MAX(b)	test
1	9	m
2	3	h
3	4	i
SELECT a, AVG(b),
(SELECT t.c FROM t1 AS t WHERE t1.a=t.a AND t.b=AVG(t1.b)) AS test
FROM t1 WHERE t1.d=0 GROUP BY a;
a	AVG(b)	test
1	4.0000	d
2	2.0000	g
3	2.5000	NULL
SELECT tt.a,
(SELECT (SELECT c FROM t1 as t WHERE t1.a=t.a AND t.d=MAX(t1.b + tt.a)
LIMIT 1) FROM t1 WHERE t1.a=tt.a GROUP BY a LIMIT 1) as test
FROM t1 as tt;
a	test
1	n
1	n
1	n
1	n
1	n
1	n
1	n
2	o
2	o
2	o
2	o
3	p
3	p
3	p
3	p
3	p
SELECT tt.a,
(SELECT (SELECT t.c FROM t1 AS t WHERE t1.a=t.a AND t.d=MAX(t1.b + tt.a)
LIMIT 1)
FROM t1 WHERE t1.a=tt.a GROUP BY a LIMIT 1) as test
FROM t1 as tt GROUP BY tt.a;
a	test
1	n
2	o
3	p
SELECT tt.a, MAX(
(SELECT (SELECT t.c FROM t1 AS t WHERE t1.a=t.a AND t.d=MAX(t1.b + tt.a)
LIMIT 1)
FROM t1 WHERE t1.a=tt.a GROUP BY a LIMIT 1)) as test
FROM t1 as tt GROUP BY tt.a;
a	test
1	n
2	o
3	p
DROP TABLE t1;
CREATE TABLE t1 (a int, b int);
INSERT INTO t1 VALUES (2,22),(1,11),(2,22);
SELECT a FROM t1 WHERE (SELECT COUNT(b) FROM DUAL) > 0 GROUP BY a;
a
1
2
SELECT a FROM t1 WHERE (SELECT COUNT(b) FROM DUAL) > 1 GROUP BY a;
a
SELECT a FROM t1 t0
WHERE (SELECT COUNT(t0.b) FROM t1 t WHERE t.b>20) GROUP BY a;
a
1
2
SET @@sql_mode='ansi';
SELECT a FROM t1 WHERE (SELECT COUNT(b) FROM DUAL) > 0 GROUP BY a;
ERROR HY000: Invalid use of group function
SELECT a FROM t1 WHERE (SELECT COUNT(b) FROM DUAL) > 1 GROUP BY a;
ERROR HY000: Invalid use of group function
SELECT a FROM t1 t0
WHERE (SELECT COUNT(t0.b) FROM t1 t WHERE t.b>20) GROUP BY a;
ERROR HY000: Invalid use of group function
SET @@sql_mode=default;
DROP TABLE t1;
CREATE TABLE t1 (a INT);
INSERT INTO t1 values (1),(1),(1),(1);
CREATE TABLE t2 (x INT);
INSERT INTO t1 values (1000),(1001),(1002);
SELECT SUM( (SELECT COUNT(a) FROM t2) ) FROM t1;
ERROR HY000: Invalid use of group function
SELECT SUM( (SELECT SUM(COUNT(a)) FROM t2) ) FROM t1;
ERROR HY000: Invalid use of group function
SELECT COUNT(1) FROM DUAL;
COUNT(1)
1
SELECT SUM( (SELECT AVG( (SELECT t1.a FROM t2) ) FROM DUAL) ) FROM t1;
ERROR HY000: Invalid use of group function
SELECT
SUM( (SELECT AVG( (SELECT COUNT(*) FROM t1 t HAVING t1.a < 12) ) FROM t2) )
FROM t1;
ERROR HY000: Invalid use of group function
SELECT t1.a as XXA,
SUM( (SELECT AVG( (SELECT COUNT(*) FROM t1 t HAVING XXA < 12) ) FROM t2) )
FROM t1;
ERROR HY000: Invalid use of group function
DROP TABLE t1,t2;
CREATE TABLE t1 (a int, b int, KEY (a));
INSERT INTO t1 VALUES (1,1),(2,1);
EXPLAIN SELECT 1 FROM t1 WHERE a = (SELECT COUNT(*) FROM t1 GROUP BY b);
id	select_type	table	type	possible_keys	key	key_len	ref	rows	Extra
1	PRIMARY	t1	ref	a	a	5	const	0	Using where; Using index
2	SUBQUERY	t1	ALL	NULL	NULL	NULL	NULL	2	Using temporary; Using filesort
DROP TABLE t1;
CREATE TABLE t1 (id int NOT NULL, st CHAR(2), INDEX idx(id));
INSERT INTO t1 VALUES
(3,'FL'), (2,'GA'), (4,'FL'), (1,'GA'), (5,'NY'), (7,'FL'), (6,'NY');
CREATE TABLE t2 (id int NOT NULL, INDEX idx(id));
INSERT INTO t2 VALUES (7), (5), (1), (3);
SELECT id, st FROM t1
WHERE st IN ('GA','FL') AND EXISTS(SELECT 1 FROM t2 WHERE t2.id=t1.id);
id	st
3	FL
1	GA
7	FL
SELECT id, st FROM t1
WHERE st IN ('GA','FL') AND EXISTS(SELECT 1 FROM t2 WHERE t2.id=t1.id)
GROUP BY id;
id	st
1	GA
3	FL
7	FL
SELECT id, st FROM t1
WHERE st IN ('GA','FL') AND NOT EXISTS(SELECT 1 FROM t2 WHERE t2.id=t1.id);
id	st
2	GA
4	FL
SELECT id, st FROM t1
WHERE st IN ('GA','FL') AND NOT EXISTS(SELECT 1 FROM t2 WHERE t2.id=t1.id)
GROUP BY id;
id	st
2	GA
4	FL
DROP TABLE t1,t2;
CREATE TABLE t1 (a int);
INSERT INTO t1 VALUES (1), (2);
EXPLAIN EXTENDED
SELECT * FROM (SELECT count(*) FROM t1 GROUP BY a) as res;
id	select_type	table	type	possible_keys	key	key_len	ref	rows	filtered	Extra
1	PRIMARY	<derived2>	ALL	NULL	NULL	NULL	NULL	2	100.00	
2	DERIVED	t1	ALL	NULL	NULL	NULL	NULL	2	100.00	Using temporary; Using filesort
Warnings:
Note	1003	select `res`.`count(*)` AS `count(*)` from (select count(0) AS `count(*)` from `test`.`t1` group by `test`.`t1`.`a`) `res`
DROP TABLE t1;
CREATE TABLE t1 (
a varchar(255) default NULL,
b timestamp NOT NULL default CURRENT_TIMESTAMP on update CURRENT_TIMESTAMP,
INDEX idx(a,b)
);
CREATE TABLE t2 (
a varchar(255) default NULL
);
INSERT INTO t1 VALUES ('abcdefghijk','2007-05-07 06:00:24');
INSERT INTO t1 SELECT * FROM t1;
INSERT INTO t1 SELECT * FROM t1;
INSERT INTO t1 SELECT * FROM t1;
INSERT INTO t1 SELECT * FROM t1;
INSERT INTO t1 SELECT * FROM t1;
INSERT INTO t1 SELECT * FROM t1;
INSERT INTO t1 SELECT * FROM t1;
INSERT INTO t1 SELECT * FROM t1;
INSERT INTO `t1` VALUES ('asdf','2007-02-08 01:11:26');
INSERT INTO `t2` VALUES ('abcdefghijk');
INSERT INTO `t2` VALUES ('asdf');
SET session sort_buffer_size=8192;
SELECT (SELECT 1 FROM  t1 WHERE t1.a=t2.a ORDER BY t1.b LIMIT 1) AS d1 FROM t2;
d1
1
1
DROP TABLE t1,t2;
CREATE TABLE t1 (a INTEGER, b INTEGER);
CREATE TABLE t2 (x INTEGER);
INSERT INTO t1 VALUES (1,11), (2,22), (2,22);
INSERT INTO t2 VALUES (1), (2);
SELECT a, COUNT(b), (SELECT COUNT(b) FROM t2) FROM t1 GROUP BY a;
ERROR 21000: Subquery returns more than 1 row
SELECT a, COUNT(b), (SELECT COUNT(b)+0 FROM t2) FROM t1 GROUP BY a;
ERROR 21000: Subquery returns more than 1 row
SELECT (SELECT SUM(t1.a)/AVG(t2.x) FROM t2) FROM t1;
(SELECT SUM(t1.a)/AVG(t2.x) FROM t2)
3.3333
DROP TABLE t1,t2;
CREATE TABLE t1 (a INT, b INT);
INSERT INTO t1 VALUES (1, 2), (1,3), (1,4), (2,1), (2,2);
SELECT a1.a, COUNT(*) FROM t1 a1 WHERE a1.a = 1
AND EXISTS( SELECT a2.a FROM t1 a2 WHERE a2.a = a1.a)
GROUP BY a1.a;
a	COUNT(*)
1	3
DROP TABLE t1;
CREATE TABLE t1 (a INT);
CREATE TABLE t2 (a INT);
INSERT INTO t1 VALUES (1),(2);
INSERT INTO t2 VALUES (1),(2);
SELECT (SELECT SUM(t1.a) FROM t2 WHERE a=0) FROM t1;
(SELECT SUM(t1.a) FROM t2 WHERE a=0)
NULL
SELECT (SELECT SUM(t1.a) FROM t2 WHERE a!=0) FROM t1;
ERROR 21000: Subquery returns more than 1 row
SELECT (SELECT SUM(t1.a) FROM t2 WHERE a=1) FROM t1;
(SELECT SUM(t1.a) FROM t2 WHERE a=1)
3
DROP TABLE t1,t2;
CREATE TABLE t1 (a1 INT, a2 INT);
CREATE TABLE t2 (b1 INT, b2 INT);
INSERT INTO t1 VALUES (100, 200);
INSERT INTO t1 VALUES (101, 201);
INSERT INTO t2 VALUES (101, 201);
INSERT INTO t2 VALUES (103, 203);
SELECT ((a1,a2) IN (SELECT * FROM t2 WHERE b2 > 0)) IS NULL FROM t1;
((a1,a2) IN (SELECT * FROM t2 WHERE b2 > 0)) IS NULL
0
0
DROP TABLE t1, t2;
CREATE TABLE t1 (s1 BINARY(5), s2 VARBINARY(5));
INSERT INTO t1 VALUES (0x41,0x41), (0x42,0x42), (0x43,0x43);
SELECT s1, s2 FROM t1 WHERE s2 IN (SELECT s1 FROM t1);
s1	s2
SELECT s1, s2 FROM t1 WHERE (s2, 10) IN (SELECT s1, 10 FROM t1);
s1	s2
CREATE INDEX I1 ON t1 (s1);
CREATE INDEX I2 ON t1 (s2);
SELECT s1, s2 FROM t1 WHERE s2 IN (SELECT s1 FROM t1);
s1	s2
SELECT s1, s2 FROM t1 WHERE (s2, 10) IN (SELECT s1, 10 FROM t1);
s1	s2
TRUNCATE t1;
INSERT INTO t1 VALUES (0x41,0x41);
SELECT * FROM t1 WHERE s1 = (SELECT s2 FROM t1);
s1	s2
DROP TABLE t1;
CREATE TABLE t1 (a1 VARBINARY(2) NOT NULL DEFAULT '0', PRIMARY KEY (a1));
CREATE TABLE t2 (a2 BINARY(2) default '0', INDEX (a2));
CREATE TABLE t3 (a3 BINARY(2) default '0');
INSERT INTO t1 VALUES (1),(2),(3),(4);
INSERT INTO t2 VALUES (1),(2),(3);
INSERT INTO t3 VALUES (1),(2),(3);
SELECT LEFT(t2.a2, 1) FROM t2,t3 WHERE t3.a3=t2.a2;
LEFT(t2.a2, 1)
1
2
3
SELECT t1.a1, t1.a1 in (SELECT t2.a2 FROM t2,t3 WHERE t3.a3=t2.a2) FROM t1;
a1	t1.a1 in (SELECT t2.a2 FROM t2,t3 WHERE t3.a3=t2.a2)
1	0
2	0
3	0
4	0
DROP TABLE t1,t2,t3;
CREATE TABLE t1 (a1 BINARY(3) PRIMARY KEY, b1 VARBINARY(3));
CREATE TABLE t2 (a2 VARBINARY(3) PRIMARY KEY);
CREATE TABLE t3 (a3 VARBINARY(3) PRIMARY KEY);
INSERT INTO t1 VALUES (1,10), (2,20), (3,30), (4,40);
INSERT INTO t2 VALUES (2), (3), (4), (5);
INSERT INTO t3 VALUES (10), (20), (30);
SELECT LEFT(t1.a1,1) FROM t1,t3 WHERE t1.b1=t3.a3;
LEFT(t1.a1,1)
1
2
3
SELECT a2 FROM t2 WHERE t2.a2 IN (SELECT t1.a1 FROM t1,t3 WHERE t1.b1=t3.a3);
a2
DROP TABLE t1, t2, t3;
CREATE TABLE t1 (a CHAR(1), b VARCHAR(10));
INSERT INTO t1 VALUES ('a', 'aa');
INSERT INTO t1 VALUES ('a', 'aaa');
SELECT a,b FROM t1 WHERE b IN (SELECT a FROM t1);
a	b
CREATE INDEX I1 ON t1 (a);
CREATE INDEX I2 ON t1 (b);
EXPLAIN SELECT a,b FROM t1 WHERE b IN (SELECT a FROM t1);
id	select_type	table	type	possible_keys	key	key_len	ref	rows	Extra
1	PRIMARY	t1	ALL	I2	NULL	NULL	NULL	2	Using where
1	PRIMARY	t1	ref	I1	I1	2	test.t1.b	2	Using where; Using index; FirstMatch(t1)
SELECT a,b FROM t1 WHERE b IN (SELECT a FROM t1);
a	b
CREATE TABLE t2 (a VARCHAR(1), b VARCHAR(10));
INSERT INTO t2 SELECT * FROM t1;
CREATE INDEX I1 ON t2 (a);
CREATE INDEX I2 ON t2 (b);
EXPLAIN SELECT a,b FROM t2 WHERE b IN (SELECT a FROM t2);
id	select_type	table	type	possible_keys	key	key_len	ref	rows	Extra
1	PRIMARY	t2	ALL	I2	NULL	NULL	NULL	2	Using where
1	PRIMARY	t2	ref	I1	I1	4	test.t2.b	2	Using where; Using index; FirstMatch(t2)
SELECT a,b FROM t2 WHERE b IN (SELECT a FROM t2);
a	b
EXPLAIN
SELECT a,b FROM t1 WHERE b IN (SELECT a FROM t1 WHERE LENGTH(a)<500);
id	select_type	table	type	possible_keys	key	key_len	ref	rows	Extra
1	PRIMARY	t1	ALL	I2	NULL	NULL	NULL	2	Using where
1	PRIMARY	t1	ref	I1	I1	2	test.t1.b	2	Using where; Using index; FirstMatch(t1)
SELECT a,b FROM t1 WHERE b IN (SELECT a FROM t1 WHERE LENGTH(a)<500);
a	b
DROP TABLE t1,t2;
CREATE TABLE t1(a INT, b INT);
INSERT INTO t1 VALUES (1,1), (1,2), (2,3), (2,4);
EXPLAIN
SELECT a AS out_a, MIN(b) FROM t1
WHERE b > (SELECT MIN(b) FROM t1 WHERE a = out_a)
GROUP BY a;
ERROR 42S22: Unknown column 'out_a' in 'where clause'
SELECT a AS out_a, MIN(b) FROM t1
WHERE b > (SELECT MIN(b) FROM t1 WHERE a = out_a)
GROUP BY a;
ERROR 42S22: Unknown column 'out_a' in 'where clause'
EXPLAIN
SELECT a AS out_a, MIN(b) FROM t1 t1_outer
WHERE b > (SELECT MIN(b) FROM t1 WHERE a = t1_outer.a)
GROUP BY a;
id	select_type	table	type	possible_keys	key	key_len	ref	rows	Extra
1	PRIMARY	t1_outer	ALL	NULL	NULL	NULL	NULL	4	Using where; Using temporary; Using filesort
2	DEPENDENT SUBQUERY	t1	ALL	NULL	NULL	NULL	NULL	4	Using where
SELECT a AS out_a, MIN(b) FROM t1 t1_outer
WHERE b > (SELECT MIN(b) FROM t1 WHERE a = t1_outer.a)
GROUP BY a;
out_a	MIN(b)
1	2
2	4
DROP TABLE t1;
create table t0(a int);
insert into t0 values (0),(1),(2),(3),(4),(5),(6),(7),(8),(9);
create table t1(f11 int, f12 int);
create table t2(f21 int unsigned not null, f22 int, f23 varchar(10));
insert into t1 values(1,1),(2,2), (3, 3);
insert into t2
select -1 , (@a:=(A.a + 10 * (B.a + 10 * (C.a+10*D.a))))/5000 + 1, @a
from t0 A, t0 B, t0 C, t0 D;
set session sort_buffer_size= 33*1024;
select count(*) from t1 where f12 =
(select f22 from t2 where f22 = f12 order by f21 desc, f22, f23 limit 1);
count(*)
3
drop table t0,t1,t2;
CREATE TABLE t4 (
f7 varchar(32) collate utf8_bin NOT NULL default '',
f10 varchar(32) collate utf8_bin default NULL,
PRIMARY KEY  (f7)
);
INSERT INTO t4 VALUES(1,1), (2,null);
CREATE TABLE t2 (
f4 varchar(32) collate utf8_bin NOT NULL default '',
f2 varchar(50) collate utf8_bin default NULL,
f3 varchar(10) collate utf8_bin default NULL,
PRIMARY KEY  (f4),
UNIQUE KEY uk1 (f2)
);
INSERT INTO t2 VALUES(1,1,null), (2,2,null);
CREATE TABLE t1 (
f8 varchar(32) collate utf8_bin NOT NULL default '',
f1 varchar(10) collate utf8_bin default NULL,
f9 varchar(32) collate utf8_bin default NULL,
PRIMARY KEY  (f8)
);
INSERT INTO t1 VALUES (1,'P',1), (2,'P',1), (3,'R',2);
CREATE TABLE t3 (
f6 varchar(32) collate utf8_bin NOT NULL default '',
f5 varchar(50) collate utf8_bin default NULL,
PRIMARY KEY (f6)
);
INSERT INTO t3 VALUES (1,null), (2,null);
SELECT
IF(t1.f1 = 'R', a1.f2, t2.f2) AS a4,
IF(t1.f1 = 'R', a1.f3, t2.f3) AS f3,
SUM(
IF(
(SELECT VPC.f2
FROM t2 VPC, t4 a2, t2 a3
WHERE
VPC.f4 = a2.f10 AND a3.f2 = a4
LIMIT 1) IS NULL,
0,
t3.f5
)
) AS a6
FROM
t2, t3, t1 JOIN t2 a1 ON t1.f9 = a1.f4
GROUP BY a4;
a4	f3	a6
1	NULL	NULL
2	NULL	NULL
DROP TABLE t1, t2, t3, t4;
create table t1 (a float(5,4) zerofill);
create table t2 (a float(5,4),b float(2,0));
select t1.a from t1 where
t1.a= (select b from t2 limit 1) and not
t1.a= (select a from t2 limit 1) ;
a
drop table t1, t2;
CREATE TABLE t1 (a INT);
INSERT INTO t1 VALUES (1),(2);
EXPLAIN EXTENDED SELECT 1 FROM t1 WHERE 1 IN (SELECT 1 FROM t1 GROUP BY a);
id	select_type	table	type	possible_keys	key	key_len	ref	rows	filtered	Extra
1	PRIMARY	t1	ALL	NULL	NULL	NULL	NULL	2	100.00	
1	PRIMARY	<subquery2>	const	distinct_key	distinct_key	4	const	1	100.00	
2	SUBQUERY	t1	ALL	NULL	NULL	NULL	NULL	2	100.00	Using temporary
Warnings:
Note	1003	select 1 AS `1` from  <materialize> (select 1 from `test`.`t1` group by `test`.`t1`.`a`) join `test`.`t1` where (`<subquery2>`.`1` = 1)
EXPLAIN EXTENDED SELECT 1 FROM t1 WHERE 1 IN (SELECT 1 FROM t1 WHERE a > 3 GROUP BY a);
id	select_type	table	type	possible_keys	key	key_len	ref	rows	filtered	Extra
1	PRIMARY	t1	ALL	NULL	NULL	NULL	NULL	2	100.00	
1	PRIMARY	<subquery2>	const	distinct_key	distinct_key	4	const	1	100.00	
2	SUBQUERY	t1	ALL	NULL	NULL	NULL	NULL	2	100.00	Using where; Using temporary
Warnings:
Note	1003	select 1 AS `1` from  <materialize> (select 1 from `test`.`t1` where (`test`.`t1`.`a` > 3) group by `test`.`t1`.`a`) join `test`.`t1` where (`<subquery2>`.`1` = 1)
DROP TABLE t1;
#
# Bug#45061: Incorrectly market field caused wrong result.
#
CREATE TABLE `C` (
`int_nokey` int(11) NOT NULL,
`int_key` int(11) NOT NULL,
KEY `int_key` (`int_key`)
);
INSERT INTO `C` VALUES (9,9), (0,0), (8,6), (3,6), (7,6), (0,4),
(1,7), (9,4), (0,8), (9,4), (0,7), (5,5), (0,0), (8,5), (8,7),
(5,2), (1,8), (7,0), (0,9), (9,5);
SELECT * FROM C WHERE `int_key` IN (SELECT `int_nokey`);
int_nokey	int_key
9	9
0	0
5	5
0	0
EXPLAIN EXTENDED SELECT * FROM C WHERE `int_key` IN (SELECT `int_nokey`);
id	select_type	table	type	possible_keys	key	key_len	ref	rows	filtered	Extra
1	PRIMARY	C	ALL	NULL	NULL	NULL	NULL	20	100.00	Using where
DROP TABLE C;
# End of test for bug#45061.
#
# Bug #46749: Segfault in add_key_fields() with outer subquery level 
#   field references
#
CREATE TABLE t1 (
a int,
b int,
UNIQUE (a), KEY (b)
);
INSERT INTO t1 VALUES (1,1), (2,1);
CREATE TABLE st1 like t1;
INSERT INTO st1 VALUES (1,1), (2,1);
CREATE TABLE st2 like t1;
INSERT INTO st2 VALUES (1,1), (2,1);
EXPLAIN
SELECT MAX(b), (SELECT COUNT(*) FROM st1,st2 WHERE st2.b <= t1.b)
FROM t1 
WHERE a = 230;
id	select_type	table	type	possible_keys	key	key_len	ref	rows	Extra
1	PRIMARY	NULL	NULL	NULL	NULL	NULL	NULL	NULL	Impossible WHERE noticed after reading const tables
2	DEPENDENT SUBQUERY	NULL	NULL	NULL	NULL	NULL	NULL	NULL	Impossible WHERE noticed after reading const tables
SELECT MAX(b), (SELECT COUNT(*) FROM st1,st2 WHERE st2.b <= t1.b)
FROM t1 
WHERE a = 230;
MAX(b)	(SELECT COUNT(*) FROM st1,st2 WHERE st2.b <= t1.b)
NULL	0
DROP TABLE t1, st1, st2;
#
# Bug #48709: Assertion failed in sql_select.cc:11782: 
#   int join_read_key(JOIN_TAB*)
#
CREATE TABLE t1 (pk int PRIMARY KEY, int_key int);
INSERT INTO t1 VALUES (10,1), (14,1);
CREATE TABLE t2 (pk int PRIMARY KEY, int_key int);
INSERT INTO t2 VALUES (3,3), (5,NULL), (7,3);
# should have eq_ref for t1
EXPLAIN
SELECT * FROM t2 outr
WHERE outr.int_key NOT IN (SELECT t1.pk FROM t1, t2)  
ORDER BY outr.pk;
id	select_type	table	type	possible_keys	key	key_len	ref	rows	Extra
x	x	outr	ALL	x	x	x	x	x	x
x	x	t1	eq_ref	x	x	x	x	x	x
x	x	t2	index	x	x	x	x	x	x
# should not crash on debug binaries
SELECT * FROM t2 outr
WHERE outr.int_key NOT IN (SELECT t1.pk FROM t1, t2)  
ORDER BY outr.pk;
pk	int_key
3	3
7	3
DROP TABLE t1,t2;
End of 5.0 tests.
create table t_out (subcase char(3),
a1 char(2), b1 char(2), c1 char(2));
create table t_in  (a2 char(2), b2 char(2), c2 char(2));
insert into t_out values ('A.1','2a', NULL, '2a');
insert into t_out values ('A.3', '2a', NULL, '2a');
insert into t_out values ('A.4', '2a', NULL, 'xx');
insert into t_out values ('B.1', '2a', '2a', '2a');
insert into t_out values ('B.2', '2a', '2a', '2a');
insert into t_out values ('B.3', '3a', 'xx', '3a');
insert into t_out values ('B.4', 'xx', '3a', '3a');
insert into t_in values ('1a', '1a', '1a');
insert into t_in values ('2a', '2a', '2a');
insert into t_in values (NULL, '2a', '2a');
insert into t_in values ('3a', NULL, '3a');

Test general IN semantics (not top-level)

case A.1
select subcase,
(a1, b1, c1)     IN (select * from t_in where a2 = 'no_match') pred_in,
(a1, b1, c1) NOT IN (select * from t_in where a2 = 'no_match') pred_not_in
from t_out where subcase = 'A.1';
subcase	pred_in	pred_not_in
A.1	0	1
case A.2 - impossible
case A.3
select subcase,
(a1, b1, c1)     IN (select * from t_in) pred_in,
(a1, b1, c1) NOT IN (select * from t_in) pred_not_in
from t_out where subcase = 'A.3';
subcase	pred_in	pred_not_in
A.3	NULL	NULL
case A.4
select subcase,
(a1, b1, c1)     IN (select * from t_in) pred_in,
(a1, b1, c1) NOT IN (select * from t_in) pred_not_in
from t_out where subcase = 'A.4';
subcase	pred_in	pred_not_in
A.4	0	1
case B.1
select subcase,
(a1, b1, c1)     IN (select * from t_in where a2 = 'no_match') pred_in,
(a1, b1, c1) NOT IN (select * from t_in where a2 = 'no_match') pred_not_in
from t_out where subcase = 'B.1';
subcase	pred_in	pred_not_in
B.1	0	1
case B.2
select subcase,
(a1, b1, c1)     IN (select * from t_in) pred_in,
(a1, b1, c1) NOT IN (select * from t_in) pred_not_in
from t_out where subcase = 'B.2';
subcase	pred_in	pred_not_in
B.2	1	0
case B.3
select subcase,
(a1, b1, c1)     IN (select * from t_in) pred_in,
(a1, b1, c1) NOT IN (select * from t_in) pred_not_in
from t_out where subcase = 'B.3';
subcase	pred_in	pred_not_in
B.3	NULL	NULL
case B.4
select subcase,
(a1, b1, c1)     IN (select * from t_in) pred_in,
(a1, b1, c1) NOT IN (select * from t_in) pred_not_in
from t_out where subcase = 'B.4';
subcase	pred_in	pred_not_in
B.4	0	1

Test IN as top-level predicate, and
as non-top level for cases A.3, B.3 (the only cases with NULL result).

case A.1
select case when count(*) > 0 then 'T' else 'F' end as pred_in from t_out
where subcase = 'A.1' and
(a1, b1, c1) IN (select * from t_in where a1 = 'no_match');
pred_in
F
select case when count(*) > 0 then 'T' else 'F' end as pred_not_in from t_out
where subcase = 'A.1' and
(a1, b1, c1) NOT IN (select * from t_in where a1 = 'no_match');
pred_not_in
T
select case when count(*) > 0 then 'T' else 'F' end as not_pred_in from t_out
where subcase = 'A.1' and
NOT((a1, b1, c1) IN (select * from t_in where a1 = 'no_match'));
not_pred_in
T
case A.3
select case when count(*) > 0 then 'T' else 'F' end as pred_in from t_out
where subcase = 'A.3' and
(a1, b1, c1) IN (select * from t_in);
pred_in
F
select case when count(*) > 0 then 'T' else 'F' end as pred_not_in from t_out
where subcase = 'A.3' and
(a1, b1, c1) NOT IN (select * from t_in);
pred_not_in
F
select case when count(*) > 0 then 'T' else 'F' end as not_pred_in from t_out
where subcase = 'A.3' and
NOT((a1, b1, c1) IN (select * from t_in));
not_pred_in
F
select case when count(*) > 0 then 'N' else 'wrong result' end as pred_in from t_out
where subcase = 'A.3' and
((a1, b1, c1) IN (select * from t_in)) is NULL and
((a1, b1, c1) NOT IN (select * from t_in)) is NULL;
pred_in
N
case A.4
select case when count(*) > 0 then 'T' else 'F' end as pred_in from t_out
where subcase = 'A.4' and
(a1, b1, c1) IN (select * from t_in);
pred_in
F
select case when count(*) > 0 then 'T' else 'F' end as pred_not_in from t_out
where subcase = 'A.4' and
(a1, b1, c1) NOT IN (select * from t_in);
pred_not_in
T
select case when count(*) > 0 then 'T' else 'F' end as not_pred_in from t_out
where subcase = 'A.4' and
NOT((a1, b1, c1) IN (select * from t_in));
not_pred_in
T
case B.1
select case when count(*) > 0 then 'T' else 'F' end as pred_in from t_out
where subcase = 'B.1' and
(a1, b1, c1) IN (select * from t_in where a1 = 'no_match');
pred_in
F
select case when count(*) > 0 then 'T' else 'F' end as pred_not_in from t_out
where subcase = 'B.1' and
(a1, b1, c1) NOT IN (select * from t_in where a1 = 'no_match');
pred_not_in
T
select case when count(*) > 0 then 'T' else 'F' end as not_pred_in from t_out
where subcase = 'B.1' and
NOT((a1, b1, c1) IN (select * from t_in where a1 = 'no_match'));
not_pred_in
T
case B.2
select case when count(*) > 0 then 'T' else 'F' end as pred_in from t_out
where subcase = 'B.2' and
(a1, b1, c1) IN (select * from t_in);
pred_in
T
select case when count(*) > 0 then 'T' else 'F' end as pred_not_in from t_out
where subcase = 'B.2' and
(a1, b1, c1) NOT IN (select * from t_in);
pred_not_in
F
select case when count(*) > 0 then 'T' else 'F' end as not_pred_in from t_out
where subcase = 'B.2' and
NOT((a1, b1, c1) IN (select * from t_in));
not_pred_in
F
case B.3
select case when count(*) > 0 then 'T' else 'F' end as pred_in from t_out
where subcase = 'B.3' and
(a1, b1, c1) IN (select * from t_in);
pred_in
F
select case when count(*) > 0 then 'T' else 'F' end as pred_not_in from t_out
where subcase = 'B.3' and
(a1, b1, c1) NOT IN (select * from t_in);
pred_not_in
F
select case when count(*) > 0 then 'T' else 'F' end as not_pred_in from t_out
where subcase = 'B.3' and
NOT((a1, b1, c1) IN (select * from t_in));
not_pred_in
F
select case when count(*) > 0 then 'N' else 'wrong result' end as pred_in from t_out
where subcase = 'B.3' and
((a1, b1, c1) IN (select * from t_in)) is NULL and
((a1, b1, c1) NOT IN (select * from t_in)) is NULL;
pred_in
N
case B.4
select case when count(*) > 0 then 'T' else 'F' end as pred_in from t_out
where subcase = 'B.4' and
(a1, b1, c1) IN (select * from t_in);
pred_in
F
select case when count(*) > 0 then 'T' else 'F' end as pred_not_in from t_out
where subcase = 'B.4' and
(a1, b1, c1) NOT IN (select * from t_in);
pred_not_in
T
select case when count(*) > 0 then 'T' else 'F' end as not_pred_in from t_out
where subcase = 'B.4' and
NOT((a1, b1, c1) IN (select * from t_in));
not_pred_in
T
drop table t_out;
drop table t_in;
CREATE TABLE t1 (a INT, b INT);
INSERT INTO t1 VALUES (2,22),(1,11),(2,22);
SELECT a FROM t1 WHERE (SELECT COUNT(b) FROM DUAL) > 0 GROUP BY a;
a
1
2
SELECT a FROM t1 WHERE (SELECT COUNT(b) FROM DUAL) > 1 GROUP BY a;
a
SELECT a FROM t1 t0
WHERE (SELECT COUNT(t0.b) FROM t1 t WHERE t.b>20) GROUP BY a;
a
1
2
SET @@sql_mode='ansi';
SELECT a FROM t1 WHERE (SELECT COUNT(b) FROM DUAL) > 0 GROUP BY a;
ERROR HY000: Invalid use of group function
SELECT a FROM t1 WHERE (SELECT COUNT(b) FROM DUAL) > 1 GROUP BY a;
ERROR HY000: Invalid use of group function
SELECT a FROM t1 t0
WHERE (SELECT COUNT(t0.b) FROM t1 t WHERE t.b>20) GROUP BY a;
ERROR HY000: Invalid use of group function
SET @@sql_mode=default;
DROP TABLE t1;
CREATE TABLE t1 (s1 CHAR(1));
INSERT INTO t1 VALUES ('a');
SELECT * FROM t1 WHERE _utf8'a' = ANY (SELECT s1 FROM t1);
s1
a
DROP TABLE t1;
CREATE TABLE t1(c INT, KEY(c));
CREATE TABLE t2(a INT, b INT);
INSERT INTO t2 VALUES (1, 10), (2, NULL);
INSERT INTO t1 VALUES (1), (3);
SELECT * FROM t2 WHERE b NOT IN (SELECT max(t.c) FROM t1, t1 t WHERE t.c>10);
a	b
DROP TABLE t1,t2;
CREATE TABLE t1(pk INT PRIMARY KEY, a INT, INDEX idx(a));
INSERT INTO t1 VALUES (1, 10), (3, 30), (2, 20);
CREATE TABLE t2(pk INT PRIMARY KEY, a INT, b INT, INDEX idxa(a));
INSERT INTO t2 VALUES (2, 20, 700), (1, 10, 200), (4, 10, 100);
SELECT * FROM t1
WHERE EXISTS (SELECT DISTINCT a FROM t2 WHERE t1.a < t2.a ORDER BY b);
pk	a
1	10
3	30
2	20
DROP TABLE t1,t2;
CREATE TABLE t1 (a INT, b INT, PRIMARY KEY (a), KEY b (b));
INSERT INTO t1 VALUES (1,NULL), (9,NULL);
CREATE TABLE t2 (
a INT,
b INT,
c INT,
d INT,
PRIMARY KEY (a),
UNIQUE KEY b (b,c,d),
KEY b_2 (b),
KEY c (c),
KEY d (d)
);
INSERT INTO t2 VALUES
(43, 2, 11 ,30),
(44, 2, 12 ,30),
(45, 1, 1  ,10000),
(46, 1, 2  ,10000),
(556,1, 32 ,10000);
CREATE TABLE t3 (
a INT,
b INT,
c INT,
PRIMARY KEY (a),
UNIQUE KEY b (b,c),
KEY c (c),
KEY b_2 (b)
);
INSERT INTO t3 VALUES (1,1,1), (2,32,1);
explain
SELECT t1.a, (SELECT 1 FROM t2 WHERE t2.b=t3.c AND t2.c=t1.a ORDER BY t2.d LIMIT 1) AS incorrect FROM t1, t3 WHERE t3.b=t1.a;
id	select_type	table	type	possible_keys	key	key_len	ref	rows	Extra
1	PRIMARY	t1	index	PRIMARY	PRIMARY	4	NULL	2	Using index
1	PRIMARY	t3	ref	b,b_2	b	5	test.t1.a	1	Using index
2	DEPENDENT SUBQUERY	t2	ref	b,b_2,c	b	10	test.t3.c,test.t1.a	1	Using where; Using index; Using filesort
SELECT t1.a, (SELECT 1 FROM t2 WHERE t2.b=t3.c AND t2.c=t1.a ORDER BY t2.d LIMIT 1) AS incorrect FROM t1, t3 WHERE t3.b=t1.a;
a	incorrect
1	1
DROP TABLE t1,t2,t3;
CREATE TABLE t1 (id int);
CREATE TABLE t2 (id int, c int);
INSERT INTO t1 (id) VALUES (1);
INSERT INTO t2 (id) VALUES (1);
INSERT INTO t1 (id) VALUES (1);
INSERT INTO t2 (id) VALUES (1);
CREATE VIEW v1 AS
SELECT t2.c AS c FROM t1, t2
WHERE t1.id=t2.id AND 1 IN (SELECT id FROM t1) WITH CHECK OPTION;
UPDATE v1 SET c=1;
CREATE VIEW v2 (a,b) AS
SELECT t2.id, t2.c AS c FROM t1, t2
WHERE t1.id=t2.id AND 1 IN (SELECT id FROM t1) WITH CHECK OPTION;
INSERT INTO v2(a,b) VALUES (2,2);
ERROR HY000: CHECK OPTION failed 'test.v2'
SELECT * FROM v1;
c
1
1
1
1
CREATE VIEW v3 AS
SELECT t2.c AS c FROM t2
WHERE 1 IN (SELECT id FROM t1) WITH CHECK OPTION;
DELETE FROM v3;
DROP VIEW v1,v2,v3;
DROP TABLE t1,t2;
#
# BUG#37822 Correlated subquery with IN and IS UNKNOWN provides wrong result
#
create table t1(id integer primary key, g integer, v integer, s char(1));
create table t2(id integer primary key, g integer, v integer, s char(1));
insert into t1 values
(10, 10, 10,   'l'),
(20, 20, 20,   'l'),
(40, 40, 40,   'l'),
(41, 40, null, 'l'),
(50, 50, 50,   'l'),
(51, 50, null, 'l'),
(60, 60, 60,   'l'),
(61, 60, null, 'l'),
(70, 70, 70,   'l'),
(90, 90, null, 'l');
insert into t2 values
(10, 10, 10,   'r'),
(30, 30, 30,   'r'),
(50, 50, 50,   'r'),
(60, 60, 60,   'r'),
(61, 60, null, 'r'),
(70, 70, 70,   'r'),
(71, 70, null, 'r'),
(80, 80, 80,   'r'),
(81, 80, null, 'r'),
(100,100,null, 'r');
select *
from t1
where v in(select v
from t2
where t1.g=t2.g) is unknown;
id	g	v	s
51	50	NULL	l
61	60	NULL	l
drop table t1, t2;
#
# Bug#37822 Correlated subquery with IN and IS UNKNOWN provides wrong result
#
create table t1(id integer primary key, g integer, v integer, s char(1));
create table t2(id integer primary key, g integer, v integer, s char(1));
insert into t1 values
(10, 10, 10,   'l'),
(20, 20, 20,   'l'),
(40, 40, 40,   'l'),
(41, 40, null, 'l'),
(50, 50, 50,   'l'),
(51, 50, null, 'l'),
(60, 60, 60,   'l'),
(61, 60, null, 'l'),
(70, 70, 70,   'l'),
(90, 90, null, 'l');
insert into t2 values
(10, 10, 10,   'r'),
(30, 30, 30,   'r'),
(50, 50, 50,   'r'),
(60, 60, 60,   'r'),
(61, 60, null, 'r'),
(70, 70, 70,   'r'),
(71, 70, null, 'r'),
(80, 80, 80,   'r'),
(81, 80, null, 'r'),
(100,100,null, 'r');
select *
from t1
where v in(select v
from t2
where t1.g=t2.g) is unknown;
id	g	v	s
51	50	NULL	l
61	60	NULL	l
drop table t1, t2;
CREATE TABLE t1 (a ENUM('rainbow'));
INSERT INTO t1 VALUES (),(),(),(),();
SELECT 1 FROM t1 GROUP BY (SELECT 1 FROM t1 ORDER BY AVG(LAST_INSERT_ID()));
1
1
DROP TABLE t1;
CREATE TABLE t1 (a LONGBLOB);
INSERT INTO t1 SET a = 'aaaa';
INSERT INTO t1 SET a = 'aaaa';
SELECT 1 FROM t1 GROUP BY
(SELECT LAST_INSERT_ID() FROM t1 ORDER BY MIN(a) ASC LIMIT 1);
1
1
DROP TABLE t1;
#
# Bug #49512 : subquery with aggregate function crash 
#   subselect_single_select_engine::exec()
CREATE TABLE t1(a INT);
INSERT INTO t1 VALUES();
# should not crash
SELECT 1 FROM t1 WHERE a <> SOME
(
SELECT MAX((SELECT a FROM t1 LIMIT 1)) AS d
FROM t1,t1 a
);
1
DROP TABLE t1;
#
# Bug #45989 take 2 : memory leak after explain encounters an 
# error in the query
#
CREATE TABLE t1(a LONGTEXT);
INSERT INTO t1 VALUES (repeat('a',@@global.max_allowed_packet));
INSERT INTO t1 VALUES (repeat('b',@@global.max_allowed_packet));
EXPLAIN EXTENDED SELECT DISTINCT 1 FROM t1,
(SELECT DISTINCTROW a AS away FROM t1 GROUP BY a WITH ROLLUP) AS d1  
WHERE t1.a = d1.a;
ERROR 42S22: Unknown column 'd1.a' in 'where clause'
DROP TABLE t1;
End of 5.1 tests.
Set up test tables.
CREATE TABLE t1 (
t1_id INT UNSIGNED,
PRIMARY KEY(t1_id)
) Engine=MyISAM;
INSERT INTO t1 (t1_id) VALUES (1), (2), (3), (4), (5);
CREATE TABLE t2 SELECT * FROM t1;
CREATE TABLE t3 (
t3_id INT UNSIGNED AUTO_INCREMENT,
t1_id INT UNSIGNED,
amount DECIMAL(16,2),
PRIMARY KEY(t3_id),
KEY(t1_id)
) Engine=MyISAM;
INSERT INTO t3 (t1_id, t3_id, amount) 
VALUES (1, 1, 100.00), (2, 2, 200.00), (4, 4, 400.00);
This is the 'inner query' running by itself.
Produces correct results.
SELECT
t1.t1_id,
IFNULL((SELECT SUM(amount) FROM t3 WHERE t3.t1_id=t1.t1_id), 0) AS total_amount
FROM
t1
LEFT JOIN t2 ON t2.t1_id=t1.t1_id
GROUP BY
t1.t1_id
;
t1_id	total_amount
1	100.00
2	200.00
3	0.00
4	400.00
5	0.00
SELECT * FROM (the same inner query)
Produces correct results.
SELECT * FROM (
SELECT
t1.t1_id,
IFNULL((SELECT SUM(amount) FROM t3 WHERE t3.t1_id=t1.t1_id), 0) AS total_amount
FROM
t1
LEFT JOIN t2 ON t2.t1_id=t1.t1_id
GROUP BY
t1.t1_id
) AS t;
t1_id	total_amount
1	100.00
2	200.00
3	0.00
4	400.00
5	0.00
Now make t2.t1_id part of a key.
ALTER TABLE t2 ADD PRIMARY KEY(t1_id);
Same inner query by itself.
Still correct results.
SELECT
t1.t1_id,
IFNULL((SELECT SUM(amount) FROM t3 WHERE t3.t1_id=t1.t1_id), 0) AS total_amount
FROM
t1
LEFT JOIN t2 ON t2.t1_id=t1.t1_id
GROUP BY
t1.t1_id;
t1_id	total_amount
1	100.00
2	200.00
3	0.00
4	400.00
5	0.00
SELECT * FROM (the same inner query), now with indexes on the LEFT JOIN
SELECT * FROM (
SELECT
t1.t1_id,
IFNULL((SELECT SUM(amount) FROM t3 WHERE t3.t1_id=t1.t1_id), 0) AS total_amount
FROM
t1
LEFT JOIN t2 ON t2.t1_id=t1.t1_id
GROUP BY
t1.t1_id
) AS t;
t1_id	total_amount
1	100.00
2	200.00
3	0.00
4	400.00
5	0.00
DROP TABLE t3;
DROP TABLE t2;
DROP TABLE t1;
#
# Bug #52711: Segfault when doing EXPLAIN SELECT with 
#  union...order by (select... where...)
#
CREATE TABLE t1 (a VARCHAR(10), FULLTEXT KEY a (a));
INSERT INTO t1 VALUES (1),(2);
CREATE TABLE t2 (b INT);
INSERT INTO t2 VALUES (1),(2);
# Should not crash
EXPLAIN
SELECT * FROM t2 UNION SELECT * FROM t2
ORDER BY (SELECT * FROM t1 WHERE MATCH(a) AGAINST ('+abc' IN BOOLEAN MODE));
# Should not crash
SELECT * FROM t2 UNION SELECT * FROM t2
ORDER BY (SELECT * FROM t1 WHERE MATCH(a) AGAINST ('+abc' IN BOOLEAN MODE));
DROP TABLE t1,t2;
# LP BUG#675248 - select->prep_where references on freed memory 
CREATE TABLE t1 (a int, b int);
insert into t1 values (1,1),(0,0);
CREATE TABLE t2 (c int);
insert into t2 values (1),(2);
prepare stmt1 from "select sum(a),(select sum(c) from t2 where table1.b) as sub
from t1 as table1 group by sub";
execute stmt1;
sum(a)	sub
0	NULL
1	3
deallocate prepare stmt1;
prepare stmt1 from "select sum(a),(select sum(c) from t2 having table1.b) as sub
from t1 as table1";
execute stmt1;
sum(a)	sub
1	3
deallocate prepare stmt1;
drop table t1,t2;
#
# Bug LP#693935/#58727: Assertion failure with 
# a single row subquery returning more than one row
#
create table t1 (a char(1) charset utf8);
insert into t1 values ('a'), ('b');
create table t2 (a binary(1));
insert into t2 values ('x'), ('y');
select * from t2 where a=(select a from t1) and a='x';
ERROR 21000: Subquery returns more than 1 row
drop table t1,t2;
End of 5.1 tests
#
# No BUG#, a case brought from 5.2's innodb_mysql_lock.test
#
create table t1 (i int  not null primary key);
insert into t1 values (1),(2),(3),(4),(5);
create table t2 (j int not null  primary key);
insert into t2 values (1),(2),(3),(4),(5);
create table t3 (k int not null primary key);
insert into t3 values (1),(2),(3);
create view v2 as select t2.j as j from t2 where t2.j in (select t1.i from t1);
select * from t3 where k in (select j from v2);
k
1
2
3
drop table t1,t2,t3;
drop view v2;
#
# Bug#52068: Optimizer generates invalid semijoin materialization plan
#
drop table if exists ot1, ot2, it1, it2;
CREATE TABLE ot1(a INTEGER);
INSERT INTO ot1 VALUES(5), (8);
CREATE TABLE it2(a INTEGER);
INSERT INTO it2 VALUES(9), (5), (1), (8);
CREATE TABLE it3(a INTEGER);
INSERT INTO it3 VALUES(7), (1), (0), (5), (1), (4);
CREATE TABLE ot4(a INTEGER);
INSERT INTO ot4 VALUES(1), (3), (5), (7), (9), (7), (3), (1);
SELECT * FROM ot1,ot4
WHERE (ot1.a,ot4.a) IN (SELECT it2.a,it3.a
FROM it2,it3);
a	a
5	1
8	1
5	5
8	5
5	7
8	7
5	7
8	7
5	1
8	1
explain SELECT * FROM ot1,ot4
WHERE (ot1.a,ot4.a) IN (SELECT it2.a,it3.a
FROM it2,it3);
id	select_type	table	type	possible_keys	key	key_len	ref	rows	Extra
1	PRIMARY	ot1	ALL	NULL	NULL	NULL	NULL	2	
<<<<<<< HEAD
1	PRIMARY	<subquery2>	ALL	distinct_key	NULL	NULL	NULL	24	Using where
1	PRIMARY	ot4	ALL	NULL	NULL	NULL	NULL	8	Using where; Using join buffer (flat, BNL join)
2	SUBQUERY	it2	ALL	NULL	NULL	NULL	NULL	4	
2	SUBQUERY	it3	ALL	NULL	NULL	NULL	NULL	6	Using join buffer (flat, BNL join)
=======
1	PRIMARY	it2	ALL	NULL	NULL	NULL	NULL	4	Using where; Start temporary; Using join buffer (flat, BNL join)
1	PRIMARY	it3	ALL	NULL	NULL	NULL	NULL	6	Using join buffer (flat, BNL join)
1	PRIMARY	ot4	ALL	NULL	NULL	NULL	NULL	8	Using where; End temporary; Using join buffer (flat, BNL join)
>>>>>>> e812f0e3
DROP TABLE IF EXISTS ot1, ot4, it2, it3;
#
# Bug#729039: NULL keys used to evaluate subquery
#
CREATE TABLE t1 (a int) ;
INSERT INTO t1 VALUES (NULL), (1), (NULL), (2);
CREATE TABLE t2 (a int, INDEX idx(a)) ;
INSERT INTO t2 VALUES (NULL), (1), (NULL);
SELECT * FROM t1
WHERE EXISTS (SELECT a FROM t2 USE INDEX () WHERE t2.a = t1.a);
a
1
EXPLAIN
SELECT * FROM t1
WHERE EXISTS (SELECT a FROM t2 USE INDEX() WHERE t2.a = t1.a);
id	select_type	table	type	possible_keys	key	key_len	ref	rows	Extra
1	PRIMARY	t1	ALL	NULL	NULL	NULL	NULL	4	Using where
2	DEPENDENT SUBQUERY	t2	ALL	NULL	NULL	NULL	NULL	3	Using where
SELECT * FROM t1
WHERE EXISTS (SELECT a FROM t2 WHERE t2.a = t1.a);
a
1
EXPLAIN
SELECT * FROM t1
WHERE EXISTS (SELECT a FROM t2 WHERE t2.a = t1.a);
id	select_type	table	type	possible_keys	key	key_len	ref	rows	Extra
1	PRIMARY	t1	ALL	NULL	NULL	NULL	NULL	4	Using where
2	DEPENDENT SUBQUERY	t2	ref	idx	idx	5	test.t1.a	2	Using index
DROP TABLE t1,t2;
#
# BUG#752992: Wrong results for a subquery with 'semijoin=on'
#
CREATE TABLE t1 (pk INTEGER PRIMARY KEY, i INTEGER NOT NULL);
INSERT INTO t1 VALUES (11,0);
INSERT INTO t1 VALUES (12,5);
INSERT INTO t1 VALUES (15,0);
CREATE TABLE t2 (pk INTEGER PRIMARY KEY, i INTEGER NOT NULL);
INSERT INTO t2 VALUES (11,1);
INSERT INTO t2 VALUES (12,2);
INSERT INTO t2 VALUES (15,4);
EXPLAIN SELECT * FROM t1 WHERE pk IN (SELECT it.pk FROM t2 JOIN t2 AS it ON 1);
id	select_type	table	type	possible_keys	key	key_len	ref	rows	Extra
1	PRIMARY	t1	ALL	PRIMARY	NULL	NULL	NULL	3	
1	PRIMARY	t2	index	NULL	PRIMARY	4	NULL	3	Using index; Start temporary; Using join buffer (flat, BNL join)
1	PRIMARY	it	eq_ref	PRIMARY	PRIMARY	4	test.t1.pk	1	Using index; End temporary
SELECT * FROM t1 WHERE pk IN (SELECT it.pk FROM t2 JOIN t2 AS it ON 1);
pk	i
11	0
12	5
15	0
DROP table t1,t2;
#
# Bug#751350: crash with pushed condition for outer references when
#             there should be none of such conditions
#
CREATE TABLE t1 (a int, b int) ;
INSERT INTO t1 VALUES (0,0),(0,0);
EXPLAIN
SELECT b FROM t1
WHERE ('0') IN ( SELECT a  FROM t1 GROUP BY a )
GROUP BY b;
id	select_type	table	type	possible_keys	key	key_len	ref	rows	Extra
1	PRIMARY	t1	ALL	NULL	NULL	NULL	NULL	2	Using temporary; Using filesort
2	DEPENDENT SUBQUERY	t1	ALL	NULL	NULL	NULL	NULL	2	Using temporary
SELECT b FROM t1
WHERE ('0') IN ( SELECT a  FROM t1 GROUP BY a )
GROUP BY b;
b
0
DROP TABLE t1;
#
# Bug #11765713 58705:
# OPTIMIZER LET ENGINE DEPEND ON UNINITIALIZED VALUES
# CREATED BY OPT_SUM_QUERY
#
CREATE TABLE t1(a INT NOT NULL, KEY (a));
INSERT INTO t1 VALUES (0), (1);
SELECT 1 as foo FROM t1 WHERE a < SOME
(SELECT a FROM t1 WHERE a <=>
(SELECT a FROM t1)
);
ERROR 21000: Subquery returns more than 1 row
SELECT 1 as foo FROM t1 WHERE a < SOME
(SELECT a FROM t1 WHERE a <=>
(SELECT a FROM t1 where a is null)
);
foo
DROP TABLE t1;
CREATE TABLE t1 (a int(11), b varchar(1));
INSERT INTO t1 VALUES (2,NULL),(5,'d'),(7,'g');
SELECT a FROM t1 WHERE b < ANY ( SELECT b FROM t1 GROUP BY b );
a
5
SELECT a FROM t1 WHERE b < ANY ( SELECT b FROM t1 );
a
5
SELECT a FROM t1 WHERE b > ANY ( SELECT b FROM t1 GROUP BY b );
a
7
SELECT a FROM t1 WHERE b > ANY ( SELECT b FROM t1 );
a
7
SELECT a FROM t1 WHERE b <= ANY ( SELECT b FROM t1 GROUP BY b );
a
5
7
SELECT a FROM t1 WHERE b <= ANY ( SELECT b FROM t1 );
a
5
7
SELECT a FROM t1 WHERE b >= ANY ( SELECT b FROM t1 GROUP BY b );
a
5
7
SELECT a FROM t1 WHERE b >= ANY ( SELECT b FROM t1 );
a
5
7
SELECT a FROM t1 WHERE b = ANY ( SELECT b FROM t1 );
a
5
7
SELECT a FROM t1 WHERE b = ANY ( SELECT b FROM t1 GROUP BY b );
a
5
7
SELECT a FROM t1 WHERE b <> ANY ( SELECT b FROM t1 );
a
5
7
SELECT a FROM t1 WHERE b <> ANY ( SELECT b FROM t1 GROUP BY b );
a
5
7
SELECT a FROM t1 WHERE b < ALL ( SELECT b FROM t1 GROUP BY b );
a
SELECT a FROM t1 WHERE b < ALL ( SELECT b FROM t1 );
a
SELECT a FROM t1 WHERE b > ALL ( SELECT b FROM t1 GROUP BY b );
a
SELECT a FROM t1 WHERE b > ALL ( SELECT b FROM t1 );
a
SELECT a FROM t1 WHERE b <= ALL ( SELECT b FROM t1 GROUP BY b );
a
SELECT a FROM t1 WHERE b <= ALL ( SELECT b FROM t1 );
a
SELECT a FROM t1 WHERE b >= ALL ( SELECT b FROM t1 GROUP BY b );
a
SELECT a FROM t1 WHERE b >= ALL ( SELECT b FROM t1 );
a
SELECT a FROM t1 WHERE b = ALL ( SELECT b FROM t1 );
a
SELECT a FROM t1 WHERE b = ALL ( SELECT b FROM t1 GROUP BY b );
a
SELECT a FROM t1 WHERE b <> ALL ( SELECT b FROM t1 );
a
SELECT a FROM t1 WHERE b <> ALL ( SELECT b FROM t1 GROUP BY b );
a
delete from t1;
INSERT INTO t1 VALUES (2,NULL),(5,'d'),(7,'g');
SELECT a FROM t1 WHERE b < ANY ( SELECT b FROM t1 GROUP BY b );
a
5
SELECT a FROM t1 WHERE b < ANY ( SELECT b FROM t1 );
a
5
SELECT a FROM t1 WHERE b > ANY ( SELECT b FROM t1 GROUP BY b );
a
7
SELECT a FROM t1 WHERE b > ANY ( SELECT b FROM t1 );
a
7
SELECT a FROM t1 WHERE b <= ANY ( SELECT b FROM t1 GROUP BY b );
a
5
7
SELECT a FROM t1 WHERE b <= ANY ( SELECT b FROM t1 );
a
5
7
SELECT a FROM t1 WHERE b >= ANY ( SELECT b FROM t1 GROUP BY b );
a
5
7
SELECT a FROM t1 WHERE b >= ANY ( SELECT b FROM t1 );
a
5
7
SELECT a FROM t1 WHERE b = ANY ( SELECT b FROM t1 );
a
5
7
SELECT a FROM t1 WHERE b = ANY ( SELECT b FROM t1 GROUP BY b );
a
5
7
SELECT a FROM t1 WHERE b <> ANY ( SELECT b FROM t1 );
a
5
7
SELECT a FROM t1 WHERE b <> ANY ( SELECT b FROM t1 GROUP BY b );
a
5
7
SELECT a FROM t1 WHERE b < ALL ( SELECT b FROM t1 GROUP BY b );
a
SELECT a FROM t1 WHERE b < ALL ( SELECT b FROM t1 );
a
SELECT a FROM t1 WHERE b > ALL ( SELECT b FROM t1 GROUP BY b );
a
SELECT a FROM t1 WHERE b > ALL ( SELECT b FROM t1 );
a
SELECT a FROM t1 WHERE b <= ALL ( SELECT b FROM t1 GROUP BY b );
a
SELECT a FROM t1 WHERE b <= ALL ( SELECT b FROM t1 );
a
SELECT a FROM t1 WHERE b >= ALL ( SELECT b FROM t1 GROUP BY b );
a
SELECT a FROM t1 WHERE b >= ALL ( SELECT b FROM t1 );
a
SELECT a FROM t1 WHERE b = ALL ( SELECT b FROM t1 );
a
SELECT a FROM t1 WHERE b = ALL ( SELECT b FROM t1 GROUP BY b );
a
SELECT a FROM t1 WHERE b <> ALL ( SELECT b FROM t1 );
a
SELECT a FROM t1 WHERE b <> ALL ( SELECT b FROM t1 GROUP BY b );
a
drop table t1;
#
# Fix of LP BUG#780386 (NULL left part with empty ALL subquery).
#
CREATE TABLE t1 ( f11 int) ;
INSERT IGNORE INTO t1 VALUES (0),(0);
CREATE TABLE t2 ( f3 int, f10 int, KEY (f10,f3)) ;
INSERT IGNORE INTO t2 VALUES (NULL,NULL),(5,0);
DROP TABLE IF EXISTS t3;
Warnings:
Note	1051	Unknown table 't3'
CREATE TABLE t3 ( f3 int) ;
INSERT INTO t3 VALUES (0),(0);
SELECT a1.f3 AS r FROM t2 AS a1 , t1 WHERE a1.f3 < ALL ( SELECT f3 FROM t3 WHERE f3 = 1 ) ;
r
NULL
5
NULL
5
DROP TABLE t1, t2, t3;
End of 5.2 tests
#
# BUG#779885: Crash in eliminate_item_equal with materialization=on in
# maria-5.3
#
CREATE TABLE t1 ( f1 int );
INSERT INTO t1 VALUES (19), (20);
CREATE TABLE t2 ( f10 varchar(32) );
INSERT INTO t2 VALUES ('c'),('d');
CREATE TABLE t3 ( f10 varchar(32) );
INSERT INTO t3 VALUES ('a'),('b');
SELECT *
FROM t1
WHERE
( 't' ) IN (
SELECT t3.f10
FROM t3
JOIN t2
ON t2.f10 = t3.f10
);
f1
DROP TABLE t1,t2,t3;
#
# BUG LP:813473: Wrong result with outer join + NOT IN subquery
# This bug is a duplicate of Bug#11764086 whose test case is added below
#
CREATE TABLE t1 (c int) ;
INSERT INTO t1 VALUES (5),(6);
CREATE TABLE t2 (a int, b int) ;
INSERT INTO t2 VALUES (20,9),(20,9);
create table t3 (d int, e int);
insert into t3 values (2, 9), (3,10);
EXPLAIN
SELECT t2.b , t1.c
FROM t2 LEFT JOIN t1 ON t1.c < 3
WHERE (t2.b , t1.c) NOT IN (SELECT * from t3);
id	select_type	table	type	possible_keys	key	key_len	ref	rows	Extra
1	PRIMARY	t2	ALL	NULL	NULL	NULL	NULL	2	
1	PRIMARY	t1	ALL	NULL	NULL	NULL	NULL	2	Using where
2	DEPENDENT SUBQUERY	t3	ALL	NULL	NULL	NULL	NULL	2	Using where
SELECT t2.b , t1.c
FROM t2 LEFT JOIN t1 ON t1.c < 3
WHERE (t2.b, t1.c) NOT IN (SELECT * from t3);
b	c
9	NULL
9	NULL
drop table t1, t2, t3;
End of 5.3 tests
End of 5.5 tests.
#
# Bug#12763207 - ASSERT IN SUBSELECT::SINGLE_VALUE_TRANSFORMER
#
CREATE TABLE t1(a1 int);
INSERT INTO t1 VALUES (1),(2);
CREATE TABLE t2(a1 int);
INSERT INTO t2 VALUES (3);
SELECT @@session.sql_mode INTO @old_sql_mode;
SET SESSION sql_mode='ONLY_FULL_GROUP_BY';
SELECT 1 FROM t1 WHERE 1 < SOME (SELECT 2 FROM t2);
1
1
1
SELECT 1 FROM t1 WHERE 1 < SOME (SELECT 2.0 FROM t2);
1
1
1
SELECT 1 FROM t1 WHERE 1 < SOME (SELECT 'a' FROM t2);
1
SELECT 1 FROM t1 WHERE 1 < SOME (SELECT a1 FROM t2);
1
1
1
SET SESSION sql_mode=@old_sql_mode;
DROP TABLE t1, t2;
#
# Bug#11764086: Null left operand to NOT IN in WHERE clause
# behaves differently than real NULL
#
CREATE TABLE parent (id int);
INSERT INTO parent VALUES (1), (2);
CREATE TABLE child (parent_id int, other int);
INSERT INTO child VALUES (1,NULL);
# Offending query (c.parent_id is NULL for null-complemented rows only)
SELECT    p.id, c.parent_id
FROM      parent p
LEFT JOIN child  c
ON        p.id = c.parent_id
WHERE     c.parent_id NOT IN (
SELECT parent_id 
FROM   child
WHERE  parent_id = 3
);
id	parent_id
1	1
2	NULL
# Some syntactic variations with IS FALSE and IS NOT TRUE
SELECT    p.id, c.parent_id
FROM      parent p
LEFT JOIN child  c
ON        p.id = c.parent_id
WHERE     c.parent_id IN (
SELECT parent_id 
FROM   child
WHERE  parent_id = 3
) IS NOT TRUE;
id	parent_id
1	1
2	NULL
SELECT    p.id, c.parent_id
FROM      parent p
LEFT JOIN child  c
ON        p.id = c.parent_id
WHERE     c.parent_id IN (
SELECT parent_id 
FROM   child
WHERE  parent_id = 3
) IS FALSE;
id	parent_id
1	1
2	NULL
DROP TABLE parent, child;
# End of test for bug#11764086.
#
# BUG#50257: Missing info in REF column of the EXPLAIN 
#            lines for subselects
#
CREATE TABLE t1 (a INT, b INT, INDEX (a));
INSERT INTO t1 VALUES (3, 10), (2, 20), (7, 10), (5, 20);

EXPLAIN SELECT * FROM (SELECT * FROM t1 WHERE a=7) t;
id	select_type	table	type	possible_keys	key	key_len	ref	rows	Extra
1	PRIMARY	<derived2>	ALL	NULL	NULL	NULL	NULL	2	
2	DERIVED	t1	ref	a	a	5	const	1	

EXPLAIN SELECT * FROM t1 WHERE EXISTS (SELECT * FROM t1 WHERE a=7);
id	select_type	table	type	possible_keys	key	key_len	ref	rows	Extra
1	PRIMARY	t1	ALL	NULL	NULL	NULL	NULL	4	
2	SUBQUERY	t1	ref	a	a	5	const	1	Using index

DROP TABLE t1;
#
# Bug 11765699 - 58690: !TABLE || (!TABLE->READ_SET || 
#                BITMAP_IS_SET(TABLE->READ_SET, FIELD_INDEX
#
CREATE TABLE t1(a INT);
INSERT INTO t1 VALUES (0), (1);
CREATE TABLE t2(
b TEXT, 
c INT, 
PRIMARY KEY (b(1))
);
INSERT INTO t2 VALUES ('a', 2), ('b', 3);
SELECT 1 FROM t1 WHERE a = 
(SELECT 1 FROM t2 WHERE b = 
(SELECT 1 FROM t1 t11 WHERE c = 1 OR t1.a = 1 AND 1 = 2)
ORDER BY b
);
1
SELECT 1 FROM t1 WHERE a = 
(SELECT 1 FROM t2 WHERE b = 
(SELECT 1 FROM t1 t11 WHERE c = 1 OR t1.a = 1 AND 1 = 2)
GROUP BY b
);
1
DROP TABLE t1, t2;
#
# BUG#12616253 - WRONG RESULT WITH EXISTS(SUBQUERY) (MISSING ROWS)
#
CREATE TABLE t1 (f1 varchar(1));
INSERT INTO t1 VALUES ('v'),('s');
CREATE TABLE t2 (f1_key varchar(1), KEY (f1_key));
INSERT INTO t2 VALUES ('j'),('v'),('c'),('m'),('d'),
('d'),('y'),('t'),('d'),('s');
SELECT table1.f1, table2.f1_key
FROM t1 AS table1, t2 AS table2
WHERE EXISTS 
( 
SELECT DISTINCT f1_key 
FROM t2 
WHERE f1_key != table2.f1_key AND f1_key >= table1.f1 );
f1	f1_key
v	j
s	j
v	v
s	v
v	c
s	c
v	m
s	m
v	d
s	d
v	d
s	d
v	y
s	y
v	t
s	t
v	d
s	d
v	s
s	s
explain SELECT table1.f1, table2.f1_key
FROM t1 AS table1, t2 AS table2
WHERE EXISTS 
( 
SELECT DISTINCT f1_key 
FROM t2 
WHERE f1_key != table2.f1_key AND f1_key >= table1.f1 );
id	select_type	table	type	possible_keys	key	key_len	ref	rows	Extra
1	PRIMARY	table1	ALL	NULL	NULL	NULL	NULL	2	
1	PRIMARY	table2	index	NULL	f1_key	4	NULL	10	Using where; Using index; Using join buffer (flat, BNL join)
2	DEPENDENT SUBQUERY	t2	range	f1_key	f1_key	4	NULL	6	Range checked for each record (index map: 0x1); Using temporary
DROP TABLE t1,t2;
#
# LP bug #826279: assertion failure with GROUP BY a result of subquery
#
CREATE TABLE t1 (a int);
INSERT INTO t1 VALUES (0), (0);
CREATE TABLE t2 (a int, b int, c int);
INSERT INTO t2 VALUES (10,7,0), (0,7,0);
CREATE TABLE t3 (a int, b int);
INSERT INTO t3 VALUES (10,7), (0,7);
SELECT SUM(DISTINCT b),
(SELECT t2.a FROM t1 JOIN t2 ON t2.c != 0
WHERE t.a != 0 AND t2.a != 0)
FROM (SELECT * FROM t3) AS t
GROUP BY 2;
SUM(DISTINCT b)	(SELECT t2.a FROM t1 JOIN t2 ON t2.c != 0
WHERE t.a != 0 AND t2.a != 0)
7	NULL
SELECT SUM(DISTINCT b), 
(SELECT t2.a FROM t1,t2 WHERE t.a != 0 or 1=2 LIMIT 1)
FROM (SELECT * FROM t3) AS t
GROUP BY 2;
SUM(DISTINCT b)	(SELECT t2.a FROM t1,t2 WHERE t.a != 0 or 1=2 LIMIT 1)
7	NULL
7	10
DROP TABLE t1,t2,t3;
#
# Bug#12329653 
# EXPLAIN, UNION, PREPARED STATEMENT, CRASH, SQL_FULL_GROUP_BY
#
CREATE TABLE t1(a1 int);
INSERT INTO t1 VALUES (1),(2);
SELECT @@session.sql_mode INTO @old_sql_mode;
SET SESSION sql_mode='ONLY_FULL_GROUP_BY';
SELECT 1 FROM t1 WHERE 1 < SOME (SELECT a1 FROM t1);
1
1
1
PREPARE stmt FROM 
'SELECT 1 UNION ALL 
SELECT 1 FROM t1
ORDER BY
(SELECT 1 FROM t1 AS t1_0  
  WHERE 1 < SOME (SELECT a1 FROM t1)
)' ;
EXECUTE stmt ;
ERROR 21000: Subquery returns more than 1 row
EXECUTE stmt ;
ERROR 21000: Subquery returns more than 1 row
SET SESSION sql_mode=@old_sql_mode;
DEALLOCATE PREPARE stmt;
DROP TABLE t1;
#
# LP BUG#833777 Performance regression with deeply nested subqueries
#
create table t1 (a int not null, b char(10) not null);
insert into t1 values (1, 'a');
set @@optimizer_switch='in_to_exists=on,semijoin=off,materialization=off,subquery_cache=off';
select a from t1 where a in (select a from t1 where a in (select a from t1 where a in (select a from t1 where a in (select a from t1 where a in (select a from t1 where a in (select a from t1 where a in (select a from t1 where a in (select a from t1 where a in (select a from t1 where a in (select a from t1 where a in (select a from t1 where a in (select a from t1 where a in (select a from t1 where a in (select a from t1 where a in (select a from t1 where a in (select a from t1 where a in (select a from t1 where a in (select a from t1 where a in (select a from t1 where a in (select a from t1 where a in (select a from t1 where a in (select a from t1 where a in (select a from t1 where a in (select a from t1 where a in (select a from t1 where a in (select a from t1 where a in (select a from t1 where a in (select a from t1 where a in (select a from t1)))))))))))))))))))))))))))));
a
1
drop table t1;
#
# LP bug #859375: Assertion `0' failed in st_select_lex_unit::optimize
# with view , UNION and prepared statement (rewriting fake_select
# condition).
#
CREATE TABLE t1 ( f1 int NOT NULL, f4 varchar(1) NOT NULL) ;
INSERT INTO t1 VALUES (6,'d'),(7,'y');
CREATE TABLE t2 ( f1 int NOT NULL, f2 int NOT NULL) ;
INSERT INTO t2 VALUES (10,7);
CREATE VIEW v2 AS SELECT * FROM t2;
PREPARE st1 FROM "
        SELECT *
        FROM t1
        LEFT JOIN v2 ON ( v2.f2 = t1.f1 )
        WHERE v2.f1 NOT IN (
                SELECT 1 UNION
                SELECT 247
        )
";
EXECUTE st1;
f1	f4	f1	f2
7	y	10	7
deallocate prepare st1;
DROP VIEW v2;
DROP TABLE t1,t2;
#
# LP bug #887458 Crash in subselect_union_engine::no_rows with
# double UNION and join_cache_level=3,8
# (IN/ALL/ANY optimizations should not be applied to fake_select)
CREATE TABLE t2 ( a int, b varchar(1)) ;
INSERT IGNORE INTO t2 VALUES (8,'y'),(8,'y');
CREATE TABLE t1 ( b varchar(1)) ;
INSERT IGNORE INTO t1 VALUES (NULL),(NULL);
set @save_join_cache_level=@@join_cache_level;
SET SESSION join_cache_level=3;
SELECT *
FROM t1, t2
WHERE t2.b IN (
SELECT 'm' UNION
SELECT 'm'
) OR t1.b <> SOME (
SELECT 'v' UNION
SELECT 't'
);
b	a	b
set @@join_cache_level= @save_join_cache_level;
drop table t1,t2;
set optimizer_switch=@subselect_tmp;<|MERGE_RESOLUTION|>--- conflicted
+++ resolved
@@ -5155,16 +5155,10 @@
 FROM it2,it3);
 id	select_type	table	type	possible_keys	key	key_len	ref	rows	Extra
 1	PRIMARY	ot1	ALL	NULL	NULL	NULL	NULL	2	
-<<<<<<< HEAD
 1	PRIMARY	<subquery2>	ALL	distinct_key	NULL	NULL	NULL	24	Using where
 1	PRIMARY	ot4	ALL	NULL	NULL	NULL	NULL	8	Using where; Using join buffer (flat, BNL join)
 2	SUBQUERY	it2	ALL	NULL	NULL	NULL	NULL	4	
 2	SUBQUERY	it3	ALL	NULL	NULL	NULL	NULL	6	Using join buffer (flat, BNL join)
-=======
-1	PRIMARY	it2	ALL	NULL	NULL	NULL	NULL	4	Using where; Start temporary; Using join buffer (flat, BNL join)
-1	PRIMARY	it3	ALL	NULL	NULL	NULL	NULL	6	Using join buffer (flat, BNL join)
-1	PRIMARY	ot4	ALL	NULL	NULL	NULL	NULL	8	Using where; End temporary; Using join buffer (flat, BNL join)
->>>>>>> e812f0e3
 DROP TABLE IF EXISTS ot1, ot4, it2, it3;
 #
 # Bug#729039: NULL keys used to evaluate subquery
