use lpt1;
ERROR 42000: Unknown database 'lpt1'
use com1;
ERROR 42000: Unknown database 'com1'
use prn;
ERROR 42000: Unknown database 'prn'
create table nu (a int);
drop table nu;
drop table if exists t1;
CREATE TABLE t1 ( `ID` int(6) ) data directory 'c:/tmp/' index directory 'c:/tmp/' engine=MyISAM;
Warnings:
Warning	1618	<DATA DIRECTORY> option ignored
Warning	1618	<INDEX DIRECTORY> option ignored
drop table t1;
CREATE TABLE t1 (a int, b int);
INSERT INTO t1 VALUES (1,1);
EXPLAIN SELECT * FROM t1 WHERE b =  (SELECT max(2));
id	select_type	table	type	possible_keys	key	key_len	ref	rows	Extra
1	PRIMARY	NULL	NULL	NULL	NULL	NULL	NULL	NULL	Impossible WHERE noticed after reading const tables
2	SUBQUERY	NULL	NULL	NULL	NULL	NULL	NULL	NULL	No tables used
DROP TABLE t1;
<<<<<<< HEAD
End of 5.0 tests.
drop procedure if exists proc_1;
create procedure proc_1() install plugin my_plug soname '\\root\\some_plugin.dll';
call proc_1();
ERROR HY000: No paths allowed for shared library
call proc_1();
ERROR HY000: No paths allowed for shared library
call proc_1();
ERROR HY000: No paths allowed for shared library
drop procedure proc_1;
prepare abc from "install plugin my_plug soname '\\\\root\\\\some_plugin.dll'";
execute abc;
ERROR HY000: No paths allowed for shared library
execute abc;
ERROR HY000: No paths allowed for shared library
deallocate prepare abc;
=======
CREATE DATABASE `TESTDB`;
USE `TESTDB`;
CREATE FUNCTION test_fn() RETURNS INTEGER
BEGIN
DECLARE rId bigint;
RETURN rId;
END
//
CREATE FUNCTION test_fn2() RETURNS INTEGER
BEGIN
DECLARE rId bigint;
RETURN rId;
END
//
DROP FUNCTION `TESTDB`.`test_fn`;
DROP FUNCTION `testdb`.`test_fn2`;
USE test;
DROP DATABASE `TESTDB`;
End of 5.0 tests.
>>>>>>> 85bab2e7
<|MERGE_RESOLUTION|>--- conflicted
+++ resolved
@@ -19,24 +19,6 @@
 1	PRIMARY	NULL	NULL	NULL	NULL	NULL	NULL	NULL	Impossible WHERE noticed after reading const tables
 2	SUBQUERY	NULL	NULL	NULL	NULL	NULL	NULL	NULL	No tables used
 DROP TABLE t1;
-<<<<<<< HEAD
-End of 5.0 tests.
-drop procedure if exists proc_1;
-create procedure proc_1() install plugin my_plug soname '\\root\\some_plugin.dll';
-call proc_1();
-ERROR HY000: No paths allowed for shared library
-call proc_1();
-ERROR HY000: No paths allowed for shared library
-call proc_1();
-ERROR HY000: No paths allowed for shared library
-drop procedure proc_1;
-prepare abc from "install plugin my_plug soname '\\\\root\\\\some_plugin.dll'";
-execute abc;
-ERROR HY000: No paths allowed for shared library
-execute abc;
-ERROR HY000: No paths allowed for shared library
-deallocate prepare abc;
-=======
 CREATE DATABASE `TESTDB`;
 USE `TESTDB`;
 CREATE FUNCTION test_fn() RETURNS INTEGER
@@ -56,4 +38,18 @@
 USE test;
 DROP DATABASE `TESTDB`;
 End of 5.0 tests.
->>>>>>> 85bab2e7
+drop procedure if exists proc_1;
+create procedure proc_1() install plugin my_plug soname '\\root\\some_plugin.dll';
+call proc_1();
+ERROR HY000: No paths allowed for shared library
+call proc_1();
+ERROR HY000: No paths allowed for shared library
+call proc_1();
+ERROR HY000: No paths allowed for shared library
+drop procedure proc_1;
+prepare abc from "install plugin my_plug soname '\\\\root\\\\some_plugin.dll'";
+execute abc;
+ERROR HY000: No paths allowed for shared library
+execute abc;
+ERROR HY000: No paths allowed for shared library
+deallocate prepare abc;