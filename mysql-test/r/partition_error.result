drop table if exists t1;
#
<<<<<<< HEAD
# Bug#50392: insert_id is not reset for partitioned tables
#            auto_increment on duplicate entry
CREATE TABLE t1 (a INT AUTO_INCREMENT PRIMARY KEY);
SET INSERT_ID= 13;
INSERT INTO t1 VALUES (NULL);
SET INSERT_ID= 12;
INSERT INTO t1 VALUES (NULL), (NULL), (NULL);
ERROR 23000: Duplicate entry '13' for key 'PRIMARY'
SHOW CREATE TABLE t1;
Table	Create Table
t1	CREATE TABLE `t1` (
  `a` int(11) NOT NULL AUTO_INCREMENT,
  PRIMARY KEY (`a`)
) ENGINE=MyISAM AUTO_INCREMENT=14 DEFAULT CHARSET=latin1
INSERT INTO t1 VALUES (NULL);
SELECT * FROM t1;
a
12
13
14
DROP TABLE t1;
CREATE TABLE t1 (a INT AUTO_INCREMENT PRIMARY KEY) PARTITION BY KEY(a);
SET INSERT_ID= 13;
INSERT INTO t1 VALUES (NULL);
SET INSERT_ID= 12;
INSERT INTO t1 VALUES (NULL), (NULL), (NULL);
ERROR 23000: Duplicate entry '13' for key 'PRIMARY'
SHOW CREATE TABLE t1;
Table	Create Table
t1	CREATE TABLE `t1` (
  `a` int(11) NOT NULL AUTO_INCREMENT,
  PRIMARY KEY (`a`)
) ENGINE=MyISAM AUTO_INCREMENT=14 DEFAULT CHARSET=latin1
/*!50100 PARTITION BY KEY (a) */
INSERT INTO t1 VALUES (NULL);
SELECT * FROM t1;
a
12
13
14
DROP TABLE t1;
=======
# Bug#42954: SQL MODE 'NO_DIR_IN_CREATE' does not work with
#            subpartitions
SET @org_mode=@@sql_mode;
SET @@sql_mode='NO_DIR_IN_CREATE';
SELECT @@sql_mode;
@@sql_mode
NO_DIR_IN_CREATE
CREATE TABLE t1 (id INT, purchased DATE)
PARTITION BY RANGE(YEAR(purchased))
SUBPARTITION BY HASH(TO_DAYS(purchased))
(PARTITION p0 VALUES LESS THAN MAXVALUE
DATA DIRECTORY = '/tmp/not-existing' 
INDEX DIRECTORY = '/tmp/not-existing');
Warnings:
Warning	1618	<DATA DIRECTORY> option ignored
Warning	1618	<INDEX DIRECTORY> option ignored
Warning	1618	<DATA DIRECTORY> option ignored
Warning	1618	<INDEX DIRECTORY> option ignored
SHOW CREATE TABLE t1;
Table	Create Table
t1	CREATE TABLE `t1` (
  `id` int(11) DEFAULT NULL,
  `purchased` date DEFAULT NULL
) ENGINE=MyISAM DEFAULT CHARSET=latin1
/*!50100 PARTITION BY RANGE (YEAR(purchased))
SUBPARTITION BY HASH (TO_DAYS(purchased))
(PARTITION p0 VALUES LESS THAN MAXVALUE ENGINE = MyISAM) */
DROP TABLE t1;
CREATE TABLE t1 (id INT, purchased DATE)
PARTITION BY RANGE(YEAR(purchased))
SUBPARTITION BY HASH(TO_DAYS(purchased)) SUBPARTITIONS 2
(PARTITION p0 VALUES LESS THAN MAXVALUE
(SUBPARTITION sp0
DATA DIRECTORY = '/tmp/not-existing' 
INDEX DIRECTORY = '/tmp/not-existing',
SUBPARTITION sp1));
Warnings:
Warning	1618	<DATA DIRECTORY> option ignored
Warning	1618	<INDEX DIRECTORY> option ignored
SHOW CREATE TABLE t1;
Table	Create Table
t1	CREATE TABLE `t1` (
  `id` int(11) DEFAULT NULL,
  `purchased` date DEFAULT NULL
) ENGINE=MyISAM DEFAULT CHARSET=latin1
/*!50100 PARTITION BY RANGE (YEAR(purchased))
SUBPARTITION BY HASH (TO_DAYS(purchased))
(PARTITION p0 VALUES LESS THAN MAXVALUE
 (SUBPARTITION sp0 ENGINE = MyISAM,
  SUBPARTITION sp1 ENGINE = MyISAM)) */
DROP TABLE t1;
CREATE TABLE t1 (id INT, purchased DATE)
PARTITION BY RANGE(YEAR(purchased))
(PARTITION p0 VALUES LESS THAN MAXVALUE
DATA DIRECTORY = '/tmp/not-existing' 
INDEX DIRECTORY = '/tmp/not-existing');
Warnings:
Warning	1618	<DATA DIRECTORY> option ignored
Warning	1618	<INDEX DIRECTORY> option ignored
SHOW CREATE TABLE t1;
Table	Create Table
t1	CREATE TABLE `t1` (
  `id` int(11) DEFAULT NULL,
  `purchased` date DEFAULT NULL
) ENGINE=MyISAM DEFAULT CHARSET=latin1
/*!50100 PARTITION BY RANGE (YEAR(purchased))
(PARTITION p0 VALUES LESS THAN MAXVALUE ENGINE = MyISAM) */
DROP TABLE t1;
SET @@sql_mode= @org_mode;
>>>>>>> b183e7c5
CREATE TABLE t1 (a INTEGER NOT NULL, PRIMARY KEY (a));
INSERT INTO t1 VALUES (1),(1);
ERROR 23000: Duplicate entry '1' for key 'PRIMARY'
DROP TABLE t1;
CREATE TABLE t1 (a INTEGER NOT NULL, PRIMARY KEY (a))
PARTITION BY KEY (a) PARTITIONS 2;
INSERT INTO t1 VALUES (1),(1);
ERROR 23000: Duplicate entry '1' for key 'PRIMARY'
DROP TABLE t1;
CREATE TABLE t1 (a INT)
PARTITION BY HASH (a)
( PARTITION p0 ENGINE=MyISAM,
PARTITION p1);
ERROR HY000: The mix of handlers in the partitions is not allowed in this version of MySQL
CREATE TABLE t1 (a INT)
PARTITION BY LIST (a)
SUBPARTITION BY HASH (a)
( PARTITION p0 VALUES IN (0)
( SUBPARTITION s0, SUBPARTITION s1 ENGINE=MyISAM, SUBPARTITION s2),
PARTITION p1 VALUES IN (1)
( SUBPARTITION s3 ENGINE=MyISAM, SUBPARTITION s4, SUBPARTITION s5 ENGINE=MyISAM));
ERROR HY000: The mix of handlers in the partitions is not allowed in this version of MySQL
CREATE TABLE t1 (
a int
)
PARTITION BY RANGE (a)
(
PARTITION p0 VALUES LESS THAN (1),
PARTITION p1 VALU ES LESS THAN (2)
);
ERROR HY000: Syntax error: RANGE PARTITIONING requires definition of VALUES LESS THAN for each partition
partition by list (a)
partitions 3
(partition x1 values in (1,2,9,4) tablespace ts1,
partition x2 values in (3, 11, 5, 7) tablespace ts2,
partition x3 values in (16, 8, 5+19, 70-43) tablespace ts3);
ERROR 42000: Partitioning can not be used stand-alone in query near 'partition by list (a)
partitions 3
(partition x1 values in (1,2,9,4) tablespace ' at line 1
CREATE TABLE t1 (
a int not null,
b int not null,
c int not null,
primary key(a,b))
partition by list (a)
partitions 2;
ERROR HY000: For LIST partitions each partition must be defined
CREATE TABLE t1 (
a int not null,
b int not null,
c int not null,
primary key(a,b))
partition by list (sin(a))
partitions 3
(partition x1 values in (1,2,9,4) tablespace ts1,
partition x2 values in (3, 11, 5, 7) tablespace ts2,
partition x3 values in (16, 8, 5+19, 70-43) tablespace ts3);
ERROR HY000: This partition function is not allowed
CREATE TABLE t1 (
a int not null,
b int not null,
c int not null,
primary key(a,b))
partition by key (a+2)
partitions 3
(partition x1 tablespace ts1,
partition x2 tablespace ts2,
partition x3 tablespace ts3);
ERROR 42000: You have an error in your SQL syntax; check the manual that corresponds to your MySQL server version for the right syntax to use near '+2)
partitions 3
(partition x1 tablespace ts1,
partition x2 tablespace ts2,
part' at line 6
CREATE TABLE t1 (
a int not null,
b int not null,
c int not null,
primary key(a,b))
partition by key (a)
partitions 3
(partition tablespace ts1,
partition x2 tablespace ts2,
partition x3 tablespace ts3);
ERROR 42000: You have an error in your SQL syntax; check the manual that corresponds to your MySQL server version for the right syntax to use near 'ts1,
partition x2 tablespace ts2,
partition x3 tablespace ts3)' at line 8
CREATE TABLE t1 (
a int not null,
b int not null,
c int not null,
primary key(a,b))
partition by key (a,d)
partitions 3
(partition x1 tablespace ts1,
partition x2 tablespace ts2,
partition x3 tablespace ts3);
ERROR HY000: Field in list of fields for partition function not found in table
select load_file('$MYSQLD_DATADIR/test/t1.par');
load_file('$MYSQLD_DATADIR/test/t1.par')
NULL
CREATE TABLE t1 (
a int not null,
b int not null,
c int not null,
primary key(a,b))
partition by hash (a + d)
partitions 3
(partition x1 tablespace ts1,
partition x2 tablespace ts2,
partition x3 tablespace ts3);
ERROR 42S22: Unknown column 'd' in 'partition function'
CREATE TABLE t1 (
a int not null,
b int not null,
c int not null,
primary key(a,b))
partition by hash (sin(a))
partitions 3
(partition x1 tablespace ts1,
partition x2 tablespace ts2,
partition x3 tablespace ts3);
ERROR HY000: This partition function is not allowed
CREATE TABLE t1 (
a int not null,
b int not null,
c int not null,
primary key(a,b))
partition by key (a)
partitions 3
(partition x1, partition x2);
ERROR 42000: Wrong number of partitions defined, mismatch with previous setting near ')' at line 8
CREATE TABLE t1 (
a int not null,
b int not null,
c int not null,
primary key(a,b))
partition by hash (rand(a))
partitions 2
(partition x1, partition x2);
ERROR 42000: Constant, random or timezone-dependent expressions in (sub)partitioning function are not allowed near ')
partitions 2
(partition x1, partition x2)' at line 6
CREATE TABLE t1 (
a int not null,
b int not null,
c int not null,
primary key(a,b))
partition by range (rand(a))
partitions 2
(partition x1 values less than (0), partition x2 values less than (2));
ERROR 42000: Constant, random or timezone-dependent expressions in (sub)partitioning function are not allowed near ')
partitions 2
(partition x1 values less than (0), partition x2 values less than' at line 6
CREATE TABLE t1 (
a int not null,
b int not null,
c int not null,
primary key(a,b))
partition by list (rand(a))
partitions 2
(partition x1 values in (1), partition x2 values in (2));
ERROR 42000: Constant, random or timezone-dependent expressions in (sub)partitioning function are not allowed near ')
partitions 2
(partition x1 values in (1), partition x2 values in (2))' at line 6
CREATE TABLE t1 (
a int not null,
b int not null,
c int not null,
primary key(a,b))
partition by hash (a)
partitions 2
(partition x1 values less than (4),
partition x2 values less than (5));
ERROR HY000: Only RANGE PARTITIONING can use VALUES LESS THAN in partition definition
select load_file('$MYSQLD_DATADIR/test/t1.par');
load_file('$MYSQLD_DATADIR/test/t1.par')
NULL
CREATE TABLE t1 (
a int not null,
b int not null,
c int not null,
primary key(a,b))
partition by hash (a)
partitions 2
(partition x1 values in (4),
partition x2 values in (5));
ERROR HY000: Only LIST PARTITIONING can use VALUES IN in partition definition
select load_file('$MYSQLD_DATADIR/test/t1.par');
load_file('$MYSQLD_DATADIR/test/t1.par')
NULL
CREATE TABLE t1 (
a int not null,
b int not null,
c int not null,
primary key(a,b))
partition by hash (a)
partitions 2
(partition x1 values in (4,6),
partition x2 values in (5,7));
ERROR HY000: Only LIST PARTITIONING can use VALUES IN in partition definition
select load_file('$MYSQLD_DATADIR/test/t1.par');
load_file('$MYSQLD_DATADIR/test/t1.par')
NULL
CREATE TABLE t1 (
a int not null,
b int not null,
c int not null,
primary key (a,b))
partition by key (a)
subpartition by key (b);
ERROR HY000: It is only possible to mix RANGE/LIST partitioning with HASH/KEY partitioning for subpartitioning
select load_file('$MYSQLD_DATADIR/test/t1.par');
load_file('$MYSQLD_DATADIR/test/t1.par')
NULL
CREATE TABLE t1 (
a int not null,
b int not null,
c int not null,
primary key (a,b))
partition by key (a)
subpartition by key (a, b);
ERROR HY000: It is only possible to mix RANGE/LIST partitioning with HASH/KEY partitioning for subpartitioning
select load_file('$MYSQLD_DATADIR/test/t1.par');
load_file('$MYSQLD_DATADIR/test/t1.par')
NULL
CREATE TABLE t1 (
a int not null,
b int not null,
c int not null,
primary key (a,b))
partition by key (a)
subpartition by hash (a+b);
ERROR HY000: It is only possible to mix RANGE/LIST partitioning with HASH/KEY partitioning for subpartitioning
select load_file('$MYSQLD_DATADIR/test/t1.par');
load_file('$MYSQLD_DATADIR/test/t1.par')
NULL
CREATE TABLE t1 (
a int not null,
b int not null,
c int not null,
primary key (a,b))
partition by key (a)
subpartition by key (b);
ERROR HY000: It is only possible to mix RANGE/LIST partitioning with HASH/KEY partitioning for subpartitioning
select load_file('$MYSQLD_DATADIR/test/t1.par');
load_file('$MYSQLD_DATADIR/test/t1.par')
NULL
CREATE TABLE t1 (
a int not null,
b int not null,
c int not null,
primary key (a,b))
partition by key (a)
subpartition by key (a, b);
ERROR HY000: It is only possible to mix RANGE/LIST partitioning with HASH/KEY partitioning for subpartitioning
select load_file('$MYSQLD_DATADIR/test/t1.par');
load_file('$MYSQLD_DATADIR/test/t1.par')
NULL
CREATE TABLE t1 (
a int not null,
b int not null,
c int not null,
primary key (a,b))
partition by key (a)
subpartition by hash (a+b);
ERROR HY000: It is only possible to mix RANGE/LIST partitioning with HASH/KEY partitioning for subpartitioning
select load_file('$MYSQLD_DATADIR/test/t1.par');
load_file('$MYSQLD_DATADIR/test/t1.par')
NULL
CREATE TABLE t1 (
a int not null,
b int not null,
c int not null,
primary key (a,b))
partition by key (a)
subpartition by hash (rand(a+b));
ERROR 42000: Constant, random or timezone-dependent expressions in (sub)partitioning function are not allowed near ')' at line 7
CREATE TABLE t1 (
a int not null,
b int not null,
c int not null,
primary key (a,b))
partition by key (a)
subpartition by hash (sin(a+b))
(partition x1 (subpartition x11, subpartition x12),
partition x2 (subpartition x21, subpartition x22));
ERROR HY000: It is only possible to mix RANGE/LIST partitioning with HASH/KEY partitioning for subpartitioning
select load_file('$MYSQLD_DATADIR/test/t1.par');
load_file('$MYSQLD_DATADIR/test/t1.par')
NULL
CREATE TABLE t1 (
a int not null,
b int not null,
c int not null,
primary key (a,b))
partition by range (a)
subpartition by key (a+b)
(partition x1 values less than (1) (subpartition x11, subpartition x12),
partition x2 values less than (2) (subpartition x21, subpartition x22));
ERROR 42000: You have an error in your SQL syntax; check the manual that corresponds to your MySQL server version for the right syntax to use near '+b)
(partition x1 values less than (1) (subpartition x11, subpartition x12),
par' at line 7
CREATE TABLE t1 (
a int not null,
b int not null,
c int not null,
primary key (a,b))
partition by range (a)
subpartition by key (a,d)
(partition x1 values less than (1) (subpartition x11, subpartition x12),
partition x2 values less than (2) (subpartition x21, subpartition x22));
ERROR HY000: Field in list of fields for partition function not found in table
select load_file('$MYSQLD_DATADIR/test/t1.par');
load_file('$MYSQLD_DATADIR/test/t1.par')
NULL
CREATE TABLE t1 (
a int not null,
b int not null,
c int not null,
primary key (a,b))
partition by key (a)
subpartition by hash (3+4);
ERROR HY000: It is only possible to mix RANGE/LIST partitioning with HASH/KEY partitioning for subpartitioning
CREATE TABLE t1 (
a int not null,
b int not null,
c int not null,
primary key (a,b))
partition by range (a)
subpartition by hash (a+d)
(partition x1 values less than (1) (subpartition x11, subpartition x12),
partition x2 values less than (2) (subpartition x21, subpartition x22));
ERROR 42S22: Unknown column 'd' in 'partition function'
CREATE TABLE t1 (
a int not null,
b int not null,
c int not null,
primary key(a,b))
partition by range (a);
ERROR HY000: For RANGE partitions each partition must be defined
select load_file('$MYSQLD_DATADIR/test/t1.par');
load_file('$MYSQLD_DATADIR/test/t1.par')
NULL
CREATE TABLE t1 (
a int not null,
b int not null,
c int not null,
primary key(a,b))
partition by range (a+d)
partitions 2
(partition x1 values less than (4) tablespace ts1,
partition x2 values less than (8) tablespace ts2);
ERROR 42S22: Unknown column 'd' in 'partition function'
CREATE TABLE t1 (
a int not null,
b int not null,
c int not null,
primary key(a,b))
partition by range (a)
partitions 2
(partition x1 values less than (4.0) tablespace ts1,
partition x2 values less than (8) tablespace ts2);
ERROR HY000: VALUES value must be of same type as partition function
CREATE TABLE t1 (
a int not null,
b int not null,
c int not null,
primary key(a,b))
partition by range (3+4)
partitions 2
(partition x1 values less than (4) tablespace ts1,
partition x2 values less than (8) tablespace ts2);
ERROR HY000: Constant, random or timezone-dependent expressions in (sub)partitioning function are not allowed
CREATE TABLE t1 ( 
a int not null,
b int not null,
c int not null,
primary key(a,b))
partition by range (a)
partitions 2
(partition x1 values less than (4),
partition x2);
ERROR HY000: Syntax error: RANGE PARTITIONING requires definition of VALUES LESS THAN for each partition
CREATE TABLE t1 (
a int not null,
b int not null,
c int not null,
primary key(a,b))
partition by range (a)
partitions 2
(partition x1 values in (4),
partition x2);
ERROR HY000: Only LIST PARTITIONING can use VALUES IN in partition definition
CREATE TABLE t1 (
a int not null,
b int not null,
c int not null,
primary key(a,b))
partition by range (a)
partitions 2
(partition x1 values in (4),
partition x2 values less than (5));
ERROR HY000: Only LIST PARTITIONING can use VALUES IN in partition definition
CREATE TABLE t1 (
a int not null,
b int not null,
c int not null,
primary key(a,b))
partition by list (a)
partitions 2
(partition x1 values less than 4,
partition x2 values less than (5));
ERROR HY000: Only RANGE PARTITIONING can use VALUES LESS THAN in partition definition
CREATE TABLE t1 (
a int not null,
b int not null,
c int not null,
primary key(a,b))
partition by range (a)
partitions 2
(partition x1 values less than maxvalue,
partition x2 values less than (5));
ERROR HY000: MAXVALUE can only be used in last partition definition
CREATE TABLE t1 (
a int not null,
b int not null,
c int not null,
primary key(a,b))
partition by range (a)
partitions 2
(partition x1 values less than maxvalue,
partition x2 values less than maxvalue);
ERROR HY000: MAXVALUE can only be used in last partition definition
CREATE TABLE t1 (
a int not null,
b int not null,
c int not null,
primary key(a,b))
partition by range (a)
partitions 2
(partition x1 values less than (4),
partition x2 values less than (3));
ERROR HY000: VALUES LESS THAN value must be strictly increasing for each partition
CREATE TABLE t1 (
a int not null,
b int not null,
c int not null,
primary key(a,b))
partition by range (sin(a))
partitions 2
(partition x1 values less than (4),
partition x2 values less than (5));
ERROR HY000: This partition function is not allowed
CREATE TABLE t1 (
a int not null,
b int not null,
c int not null,
primary key (a,b))
partition by list (a)
subpartition by hash (a+b)
subpartitions 3
( partition x1 values in (1,2,4)
( subpartition x11 nodegroup 0,
subpartition x12 nodegroup 1),
partition x2 values in (3,5,6)
( subpartition x21 nodegroup 0,
subpartition x22 nodegroup 1)
);
ERROR 42000: Wrong number of subpartitions defined, mismatch with previous setting near '),
partition x2 values in (3,5,6)
( subpartition x21 nodegroup 0,
subpartition x' at line 11
CREATE TABLE t1 (
a int not null,
b int not null,
c int not null,
primary key (a,b))
partition by list (a)
subpartition by hash (a+b)
( partition x1 values in (1)
( subpartition x11 nodegroup 0,
subpartition xextra,
subpartition x12 nodegroup 1),
partition x2 values in (2)
( subpartition x21 nodegroup 0,
subpartition x22 nodegroup 1)
);
ERROR 42000: Wrong number of subpartitions defined, mismatch with previous setting near ')
)' at line 14
CREATE TABLE t1 (
a int not null,
b int not null,
c int not null,
primary key (a,b))
partition by key (a) 
subpartition by list (a+b)
( partition x1
( subpartition x11 engine myisam,
subpartition x12 engine myisam),
partition x2 
( subpartition x21 engine myisam,
subpartition x22 engine myisam)
);
ERROR 42000: You have an error in your SQL syntax; check the manual that corresponds to your MySQL server version for the right syntax to use near 'list (a+b)
( partition x1
( subpartition x11 engine myisam,
subpartition x12 eng' at line 7
CREATE TABLE t1 (
a int not null,
b int not null,
c int not null,
primary key (a,b))
partition by key (a)
subpartition by list (a+b)
( partition x1
( subpartition x11 engine myisam values in (0),
subpartition x12 engine myisam values in (1)),
partition x2
( subpartition x21 engine myisam values in (0),
subpartition x22 engine myisam values in (1))
);
ERROR 42000: You have an error in your SQL syntax; check the manual that corresponds to your MySQL server version for the right syntax to use near 'list (a+b)
( partition x1
( subpartition x11 engine myisam values in (0),
subpar' at line 7
CREATE TABLE t1 (
a int not null,
b int not null,
c int not null,
primary key(a,b))
partition by list (a);
ERROR HY000: For LIST partitions each partition must be defined
CREATE TABLE t1 (
a int not null,
b int not null,
c int not null,
primary key(a,b))
partition by list (3+4)
partitions 2 
(partition x1 values in (4) tablespace ts1,
partition x2 values in (8) tablespace ts2);
ERROR HY000: Constant, random or timezone-dependent expressions in (sub)partitioning function are not allowed
CREATE TABLE t1 (
a int not null,
b int not null,
c int not null,
primary key(a,b))
partition by list (a+d)
partitions 2
(partition x1 values in (4) tablespace ts1,
partition x2 values in (8) tablespace ts2);
ERROR 42S22: Unknown column 'd' in 'partition function'
CREATE TABLE t1 (
a int not null,
b int not null,
c int not null,
primary key(a,b))
partition by list (a)
partitions 2
(partition x1 values in (4),
partition x2);
ERROR HY000: Syntax error: LIST PARTITIONING requires definition of VALUES IN for each partition
CREATE TABLE t1 (
a int not null,
b int not null,
c int not null,
primary key(a,b))
partition by list (a)
partitions 2
(partition x1 values in (4),
partition x2 values less than (5));
ERROR HY000: Only RANGE PARTITIONING can use VALUES LESS THAN in partition definition
CREATE TABLE t1 (
a int not null,
b int not null,
c int not null,
primary key(a,b))
partition by list (a)
partitions 2
(partition x1 values in (4,6),
partition x2);
ERROR HY000: Syntax error: LIST PARTITIONING requires definition of VALUES IN for each partition
CREATE TABLE t1 (
a int not null,
b int not null,
c int not null,
primary key(a,b))
partition by list (a)
partitions 2
(partition x1 values in (4, 12+9),
partition x2 values in (3, 21));
ERROR HY000: Multiple definition of same constant in list partitioning
CREATE TABLE t1 (
a int not null,
b int not null,
c int not null,
primary key(a,b))
partition by list (a)
partitions 2
(partition x1 values in (4.0, 12+8),
partition x2 values in (3, 21));
ERROR HY000: VALUES value must be of same type as partition function
CREATE TABLE t1 (
a int not null,
b int not null,
c int not null,
primary key(a,b))
partition by list (a)
partitions 2
(partition x1 values in 4,
partition x2 values in (5));
ERROR 42000: You have an error in your SQL syntax; check the manual that corresponds to your MySQL server version for the right syntax to use near '4,
partition x2 values in (5))' at line 8
CREATE TABLE t1 (a int)
PARTITION BY RANGE (a)
(PARTITION p0 VALUES LESS THAN (x1));
ERROR 42S22: Unknown column 'x1' in 'partition function'
CREATE TABLE t1(a int)
PARTITION BY RANGE (a) (PARTITION p1 VALUES LESS THAN(5));
insert into t1 values (10);
ERROR HY000: Table has no partition for value 10
drop table t1;
create table t1 (a bigint unsigned)
partition by range (a)
(partition p0 values less than (-1));
ERROR HY000: Partition constant is out of partition function domain
create table t1 (v varchar(12))
partition by range (ascii(v))
(partition p0 values less than (10));
ERROR HY000: This partition function is not allowed
create table t1 (a int)
partition by hash (rand(a));
ERROR 42000: Constant, random or timezone-dependent expressions in (sub)partitioning function are not allowed near ')' at line 2
create table t1 (a int)
partition by hash(CURTIME() + a);
ERROR 42000: Constant, random or timezone-dependent expressions in (sub)partitioning function are not allowed near ')' at line 2
create table t1 (a int)
partition by hash (NOW()+a);
ERROR 42000: Constant, random or timezone-dependent expressions in (sub)partitioning function are not allowed near ')' at line 2
create table t1 (a int)
partition by hash (extract(hour from convert_tz(a, '+00:00', '+00:00')));
ERROR HY000: This partition function is not allowed
create table t1 (a int)
partition by range (a + (select count(*) from t1))
(partition p1 values less than (1));
ERROR HY000: This partition function is not allowed
create table t1 (a char(10))
partition by hash (extractvalue(a,'a'));
ERROR HY000: This partition function is not allowed
#
# Bug #42849: innodb crash with varying time_zone on partitioned
#             timestamp primary key
#
CREATE TABLE old (a TIMESTAMP NOT NULL PRIMARY KEY)
PARTITION BY RANGE (UNIX_TIMESTAMP(a)) (
PARTITION p VALUES LESS THAN (1219089600),
PARTITION pmax VALUES LESS THAN MAXVALUE);
CREATE TABLE new (a TIMESTAMP NOT NULL PRIMARY KEY)
PARTITION BY RANGE (a) (
PARTITION p VALUES LESS THAN (20080819),
PARTITION pmax VALUES LESS THAN MAXVALUE);
ERROR HY000: The PARTITION function returns the wrong type
ALTER TABLE old
PARTITION BY RANGE (a) (
PARTITION p VALUES LESS THAN (20080819),
PARTITION pmax VALUES LESS THAN MAXVALUE);
ERROR HY000: The PARTITION function returns the wrong type
CREATE TABLE new (a TIMESTAMP NOT NULL PRIMARY KEY)
PARTITION BY RANGE (a+0) (
PARTITION p VALUES LESS THAN (20080819),
PARTITION pmax VALUES LESS THAN MAXVALUE);
ERROR HY000: Constant, random or timezone-dependent expressions in (sub)partitioning function are not allowed
ALTER TABLE old
PARTITION BY RANGE (a+0) (
PARTITION p VALUES LESS THAN (20080819),
PARTITION pmax VALUES LESS THAN MAXVALUE);
ERROR HY000: Constant, random or timezone-dependent expressions in (sub)partitioning function are not allowed
CREATE TABLE new (a TIMESTAMP NOT NULL PRIMARY KEY)
PARTITION BY RANGE (a % 2) (
PARTITION p VALUES LESS THAN (20080819),
PARTITION pmax VALUES LESS THAN MAXVALUE);
ERROR HY000: Constant, random or timezone-dependent expressions in (sub)partitioning function are not allowed
ALTER TABLE old
PARTITION BY RANGE (a % 2) (
PARTITION p VALUES LESS THAN (20080819),
PARTITION pmax VALUES LESS THAN MAXVALUE);
ERROR HY000: Constant, random or timezone-dependent expressions in (sub)partitioning function are not allowed
CREATE TABLE new (a TIMESTAMP NOT NULL PRIMARY KEY)
PARTITION BY RANGE (ABS(a)) (
PARTITION p VALUES LESS THAN (20080819),
PARTITION pmax VALUES LESS THAN MAXVALUE);
ERROR HY000: Constant, random or timezone-dependent expressions in (sub)partitioning function are not allowed
ALTER TABLE old
PARTITION BY RANGE (ABS(a)) (
PARTITION p VALUES LESS THAN (20080819),
PARTITION pmax VALUES LESS THAN MAXVALUE);
ERROR HY000: Constant, random or timezone-dependent expressions in (sub)partitioning function are not allowed
CREATE TABLE new (a TIMESTAMP NOT NULL PRIMARY KEY)
PARTITION BY RANGE (CEILING(a)) (
PARTITION p VALUES LESS THAN (20080819),
PARTITION pmax VALUES LESS THAN MAXVALUE);
ERROR HY000: Constant, random or timezone-dependent expressions in (sub)partitioning function are not allowed
ALTER TABLE old
PARTITION BY RANGE (CEILING(a)) (
PARTITION p VALUES LESS THAN (20080819),
PARTITION pmax VALUES LESS THAN MAXVALUE);
ERROR HY000: Constant, random or timezone-dependent expressions in (sub)partitioning function are not allowed
CREATE TABLE new (a TIMESTAMP NOT NULL PRIMARY KEY)
PARTITION BY RANGE (FLOOR(a)) (
PARTITION p VALUES LESS THAN (20080819),
PARTITION pmax VALUES LESS THAN MAXVALUE);
ERROR HY000: Constant, random or timezone-dependent expressions in (sub)partitioning function are not allowed
ALTER TABLE old
PARTITION BY RANGE (FLOOR(a)) (
PARTITION p VALUES LESS THAN (20080819),
PARTITION pmax VALUES LESS THAN MAXVALUE);
ERROR HY000: Constant, random or timezone-dependent expressions in (sub)partitioning function are not allowed
CREATE TABLE new (a TIMESTAMP NOT NULL PRIMARY KEY)
PARTITION BY RANGE (TO_DAYS(a)) (
PARTITION p VALUES LESS THAN (733638),
PARTITION pmax VALUES LESS THAN MAXVALUE);
ERROR HY000: Constant, random or timezone-dependent expressions in (sub)partitioning function are not allowed
ALTER TABLE old
PARTITION BY RANGE (TO_DAYS(a)) (
PARTITION p VALUES LESS THAN (733638),
PARTITION pmax VALUES LESS THAN MAXVALUE);
ERROR HY000: Constant, random or timezone-dependent expressions in (sub)partitioning function are not allowed
CREATE TABLE new (a TIMESTAMP NOT NULL PRIMARY KEY)
PARTITION BY RANGE (DAYOFYEAR(a)) (
PARTITION p VALUES LESS THAN (231),
PARTITION pmax VALUES LESS THAN MAXVALUE);
ERROR HY000: Constant, random or timezone-dependent expressions in (sub)partitioning function are not allowed
ALTER TABLE old
PARTITION BY RANGE (DAYOFYEAR(a)) (
PARTITION p VALUES LESS THAN (231),
PARTITION pmax VALUES LESS THAN MAXVALUE);
ERROR HY000: Constant, random or timezone-dependent expressions in (sub)partitioning function are not allowed
CREATE TABLE new (a TIMESTAMP NOT NULL PRIMARY KEY)
PARTITION BY RANGE (DAYOFMONTH(a)) (
PARTITION p VALUES LESS THAN (19),
PARTITION pmax VALUES LESS THAN MAXVALUE);
ERROR HY000: Constant, random or timezone-dependent expressions in (sub)partitioning function are not allowed
ALTER TABLE old
PARTITION BY RANGE (DAYOFMONTH(a)) (
PARTITION p VALUES LESS THAN (19),
PARTITION pmax VALUES LESS THAN MAXVALUE);
ERROR HY000: Constant, random or timezone-dependent expressions in (sub)partitioning function are not allowed
CREATE TABLE new (a TIMESTAMP NOT NULL PRIMARY KEY)
PARTITION BY RANGE (DAYOFWEEK(a)) (
PARTITION p VALUES LESS THAN (3),
PARTITION pmax VALUES LESS THAN MAXVALUE);
ERROR HY000: Constant, random or timezone-dependent expressions in (sub)partitioning function are not allowed
ALTER TABLE old
PARTITION BY RANGE (DAYOFWEEK(a)) (
PARTITION p VALUES LESS THAN (3),
PARTITION pmax VALUES LESS THAN MAXVALUE);
ERROR HY000: Constant, random or timezone-dependent expressions in (sub)partitioning function are not allowed
CREATE TABLE new (a TIMESTAMP NOT NULL PRIMARY KEY)
PARTITION BY RANGE (MONTH(a)) (
PARTITION p VALUES LESS THAN (8),
PARTITION pmax VALUES LESS THAN MAXVALUE);
ERROR HY000: Constant, random or timezone-dependent expressions in (sub)partitioning function are not allowed
ALTER TABLE old
PARTITION BY RANGE (MONTH(a)) (
PARTITION p VALUES LESS THAN (8),
PARTITION pmax VALUES LESS THAN MAXVALUE);
ERROR HY000: Constant, random or timezone-dependent expressions in (sub)partitioning function are not allowed
CREATE TABLE new (a TIMESTAMP NOT NULL PRIMARY KEY)
PARTITION BY RANGE (HOUR(a)) (
PARTITION p VALUES LESS THAN (17),
PARTITION pmax VALUES LESS THAN MAXVALUE);
ERROR HY000: Constant, random or timezone-dependent expressions in (sub)partitioning function are not allowed
ALTER TABLE old
PARTITION BY RANGE (HOUR(a)) (
PARTITION p VALUES LESS THAN (17),
PARTITION pmax VALUES LESS THAN MAXVALUE);
ERROR HY000: Constant, random or timezone-dependent expressions in (sub)partitioning function are not allowed
CREATE TABLE new (a TIMESTAMP NOT NULL PRIMARY KEY)
PARTITION BY RANGE (MINUTE(a)) (
PARTITION p VALUES LESS THAN (55),
PARTITION pmax VALUES LESS THAN MAXVALUE);
ERROR HY000: Constant, random or timezone-dependent expressions in (sub)partitioning function are not allowed
ALTER TABLE old
PARTITION BY RANGE (MINUTE(a)) (
PARTITION p VALUES LESS THAN (55),
PARTITION pmax VALUES LESS THAN MAXVALUE);
ERROR HY000: Constant, random or timezone-dependent expressions in (sub)partitioning function are not allowed
CREATE TABLE new (a TIMESTAMP NOT NULL PRIMARY KEY)
PARTITION BY RANGE (QUARTER(a)) (
PARTITION p VALUES LESS THAN (3),
PARTITION pmax VALUES LESS THAN MAXVALUE);
ERROR HY000: Constant, random or timezone-dependent expressions in (sub)partitioning function are not allowed
ALTER TABLE old
PARTITION BY RANGE (QUARTER(a)) (
PARTITION p VALUES LESS THAN (3),
PARTITION pmax VALUES LESS THAN MAXVALUE);
ERROR HY000: Constant, random or timezone-dependent expressions in (sub)partitioning function are not allowed
CREATE TABLE new (a TIMESTAMP NOT NULL PRIMARY KEY)
PARTITION BY RANGE (SECOND(a)) (
PARTITION p VALUES LESS THAN (7),
PARTITION pmax VALUES LESS THAN MAXVALUE);
ERROR HY000: Constant, random or timezone-dependent expressions in (sub)partitioning function are not allowed
ALTER TABLE old
PARTITION BY RANGE (SECOND(a)) (
PARTITION p VALUES LESS THAN (7),
PARTITION pmax VALUES LESS THAN MAXVALUE);
ERROR HY000: Constant, random or timezone-dependent expressions in (sub)partitioning function are not allowed
CREATE TABLE new (a TIMESTAMP NOT NULL PRIMARY KEY)
PARTITION BY RANGE (YEARWEEK(a)) (
PARTITION p VALUES LESS THAN (200833),
PARTITION pmax VALUES LESS THAN MAXVALUE);
ERROR HY000: Constant, random or timezone-dependent expressions in (sub)partitioning function are not allowed
ALTER TABLE old
PARTITION BY RANGE (YEARWEEK(a)) (
PARTITION p VALUES LESS THAN (200833),
PARTITION pmax VALUES LESS THAN MAXVALUE);
ERROR HY000: Constant, random or timezone-dependent expressions in (sub)partitioning function are not allowed
CREATE TABLE new (a TIMESTAMP NOT NULL PRIMARY KEY)
PARTITION BY RANGE (YEAR(a)) (
PARTITION p VALUES LESS THAN (2008),
PARTITION pmax VALUES LESS THAN MAXVALUE);
ERROR HY000: Constant, random or timezone-dependent expressions in (sub)partitioning function are not allowed
ALTER TABLE old
PARTITION BY RANGE (YEAR(a)) (
PARTITION p VALUES LESS THAN (2008),
PARTITION pmax VALUES LESS THAN MAXVALUE);
ERROR HY000: Constant, random or timezone-dependent expressions in (sub)partitioning function are not allowed
CREATE TABLE new (a TIMESTAMP NOT NULL PRIMARY KEY)
PARTITION BY RANGE (WEEKDAY(a)) (
PARTITION p VALUES LESS THAN (3),
PARTITION pmax VALUES LESS THAN MAXVALUE);
ERROR HY000: Constant, random or timezone-dependent expressions in (sub)partitioning function are not allowed
ALTER TABLE old
PARTITION BY RANGE (WEEKDAY(a)) (
PARTITION p VALUES LESS THAN (3),
PARTITION pmax VALUES LESS THAN MAXVALUE);
ERROR HY000: Constant, random or timezone-dependent expressions in (sub)partitioning function are not allowed
CREATE TABLE new (a TIMESTAMP NOT NULL PRIMARY KEY)
PARTITION BY RANGE (TIME_TO_SEC(a)) (
PARTITION p VALUES LESS THAN (64507),
PARTITION pmax VALUES LESS THAN MAXVALUE);
ERROR HY000: Constant, random or timezone-dependent expressions in (sub)partitioning function are not allowed
ALTER TABLE old
PARTITION BY RANGE (TIME_TO_SEC(a)) (
PARTITION p VALUES LESS THAN (64507),
PARTITION pmax VALUES LESS THAN MAXVALUE);
ERROR HY000: Constant, random or timezone-dependent expressions in (sub)partitioning function are not allowed
CREATE TABLE new (a TIMESTAMP NOT NULL PRIMARY KEY)
PARTITION BY RANGE (EXTRACT(DAY FROM a)) (
PARTITION p VALUES LESS THAN (18),
PARTITION pmax VALUES LESS THAN MAXVALUE);
ERROR HY000: Constant, random or timezone-dependent expressions in (sub)partitioning function are not allowed
ALTER TABLE old
PARTITION BY RANGE (EXTRACT(DAY FROM a)) (
PARTITION p VALUES LESS THAN (18),
PARTITION pmax VALUES LESS THAN MAXVALUE);
ERROR HY000: Constant, random or timezone-dependent expressions in (sub)partitioning function are not allowed
CREATE TABLE new (a TIMESTAMP NOT NULL, b TIMESTAMP NOT NULL, PRIMARY KEY(a,b))
PARTITION BY RANGE (DATEDIFF(a, a)) (
PARTITION p VALUES LESS THAN (18),
PARTITION pmax VALUES LESS THAN MAXVALUE);
ERROR HY000: Constant, random or timezone-dependent expressions in (sub)partitioning function are not allowed
ALTER TABLE old
PARTITION BY RANGE (DATEDIFF(a, a)) (
PARTITION p VALUES LESS THAN (18),
PARTITION pmax VALUES LESS THAN MAXVALUE);
ERROR HY000: Constant, random or timezone-dependent expressions in (sub)partitioning function are not allowed
CREATE TABLE new (a TIMESTAMP NOT NULL PRIMARY KEY)
PARTITION BY RANGE (YEAR(a + 0)) (
PARTITION p VALUES LESS THAN (2008),
PARTITION pmax VALUES LESS THAN MAXVALUE);
ERROR HY000: Constant, random or timezone-dependent expressions in (sub)partitioning function are not allowed
ALTER TABLE old
PARTITION BY RANGE (YEAR(a + 0)) (
PARTITION p VALUES LESS THAN (2008),
PARTITION pmax VALUES LESS THAN MAXVALUE);
ERROR HY000: Constant, random or timezone-dependent expressions in (sub)partitioning function are not allowed
CREATE TABLE new (a TIMESTAMP NOT NULL PRIMARY KEY)
PARTITION BY RANGE (TO_DAYS(a + '2008-01-01')) (
PARTITION p VALUES LESS THAN (733638),
PARTITION pmax VALUES LESS THAN MAXVALUE);
ERROR HY000: Constant, random or timezone-dependent expressions in (sub)partitioning function are not allowed
ALTER TABLE old
PARTITION BY RANGE (TO_DAYS(a + '2008-01-01')) (
PARTITION p VALUES LESS THAN (733638),
PARTITION pmax VALUES LESS THAN MAXVALUE);
ERROR HY000: Constant, random or timezone-dependent expressions in (sub)partitioning function are not allowed
CREATE TABLE new (a TIMESTAMP NOT NULL PRIMARY KEY)
PARTITION BY RANGE (YEAR(a + '2008-01-01')) (
PARTITION p VALUES LESS THAN (2008),
PARTITION pmax VALUES LESS THAN MAXVALUE);
ERROR HY000: Constant, random or timezone-dependent expressions in (sub)partitioning function are not allowed
ALTER TABLE old
PARTITION BY RANGE (YEAR(a + '2008-01-01')) (
PARTITION p VALUES LESS THAN (2008),
PARTITION pmax VALUES LESS THAN MAXVALUE);
ERROR HY000: Constant, random or timezone-dependent expressions in (sub)partitioning function are not allowed
ALTER TABLE old ADD COLUMN b DATE;
CREATE TABLE new (a TIMESTAMP, b DATE)
PARTITION BY RANGE (YEAR(a + b)) (
PARTITION p VALUES LESS THAN (2008),
PARTITION pmax VALUES LESS THAN MAXVALUE);
ERROR HY000: Constant, random or timezone-dependent expressions in (sub)partitioning function are not allowed
ALTER TABLE old
PARTITION BY RANGE (YEAR(a + b)) (
PARTITION p VALUES LESS THAN (2008),
PARTITION pmax VALUES LESS THAN MAXVALUE);
ERROR HY000: Constant, random or timezone-dependent expressions in (sub)partitioning function are not allowed
CREATE TABLE new (a TIMESTAMP, b DATE)
PARTITION BY RANGE (TO_DAYS(a + b)) (
PARTITION p VALUES LESS THAN (733638),
PARTITION pmax VALUES LESS THAN MAXVALUE);
ERROR HY000: Constant, random or timezone-dependent expressions in (sub)partitioning function are not allowed
ALTER TABLE old
PARTITION BY RANGE (TO_DAYS(a + b)) (
PARTITION p VALUES LESS THAN (733638),
PARTITION pmax VALUES LESS THAN MAXVALUE);
ERROR HY000: Constant, random or timezone-dependent expressions in (sub)partitioning function are not allowed
CREATE TABLE new (a TIMESTAMP, b date)
PARTITION BY RANGE (UNIX_TIMESTAMP(a + b)) (
PARTITION p VALUES LESS THAN (1219089600),
PARTITION pmax VALUES LESS THAN MAXVALUE);
ERROR HY000: Constant, random or timezone-dependent expressions in (sub)partitioning function are not allowed
ALTER TABLE old
PARTITION BY RANGE (UNIX_TIMESTAMP(a + b)) (
PARTITION p VALUES LESS THAN (1219089600),
PARTITION pmax VALUES LESS THAN MAXVALUE);
ERROR HY000: Constant, random or timezone-dependent expressions in (sub)partitioning function are not allowed
CREATE TABLE new (a TIMESTAMP, b TIMESTAMP)
PARTITION BY RANGE (UNIX_TIMESTAMP(a + b)) (
PARTITION p VALUES LESS THAN (1219089600),
PARTITION pmax VALUES LESS THAN MAXVALUE);
ERROR HY000: Constant, random or timezone-dependent expressions in (sub)partitioning function are not allowed
ALTER TABLE old MODIFY b TIMESTAMP;
ALTER TABLE old
PARTITION BY RANGE (UNIX_TIMESTAMP(a + b)) (
PARTITION p VALUES LESS THAN (1219089600),
PARTITION pmax VALUES LESS THAN MAXVALUE);
ERROR HY000: Constant, random or timezone-dependent expressions in (sub)partitioning function are not allowed
DROP TABLE old;
End of 5.1 tests<|MERGE_RESOLUTION|>--- conflicted
+++ resolved
@@ -1,48 +1,5 @@
 drop table if exists t1;
 #
-<<<<<<< HEAD
-# Bug#50392: insert_id is not reset for partitioned tables
-#            auto_increment on duplicate entry
-CREATE TABLE t1 (a INT AUTO_INCREMENT PRIMARY KEY);
-SET INSERT_ID= 13;
-INSERT INTO t1 VALUES (NULL);
-SET INSERT_ID= 12;
-INSERT INTO t1 VALUES (NULL), (NULL), (NULL);
-ERROR 23000: Duplicate entry '13' for key 'PRIMARY'
-SHOW CREATE TABLE t1;
-Table	Create Table
-t1	CREATE TABLE `t1` (
-  `a` int(11) NOT NULL AUTO_INCREMENT,
-  PRIMARY KEY (`a`)
-) ENGINE=MyISAM AUTO_INCREMENT=14 DEFAULT CHARSET=latin1
-INSERT INTO t1 VALUES (NULL);
-SELECT * FROM t1;
-a
-12
-13
-14
-DROP TABLE t1;
-CREATE TABLE t1 (a INT AUTO_INCREMENT PRIMARY KEY) PARTITION BY KEY(a);
-SET INSERT_ID= 13;
-INSERT INTO t1 VALUES (NULL);
-SET INSERT_ID= 12;
-INSERT INTO t1 VALUES (NULL), (NULL), (NULL);
-ERROR 23000: Duplicate entry '13' for key 'PRIMARY'
-SHOW CREATE TABLE t1;
-Table	Create Table
-t1	CREATE TABLE `t1` (
-  `a` int(11) NOT NULL AUTO_INCREMENT,
-  PRIMARY KEY (`a`)
-) ENGINE=MyISAM AUTO_INCREMENT=14 DEFAULT CHARSET=latin1
-/*!50100 PARTITION BY KEY (a) */
-INSERT INTO t1 VALUES (NULL);
-SELECT * FROM t1;
-a
-12
-13
-14
-DROP TABLE t1;
-=======
 # Bug#42954: SQL MODE 'NO_DIR_IN_CREATE' does not work with
 #            subpartitions
 SET @org_mode=@@sql_mode;
@@ -112,7 +69,48 @@
 (PARTITION p0 VALUES LESS THAN MAXVALUE ENGINE = MyISAM) */
 DROP TABLE t1;
 SET @@sql_mode= @org_mode;
->>>>>>> b183e7c5
+#
+# Bug#50392: insert_id is not reset for partitioned tables
+#            auto_increment on duplicate entry
+CREATE TABLE t1 (a INT AUTO_INCREMENT PRIMARY KEY);
+SET INSERT_ID= 13;
+INSERT INTO t1 VALUES (NULL);
+SET INSERT_ID= 12;
+INSERT INTO t1 VALUES (NULL), (NULL), (NULL);
+ERROR 23000: Duplicate entry '13' for key 'PRIMARY'
+SHOW CREATE TABLE t1;
+Table	Create Table
+t1	CREATE TABLE `t1` (
+  `a` int(11) NOT NULL AUTO_INCREMENT,
+  PRIMARY KEY (`a`)
+) ENGINE=MyISAM AUTO_INCREMENT=14 DEFAULT CHARSET=latin1
+INSERT INTO t1 VALUES (NULL);
+SELECT * FROM t1;
+a
+12
+13
+14
+DROP TABLE t1;
+CREATE TABLE t1 (a INT AUTO_INCREMENT PRIMARY KEY) PARTITION BY KEY(a);
+SET INSERT_ID= 13;
+INSERT INTO t1 VALUES (NULL);
+SET INSERT_ID= 12;
+INSERT INTO t1 VALUES (NULL), (NULL), (NULL);
+ERROR 23000: Duplicate entry '13' for key 'PRIMARY'
+SHOW CREATE TABLE t1;
+Table	Create Table
+t1	CREATE TABLE `t1` (
+  `a` int(11) NOT NULL AUTO_INCREMENT,
+  PRIMARY KEY (`a`)
+) ENGINE=MyISAM AUTO_INCREMENT=14 DEFAULT CHARSET=latin1
+/*!50100 PARTITION BY KEY (a) */
+INSERT INTO t1 VALUES (NULL);
+SELECT * FROM t1;
+a
+12
+13
+14
+DROP TABLE t1;
 CREATE TABLE t1 (a INTEGER NOT NULL, PRIMARY KEY (a));
 INSERT INTO t1 VALUES (1),(1);
 ERROR 23000: Duplicate entry '1' for key 'PRIMARY'
