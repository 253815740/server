--- conflicted
+++ resolved
@@ -1154,7 +1154,6 @@
 
 delete from proc where name='';
 use test;
-<<<<<<< HEAD
 select * from information_schema.engines WHERE ENGINE="MyISAM";
 ENGINE	SUPPORT	COMMENT	TRANSACTIONS	XA	SAVEPOINTS
 MyISAM	ENABLED	Default engine as of MySQL 3.23 with great performance	NO	NO	NO
@@ -1163,7 +1162,6 @@
 user	db
 user3148	test
 drop user user3148@localhost;
-=======
 grant select on test.* to mysqltest_1@localhost;
 create table t1 (id int);
 create view v1 as select * from t1;
@@ -1176,5 +1174,4 @@
 NULL	test	v2	select 1 AS `1`	NONE	NO	mysqltest_1@localhost	DEFINER
 drop view v1, v2;
 drop table t1;
-drop user mysqltest_1@localhost;
->>>>>>> fc2e96ee
+drop user mysqltest_1@localhost;