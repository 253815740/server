--- conflicted
+++ resolved
@@ -1765,7 +1765,7 @@
 1
 DROP TABLE t1,t2,t3;
 #
-<<<<<<< HEAD
+#
 # BUG#902632: Crash or invalid read at st_join_table::cleanup, st_table::disable_keyread
 #
 CREATE TABLE t1 ( a INT );
@@ -1781,7 +1781,7 @@
 );
 a
 DROP TABLE t1,t2,t3;
-=======
+#
 # BUG#901506: Crash in TABLE_LIST::print on EXPLAIN EXTENDED
 #
 CREATE TABLE t1 ( a INT, KEY(a) );
@@ -1795,7 +1795,6 @@
 Warnings:
 Note	1003	select 8 AS `a` from `test`.`t1` where <expr_cache><8>(<in_optimizer>(8,<exists>(select min(`test`.`t1`.`a`) from `test`.`t1` having (<cache>(8) = <ref_null_helper>(min(`test`.`t1`.`a`))))))
 DROP TABLE t1;
->>>>>>> 187eacff
 # This must be at the end:
 set optimizer_switch=@subselect_sj_mat_tmp;
 set @subselect_mat_test_optimizer_switch_value=null;
