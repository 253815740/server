drop table if exists t0, t1, t2, t3, t4, t5;
create table t1 (oref int, grp int, ie int) ;
insert into t1 (oref, grp, ie) values
(1, 1, 1),
(1, 1, 1),
(1, 2, NULL),
(2, 1, 3),
(3, 1, 4),
(3, 2, NULL);
create table t2 (oref int, a int);
insert into t2 values 
(1, 1),
(2, 2),
(3, 3),
(4, NULL),
(2, NULL);
select a, oref, a in (select max(ie) 
from t1 where oref=t2.oref group by grp) Z from t2;
a	oref	Z
1	1	1
2	2	0
3	3	NULL
NULL	4	0
NULL	2	NULL
explain extended
select a, oref, a in (select max(ie) 
from t1 where oref=t2.oref group by grp) Z from t2;
id	select_type	table	type	possible_keys	key	key_len	ref	rows	filtered	Extra
1	PRIMARY	t2	ALL	NULL	NULL	NULL	NULL	5	100.00	
2	DEPENDENT SUBQUERY	t1	ALL	NULL	NULL	NULL	NULL	6	100.00	Using where; Using temporary; Using filesort
Warnings:
Note	1276	Field or reference 'test.t2.oref' of SELECT #2 was resolved in SELECT #1
Note	1003	select `test`.`t2`.`a` AS `a`,`test`.`t2`.`oref` AS `oref`,<in_optimizer>(`test`.`t2`.`a`,<exists>(select max(`test`.`t1`.`ie`) AS `max(ie)` from `test`.`t1` where (`test`.`t1`.`oref` = `test`.`t2`.`oref`) group by `test`.`t1`.`grp` having trigcond((<cache>(`test`.`t2`.`a`) = <ref_null_helper>(max(`test`.`t1`.`ie`)))))) AS `Z` from `test`.`t2`
explain extended
select a, oref from t2 
where a in (select max(ie) from t1 where oref=t2.oref group by grp);
id	select_type	table	type	possible_keys	key	key_len	ref	rows	filtered	Extra
1	PRIMARY	t2	ALL	NULL	NULL	NULL	NULL	5	100.00	Using where
2	DEPENDENT SUBQUERY	t1	ALL	NULL	NULL	NULL	NULL	6	100.00	Using where; Using temporary; Using filesort
Warnings:
Note	1276	Field or reference 'test.t2.oref' of SELECT #2 was resolved in SELECT #1
Note	1003	select `test`.`t2`.`a` AS `a`,`test`.`t2`.`oref` AS `oref` from `test`.`t2` where <in_optimizer>(`test`.`t2`.`a`,<exists>(select max(`test`.`t1`.`ie`) AS `max(ie)` from `test`.`t1` where (`test`.`t1`.`oref` = `test`.`t2`.`oref`) group by `test`.`t1`.`grp` having (<cache>(`test`.`t2`.`a`) = <ref_null_helper>(max(`test`.`t1`.`ie`)))))
select a, oref, a in (
select max(ie) from t1 where oref=t2.oref group by grp union
select max(ie) from t1 where oref=t2.oref group by grp
) Z from t2;
a	oref	Z
1	1	1
2	2	0
3	3	NULL
NULL	4	0
NULL	2	NULL
create table t3 (a int);
insert into t3 values (NULL), (NULL);
flush status;
select a in (select max(ie) from t1 where oref=4 group by grp) from t3;
a in (select max(ie) from t1 where oref=4 group by grp)
0
0
show status like 'Handler_read_rnd_next';
Variable_name	Value
Handler_read_rnd_next	11
select ' ^ This must show 11' Z;
Z
 ^ This must show 11
explain extended select a in (select max(ie) from t1 where oref=4 group by grp) from t3;
id	select_type	table	type	possible_keys	key	key_len	ref	rows	filtered	Extra
1	PRIMARY	t3	ALL	NULL	NULL	NULL	NULL	2	100.00	
2	DEPENDENT SUBQUERY	t1	ALL	NULL	NULL	NULL	NULL	6	100.00	Using where; Using temporary; Using filesort
Warnings:
Note	1003	select <in_optimizer>(`test`.`t3`.`a`,<exists>(select max(`test`.`t1`.`ie`) AS `max(ie)` from `test`.`t1` where (`test`.`t1`.`oref` = 4) group by `test`.`t1`.`grp` having trigcond((<cache>(`test`.`t3`.`a`) = <ref_null_helper>(max(`test`.`t1`.`ie`)))))) AS `a in (select max(ie) from t1 where oref=4 group by grp)` from `test`.`t3`
drop table t1, t2, t3;
create table t1 (a int, oref int, key(a));
insert into t1 values 
(1, 1),
(1, NULL),
(2, 3),
(2, NULL),
(3, NULL);
create table t2 (a int, oref int);
insert into t2 values (1, 1), (2,2), (NULL, 3), (NULL, 4);
select oref, a, a in (select a from t1 where oref=t2.oref) Z from t2;
oref	a	Z
1	1	1
2	2	0
3	NULL	NULL
4	NULL	0
explain extended 
select oref, a, a in (select a from t1 where oref=t2.oref) Z from t2;
id	select_type	table	type	possible_keys	key	key_len	ref	rows	filtered	Extra
1	PRIMARY	t2	ALL	NULL	NULL	NULL	NULL	4	100.00	
2	DEPENDENT SUBQUERY	t1	index_subquery	a	a	5	func	2	100.00	Using where; Full scan on NULL key
Warnings:
Note	1276	Field or reference 'test.t2.oref' of SELECT #2 was resolved in SELECT #1
Note	1003	select `test`.`t2`.`oref` AS `oref`,`test`.`t2`.`a` AS `a`,<in_optimizer>(`test`.`t2`.`a`,<exists>(<index_lookup>(<cache>(`test`.`t2`.`a`) in t1 on a checking NULL where (`test`.`t1`.`oref` = `test`.`t2`.`oref`) having trigcond(<is_not_null_test>(`test`.`t1`.`a`))))) AS `Z` from `test`.`t2`
flush status;
select oref, a from t2 where a in (select a from t1 where oref=t2.oref);
oref	a
1	1
show status like '%Handler_read_rnd_next';
Variable_name	Value
Handler_read_rnd_next	5
delete from t2;
insert into t2 values (NULL, 0),(NULL, 0), (NULL, 0), (NULL, 0);
flush status;
select oref, a, a in (select a from t1 where oref=t2.oref) Z from t2;
oref	a	Z
0	NULL	0
0	NULL	0
0	NULL	0
0	NULL	0
show status like '%Handler_read%';
Variable_name	Value
Handler_read_first	0
Handler_read_key	0
Handler_read_next	0
Handler_read_prev	0
Handler_read_rnd	0
Handler_read_rnd_next	29
select 'No key lookups, seq reads: 29= 5 reads from t2 + 4 * 6 reads from t1.' Z;
Z
No key lookups, seq reads: 29= 5 reads from t2 + 4 * 6 reads from t1.
drop table t1, t2;
create table t1 (a int, b int, primary key (a));
insert into t1 values (1,1), (3,1),(100,1);
create table t2 (a int, b int);
insert into t2 values (1,1),(2,1),(NULL,1),(NULL,0);
select a,b, a in (select a from t1 where t1.b = t2.b) Z from t2 ;
a	b	Z
1	1	1
2	1	0
NULL	1	NULL
NULL	0	0
drop table t1, t2;
create table t1 (a int, b int, key(a));
insert into t1 values 
(0,0),(1,1),(2,2),(3,3),(4,4),(5,5),(6,6),(7,7),(8,8),(9,9);
create table t2 like t1;
insert into t2 select * from t1;
update t2 set b=1;
create table t3 (a int, oref int);
insert into t3 values (1, 1), (NULL,1), (NULL,0);
select a, oref, 
t3.a in (select t1.a from t1, t2 where t1.b=t2.a and t2.b=t3.oref) Z 
from t3;
a	oref	Z
1	1	1
NULL	1	NULL
NULL	0	0
explain extended
select a, oref, 
t3.a in (select t1.a from t1, t2 where t1.b=t2.a and t2.b=t3.oref) Z 
from t3;
id	select_type	table	type	possible_keys	key	key_len	ref	rows	filtered	Extra
1	PRIMARY	t3	ALL	NULL	NULL	NULL	NULL	3	100.00	
2	DEPENDENT SUBQUERY	t1	ref_or_null	a	a	5	func	4	100.00	Using where; Full scan on NULL key
2	DEPENDENT SUBQUERY	t2	ref	a	a	5	test.t1.b	1	100.00	Using where
Warnings:
Note	1276	Field or reference 'test.t3.oref' of SELECT #2 was resolved in SELECT #1
Note	1003	select `test`.`t3`.`a` AS `a`,`test`.`t3`.`oref` AS `oref`,<in_optimizer>(`test`.`t3`.`a`,<exists>(select 1 AS `Not_used` from `test`.`t1` join `test`.`t2` where ((`test`.`t2`.`a` = `test`.`t1`.`b`) and (`test`.`t2`.`b` = `test`.`t3`.`oref`) and trigcond(((<cache>(`test`.`t3`.`a`) = `test`.`t1`.`a`) or isnull(`test`.`t1`.`a`)))) having trigcond(<is_not_null_test>(`test`.`t1`.`a`)))) AS `Z` from `test`.`t3`
drop table t1, t2, t3;
create table t1 (a int NOT NULL, b int NOT NULL, key(a));
insert into t1 values 
(0,0),(1,1),(2,2),(3,3),(4,4),(5,5),(6,6),(7,7),(8,8),(9,9);
create table t2 like t1;
insert into t2 select * from t1;
update t2 set b=1;
create table t3 (a int, oref int);
insert into t3 values (1, 1), (NULL,1), (NULL,0);
select a, oref, 
t3.a in (select t1.a from t1, t2 where t1.b=t2.a and t2.b=t3.oref) Z 
from t3;
a	oref	Z
1	1	1
NULL	1	NULL
NULL	0	0
This must show a trig_cond:
explain extended
select a, oref, 
t3.a in (select t1.a from t1, t2 where t1.b=t2.a and t2.b=t3.oref) Z 
from t3;
id	select_type	table	type	possible_keys	key	key_len	ref	rows	filtered	Extra
1	PRIMARY	t3	ALL	NULL	NULL	NULL	NULL	3	100.00	
2	DEPENDENT SUBQUERY	t1	ref	a	a	4	func	2	100.00	Using where; Full scan on NULL key
2	DEPENDENT SUBQUERY	t2	ref	a	a	4	test.t1.b	1	100.00	Using where
Warnings:
Note	1276	Field or reference 'test.t3.oref' of SELECT #2 was resolved in SELECT #1
Note	1003	select `test`.`t3`.`a` AS `a`,`test`.`t3`.`oref` AS `oref`,<in_optimizer>(`test`.`t3`.`a`,<exists>(select 1 AS `Not_used` from `test`.`t1` join `test`.`t2` where ((`test`.`t2`.`a` = `test`.`t1`.`b`) and (`test`.`t2`.`b` = `test`.`t3`.`oref`) and trigcond((<cache>(`test`.`t3`.`a`) = `test`.`t1`.`a`))))) AS `Z` from `test`.`t3`
drop table t1,t2,t3;
create table t1 (oref int, grp int);
insert into t1 (oref, grp) values
(1, 1),
(1, 1);
create table t2 (oref int, a int);
insert into t2 values 
(1, NULL),
(2, NULL);
select a, oref, 
a in (select count(*) from t1 group by grp having grp=t2.oref) Z from t2;
a	oref	Z
NULL	1	NULL
NULL	2	0
This must show a trig_cond:
explain extended
select a, oref, 
a in (select count(*) from t1 group by grp having grp=t2.oref) Z from t2;
id	select_type	table	type	possible_keys	key	key_len	ref	rows	filtered	Extra
1	PRIMARY	t2	ALL	NULL	NULL	NULL	NULL	2	100.00	
2	DEPENDENT SUBQUERY	t1	ALL	NULL	NULL	NULL	NULL	2	100.00	Using temporary; Using filesort
Warnings:
Note	1276	Field or reference 't2.oref' of SELECT #2 was resolved in SELECT #1
Note	1003	select `test`.`t2`.`a` AS `a`,`test`.`t2`.`oref` AS `oref`,<in_optimizer>(`test`.`t2`.`a`,<exists>(select count(0) AS `count(*)` from `test`.`t1` group by `test`.`t1`.`grp` having ((`test`.`t1`.`grp` = `test`.`t2`.`oref`) and trigcond((<cache>(`test`.`t2`.`a`) = <ref_null_helper>(count(0))))))) AS `Z` from `test`.`t2`
drop table t1, t2;
create table t1 (a int, b int, primary key (a));
insert into t1 values (1,1), (3,1),(100,1);
create table t2 (a int, b int);
insert into t2 values (1,1),(2,1),(NULL,1),(NULL,0);
select a,b, a in (select a from t1 where t1.b = t2.b union select a from
t1 where t1.b = t2.b) Z from t2 ;
a	b	Z
1	1	1
2	1	0
NULL	1	NULL
NULL	0	0
select a,b, a in (select a from t1 where t1.b = t2.b) Z from t2 ;
a	b	Z
1	1	1
2	1	0
NULL	1	NULL
NULL	0	0
drop table t1, t2;
create table t3 (a int);
insert into t3 values (0),(1),(2),(3),(4),(5),(6),(7),(8),(9);
create table t2 (a int, b int, oref int);
insert into t2 values (NULL,1, 100), (NULL,2, 100);
create table t1 (a int, b int, c int, key(a,b));
insert into t1 select 2*A, 2*A, 100 from t3;
explain extended select a,b, oref, (a,b) in (select a,b from t1 where c=t2.oref) Z from t2;
id	select_type	table	type	possible_keys	key	key_len	ref	rows	filtered	Extra
1	PRIMARY	t2	ALL	NULL	NULL	NULL	NULL	2	100.00	
2	DEPENDENT SUBQUERY	t1	index_subquery	a	a	5	func	2	100.00	Using where; Full scan on NULL key
Warnings:
Note	1276	Field or reference 'test.t2.oref' of SELECT #2 was resolved in SELECT #1
Note	1003	select `test`.`t2`.`a` AS `a`,`test`.`t2`.`b` AS `b`,`test`.`t2`.`oref` AS `oref`,<in_optimizer>((`test`.`t2`.`a`,`test`.`t2`.`b`),<exists>(<index_lookup>(<cache>(`test`.`t2`.`a`) in t1 on a checking NULL where ((`test`.`t1`.`c` = `test`.`t2`.`oref`) and trigcond(((<cache>(`test`.`t2`.`a`) = `test`.`t1`.`a`) or isnull(`test`.`t1`.`a`))) and trigcond(((<cache>(`test`.`t2`.`b`) = `test`.`t1`.`b`) or isnull(`test`.`t1`.`b`)))) having (trigcond(<is_not_null_test>(`test`.`t1`.`a`)) and trigcond(<is_not_null_test>(`test`.`t1`.`b`)))))) AS `Z` from `test`.`t2`
select a,b, oref, (a,b) in (select a,b from t1 where c=t2.oref) Z from t2;
a	b	oref	Z
NULL	1	100	0
NULL	2	100	NULL
create table t4 (x int);
insert into t4 select A.a + 10*B.a from t1 A, t1 B;
explain extended 
select a,b, oref, 
(a,b) in (select a,b from t1,t4 where c=t2.oref) Z 
from t2;
id	select_type	table	type	possible_keys	key	key_len	ref	rows	filtered	Extra
1	PRIMARY	t2	ALL	NULL	NULL	NULL	NULL	2	100.00	
2	DEPENDENT SUBQUERY	t1	ref_or_null	a	a	5	func	2	100.00	Using where; Full scan on NULL key
2	DEPENDENT SUBQUERY	t4	ALL	NULL	NULL	NULL	NULL	100	100.00	Using where; Using join buffer
Warnings:
Note	1276	Field or reference 'test.t2.oref' of SELECT #2 was resolved in SELECT #1
Note	1003	select `test`.`t2`.`a` AS `a`,`test`.`t2`.`b` AS `b`,`test`.`t2`.`oref` AS `oref`,<in_optimizer>((`test`.`t2`.`a`,`test`.`t2`.`b`),<exists>(select `test`.`t1`.`a` AS `a`,`test`.`t1`.`b` AS `b` from `test`.`t1` join `test`.`t4` where ((`test`.`t1`.`c` = `test`.`t2`.`oref`) and trigcond(((<cache>(`test`.`t2`.`a`) = `test`.`t1`.`a`) or isnull(`test`.`t1`.`a`))) and trigcond(((<cache>(`test`.`t2`.`b`) = `test`.`t1`.`b`) or isnull(`test`.`t1`.`b`)))) having (trigcond(<is_not_null_test>(`test`.`t1`.`a`)) and trigcond(<is_not_null_test>(`test`.`t1`.`b`))))) AS `Z` from `test`.`t2`
select a,b, oref, 
(a,b) in (select a,b from t1,t4 where c=t2.oref) Z 
from t2;
a	b	oref	Z
NULL	1	100	0
NULL	2	100	NULL
drop table t1,t2,t3,t4;
create table t1 (oref char(4), grp int, ie1 int, ie2 int);
insert into t1 (oref, grp, ie1, ie2) values
('aa', 10, 2, 1),
('aa', 10, 1, 1),
('aa', 20, 2, 1),
('bb', 10, 3, 1),
('cc', 10, 4, 2),
('cc', 20, 3, 2),
('ee', 10, 2, 1),
('ee', 10, 1, 2),
('ff', 20, 2, 2),
('ff', 20, 1, 2);
create table t2 (oref char(4), a int, b int);
insert into t2 values 
('ee', NULL, 1),
('bb', 2, 1),
('ff', 2, 2),
('cc', 3, NULL),
('bb', NULL, NULL),
('aa', 1, 1),
('dd', 1, NULL);
alter table t1 add index idx(ie1,ie2);
select oref, a, b, (a,b) in (select ie1,ie2 from t1 where oref=t2.oref) Z from t2 where a=3 and b is null ;
oref	a	b	Z
cc	3	NULL	NULL
insert into t2 values ('new1', 10,10);
insert into t1 values ('new1', 1234, 10, NULL);
select oref, a, b, (a,b) in (select ie1,ie2 from t1 where oref=t2.oref) Z from t2 where a=10 and b=10;
oref	a	b	Z
new1	10	10	NULL
explain extended
select oref, a, b, (a,b) in (select ie1,ie2 from t1 where oref=t2.oref) Z from t2 where a=10 and b=10;
id	select_type	table	type	possible_keys	key	key_len	ref	rows	filtered	Extra
1	PRIMARY	t2	ALL	NULL	NULL	NULL	NULL	8	100.00	Using where
2	DEPENDENT SUBQUERY	t1	index_subquery	idx	idx	5	func	4	100.00	Using where; Full scan on NULL key
Warnings:
Note	1276	Field or reference 'test.t2.oref' of SELECT #2 was resolved in SELECT #1
Note	1003	select `test`.`t2`.`oref` AS `oref`,`test`.`t2`.`a` AS `a`,`test`.`t2`.`b` AS `b`,<in_optimizer>((`test`.`t2`.`a`,`test`.`t2`.`b`),<exists>(<index_lookup>(<cache>(`test`.`t2`.`a`) in t1 on idx checking NULL where ((`test`.`t1`.`oref` = `test`.`t2`.`oref`) and trigcond(((<cache>(`test`.`t2`.`a`) = `test`.`t1`.`ie1`) or isnull(`test`.`t1`.`ie1`))) and trigcond(((<cache>(`test`.`t2`.`b`) = `test`.`t1`.`ie2`) or isnull(`test`.`t1`.`ie2`)))) having (trigcond(<is_not_null_test>(`test`.`t1`.`ie1`)) and trigcond(<is_not_null_test>(`test`.`t1`.`ie2`)))))) AS `Z` from `test`.`t2` where ((`test`.`t2`.`b` = 10) and (`test`.`t2`.`a` = 10))
drop table t1, t2;
create table t1 (oref char(4), grp int, ie int);
insert into t1 (oref, grp, ie) values
('aa', 10, 2),
('aa', 10, 1),
('aa', 20, NULL),
('bb', 10, 3),
('cc', 10, 4),
('cc', 20, NULL),
('ee', 10, NULL),
('ee', 10, NULL),
('ff', 20, 2),
('ff', 20, 1);
create table t2 (oref char(4), a int);
insert into t2 values 
('ee', NULL),
('bb', 2),
('ff', 2),
('cc', 3),
('aa', 1),
('dd', NULL),
('bb', NULL);
select oref, a, a in (select ie from t1 where oref=t2.oref) Z from t2;
oref	a	Z
ee	NULL	NULL
bb	2	0
ff	2	1
cc	3	NULL
aa	1	1
dd	NULL	0
bb	NULL	NULL
select oref, a from t2 where a in (select ie from t1 where oref=t2.oref);
oref	a
ff	2
aa	1
select oref, a from t2 where a not in (select ie from t1 where oref=t2.oref);
oref	a
bb	2
dd	NULL
select oref, a, a in (select min(ie) from t1 where oref=t2.oref group by grp) Z from t2;
oref	a	Z
ee	NULL	NULL
bb	2	0
ff	2	0
cc	3	NULL
aa	1	1
dd	NULL	0
bb	NULL	NULL
select oref, a from t2 where 
a in (select min(ie) from t1 where oref=t2.oref group by grp);
oref	a
aa	1
select oref, a from t2 where 
a not in (select min(ie) from t1 where oref=t2.oref group by grp);
oref	a
bb	2
ff	2
dd	NULL
update t1 set ie=3 where oref='ff' and ie=1;
select oref, a, a in (select min(ie) from t1 where oref=t2.oref group by
grp) Z from t2;
oref	a	Z
ee	NULL	NULL
bb	2	0
ff	2	1
cc	3	NULL
aa	1	1
dd	NULL	0
bb	NULL	NULL
select oref, a from t2 where a in (select min(ie) from t1 where
oref=t2.oref group by grp);
oref	a
ff	2
aa	1
select oref, a from t2 where a not in (select min(ie) from t1 where
oref=t2.oref group by grp);
oref	a
bb	2
dd	NULL
select oref, a, a in (select min(ie) from t1 where oref=t2.oref group by
grp having min(ie) > 1) Z from t2;
oref	a	Z
ee	NULL	0
bb	2	0
ff	2	1
cc	3	0
aa	1	0
dd	NULL	0
bb	NULL	NULL
select oref, a from t2 where a in (select min(ie) from t1 where
oref=t2.oref group by grp having min(ie) > 1);
oref	a
ff	2
select oref, a from t2 where a not in (select min(ie) from t1 where
oref=t2.oref group by grp having min(ie) > 1);
oref	a
ee	NULL
bb	2
cc	3
aa	1
dd	NULL
alter table t1 add index idx(ie);
explain select oref, a, a in (select ie from t1 where oref=t2.oref) Z from t2;
id	select_type	table	type	possible_keys	key	key_len	ref	rows	Extra
1	PRIMARY	t2	ALL	NULL	NULL	NULL	NULL	7	
2	DEPENDENT SUBQUERY	t1	index_subquery	idx	idx	5	func	4	Using where; Full scan on NULL key
select oref, a, a in (select ie from t1 where oref=t2.oref) Z from t2;
oref	a	Z
ee	NULL	NULL
bb	2	0
ff	2	1
cc	3	NULL
aa	1	1
dd	NULL	0
bb	NULL	NULL
select oref, a from t2 where a in (select ie from t1 where oref=t2.oref);
oref	a
ff	2
aa	1
select oref, a from t2 where a not in (select ie from t1 where oref=t2.oref);
oref	a
bb	2
dd	NULL
alter table t1 drop index idx;
alter table t1 add index idx(oref,ie);
explain select oref, a, a in (select ie from t1 where oref=t2.oref) Z from t2;
id	select_type	table	type	possible_keys	key	key_len	ref	rows	Extra
1	PRIMARY	t2	ALL	NULL	NULL	NULL	NULL	7	
2	DEPENDENT SUBQUERY	t1	ref_or_null	idx	idx	10	test.t2.oref,func	4	Using where; Using index; Full scan on NULL key
select oref, a, a in (select ie from t1 where oref=t2.oref) Z from t2;
oref	a	Z
ee	NULL	NULL
bb	2	0
ff	2	1
cc	3	NULL
aa	1	1
dd	NULL	0
bb	NULL	NULL
select oref, a from t2 where a in (select ie from t1 where oref=t2.oref);
oref	a
ff	2
aa	1
select oref, a from t2 where a not in (select ie from t1 where oref=t2.oref);
oref	a
bb	2
dd	NULL
explain 
select oref, a, 
a in (select min(ie) from t1 where oref=t2.oref 
group by grp having min(ie) > 1) Z 
from t2;
id	select_type	table	type	possible_keys	key	key_len	ref	rows	Extra
1	PRIMARY	t2	ALL	NULL	NULL	NULL	NULL	7	
2	DEPENDENT SUBQUERY	t1	ref	idx	idx	5	test.t2.oref	2	Using where; Using temporary; Using filesort
select oref, a, 
a in (select min(ie) from t1 where oref=t2.oref 
group by grp having min(ie) > 1) Z 
from t2;
oref	a	Z
ee	NULL	0
bb	2	0
ff	2	1
cc	3	0
aa	1	0
dd	NULL	0
bb	NULL	NULL
select oref, a from t2 where a in (select min(ie) from t1 where oref=t2.oref 
group by grp having min(ie) > 1);
oref	a
ff	2
select oref, a from t2 where a not in (select min(ie) from t1 where oref=t2.oref 
group by grp having min(ie) > 1);
oref	a
ee	NULL
bb	2
cc	3
aa	1
dd	NULL
drop table t1,t2;
create table t1 (oref char(4), grp int, ie1 int, ie2 int);
insert into t1 (oref, grp, ie1, ie2) values
('aa', 10, 2, 1),
('aa', 10, 1, 1),
('aa', 20, 2, 1),
('bb', 10, 3, 1),
('cc', 10, 4, 2),
('cc', 20, 3, 2),
('ee', 10, 2, 1),
('ee', 10, 1, 2),
('ff', 20, 2, 2),
('ff', 20, 1, 2);
create table t2 (oref char(4), a int, b int);
insert into t2 values 
('ee', NULL, 1),
('bb', 2, 1),
('ff', 2, 2),
('cc', 3, NULL),
('bb', NULL, NULL),
('aa', 1, 1),
('dd', 1, NULL);
select oref, a, b, (a,b) in (select ie1,ie2 from t1 where oref=t2.oref) Z from t2;
oref	a	b	Z
ee	NULL	1	NULL
bb	2	1	0
ff	2	2	1
cc	3	NULL	NULL
bb	NULL	NULL	NULL
aa	1	1	1
dd	1	NULL	0
select oref, a, b from t2 where (a,b) in (select ie1,ie2 from t1 where oref=t2.oref);
oref	a	b
ff	2	2
aa	1	1
select oref, a, b from t2 where (a,b) not in (select ie1,ie2 from t1 where oref=t2.oref);
oref	a	b
bb	2	1
dd	1	NULL
select oref, a, b, 
(a,b) in (select min(ie1),max(ie2) from t1 
where oref=t2.oref group by grp) Z 
from t2;
oref	a	b	Z
ee	NULL	1	0
bb	2	1	0
ff	2	2	0
cc	3	NULL	NULL
bb	NULL	NULL	NULL
aa	1	1	1
dd	1	NULL	0
select oref, a, b from t2 where 
(a,b) in (select min(ie1), max(ie2) from t1 where oref=t2.oref group by grp);
oref	a	b
aa	1	1
select oref, a, b from t2 where
(a,b) not in (select min(ie1), max(ie2) from t1 where oref=t2.oref group by grp);
oref	a	b
ee	NULL	1
bb	2	1
ff	2	2
dd	1	NULL
alter table t1 add index idx(ie1,ie2);
explain select oref, a, b, (a,b) in (select ie1,ie2 from t1 where oref=t2.oref) Z from t2;
id	select_type	table	type	possible_keys	key	key_len	ref	rows	Extra
1	PRIMARY	t2	ALL	NULL	NULL	NULL	NULL	7	
2	DEPENDENT SUBQUERY	t1	index_subquery	idx	idx	5	func	4	Using where; Full scan on NULL key
select oref, a, b, (a,b) in (select ie1,ie2 from t1 where oref=t2.oref) Z from t2;
oref	a	b	Z
ee	NULL	1	NULL
bb	2	1	0
ff	2	2	1
cc	3	NULL	NULL
bb	NULL	NULL	NULL
aa	1	1	1
dd	1	NULL	0
select oref, a, b from t2 where (a,b) in (select ie1,ie2 from t1 where oref=t2.oref);
oref	a	b
ff	2	2
aa	1	1
select oref, a, b from t2 where (a,b) not in (select ie1,ie2 from t1 where oref=t2.oref);
oref	a	b
bb	2	1
dd	1	NULL
explain extended 
select oref, a, b, (a,b) in (select ie1,ie2 from t1 where oref=t2.oref) Z from t2;
id	select_type	table	type	possible_keys	key	key_len	ref	rows	filtered	Extra
1	PRIMARY	t2	ALL	NULL	NULL	NULL	NULL	7	100.00	
2	DEPENDENT SUBQUERY	t1	index_subquery	idx	idx	5	func	4	100.00	Using where; Full scan on NULL key
Warnings:
Note	1276	Field or reference 'test.t2.oref' of SELECT #2 was resolved in SELECT #1
Note	1003	select `test`.`t2`.`oref` AS `oref`,`test`.`t2`.`a` AS `a`,`test`.`t2`.`b` AS `b`,<in_optimizer>((`test`.`t2`.`a`,`test`.`t2`.`b`),<exists>(<index_lookup>(<cache>(`test`.`t2`.`a`) in t1 on idx checking NULL where ((`test`.`t1`.`oref` = `test`.`t2`.`oref`) and trigcond(((<cache>(`test`.`t2`.`a`) = `test`.`t1`.`ie1`) or isnull(`test`.`t1`.`ie1`))) and trigcond(((<cache>(`test`.`t2`.`b`) = `test`.`t1`.`ie2`) or isnull(`test`.`t1`.`ie2`)))) having (trigcond(<is_not_null_test>(`test`.`t1`.`ie1`)) and trigcond(<is_not_null_test>(`test`.`t1`.`ie2`)))))) AS `Z` from `test`.`t2`
drop table t1,t2;
create table t1 (oref char(4), grp int, ie int primary key);
insert into t1 (oref, grp, ie) values
('aa', 10, 2),
('aa', 10, 1),
('bb', 10, 3),
('cc', 10, 4),
('cc', 20, 5),
('cc', 10, 6);
create table t2 (oref char(4), a int);
insert into t2 values 
('ee', NULL),
('bb', 2),
('cc', 5),
('cc', 2),
('cc', NULL),
('aa', 1),
('bb', NULL);
explain select oref, a, a in (select ie from t1 where oref=t2.oref) Z from t2;
id	select_type	table	type	possible_keys	key	key_len	ref	rows	Extra
1	PRIMARY	t2	ALL	NULL	NULL	NULL	NULL	7	
2	DEPENDENT SUBQUERY	t1	unique_subquery	PRIMARY	PRIMARY	4	func	1	Using where; Full scan on NULL key
select oref, a, a in (select ie from t1 where oref=t2.oref) Z from t2;
oref	a	Z
ee	NULL	0
bb	2	0
cc	5	1
cc	2	0
cc	NULL	NULL
aa	1	1
bb	NULL	NULL
select oref, a from t2 where a in (select ie from t1 where oref=t2.oref);
oref	a
cc	5
aa	1
select oref, a from t2 where a not in (select ie from t1 where oref=t2.oref);
oref	a
ee	NULL
bb	2
cc	2
explain 
select oref, a, a in (select min(ie) from t1 where oref=t2.oref group by grp) Z from t2;
id	select_type	table	type	possible_keys	key	key_len	ref	rows	Extra
1	PRIMARY	t2	ALL	NULL	NULL	NULL	NULL	7	
2	DEPENDENT SUBQUERY	t1	ALL	NULL	NULL	NULL	NULL	6	Using where; Using temporary; Using filesort
select oref, a, a in (select min(ie) from t1 where oref=t2.oref group by grp) Z from t2;
oref	a	Z
ee	NULL	0
bb	2	0
cc	5	1
cc	2	0
cc	NULL	NULL
aa	1	1
bb	NULL	NULL
drop table t1,t2;
create table t1 (a int, b int);
insert into t1 values (0,0), (2,2), (3,3);
create table t2 (a int, b int);
insert into t2 values (1,1), (3,3);
select a, b, (a,b) in (select a, min(b) from t2 group by a) Z from t1;
a	b	Z
0	0	0
2	2	0
3	3	1
insert into t2 values (NULL,4);
select a, b, (a,b) in (select a, min(b) from t2 group by a) Z from t1;
a	b	Z
0	0	0
2	2	0
3	3	1
drop table t1,t2;
CREATE TABLE t1 (a int, b INT, c CHAR(10) NOT NULL, PRIMARY KEY (a, b));
INSERT INTO t1 VALUES (1,1,'a'), (1,2,'b'), (1,3,'c'), (1,4,'d'), (1,5,'e'),
(2,1,'f'), (2,2,'g'), (2,3,'h'), (3,4,'i'),(3,3,'j'), (3,2,'k'), (3,1,'l'),
(1,9,'m');
CREATE TABLE t2 (a int, b INT, c CHAR(10) NOT NULL, PRIMARY KEY (a, b));
INSERT INTO t2 SELECT * FROM t1;
SELECT a, MAX(b), (SELECT t.c FROM t1 AS t WHERE t1.a=t.a AND t.b=MAX(t1.b))
as test FROM t1 GROUP BY a;
a	MAX(b)	test
1	9	m
2	3	h
3	4	i
SELECT * FROM t1 GROUP by t1.a
HAVING (MAX(t1.b) > (SELECT MAX(t2.b) FROM t2 WHERE t2.c < t1.c
HAVING MAX(t2.b+t1.a) < 10));
a	b	c
SELECT a,b,c FROM t1 WHERE b in (9,3,4) ORDER BY b,c;
a	b	c
1	3	c
2	3	h
3	3	j
1	4	d
3	4	i
1	9	m
SELECT a, MAX(b),
(SELECT COUNT(DISTINCT t.c) FROM t1 AS t WHERE t1.a=t.a AND t.b=MAX(t1.b) 
LIMIT 1) 
as cnt, 
(SELECT t.b FROM t1 AS t WHERE t1.a=t.a AND t.b=MAX(t1.b) LIMIT 1) 
as t_b,
(SELECT t.c FROM t1 AS t WHERE t1.a=t.a AND t.b=MAX(t1.b) LIMIT 1) 
as t_b,
(SELECT t.c FROM t1 AS t WHERE t1.a=t.a AND t.b=MAX(t1.b) ORDER BY t.c LIMIT 1)
as t_b
FROM t1 GROUP BY a;
a	MAX(b)	cnt	t_b	t_b	t_b
1	9	1	9	m	m
2	3	1	3	h	h
3	4	1	4	i	i
SELECT a, MAX(b),
(SELECT t.c FROM t1 AS t WHERE t1.a=t.a AND t.b=MAX(t1.b) LIMIT 1) as test 
FROM t1 GROUP BY a;
a	MAX(b)	test
1	9	m
2	3	h
3	4	i
DROP TABLE t1, t2;
CREATE TABLE t1 (a int);
CREATE TABLE t2 (b int, PRIMARY KEY(b));
INSERT INTO t1 VALUES (1), (NULL), (4);
INSERT INTO t2 VALUES (3), (1),(2), (5), (4), (7), (6);
EXPLAIN EXTENDED 
SELECT a FROM t1, t2 WHERE a=b AND (b NOT IN (SELECT a FROM t1));
id	select_type	table	type	possible_keys	key	key_len	ref	rows	filtered	Extra
1	PRIMARY	t1	ALL	NULL	NULL	NULL	NULL	3	100.00	Using where
1	PRIMARY	t2	eq_ref	PRIMARY	PRIMARY	4	test.t1.a	1	100.00	Using index
2	DEPENDENT SUBQUERY	t1	ALL	NULL	NULL	NULL	NULL	3	100.00	Using where
Warnings:
Note	1003	select `test`.`t1`.`a` AS `a` from `test`.`t1` join `test`.`t2` where ((`test`.`t2`.`b` = `test`.`t1`.`a`) and (not(<in_optimizer>(`test`.`t1`.`a`,<exists>(select 1 AS `Not_used` from `test`.`t1` where ((<cache>(`test`.`t2`.`b`) = `test`.`t1`.`a`) or isnull(`test`.`t1`.`a`)) having <is_not_null_test>(`test`.`t1`.`a`))))))
SELECT a FROM t1, t2 WHERE a=b AND (b NOT IN (SELECT a FROM t1));
a
SELECT a FROM t1, t2 WHERE a=b AND (b NOT IN (SELECT a FROM t1 WHERE a > 4));
a
1
4
DROP TABLE t1,t2;
CREATE TABLE t1 (id int);
CREATE TABLE t2 (id int PRIMARY KEY);
CREATE TABLE t3 (id int PRIMARY KEY, name varchar(10));
INSERT INTO t1 VALUES (2), (NULL), (3), (1);
INSERT INTO t2 VALUES (234), (345), (457);
INSERT INTO t3 VALUES (222,'bbb'), (333,'ccc'), (111,'aaa');
EXPLAIN
SELECT * FROM t1
WHERE t1.id NOT IN (SELECT t2.id FROM t2,t3 
WHERE t3.name='xxx' AND t2.id=t3.id);
id	select_type	table	type	possible_keys	key	key_len	ref	rows	Extra
1	PRIMARY	t1	ALL	NULL	NULL	NULL	NULL	4	Using where
2	DEPENDENT SUBQUERY	t2	eq_ref	PRIMARY	PRIMARY	4	func	1	Using where; Using index; Full scan on NULL key
2	DEPENDENT SUBQUERY	t3	eq_ref	PRIMARY	PRIMARY	4	func	1	Using where; Full scan on NULL key
SELECT * FROM t1
WHERE t1.id NOT IN (SELECT t2.id FROM t2,t3 
WHERE t3.name='xxx' AND t2.id=t3.id);
id
2
NULL
3
1
SELECT (t1.id IN (SELECT t2.id FROM t2,t3 
WHERE t3.name='xxx' AND t2.id=t3.id)) AS x
FROM t1;
x
0
0
0
0
DROP TABLE t1,t2,t3;
CREATE TABLE t1 (a INT NOT NULL);
INSERT INTO t1 VALUES (1),(-1), (65),(66);
CREATE TABLE t2 (a INT UNSIGNED NOT NULL PRIMARY KEY);
INSERT INTO t2 VALUES (65),(66);
SELECT a FROM t1 WHERE a NOT IN (65,66);
a
1
-1
SELECT a FROM t1 WHERE a NOT IN (SELECT a FROM t2);
a
1
-1
EXPLAIN SELECT a FROM t1 WHERE a NOT IN (SELECT a FROM t2);
id	select_type	table	type	possible_keys	key	key_len	ref	rows	Extra
1	PRIMARY	t1	ALL	NULL	NULL	NULL	NULL	4	Using where
2	DEPENDENT SUBQUERY	t2	unique_subquery	PRIMARY	PRIMARY	4	func	1	Using index; Using where
DROP TABLE t1, t2;
CREATE TABLE t1 (a INT);
INSERT INTO t1 VALUES(1);
CREATE TABLE t2 (placeholder CHAR(11));
INSERT INTO t2 VALUES("placeholder");
SELECT ROW(1, 2) IN (SELECT t1.a, 2)         FROM t1 GROUP BY t1.a;
ROW(1, 2) IN (SELECT t1.a, 2)
1
SELECT ROW(1, 2) IN (SELECT t1.a, 2 FROM t2) FROM t1 GROUP BY t1.a;
ROW(1, 2) IN (SELECT t1.a, 2 FROM t2)
1
DROP TABLE t1, t2;
CREATE TABLE t1 (a INT);
INSERT INTO t1 VALUES (1),(2),(3);
CREATE TABLE t2 SELECT * FROM t1;
SELECT 1 FROM t1 WHERE t1.a NOT IN (SELECT 1 FROM t1, t2 WHERE 0);
1
1
1
1
DROP TABLE t1, t2;
CREATE TABLE t1 (
pk INT PRIMARY KEY,
int_key INT,
varchar_key VARCHAR(5) UNIQUE,
varchar_nokey VARCHAR(5)
);
INSERT INTO t1 VALUES (9, 7,NULL,NULL), (10,8,'p' ,'p');
SELECT varchar_nokey
FROM t1
WHERE NULL NOT IN (
SELECT INNR.pk FROM t1 AS INNR2
LEFT JOIN t1 AS INNR ON ( INNR2.int_key = INNR.int_key )
WHERE INNR.varchar_key > 'n{'
);
varchar_nokey
DROP TABLE t1;
<<<<<<< HEAD
End of 5.0 tests
create table t0 (a int);
insert into t0 values (0),(1),(2),(3),(4),(5),(6),(7),(8),(9);
create table t1 (
a int(11) default null,
b int(11) default null,
key (a)
);
insert into t1 select A.a+10*(B.a+10*C.a),A.a+10*(B.a+10*C.a) from t0 A, t0 B, t0 C;
create table t2 (a int(11) default null);
insert into t2 values (0),(1);
create table t3 (a int(11) default null);
insert into t3 values (0),(1);
create table t4 (a int(11) default null);
insert into t4 values (0),(1);
create table t5 (a int(11) default null);
insert into t5 values (0),(1),(0),(1);
select * from t2, t3 
where
t2.a < 10 and
t3.a+1 = 2 and
t3.a in (select t1.b from t1
where t1.a+1=t1.a+1 and
t1.a < (select t4.a+10                                  
from t4, t5 limit 2));
ERROR 21000: Subquery returns more than 1 row
drop table t0, t1, t2, t3, t4, t5;
=======
CREATE TABLE t1 (a INT);
INSERT INTO t1 VALUES (1), (2), (11);
# 2nd and 3rd columns should be same
SELECT a, ROW(11, 12) = (SELECT a, 22), ROW(11, 12) IN (SELECT a, 22) FROM t1 GROUP BY t1.a;
a	ROW(11, 12) = (SELECT a, 22)	ROW(11, 12) IN (SELECT a, 22)
1	0	0
2	0	0
11	0	0
SELECT a, ROW(11, 12) = (SELECT a, 12), ROW(11, 12) IN (SELECT a, 12) FROM t1 GROUP BY t1.a;
a	ROW(11, 12) = (SELECT a, 12)	ROW(11, 12) IN (SELECT a, 12)
1	0	0
2	0	0
11	1	1
SELECT a, ROW(11, 12) = (SELECT a, 22), ROW(11, 12) IN (SELECT a, 22) FROM t1;
a	ROW(11, 12) = (SELECT a, 22)	ROW(11, 12) IN (SELECT a, 22)
1	0	0
2	0	0
11	0	0
SELECT a, ROW(11, 12) = (SELECT a, 12), ROW(11, 12) IN (SELECT a, 12) FROM t1;
a	ROW(11, 12) = (SELECT a, 12)	ROW(11, 12) IN (SELECT a, 12)
1	0	0
2	0	0
11	1	1
SELECT a AS x, ROW(11, 12) = (SELECT MAX(x), 22), ROW(11, 12) IN (SELECT MAX(x), 22) FROM t1;
x	ROW(11, 12) = (SELECT MAX(x), 22)	ROW(11, 12) IN (SELECT MAX(x), 22)
1	0	0
2	0	0
11	0	0
# 2nd and 3rd columns should be same for x == 11 only
SELECT a AS x, ROW(11, 12) = (SELECT MAX(x), 12), ROW(11, 12) IN (SELECT MAX(x), 12) FROM t1;
x	ROW(11, 12) = (SELECT MAX(x), 12)	ROW(11, 12) IN (SELECT MAX(x), 12)
1	0	1
2	0	1
11	1	1
DROP TABLE t1;
# both columns should be same
SELECT ROW(1,2) = (SELECT NULL, NULL), ROW(1,2) IN (SELECT NULL, NULL);
ROW(1,2) = (SELECT NULL, NULL)	ROW(1,2) IN (SELECT NULL, NULL)
NULL	NULL
SELECT ROW(1,2) = (SELECT   1,  NULL), ROW(1,2) IN (SELECT    1, NULL);
ROW(1,2) = (SELECT   1,  NULL)	ROW(1,2) IN (SELECT    1, NULL)
NULL	NULL
SELECT ROW(1,2) = (SELECT NULL,    2), ROW(1,2) IN (SELECT NULL,    2);
ROW(1,2) = (SELECT NULL,    2)	ROW(1,2) IN (SELECT NULL,    2)
NULL	NULL
SELECT ROW(1,2) = (SELECT NULL,    1), ROW(1,2) IN (SELECT NULL,    1);
ROW(1,2) = (SELECT NULL,    1)	ROW(1,2) IN (SELECT NULL,    1)
0	0
SELECT ROW(1,2) = (SELECT    1,    1), ROW(1,2) IN (SELECT    1,    1);
ROW(1,2) = (SELECT    1,    1)	ROW(1,2) IN (SELECT    1,    1)
0	0
SELECT ROW(1,2) = (SELECT    1,    2), ROW(1,2) IN (SELECT    1,    2);
ROW(1,2) = (SELECT    1,    2)	ROW(1,2) IN (SELECT    1,    2)
1	1
End of 5.0 tests
>>>>>>> 334e249f
<|MERGE_RESOLUTION|>--- conflicted
+++ resolved
@@ -795,35 +795,6 @@
 );
 varchar_nokey
 DROP TABLE t1;
-<<<<<<< HEAD
-End of 5.0 tests
-create table t0 (a int);
-insert into t0 values (0),(1),(2),(3),(4),(5),(6),(7),(8),(9);
-create table t1 (
-a int(11) default null,
-b int(11) default null,
-key (a)
-);
-insert into t1 select A.a+10*(B.a+10*C.a),A.a+10*(B.a+10*C.a) from t0 A, t0 B, t0 C;
-create table t2 (a int(11) default null);
-insert into t2 values (0),(1);
-create table t3 (a int(11) default null);
-insert into t3 values (0),(1);
-create table t4 (a int(11) default null);
-insert into t4 values (0),(1);
-create table t5 (a int(11) default null);
-insert into t5 values (0),(1),(0),(1);
-select * from t2, t3 
-where
-t2.a < 10 and
-t3.a+1 = 2 and
-t3.a in (select t1.b from t1
-where t1.a+1=t1.a+1 and
-t1.a < (select t4.a+10                                  
-from t4, t5 limit 2));
-ERROR 21000: Subquery returns more than 1 row
-drop table t0, t1, t2, t3, t4, t5;
-=======
 CREATE TABLE t1 (a INT);
 INSERT INTO t1 VALUES (1), (2), (11);
 # 2nd and 3rd columns should be same
@@ -879,4 +850,29 @@
 ROW(1,2) = (SELECT    1,    2)	ROW(1,2) IN (SELECT    1,    2)
 1	1
 End of 5.0 tests
->>>>>>> 334e249f
+create table t0 (a int);
+insert into t0 values (0),(1),(2),(3),(4),(5),(6),(7),(8),(9);
+create table t1 (
+a int(11) default null,
+b int(11) default null,
+key (a)
+);
+insert into t1 select A.a+10*(B.a+10*C.a),A.a+10*(B.a+10*C.a) from t0 A, t0 B, t0 C;
+create table t2 (a int(11) default null);
+insert into t2 values (0),(1);
+create table t3 (a int(11) default null);
+insert into t3 values (0),(1);
+create table t4 (a int(11) default null);
+insert into t4 values (0),(1);
+create table t5 (a int(11) default null);
+insert into t5 values (0),(1),(0),(1);
+select * from t2, t3 
+where
+t2.a < 10 and
+t3.a+1 = 2 and
+t3.a in (select t1.b from t1
+where t1.a+1=t1.a+1 and
+t1.a < (select t4.a+10                                  
+from t4, t5 limit 2));
+ERROR 21000: Subquery returns more than 1 row
+drop table t0, t1, t2, t3, t4, t5;