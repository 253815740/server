#!/usr/bin/perl
# -*- cperl -*-

# Copyright (c) 2004, 2014, Oracle and/or its affiliates.
# Copyright (c) 2009, 2014, Monty Program Ab
#
# This program is free software; you can redistribute it and/or modify
# it under the terms of the GNU General Public License as published by
# the Free Software Foundation; version 2 of the License.
#
# This program is distributed in the hope that it will be useful,
# but WITHOUT ANY WARRANTY; without even the implied warranty of
# MERCHANTABILITY or FITNESS FOR A PARTICULAR PURPOSE.  See the
# GNU General Public License for more details.
#
# You should have received a copy of the GNU General Public License
# along with this program; if not, write to the Free Software
# Foundation, Inc., 51 Franklin St, Fifth Floor, Boston, MA  02110-1301  USA

#
##############################################################################
#
#  mysql-test-run.pl
#
#  Tool used for executing a suite of .test files
#
#  See the "MySQL Test framework manual" for more information
#  http://dev.mysql.com/doc/mysqltest/en/index.html
#
#
##############################################################################

use strict;
use warnings;

BEGIN {
  # Check that mysql-test-run.pl is started from mysql-test/
  unless ( -f "mysql-test-run.pl" )
  {
    print "**** ERROR **** ",
      "You must start mysql-test-run from the mysql-test/ directory\n";
    exit(1);
  }
  # Check that lib exist
  unless ( -d "lib/" )
  {
    print "**** ERROR **** ",
      "Could not find the lib/ directory \n";
    exit(1);
  }
}

BEGIN {
  # Check backward compatibility support
  # By setting the environment variable MTR_VERSION
  # it's possible to use a previous version of
  # mysql-test-run.pl
  my $version= $ENV{MTR_VERSION} || 2;
  if ( $version == 1 )
  {
    print "=======================================================\n";
    print "  WARNING: Using mysql-test-run.pl version 1!  \n";
    print "=======================================================\n";
    # Should use exec() here on *nix but this appears not to work on Windows
    exit(system($^X, "lib/v1/mysql-test-run.pl", @ARGV) >> 8);
  }
  elsif ( $version == 2 )
  {
    # This is the current version, just continue
    ;
  }
  else
  {
    print "ERROR: Version $version of mysql-test-run does not exist!\n";
    exit(1);
  }
}

use lib "lib";

use Cwd ;
use Cwd 'realpath';
use Getopt::Long;
use My::File::Path; # Patched version of File::Path
use File::Basename;
use File::Copy;
use File::Find;
use File::Temp qw/tempdir/;
use File::Spec::Functions qw/splitdir rel2abs/;
use My::Platform;
use My::SafeProcess;
use My::ConfigFactory;
use My::Options;
use My::Find;
use My::SysInfo;
use My::CoreDump;
use mtr_cases;
use mtr_report;
use mtr_match;
use mtr_unique;
use mtr_results;
use IO::Socket::INET;
use IO::Select;

require "lib/mtr_process.pl";
require "lib/mtr_io.pl";
require "lib/mtr_gcov.pl";
require "lib/mtr_gprof.pl";
require "lib/mtr_misc.pl";

$SIG{INT}= sub { mtr_error("Got ^C signal"); };
$SIG{HUP}= sub { mtr_error("Hangup detected on controlling terminal"); };

our $mysql_version_id;
my $mysql_version_extra;
our $glob_mysql_test_dir;
our $basedir;
our $bindir;

our $path_charsetsdir;
our $path_client_bindir;
our $path_client_libdir;
our $path_language;

our $path_current_testlog;
our $path_testlog;

our $default_vardir;
our $opt_vardir;                # Path to use for var/ dir
our $plugindir;
my $path_vardir_trace;          # unix formatted opt_vardir for trace files
my $opt_tmpdir;                 # Path to use for tmp/ dir
my $opt_tmpdir_pid;

my $opt_start;
my $opt_start_dirty;
my $opt_start_exit;
my $start_only;
my $file_wsrep_provider;

our @global_suppressions;

our @global_suppressions;

END {
  if ( defined $opt_tmpdir_pid and $opt_tmpdir_pid == $$ )
  {
    if (!$opt_start_exit)
    {
      # Remove the tempdir this process has created
      mtr_verbose("Removing tmpdir $opt_tmpdir");
      rmtree($opt_tmpdir);
    }
    else
    {
      mtr_warning("tmpdir $opt_tmpdir should be removed after the server has finished");
    }
  }
}

sub env_or_val($$) { defined $ENV{$_[0]} ? $ENV{$_[0]} : $_[1] }

my $path_config_file;           # The generated config file, var/my.cnf

# Visual Studio produces executables in different sub-directories based on the
# configuration used to build them.  To make life easier, an environment
# variable or command-line option may be specified to control which set of
# executables will be used by the test suite.
our $opt_vs_config = $ENV{'MTR_VS_CONFIG'};

my @DEFAULT_SUITES= qw(
    main-
    archive-
    binlog-
    csv-
    encryption-
    federated-
    funcs_1-
    funcs_2-
    handler-
    heap-
    innodb-
    innodb_fts-
    innodb_zip-
    maria-
    multi_source-
    optimizer_unfixed_bugs-
    parts-
    percona-
    perfschema-
    plugins-
    roles-
    rpl-
    sys_vars-
    unit-
    vcol-
    wsrep-
<<<<<<< HEAD
=======
    galera-
>>>>>>> 080da551
  );
my $opt_suites;

our $opt_verbose= 0;  # Verbose output, enable with --verbose
our $exe_patch;
our $exe_mysql;
our $exe_mysql_plugin;
our $exe_mysqladmin;
our $exe_mysqltest;
our $exe_libtool;
our $exe_mysql_embedded;

our $opt_big_test= 0;
our $opt_staging_run= 0;

our @opt_combinations;

our @opt_extra_mysqld_opt;
our @opt_mysqld_envs;

my $opt_stress;

my $opt_dry_run;

my $opt_compress;
my $opt_ssl;
my $opt_skip_ssl;
my @opt_skip_test_list;
our $opt_ssl_supported;
my $opt_ps_protocol;
my $opt_sp_protocol;
my $opt_cursor_protocol;
my $opt_view_protocol;
my $opt_non_blocking_api;

our $opt_debug;
my $debug_d= "d,*";
my $opt_debug_common;
our $opt_debug_server;
our @opt_cases;                  # The test cases names in argv
our $opt_embedded_server;

# Options used when connecting to an already running server
my %opts_extern;
sub using_extern { return (keys %opts_extern > 0);};

our $opt_fast= 0;
our $opt_force= 0;
our $opt_mem= $ENV{'MTR_MEM'};
our $opt_clean_vardir= $ENV{'MTR_CLEAN_VARDIR'};

our $opt_gcov;
our $opt_gcov_src_dir;
our $opt_gcov_exe= "gcov";
our $opt_gcov_err= "mysql-test-gcov.err";
our $opt_gcov_msg= "mysql-test-gcov.msg";

our $opt_gprof;
our %gprof_dirs;

our $glob_debugger= 0;
our $opt_gdb;
our $opt_client_gdb;
my $opt_boot_gdb;
our $opt_dbx;
our $opt_client_dbx;
my $opt_boot_dbx;
our $opt_ddd;
our $opt_client_ddd;
my $opt_boot_ddd;
our $opt_manual_gdb;
our $opt_manual_lldb;
our $opt_manual_dbx;
our $opt_manual_ddd;
our $opt_manual_debug;
our $opt_debugger;
our $opt_client_debugger;

my $config; # The currently running config
my $current_config_name; # The currently running config file template

our @opt_experimentals;
our $experimental_test_cases= [];

my $baseport;
# $opt_build_thread may later be set from $opt_port_base
my $opt_build_thread= $ENV{'MTR_BUILD_THREAD'} || "auto";
my $opt_port_base= $ENV{'MTR_PORT_BASE'} || "auto";
my $build_thread= 0;

my $opt_record;
my $opt_report_features;

our $opt_resfile= $ENV{'MTR_RESULT_FILE'} || 0;

my $opt_skip_core;

our $opt_check_testcases= 1;
my $opt_mark_progress;
my $opt_max_connections;
our $opt_report_times= 0;

my $opt_sleep;

my $opt_testcase_timeout= $ENV{MTR_TESTCASE_TIMEOUT} ||  15; # minutes
my $opt_suite_timeout   = $ENV{MTR_SUITE_TIMEOUT}    || 360; # minutes
my $opt_shutdown_timeout= $ENV{MTR_SHUTDOWN_TIMEOUT} ||  10; # seconds
my $opt_start_timeout   = $ENV{MTR_START_TIMEOUT}    || 180; # seconds

sub suite_timeout { return $opt_suite_timeout * 60; };

my $opt_wait_all;
my $opt_user_args;
my $opt_repeat= 1;
my $opt_retry= 1;
my $opt_retry_failure= env_or_val(MTR_RETRY_FAILURE => 2);
my $opt_reorder= 1;
my $opt_force_restart= 0;

our $opt_user = "root";

our $opt_valgrind= 0;
my $opt_valgrind_mysqld= 0;
my $opt_valgrind_mysqltest= 0;
my @default_valgrind_args= ("--show-reachable=yes");
my @valgrind_args;
my $opt_strace= 0;
my $opt_strace_client;
my @strace_args;
my $opt_valgrind_path;
my $valgrind_reports= 0;
my $opt_callgrind;
my %mysqld_logs;
my $opt_debug_sync_timeout= 300; # Default timeout for WAIT_FOR actions.
my $warn_seconds = 60;

sub testcase_timeout ($) {
  my ($tinfo)= @_;
  if (exists $tinfo->{'case-timeout'}) {
    # Return test specific timeout if *longer* that the general timeout
    my $test_to= $tinfo->{'case-timeout'};
    $test_to*= 10 if $opt_valgrind;
    return $test_to * 60 if $test_to > $opt_testcase_timeout;
  }
  return $opt_testcase_timeout * 60;
}

sub check_timeout ($) { return testcase_timeout($_[0]); }

our $opt_warnings= 1;

our %mysqld_variables;
our @optional_plugins;

my $source_dist=  -d "../sql";

my $opt_max_save_core= env_or_val(MTR_MAX_SAVE_CORE => 5);
my $opt_max_save_datadir= env_or_val(MTR_MAX_SAVE_DATADIR => 20);
my $opt_max_test_fail= env_or_val(MTR_MAX_TEST_FAIL => 10);

my $opt_parallel= $ENV{MTR_PARALLEL} || 1;
<<<<<<< HEAD
my $opt_port_group_size = $ENV{MTR_PORT_GROUP_SIZE} || 10;
=======
my $opt_port_group_size = $ENV{MTR_PORT_GROUP_SIZE} || 20;
>>>>>>> 080da551

# lock file to stop tests
my $opt_stop_file= $ENV{MTR_STOP_FILE};
# print messages when test suite is stopped (for buildbot)
my $opt_stop_keep_alive= $ENV{MTR_STOP_KEEP_ALIVE};

select(STDOUT);
$| = 1; # Automatically flush STDOUT

main();


sub main {
  # Default, verbosity on
  report_option('verbose', 0);

  # This is needed for test log evaluation in "gen-build-status-page"
  # in all cases where the calling tool does not log the commands
  # directly before it executes them, like "make test-force-pl" in RPM builds.
  mtr_report("Logging: $0 ", join(" ", @ARGV));

  command_line_setup();

  # --help will not reach here, so now it's safe to assume we have binaries
  My::SafeProcess::find_bin();

  if ( $opt_gcov ) {
    gcov_prepare($basedir . "/" . $opt_gcov_src_dir);
  }

  
  print "vardir: $opt_vardir\n";
  initialize_servers();
  init_timers();

  mtr_report("Checking supported features...");

  executable_setup();

  # --debug[-common] implies we run debug server
  $opt_debug_server= 1 if $opt_debug || $opt_debug_common;

  if (using_extern())
  {
    # Connect to the running mysqld and find out what it supports
    collect_mysqld_features_from_running_server();
  }
  else
  {
    # Run the mysqld to find out what features are available
    collect_mysqld_features();
  }
  check_ssl_support();
  check_debug_support();

  if (!$opt_suites) {
    $opt_suites= join ',', collect_default_suites(@DEFAULT_SUITES);
  }
  mtr_report("Using suites: $opt_suites") unless @opt_cases;

  mtr_report("Collecting tests...");
  my $tests= collect_test_cases($opt_reorder, $opt_suites, \@opt_cases, \@opt_skip_test_list);
  mark_time_used('collect');

  mysql_install_db(default_mysqld(), "$opt_vardir/install.db") unless using_extern();

  if ($opt_dry_run)
  {
    for (@$tests) {
      print $_->fullname(), "\n";
    }
    exit 0;
  }

  if ( $opt_report_features ) {
    # Put "report features" as the first test to run
    my $tinfo = My::Test->new
      (
       name           => 'report_features',
       # No result_file => Prints result
       path           => 'include/report-features.test',
       template_path  => "include/default_my.cnf",
       master_opt     => [],
       slave_opt      => [],
       suite          => 'main',
      );
    unshift(@$tests, $tinfo);
  }

  #######################################################################
  my $num_tests= @$tests;
  if ( $opt_parallel eq "auto" ) {
    # Try to find a suitable value for number of workers
    my $sys_info= My::SysInfo->new();

    $opt_parallel= $sys_info->num_cpus();
    for my $limit (2000, 1500, 1000, 500){
      $opt_parallel-- if ($sys_info->min_bogomips() < $limit);
    }
    my $max_par= $ENV{MTR_MAX_PARALLEL} || 8;
    $opt_parallel= $max_par if ($opt_parallel > $max_par);
    $opt_parallel= $num_tests if ($opt_parallel > $num_tests);
    $opt_parallel= 1 if (IS_WINDOWS and $sys_info->isvm());
    $opt_parallel= 1 if ($opt_parallel < 1);
    mtr_report("Using parallel: $opt_parallel");
  }
  $ENV{MTR_PARALLEL} = $opt_parallel;

  if ($opt_parallel > 1 && ($opt_start_exit || $opt_stress)) {
    mtr_warning("Parallel cannot be used with --start-and-exit or --stress\n" .
               "Setting parallel to 1");
    $opt_parallel= 1;
  }

  # Create server socket on any free port
  my $server = new IO::Socket::INET
    (
     LocalAddr => 'localhost',
     Proto => 'tcp',
     Listen => $opt_parallel,
    );
  mtr_error("Could not create testcase server port: $!") unless $server;
  my $server_port = $server->sockport();

  if ($opt_resfile) {
    resfile_init("$opt_vardir/mtr-results.txt");
    print_global_resfile();
  }

  # Create child processes
  my %children;
  for my $child_num (1..$opt_parallel){
    my $child_pid= My::SafeProcess::Base::_safe_fork();
    if ($child_pid == 0){
      $server= undef; # Close the server port in child
      $tests= {}; # Don't need the tests list in child

      # Use subdir of var and tmp unless only one worker
      if ($opt_parallel > 1) {
	set_vardir("$opt_vardir/$child_num");
	$opt_tmpdir= "$opt_tmpdir/$child_num";
      }

      init_timers();
      run_worker($server_port, $child_num);
      exit(1);
    }

    $children{$child_pid}= 1;
  }
  #######################################################################

  mtr_report();
  mtr_print_thick_line();
  mtr_print_header($opt_parallel > 1);

  mark_time_used('init');

  my ($prefix, $fail, $completed, $extra_warnings)=
    run_test_server($server, $tests, $opt_parallel);

  exit(0) if $opt_start_exit;

  # Send Ctrl-C to any children still running
  kill("INT", keys(%children));

  if (!IS_WINDOWS) { 
    # Wait for children to exit
    foreach my $pid (keys %children)
    {
      my $ret_pid= waitpid($pid, 0);
      if ($ret_pid != $pid){
        mtr_report("Unknown process $ret_pid exited");
      }
      else {
        delete $children{$ret_pid};
      }
    }
  }

  if ( not @$completed ) {
    mtr_error("Test suite aborted");
  }

  if ( @$completed != $num_tests){

    # Not all tests completed, failure
    mtr_report();
    mtr_report("Only ", int(@$completed), " of $num_tests completed.");
  }

  if ($opt_valgrind) {
    # Create minimalistic "test" for the reporting
    my $tinfo = My::Test->new
      (
       name           => 'valgrind_report',
      );
    # Set dummy worker id to align report with normal tests
    $tinfo->{worker} = 0 if $opt_parallel > 1;
    if ($valgrind_reports) {
      $tinfo->{result}= 'MTR_RES_FAILED';
      $tinfo->{comment}= "Valgrind reported failures at shutdown, see above";
      $tinfo->{failures}= 1;
    } else {
      $tinfo->{result}= 'MTR_RES_PASSED';
    }
    mtr_report_test($tinfo);
    push @$completed, $tinfo;
    ++$num_tests
  }

  mtr_print_line();

  if ( $opt_gcov ) {
    gcov_collect($basedir . "/" . $opt_gcov_src_dir, $opt_gcov_exe,
		 $opt_gcov_msg, $opt_gcov_err);
  }

  print_total_times($opt_parallel) if $opt_report_times;

  mtr_report_stats($prefix, $fail, $completed, $extra_warnings);

  if ( @$completed != $num_tests)
  {
    mtr_error("Not all tests completed (only ". scalar(@$completed) .
              " of $num_tests)");
  }

  remove_vardir_subs() if $opt_clean_vardir;

  exit(0);
}


sub run_test_server ($$$) {
  my ($server, $tests, $childs) = @_;

  my $num_saved_cores= 0;  # Number of core files saved in vardir/log/ so far.
  my $num_saved_datadir= 0;  # Number of datadirs saved in vardir/log/ so far.
  my $num_failed_test= 0; # Number of tests failed so far
  my $test_failure= 0;    # Set true if test suite failed
  my $extra_warnings= []; # Warnings found during server shutdowns

  my $completed= [];
  my %running;
  my $result;
  my $exe_mysqld= find_mysqld($bindir) || ""; # Used as hint to CoreDump

  my $suite_timeout= start_timer(suite_timeout());

  my $s= IO::Select->new();
  $s->add($server);
  while (1) {
    if ($opt_stop_file)
    {
      if (mtr_wait_lock_file($opt_stop_file, $opt_stop_keep_alive))
      {
        # We were waiting so restart timer process
        my $suite_timeout= start_timer(suite_timeout());
      }
    }

    mark_time_used('admin');
    my @ready = $s->can_read(1); # Wake up once every second
    mark_time_idle();
    foreach my $sock (@ready) {
      if ($sock == $server) {
	# New client connected
	my $child= $sock->accept();
	mtr_verbose("Client connected");
	$s->add($child);
	print $child "HELLO\n";
      }
      else {
	my $line= <$sock>;
	if (!defined $line) {
	  # Client disconnected
	  mtr_verbose("Child closed socket");
	  $s->remove($sock);
	  if (--$childs == 0){
	    return ("Completed", $test_failure, $completed, $extra_warnings);
	  }
	  next;
	}
	chomp($line);

	if ($line eq 'TESTRESULT'){
	  $result= My::Test::read_test($sock);

	  # Report test status
	  mtr_report_test($result);

	  if ( $result->is_failed() ) {

	    # Save the workers "savedir" in var/log
	    my $worker_savedir= $result->{savedir};
	    my $worker_savename= basename($worker_savedir);
	    my $savedir= "$opt_vardir/log/$worker_savename";

	    if ($opt_max_save_datadir > 0 &&
		$num_saved_datadir >= $opt_max_save_datadir)
	    {
	      mtr_report(" - skipping '$worker_savedir/'");
	      rmtree($worker_savedir);
	    }
	    else {
	      mtr_report(" - saving '$worker_savedir/' to '$savedir/'");
	      rename($worker_savedir, $savedir);
	      # Move any core files from e.g. mysqltest
	      foreach my $coref (glob("core*"), glob("*.dmp"))
	      {
		mtr_report(" - found '$coref', moving it to '$savedir'");
                move($coref, $savedir);
              }
	      if ($opt_max_save_core > 0) {
		# Limit number of core files saved
		find({ no_chdir => 1,
		       wanted => sub {
			 my $core_file= $File::Find::name;
			 my $core_name= basename($core_file);

			 # Name beginning with core, not ending in .gz
			 if (($core_name =~ /^core/ and $core_name !~ /\.gz$/)
			     or (IS_WINDOWS and $core_name =~ /\.dmp$/)){
                                                       # Ending with .dmp
			   mtr_report(" - found '$core_name'",
				      "($num_saved_cores/$opt_max_save_core)");

			   My::CoreDump->show($core_file, $exe_mysqld, $opt_parallel);

			   if ($num_saved_cores >= $opt_max_save_core) {
			     mtr_report(" - deleting it, already saved",
					"$opt_max_save_core");
			     unlink("$core_file");
			   } else {
			     mtr_compress_file($core_file) unless @opt_cases;
			   }
			   ++$num_saved_cores;
			 }
		       }
		     },
		     $savedir);
	      }
	    }
	    resfile_print_test();
	    $num_saved_datadir++;
	    $num_failed_test++ unless ($result->{retries} ||
                                       $result->{exp_fail});

            $test_failure= 1;
	    if ( !$opt_force ) {
	      # Test has failed, force is off
	      push(@$completed, $result);
	      if ($result->{'dont_kill_server'})
              {
	        print $sock "BYE\n";
	        next;
              }
	      return ("Failure", 1, $completed, $extra_warnings);
	    }
	    elsif ($opt_max_test_fail > 0 and
		   $num_failed_test >= $opt_max_test_fail) {
	      push(@$completed, $result);
	      mtr_report("Too many tests($num_failed_test) failed!",
			 "Terminating...");
	      return ("Too many failed", 1, $completed, $extra_warnings);
	    }
	  }

	  resfile_print_test();
	  # Retry test run after test failure
	  my $retries= $result->{retries} || 2;
	  my $test_has_failed= $result->{failures} || 0;
	  if ($test_has_failed and $retries <= $opt_retry){
	    # Test should be run one more time unless it has failed
	    # too many times already
	    my $tname= $result->{name};
	    my $failures= $result->{failures};
	    if ($opt_retry > 1 and $failures >= $opt_retry_failure){
	      mtr_report("\nTest $tname has failed $failures times,",
			 "no more retries!\n");
	    }
	    else {
	      mtr_report("\nRetrying test $tname, ".
			 "attempt($retries/$opt_retry)...\n");
              #saving the log file as filename.failed in case of retry
              if ( $result->is_failed() ) {
                my $worker_logdir= $result->{savedir};
                my $log_file_name=dirname($worker_logdir)."/".$result->{shortname}.".log";
                rename $log_file_name,$log_file_name.".failed";
              }
	      delete($result->{result});
	      $result->{retries}= $retries+1;
	      $result->write_test($sock, 'TESTCASE');
	      next;
	    }
	  }

	  # Repeat test $opt_repeat number of times
	  my $repeat= $result->{repeat} || 1;
	  # Don't repeat if test was skipped
	  if ($repeat < $opt_repeat && $result->{'result'} ne 'MTR_RES_SKIPPED')
	  {
	    $result->{retries}= 0;
	    $result->{rep_failures}++ if $result->{failures};
	    $result->{failures}= 0;
	    delete($result->{result});
	    $result->{repeat}= $repeat+1;
	    $result->write_test($sock, 'TESTCASE');
	    next;
	  }

	  # Remove from list of running
	  mtr_error("'", $result->{name},"' is not known to be running")
	    unless delete $running{$result->key()};

	  # Save result in completed list
	  push(@$completed, $result);

	}
	elsif ($line eq 'START'){
	  ; # Send first test
	}
	elsif ($line eq 'WARNINGS'){
          my $fake_test= My::Test::read_test($sock);
          my $test_list= join (" ", @{$fake_test->{testnames}});
          push @$extra_warnings, $test_list;
          my $report= $fake_test->{'warnings'};
          mtr_report("***Warnings generated in error logs during shutdown ".
                     "after running tests: $test_list\n\n$report");
          $test_failure= 1;
          if ( !$opt_force ) {
            # Test failure due to warnings, force is off
            return ("Warnings in log", 1, $completed, $extra_warnings);
          }
        }
	elsif ($line =~ /^SPENT/) {
	  add_total_times($line);
	}
	elsif ($line eq 'VALGREP' && $opt_valgrind) {
	  $valgrind_reports= 1;
	}
	else {
	  mtr_error("Unknown response: '$line' from client");
	}

	# Find next test to schedule
	# - Try to use same configuration as worker used last time

	my $next;
	my $second_best;
	for(my $i= 0; $i <= @$tests; $i++)
	{
	  my $t= $tests->[$i];

	  last unless defined $t;

	  if (run_testcase_check_skip_test($t)){
	    # Move the test to completed list
	    #mtr_report("skip - Moving test $i to completed");
	    push(@$completed, splice(@$tests, $i, 1));

	    # Since the test at pos $i was taken away, next
	    # test will also be at $i -> redo
	    redo;
	  }

	  # From secondary choices, we prefer to pick a 'long-running' test if
          # possible; this helps avoid getting stuck with a few of those at the
          # end of high --parallel runs, with most workers being idle.
	  if (!defined $second_best ||
              ($t->{'long_test'} && !($tests->[$second_best]{'long_test'}))){
	    #mtr_report("Setting second_best to $i");
	    $second_best= $i;
	  }

	  # Smart allocation of next test within this thread.

	  if ($opt_reorder and $opt_parallel > 1 and defined $result)
	  {
	    my $wid= $result->{worker};
	    # Reserved for other thread, try next
	    next if (defined $t->{reserved} and $t->{reserved} != $wid);
	    if (! defined $t->{reserved})
	    {
	      my $criteria= $t->{criteria};
	      # Reserve similar tests for this worker, but not too many
	      my $maxres= (@$tests - $i) / $opt_parallel + 1;
	      for (my $j= $i+1; $j <= $i + $maxres; $j++)
	      {
		my $tt= $tests->[$j];
		last unless defined $tt;
		last if $tt->{criteria} ne $criteria;
		$tt->{reserved}= $wid;
	      }
	    }
	  }

	  # At this point we have found next suitable test
	  $next= splice(@$tests, $i, 1);
	  last;
	}

	# Use second best choice if no other test has been found
	if (!$next and defined $second_best){
	  #mtr_report("Take second best choice $second_best");
	  mtr_error("Internal error, second best too large($second_best)")
	    if $second_best >  $#$tests;
	  $next= splice(@$tests, $second_best, 1);
	  delete $next->{reserved};
	}

        xterm_stat(scalar(@$tests));

	if ($next) {
	  # We don't need this any more
	  delete $next->{criteria};
	  $next->write_test($sock, 'TESTCASE');
	  $running{$next->key()}= $next;
	}
	else {
	  # No more test, tell child to exit
	  #mtr_report("Saying BYE to child");
	  print $sock "BYE\n";
	}
      }
    }

    # ----------------------------------------------------
    # Check if test suite timer expired
    # ----------------------------------------------------
    if ( has_expired($suite_timeout) )
    {
      mtr_report("Test suite timeout! Terminating...");
      return ("Timeout", 1, $completed, $extra_warnings);
    }
  }
}


sub run_worker ($) {
  my ($server_port, $thread_num)= @_;

  $SIG{INT}= sub { exit(1); };
  $SIG{HUP}= sub { exit(1); };

  # Connect to server
  my $server = new IO::Socket::INET
    (
     PeerAddr => 'localhost',
     PeerPort => $server_port,
     Proto    => 'tcp'
    );
  mtr_error("Could not connect to server at port $server_port: $!")
    unless $server;

  # --------------------------------------------------------------------------
  # Set worker name
  # --------------------------------------------------------------------------
  report_option('name',"worker[$thread_num]");

  # --------------------------------------------------------------------------
  # Set different ports per thread
  # --------------------------------------------------------------------------
  set_build_thread_ports($thread_num);

  # --------------------------------------------------------------------------
  # Turn off verbosity in workers, unless explicitly specified
  # --------------------------------------------------------------------------
  report_option('verbose', undef) if ($opt_verbose == 0);

  environment_setup();

  # Read hello from server which it will send when shared
  # resources have been setup
  my $hello= <$server>;

  setup_vardir();
  check_running_as_root();

  if ( using_extern() ) {
    create_config_file_for_extern(%opts_extern);
  }

  # Ask server for first test
  print $server "START\n";

  mark_time_used('init');

  while (my $line= <$server>){
    chomp($line);
    if ($line eq 'TESTCASE'){
      my $test= My::Test::read_test($server);

      # Clear comment and logfile, to avoid
      # reusing them from previous test
      delete($test->{'comment'});
      delete($test->{'logfile'});

      # A sanity check. Should this happen often we need to look at it.
      if (defined $test->{reserved} && $test->{reserved} != $thread_num) {
	my $tres= $test->{reserved};
	mtr_warning("Test reserved for w$tres picked up by w$thread_num");
      }
      $test->{worker} = $thread_num if $opt_parallel > 1;

      run_testcase($test, $server);
      #$test->{result}= 'MTR_RES_PASSED';
      # Send it back, now with results set
      $test->write_test($server, 'TESTRESULT');
      mark_time_used('restart');
    }
    elsif ($line eq 'BYE'){
      mtr_report("Server said BYE");
      # We need to gracefully shut down the servers to see any
      # Valgrind memory leak errors etc. since last server restart.
      if ($opt_warnings) {
        stop_servers(reverse all_servers());
        if(check_warnings_post_shutdown($server)) {
          # Warnings appeared in log file(s) during final server shutdown.
          exit(1);
        }
      }
      else {
        stop_all_servers($opt_shutdown_timeout);
      }
      mark_time_used('restart');
      my $valgrind_reports= 0;
      if ($opt_valgrind_mysqld) {
        $valgrind_reports= valgrind_exit_reports();
	print $server "VALGREP\n" if $valgrind_reports;
      }
      if ( $opt_gprof ) {
	gprof_collect (find_mysqld($bindir), keys %gprof_dirs);
      }
      mark_time_used('admin');
      print_times_used($server, $thread_num);
      exit($valgrind_reports);
    }
    else {
      mtr_error("Could not understand server, '$line'");
    }
  }

  stop_all_servers();

  exit(1);
}


sub ignore_option {
  my ($opt, $value)= @_;
  mtr_report("Ignoring option '$opt'");
}



# Setup any paths that are $opt_vardir related
sub set_vardir {
  ($opt_vardir)= @_;

  $path_vardir_trace= $opt_vardir;
  # Chop off any "c:", DBUG likes a unix path ex: c:/src/... => /src/...
  $path_vardir_trace=~ s/^\w://;

  # Location of my.cnf that all clients use
  $path_config_file= "$opt_vardir/my.cnf";

  $path_testlog=         "$opt_vardir/log/mysqltest.log";
  $path_current_testlog= "$opt_vardir/log/current_test";

}


sub print_global_resfile {
  resfile_global("start_time", isotime $^T);
  resfile_global("user_id", $<);
  resfile_global("embedded-server", $opt_embedded_server ? 1 : 0);
  resfile_global("ps-protocol", $opt_ps_protocol ? 1 : 0);
  resfile_global("sp-protocol", $opt_sp_protocol ? 1 : 0);
  resfile_global("view-protocol", $opt_view_protocol ? 1 : 0);
  resfile_global("cursor-protocol", $opt_cursor_protocol ? 1 : 0);
  resfile_global("ssl", $opt_ssl ? 1 : 0);
  resfile_global("compress", $opt_compress ? 1 : 0);
  resfile_global("parallel", $opt_parallel);
  resfile_global("check-testcases", $opt_check_testcases ? 1 : 0);
  resfile_global("mysqld", \@opt_extra_mysqld_opt);
  resfile_global("debug", $opt_debug ? 1 : 0);
  resfile_global("gcov", $opt_gcov ? 1 : 0);
  resfile_global("gprof", $opt_gprof ? 1 : 0);
  resfile_global("valgrind", $opt_valgrind ? 1 : 0);
  resfile_global("callgrind", $opt_callgrind ? 1 : 0);
  resfile_global("mem", $opt_mem ? 1 : 0);
  resfile_global("tmpdir", $opt_tmpdir);
  resfile_global("vardir", $opt_vardir);
  resfile_global("fast", $opt_fast ? 1 : 0);
  resfile_global("force-restart", $opt_force_restart ? 1 : 0);
  resfile_global("reorder", $opt_reorder ? 1 : 0);
  resfile_global("sleep", $opt_sleep);
  resfile_global("repeat", $opt_repeat);
  resfile_global("user", $opt_user);
  resfile_global("testcase-timeout", $opt_testcase_timeout);
  resfile_global("suite-timeout", $opt_suite_timeout);
  resfile_global("shutdown-timeout", $opt_shutdown_timeout ? 1 : 0);
  resfile_global("warnings", $opt_warnings ? 1 : 0);
  resfile_global("max-connections", $opt_max_connections);
  resfile_global("product", "MySQL");
  # Somewhat hacky code to convert numeric version back to dot notation
  my $v1= int($mysql_version_id / 10000);
  my $v2= int(($mysql_version_id % 10000)/100);
  my $v3= $mysql_version_id % 100;
  resfile_global("version", "$v1.$v2.$v3");
}



sub command_line_setup {
  my $opt_comment;
  my $opt_usage;
  my $opt_list_options;

  # Read the command line options
  # Note: Keep list in sync with usage at end of this file
  Getopt::Long::Configure("pass_through");
  my %options=(
             # Control what engine/variation to run
             'embedded-server'          => \$opt_embedded_server,
             'ps-protocol'              => \$opt_ps_protocol,
             'sp-protocol'              => \$opt_sp_protocol,
             'view-protocol'            => \$opt_view_protocol,
             'cursor-protocol'          => \$opt_cursor_protocol,
             'non-blocking-api'         => \$opt_non_blocking_api,
             'ssl|with-openssl'         => \$opt_ssl,
             'skip-ssl'                 => \$opt_skip_ssl,
             'compress'                 => \$opt_compress,
             'vs-config=s'              => \$opt_vs_config,

	     # Max number of parallel threads to use
	     'parallel=s'               => \$opt_parallel,

             # Config file to use as template for all tests
	     'defaults-file=s'          => \&collect_option,
	     # Extra config file to append to all generated configs
	     'defaults-extra-file=s'    => \&collect_option,

             # Control what test suites or cases to run
             'force+'                   => \$opt_force,
             'suite|suites=s'           => \$opt_suites,
             'skip-rpl'                 => \&collect_option,
             'skip-test=s'              => \&collect_option,
             'do-test=s'                => \&collect_option,
             'start-from=s'             => \&collect_option,
             'big-test+'                => \$opt_big_test,
	     'combination=s'            => \@opt_combinations,
             'experimental=s'           => \@opt_experimentals,
	     # skip-im is deprecated and silently ignored
	     'skip-im'                  => \&ignore_option,
             'staging-run'              => \$opt_staging_run,

             # Specify ports
	     'build-thread|mtr-build-thread=i' => \$opt_build_thread,
	     'port-base|mtr-port-base=i'       => \$opt_port_base,
	     'port-group-size=s'        => \$opt_port_group_size,

             # Test case authoring
             'record'                   => \$opt_record,
             'check-testcases!'         => \$opt_check_testcases,
             'mark-progress'            => \$opt_mark_progress,

             # Extra options used when starting mysqld
             'mysqld=s'                 => \@opt_extra_mysqld_opt,
             'mysqld-env=s'             => \@opt_mysqld_envs,

             # Run test on running server
             'extern=s'                  => \%opts_extern, # Append to hash

             # Debugging
             'debug'                    => \$opt_debug,
             'debug-common'             => \$opt_debug_common,
             'debug-server'             => \$opt_debug_server,
             'gdb'                      => \$opt_gdb,
             'client-gdb'               => \$opt_client_gdb,
             'manual-gdb'               => \$opt_manual_gdb,
             'manual-lldb'              => \$opt_manual_lldb,
	     'boot-gdb'                 => \$opt_boot_gdb,
             'manual-debug'             => \$opt_manual_debug,
             'ddd'                      => \$opt_ddd,
             'client-ddd'               => \$opt_client_ddd,
             'manual-ddd'               => \$opt_manual_ddd,
	     'boot-ddd'                 => \$opt_boot_ddd,
             'dbx'                      => \$opt_dbx,
	     'client-dbx'               => \$opt_client_dbx,
	     'manual-dbx'               => \$opt_manual_dbx,
	     'debugger=s'               => \$opt_debugger,
	     'boot-dbx'                 => \$opt_boot_dbx,
	     'client-debugger=s'        => \$opt_client_debugger,
             'strace'			=> \$opt_strace,
             'strace-client'            => \$opt_strace_client,
             'strace-option=s'          => \@strace_args,
             'max-save-core=i'          => \$opt_max_save_core,
             'max-save-datadir=i'       => \$opt_max_save_datadir,
             'max-test-fail=i'          => \$opt_max_test_fail,

             # Coverage, profiling etc
             'gcov'                     => \$opt_gcov,
             'gcov-src-dir=s'           => \$opt_gcov_src_dir,
             'gprof'                    => \$opt_gprof,
             'valgrind|valgrind-all'    => \$opt_valgrind,
             'valgrind-mysqltest'       => \$opt_valgrind_mysqltest,
             'valgrind-mysqld'          => \$opt_valgrind_mysqld,
             'valgrind-options=s'       => sub {
	       my ($opt, $value)= @_;
	       # Deprecated option unless it's what we know pushbuild uses
	       if ($value eq "--gen-suppressions=all --show-reachable=yes") {
		 push(@valgrind_args, $_) for (split(' ', $value));
		 return;
	       }
	       die("--valgrind-options=s is deprecated. Use ",
		   "--valgrind-option=s, to be specified several",
		   " times if necessary");
	     },
             'valgrind-option=s'        => \@valgrind_args,
             'valgrind-path=s'          => \$opt_valgrind_path,
	     'callgrind'                => \$opt_callgrind,
	     'debug-sync-timeout=i'     => \$opt_debug_sync_timeout,

	     # Directories
             'tmpdir=s'                 => \$opt_tmpdir,
             'vardir=s'                 => \$opt_vardir,
             'mem'                      => \$opt_mem,
	     'clean-vardir'             => \$opt_clean_vardir,
             'client-bindir=s'          => \$path_client_bindir,
             'client-libdir=s'          => \$path_client_libdir,

             # Misc
             'report-features'          => \$opt_report_features,
             'comment=s'                => \$opt_comment,
             'fast'                     => \$opt_fast,
	     'force-restart'            => \$opt_force_restart,
             'reorder!'                 => \$opt_reorder,
             'enable-disabled'          => \&collect_option,
             'verbose+'                 => \$opt_verbose,
             'verbose-restart'          => \&report_option,
             'sleep=i'                  => \$opt_sleep,
             'start-dirty'              => \$opt_start_dirty,
             'start-and-exit'           => \$opt_start_exit,
             'start'                    => \$opt_start,
	     'user-args'                => \$opt_user_args,
             'wait-all'                 => \$opt_wait_all,
	     'print-testcases'          => \&collect_option,
	     'repeat=i'                 => \$opt_repeat,
	     'retry=i'                  => \$opt_retry,
	     'retry-failure=i'          => \$opt_retry_failure,
             'timer!'                   => \&report_option,
             'user=s'                   => \$opt_user,
             'testcase-timeout=i'       => \$opt_testcase_timeout,
             'suite-timeout=i'          => \$opt_suite_timeout,
             'shutdown-timeout=i'       => \$opt_shutdown_timeout,
             'warnings!'                => \$opt_warnings,
	     'timestamp'                => \&report_option,
	     'timediff'                 => \&report_option,
             'stop-file=s'              => \$opt_stop_file,
             'stop-keep-alive=i'        => \$opt_stop_keep_alive,
	     'max-connections=i'        => \$opt_max_connections,
	     'report-times'             => \$opt_report_times,
	     'result-file'              => \$opt_resfile,
	     'stress=s'                 => \$opt_stress,
             'dry-run'                  => \$opt_dry_run,

             'help|h'                   => \$opt_usage,
	     # list-options is internal, not listed in help
	     'list-options'             => \$opt_list_options,
             'skip-test-list=s'         => \@opt_skip_test_list
           );

  GetOptions(%options) or usage("Can't read options");
  usage("") if $opt_usage;
  list_options(\%options) if $opt_list_options;

  # --------------------------------------------------------------------------
  # Setup verbosity
  # --------------------------------------------------------------------------
  if ($opt_verbose != 0){
    report_option('verbose', $opt_verbose);
  }

  # Find the absolute path to the test directory
  $glob_mysql_test_dir= cwd();
  if ($glob_mysql_test_dir =~ / /)
  {
    die("Working directory \"$glob_mysql_test_dir\" contains space\n".
	"Bailing out, cannot function properly with space in path");
  }
  if (IS_CYGWIN)
  {
    # Use mixed path format i.e c:/path/to/
    $glob_mysql_test_dir= mixed_path($glob_mysql_test_dir);
  }

  # In most cases, the base directory we find everything relative to,
  # is the parent directory of the "mysql-test" directory. For source
  # distributions, TAR binary distributions and some other packages.
  $basedir= dirname($glob_mysql_test_dir);

  # In the RPM case, binaries and libraries are installed in the
  # default system locations, instead of having our own private base
  # directory. And we install "/usr/share/mysql-test". Moving up one
  # more directory relative to "mysql-test" gives us a usable base
  # directory for RPM installs.
  if ( ! $source_dist and ! -d "$basedir/bin" )
  {
    $basedir= dirname($basedir);
  }
  # For .deb, it's like RPM, but installed in /usr/share/mysql/mysql-test.
  # So move up one more directory level yet.
  if ( ! $source_dist and ! -d "$basedir/bin" )
  {
    $basedir= dirname($basedir);
  }

  # Respect MTR_BINDIR variable, which is typically set in to the 
  # build directory in out-of-source builds.
  $bindir=$ENV{MTR_BINDIR}||$basedir;
  
  fix_vs_config_dir();

  # Respect MTR_BINDIR variable, which is typically set in to the 
  # build directory in out-of-source builds.
  $bindir=$ENV{MTR_BINDIR}||$basedir;
  
  # Look for the client binaries directory
  if ($path_client_bindir)
  {
    # --client-bindir=path set on command line, check that the path exists
    $path_client_bindir= mtr_path_exists($path_client_bindir);
  }
  else
  {
    $path_client_bindir= mtr_path_exists("$bindir/client_release",
					 "$bindir/client_debug",
					 "$bindir/client$opt_vs_config",
					 "$bindir/client",
					 "$bindir/bin");
  }

  # Look for language files and charsetsdir, use same share
  $path_language=   mtr_path_exists("$bindir/share/mariadb",
                                    "$bindir/share/mysql",
                                    "$bindir/sql/share",
                                    "$bindir/share");
  my $path_share= $path_language;
  $path_charsetsdir =   mtr_path_exists("$basedir/share/mariadb/charsets",
                                    "$basedir/share/mysql/charsets",
                                    "$basedir/sql/share/charsets",
                                    "$basedir/share/charsets");
  if ( $opt_comment )
  {
    mtr_report();
    mtr_print_thick_line('#');
    mtr_report("# $opt_comment");
    mtr_print_thick_line('#');
  }

  if ( @opt_experimentals )
  {
    # $^O on Windows considered not generic enough
    my $plat= (IS_WINDOWS) ? 'windows' : $^O;

    # read the list of experimental test cases from the files specified on
    # the command line
    $experimental_test_cases = [];
    foreach my $exp_file (@opt_experimentals)
    {
      open(FILE, "<", $exp_file)
	or mtr_error("Can't read experimental file: $exp_file");
      mtr_report("Using experimental file: $exp_file");
      while(<FILE>) {
	chomp;
	# remove comments (# foo) at the beginning of the line, or after a 
	# blank at the end of the line
	s/(\s+|^)#.*$//;
	# If @ platform specifier given, use this entry only if it contains
	# @<platform> or @!<xxx> where xxx != platform
	if (/\@.*/)
	{
	  next if (/\@!$plat/);
	  next unless (/\@$plat/ or /\@!/);
	  # Then remove @ and everything after it
	  s/\@.*$//;
	}
	# remove whitespace
	s/^\s+//;
	s/\s+$//;
	# if nothing left, don't need to remember this line
	if ( $_ eq "" ) {
	  next;
	}
	# remember what is left as the name of another test case that should be
	# treated as experimental
	print " - $_\n";
	push @$experimental_test_cases, $_;
      }
      close FILE;
    }
  }

  foreach my $arg ( @ARGV )
  {
    if ( $arg =~ /^--skip-/ )
    {
      push(@opt_extra_mysqld_opt, $arg);
    }
    elsif ( $arg =~ /^--$/ )
    {
      # It is an effect of setting 'pass_through' in option processing
      # that the lone '--' separating options from arguments survives,
      # simply ignore it.
    }
    elsif ( $arg =~ /^-/ )
    {
      usage("Invalid option \"$arg\"");
    }
    else
    {
      push(@opt_cases, $arg);
    }
  }

  if ( @opt_cases )
  {
    # Run big tests if explicitely specified on command line
    $opt_big_test= 1;
  }

  # --------------------------------------------------------------------------
  # Find out type of logging that are being used
  # --------------------------------------------------------------------------
  foreach my $arg ( @opt_extra_mysqld_opt )
  {
    if ( $arg =~ /binlog[-_]format=(\S+)/ )
    {
      # Save this for collect phase
      collect_option('binlog-format', $1);
      mtr_report("Using binlog format '$1'");
    }
  }


  # --------------------------------------------------------------------------
  # Find out default storage engine being used(if any)
  # --------------------------------------------------------------------------
  foreach my $arg ( @opt_extra_mysqld_opt )
  {
    if ( $arg =~ /default-storage-engine=(\S+)/ )
    {
      # Save this for collect phase
      collect_option('default-storage-engine', $1);
      mtr_report("Using default engine '$1'")
    }
  }

  if (IS_WINDOWS and defined $opt_mem) {
    mtr_report("--mem not supported on Windows, ignored");
    $opt_mem= undef;
  }

  if ($opt_port_base ne "auto")
  {
    if (my $rem= $opt_port_base % 10)
    {
      mtr_warning ("Port base $opt_port_base rounded down to multiple of 10");
      $opt_port_base-= $rem;
    }
    $opt_build_thread= $opt_port_base / 10 - 1000;
  }

  # --------------------------------------------------------------------------
  # Check if we should speed up tests by trying to run on tmpfs
  # --------------------------------------------------------------------------
  if ( defined $opt_mem)
  {
    mtr_error("Can't use --mem and --vardir at the same time ")
      if $opt_vardir;
    mtr_error("Can't use --mem and --tmpdir at the same time ")
      if $opt_tmpdir;

    # Search through list of locations that are known
    # to be "fast disks" to find a suitable location
    # Use --mem=<dir> as first location to look.
    my @tmpfs_locations= ($opt_mem,"/run/shm", "/dev/shm", "/tmp");

    foreach my $fs (@tmpfs_locations)
    {
      if ( -d $fs )
      {
	my $template= "var_${opt_build_thread}_XXXX";
	$opt_mem= tempdir( $template, DIR => $fs, CLEANUP => 0);
	last;
      }
    }
  }

  # --------------------------------------------------------------------------
  # Set the "var/" directory, the base for everything else
  # --------------------------------------------------------------------------
  my $vardir_location= (defined $ENV{MTR_BINDIR} 
                          ? "$ENV{MTR_BINDIR}/mysql-test" 
                          : $glob_mysql_test_dir);
  $vardir_location= realpath $vardir_location unless IS_WINDOWS;
  $default_vardir= "$vardir_location/var";

  if ( ! $opt_vardir )
  {
    $opt_vardir= $default_vardir;
  }

  # We make the path absolute, as the server will do a chdir() before usage
  unless ( $opt_vardir =~ m,^/, or
           (IS_WINDOWS and $opt_vardir =~ m,^[a-z]:[/\\],i) )
  {
    # Make absolute path, relative test dir
    $opt_vardir= "$glob_mysql_test_dir/$opt_vardir";
  }

  set_vardir($opt_vardir);

  # --------------------------------------------------------------------------
  # Set the "tmp" directory
  # --------------------------------------------------------------------------
  if ( ! $opt_tmpdir )
  {
    $opt_tmpdir=       "$opt_vardir/tmp" unless $opt_tmpdir;

    if (check_socket_path_length("$opt_tmpdir/mysql_testsocket.sock"))
    {
      mtr_report("Too long tmpdir path '$opt_tmpdir'",
		 " creating a shorter one...");

      # Create temporary directory in standard location for temporary files
      $opt_tmpdir= tempdir( TMPDIR => 1, CLEANUP => 0 );
      mtr_report(" - using tmpdir: '$opt_tmpdir'\n");

      # Remember pid that created dir so it's removed by correct process
      $opt_tmpdir_pid= $$;
    }
  }
  $opt_tmpdir =~ s,/+$,,;       # Remove ending slash if any

  # --------------------------------------------------------------------------
  # fast option
  # --------------------------------------------------------------------------
  if ($opt_fast){
    $opt_shutdown_timeout= 0; # Kill processes instead of nice shutdown
  }

  # --------------------------------------------------------------------------
  # Check parallel value
  # --------------------------------------------------------------------------
  if ($opt_parallel ne "auto" && $opt_parallel < 1)
  {
    mtr_error("0 or negative parallel value makes no sense, use 'auto' or positive number");
  }

  # --------------------------------------------------------------------------
  # Record flag
  # --------------------------------------------------------------------------
  if ( $opt_record and ! @opt_cases )
  {
    mtr_error("Will not run in record mode without a specific test case");
  }

  if ( $opt_record ) {
    # Use only one worker with --record
    $opt_parallel= 1;
  }

  # --------------------------------------------------------------------------
  # Embedded server flag
  # --------------------------------------------------------------------------
  if ( $opt_embedded_server )
  {
    $opt_skip_ssl= 1;              # Turn off use of SSL

    # Turn off use of bin log
    push(@opt_extra_mysqld_opt, "--skip-log-bin");

    if ( using_extern() )
    {
      mtr_error("Can't use --extern with --embedded-server");
    }


    if ($opt_gdb)
    {
      $opt_client_gdb= $opt_gdb;
      $opt_gdb= undef;
    }

    if ($opt_ddd)
    {
      $opt_client_ddd= $opt_ddd;
      $opt_ddd= undef;
    }

    if ($opt_dbx) {
      mtr_warning("Silently converting --dbx to --client-dbx in embedded mode");
      $opt_client_dbx= $opt_dbx;
      $opt_dbx= undef;
    }

    if ($opt_debugger)
    {
      $opt_client_debugger= $opt_debugger;
      $opt_debugger= undef;
    }

    if ( $opt_gdb || $opt_ddd || $opt_manual_gdb || $opt_manual_lldb || 
         $opt_manual_ddd || $opt_manual_debug || $opt_debugger || $opt_dbx || 
         $opt_manual_dbx)
    {
      mtr_error("You need to use the client debug options for the",
		"embedded server. Ex: --client-gdb");
    }
  }

  # --------------------------------------------------------------------------
  # Big test and staging_run flags
  # --------------------------------------------------------------------------
   if ( $opt_big_test )
   {
     $ENV{'BIG_TEST'}= 1;
   }
  $ENV{'STAGING_RUN'}= $opt_staging_run;

  # --------------------------------------------------------------------------
  # Gcov flag
  # --------------------------------------------------------------------------
  if ( ($opt_gcov or $opt_gprof) and ! $source_dist )
  {
    mtr_error("Coverage test needs the source - please use source dist");
  }

  # --------------------------------------------------------------------------
  # Check debug related options
  # --------------------------------------------------------------------------
  if ( $opt_gdb || $opt_client_gdb || $opt_ddd || $opt_client_ddd || 
       $opt_manual_gdb || $opt_manual_lldb || $opt_manual_ddd || 
       $opt_manual_debug || $opt_dbx || $opt_client_dbx || $opt_manual_dbx || 
       $opt_debugger || $opt_client_debugger )
  {
    if ( using_extern() )
    {
      mtr_error("Can't use --extern when using debugger");
    }
    # Indicate that we are using debugger
    $glob_debugger= 1;
    $opt_retry= 1;
    $opt_retry_failure= 1;
    # Set one week timeout (check-testcase timeout will be 1/10th)
    $opt_testcase_timeout= 7 * 24 * 60;
    $opt_suite_timeout= 7 * 24 * 60;
    # One day to shutdown
    $opt_shutdown_timeout= 24 * 60;
    # One day for PID file creation (this is given in seconds not minutes)
    $opt_start_timeout= 24 * 60 * 60;
  }

  # --------------------------------------------------------------------------
  # Modified behavior with --start options
  # --------------------------------------------------------------------------
  if ($opt_start or $opt_start_dirty or $opt_start_exit) {
    collect_option ('quick-collect', 1);
    $start_only= 1;
  }
  if ($opt_debug)
  {
    $opt_testcase_timeout= 7 * 24 * 60;
    $opt_suite_timeout= 7 * 24 * 60;
    $opt_retry= 1;
    $opt_retry_failure= 1;
  }

  # --------------------------------------------------------------------------
  # Check use of user-args
  # --------------------------------------------------------------------------

  if ($opt_user_args) {
    mtr_error("--user-args only valid with --start options")
      unless $start_only;
    mtr_error("--user-args cannot be combined with named suites or tests")
      if $opt_suites || @opt_cases;
  }

  # --------------------------------------------------------------------------
  # Check use of wait-all
  # --------------------------------------------------------------------------

  if ($opt_wait_all && ! $start_only)
  {
    mtr_error("--wait-all can only be used with --start options");
  }

  # --------------------------------------------------------------------------
  # Gather stress-test options and modify behavior
  # --------------------------------------------------------------------------

  if ($opt_stress)
  {
    $opt_stress=~ s/,/ /g;
    $opt_user_args= 1;
    mtr_error("--stress cannot be combined with named ordinary suites or tests")
      if $opt_suites || @opt_cases;
    $opt_suites="stress";
    @opt_cases= ("wrapper");
    $ENV{MST_OPTIONS}= $opt_stress;
  }

  # --------------------------------------------------------------------------
  # Check timeout arguments
  # --------------------------------------------------------------------------

  mtr_error("Invalid value '$opt_testcase_timeout' supplied ".
	    "for option --testcase-timeout")
    if ($opt_testcase_timeout <= 0);
  mtr_error("Invalid value '$opt_suite_timeout' supplied ".
	    "for option --testsuite-timeout")
    if ($opt_suite_timeout <= 0);

  # --------------------------------------------------------------------------
  # Check valgrind arguments
  # --------------------------------------------------------------------------
  if ( $opt_valgrind or $opt_valgrind_path or @valgrind_args)
  {
    mtr_report("Turning on valgrind for all executables");
    $opt_valgrind= 1;
    $opt_valgrind_mysqld= 1;
    $opt_valgrind_mysqltest= 1;
  }
  elsif ( $opt_valgrind_mysqld )
  {
    mtr_report("Turning on valgrind for mysqld(s) only");
    $opt_valgrind= 1;
  }
  elsif ( $opt_valgrind_mysqltest )
  {
    mtr_report("Turning on valgrind for mysqltest and mysql_client_test only");
    $opt_valgrind= 1;
  }

  if ($opt_valgrind)
  {
    # Increase the timeouts when running with valgrind
    $opt_testcase_timeout*= 10;
    $opt_suite_timeout*= 6;
    $opt_start_timeout*= 10;
    $warn_seconds*= 10;
  }

  if ( $opt_callgrind )
  {
    mtr_report("Turning on valgrind with callgrind for mysqld(s)");
    $opt_valgrind= 1;
    $opt_valgrind_mysqld= 1;

    # Set special valgrind options unless options passed on command line
    push(@valgrind_args, "--trace-children=yes")
      unless @valgrind_args;
  }

  if ( $opt_valgrind )
  {
    # Set valgrind_options to default unless already defined
    push(@valgrind_args, @default_valgrind_args)
      unless @valgrind_args;

    # Make valgrind run in quiet mode so it only print errors
    push(@valgrind_args, "--quiet" );

    mtr_report("Running valgrind with options \"",
	       join(" ", @valgrind_args), "\"");
  }

  if (@strace_args)
  {
    $opt_strace=1;
  }

  # InnoDB does not bother to do individual de-allocations at exit. Instead it
  # relies on a custom allocator to track every allocation, and frees all at
  # once during exit.
  # In XtraDB, an option use-sys-malloc is introduced (and on by default) to
  # disable this (for performance). But this exposes Valgrind to all the
  # missing de-allocations, so we need to disable it to at least get
  # meaningful leak checking for the rest of the server.
  if ($opt_valgrind_mysqld)
  {
    push(@opt_extra_mysqld_opt, "--loose-skip-innodb-use-sys-malloc");
  }

  if ($opt_debug_common)
  {
    $opt_debug= 1;
    $debug_d= "d,query,info,error,enter,exit";
  }
}


#
# To make it easier for different devs to work on the same host,
# an environment variable can be used to control all ports. A small
# number is to be used, 0 - 16 or similar.
#
# Note the MASTER_MYPORT has to be set the same in all 4.x and 5.x
# versions of this script, else a 4.0 test run might conflict with a
# 5.1 test run, even if different MTR_BUILD_THREAD is used. This means
# all port numbers might not be used in this version of the script.
#
# Also note the limitation of ports we are allowed to hand out. This
# differs between operating systems and configuration, see
# http://www.ncftp.com/ncftpd/doc/misc/ephemeral_ports.html
# But a fairly safe range seems to be 5001 - 32767
#
sub set_build_thread_ports($) {
  my $thread= shift || 0;

  if ( lc($opt_build_thread) eq 'auto' ) {
    my $found_free = 0;
    $build_thread = 300;	# Start attempts from here
    while (! $found_free)
    {
      $build_thread= mtr_get_unique_id($build_thread, 349);
      if ( !defined $build_thread ) {
        mtr_error("Could not get a unique build thread id");
      }
      $found_free= check_ports_free($build_thread);
      # If not free, release and try from next number
      if (! $found_free) {
        mtr_release_unique_id();
        $build_thread++;
      }
    }
  }
  else
  {
    $build_thread = $opt_build_thread + $thread - 1;
    if (! check_ports_free($build_thread)) {
      # Some port was not free(which one has already been printed)
      mtr_error("Some port(s) was not free")
    }
  }
  $ENV{MTR_BUILD_THREAD}= $build_thread;

  # Calculate baseport
  $baseport= $build_thread * $opt_port_group_size + 10000;
  if ( $baseport < 5001 or $baseport + $opt_port_group_size >= 32767 )
  {
    mtr_error("MTR_BUILD_THREAD number results in a port",
              "outside 5001 - 32767",
              "($baseport - $baseport + $opt_port_group_size)");
  }

  mtr_report("Using MTR_BUILD_THREAD $build_thread,",
	     "with reserved ports $baseport..".($baseport+($opt_port_group_size-1)));

}


sub collect_mysqld_features {
  #
  # Execute "mysqld --no-defaults --help --verbose" to get a
  # list of all features and settings
  #
  # --no-defaults and --skip-grant-tables are to avoid loading
  # system-wide configs and plugins
  #
  # --datadir must exist, mysqld will chdir into it
  #
  my $args;
  mtr_init_args(\$args);
  mtr_add_arg($args, "--no-defaults");
  mtr_add_arg($args, "--datadir=.");
  mtr_add_arg($args, "--basedir=%s", $basedir);
  mtr_add_arg($args, "--lc-messages-dir=%s", $path_language);
  mtr_add_arg($args, "--skip-grant-tables");
  mtr_add_arg($args, "--log-warnings=0");
  mtr_add_arg($args, "--verbose");
  mtr_add_arg($args, "--help");

  my $exe_mysqld= find_mysqld($bindir);
  my $cmd= join(" ", $exe_mysqld, @$args);

  mtr_verbose("cmd: $cmd");

  my $list= `$cmd`;

  # to simplify the parsing, we'll merge all nicely formatted --help texts
  $list =~ s/\n {22}(\S)/ $1/g;

  my @list= split '\n', $list;
  mtr_error("Could not find version of MariaDB")
     unless shift(@list) =~ /^\Q$exe_mysqld\E\s+Ver\s(\d+)\.(\d+)\.(\d+)(\S*)/;
  $mysql_version_id= $1*10000 + $2*100 + $3;
  $mysql_version_extra= $4;
  mtr_report("MariaDB Version $1.$2.$3$4");

  for (@list)
  {
    # first part of the help - command-line options.
    if (/Copyright/ .. /^-{30,}/) {
      # here we want to detect all not mandatory plugins
      # they are listed in the --help output as
      #  --archive[=name]    Enable or disable ARCHIVE plugin. Possible values are ON, OFF, FORCE (don't start if the plugin fails to load).
      push @optional_plugins, $1
        if /^  --([-a-z0-9]+)\[=name\] +Enable or disable \w+ plugin. One of: ON, OFF, FORCE/;
      next;
    }

    last if /^$/; # then goes a list of variables, it ends with an empty line

    # Put a variable into hash
    /^([\S]+)[ \t]+(.*?)\r?$/ or die "Could not parse mysqld --help: $_\n";
    $mysqld_variables{$1}= $2;
  }
  mtr_error("Could not find variabes list") unless %mysqld_variables;
}



sub collect_mysqld_features_from_running_server ()
{
  my $mysql= mtr_exe_exists("$path_client_bindir/mysql");

  my $args;
  mtr_init_args(\$args);

  mtr_add_arg($args, "--no-defaults");
  mtr_add_arg($args, "--user=%s", $opt_user);

  while (my ($option, $value)= each( %opts_extern )) {
    mtr_add_arg($args, "--$option=$value");
  }

  mtr_add_arg($args, "--silent"); # Tab separated output
  mtr_add_arg($args, "-e '%s'", "use mysql; SHOW VARIABLES");
  my $cmd= "$mysql " . join(' ', @$args);
  mtr_verbose("cmd: $cmd");

  my $list = `$cmd` or
    mtr_error("Could not connect to extern server using command: '$cmd'");
  foreach my $line (split('\n', $list ))
  {
    # Put variables into hash
    if ( $line =~ /^([\S]+)[ \t]+(.*?)\r?$/ )
    {
      my $name= $1;
      my $value=$2;
      $name =~ s/_/-/g;
      # print "$name=\"$value\"\n";
      $mysqld_variables{$name}= $value;
    }
  }

  # Parse version
  my $version_str= $mysqld_variables{'version'};
  if ( $version_str =~ /^([0-9]*)\.([0-9]*)\.([0-9]*)([^\s]*)/ )
  {
    #print "Major: $1 Minor: $2 Build: $3\n";
    $mysql_version_id= $1*10000 + $2*100 + $3;
    #print "mysql_version_id: $mysql_version_id\n";
    mtr_report("MySQL Version $1.$2.$3");
    $mysql_version_extra= $4;
  }
  mtr_error("Could not find version of MySQL") unless $mysql_version_id;
}

sub find_mysqld {

  my ($mysqld_basedir)= $ENV{MTR_BINDIR}|| @_;

  my @mysqld_names= ("mysqld", "mysqld-max-nt", "mysqld-max",
		     "mysqld-nt");

  if ( $opt_debug_server ){
    # Put mysqld-debug first in the list of binaries to look for
    mtr_verbose("Adding mysqld-debug first in list of binaries to look for");
    unshift(@mysqld_names, "mysqld-debug");
  }

  return my_find_bin($bindir,
		     ["sql", "libexec", "sbin", "bin"],
		     [@mysqld_names]);
}


sub executable_setup () {

  $exe_patch='patch' if `patch -v`;

  #
  # Check if libtool is available in this distribution/clone
  # we need it when valgrinding or debugging non installed binary
  # Otherwise valgrind will valgrind the libtool wrapper or bash
  # and gdb will not find the real executable to debug
  #
  if ( -x "../libtool")
  {
    $exe_libtool= "../libtool";
    if ($opt_valgrind or $glob_debugger or $opt_strace)
    {
      mtr_report("Using \"$exe_libtool\" when running valgrind, strace or debugger");
    }
  }

  # Look for the client binaries
  $exe_mysqladmin=     mtr_exe_exists("$path_client_bindir/mysqladmin");
  $exe_mysql=          mtr_exe_exists("$path_client_bindir/mysql");
  $exe_mysql_plugin=   mtr_exe_exists("$path_client_bindir/mysql_plugin");

  $exe_mysql_embedded= mtr_exe_maybe_exists("$basedir/libmysqld/examples/mysql_embedded");

  # Look for mysqltest executable
  if ( $opt_embedded_server )
  {
    $exe_mysqltest=
      mtr_exe_exists("$bindir/libmysqld/examples$opt_vs_config/mysqltest_embedded",
                     "$path_client_bindir/mysqltest_embedded");
  }
  else
  {
    if ( defined $ENV{'MYSQL_TEST'} )
    {
      $exe_mysqltest=$ENV{'MYSQL_TEST'};
      print "===========================================================\n";
      print "WARNING:The mysqltest binary is fetched from $exe_mysqltest\n";
      print "===========================================================\n";
    }
    else
    {
      $exe_mysqltest= mtr_exe_exists("$path_client_bindir/mysqltest");
    }
  }

}


sub client_debug_arg($$) {
  my ($args, $client_name)= @_;

  # Workaround for Bug #50627: drop any debug opt
  return if $client_name =~ /^mysqlbinlog/;

  if ( $opt_debug ) {
    mtr_add_arg($args,
		"--loose-debug=$debug_d:t:A,%s/log/%s.trace",
		$path_vardir_trace, $client_name)
  }
}


sub client_arguments ($;$) {
 my $client_name= shift;
  my $group_suffix= shift;
  my $client_exe= mtr_exe_exists("$path_client_bindir/$client_name");

  my $args;
  mtr_init_args(\$args);
  mtr_add_arg($args, "--defaults-file=%s", $path_config_file);
  if (defined($group_suffix)) {
    mtr_add_arg($args, "--defaults-group-suffix=%s", $group_suffix);
    client_debug_arg($args, "$client_name-$group_suffix");
  }
  else
  {
    client_debug_arg($args, $client_name);
  }
  return mtr_args2str($client_exe, @$args);
}


sub mysqlbinlog_arguments () {
  my $exe= mtr_exe_exists("$path_client_bindir/mysqlbinlog");

  my $args;
  mtr_init_args(\$args);
  mtr_add_arg($args, "--defaults-file=%s", $path_config_file);
  mtr_add_arg($args, "--local-load=%s", $opt_tmpdir);
  client_debug_arg($args, "mysqlbinlog");
  return mtr_args2str($exe, @$args);
}


sub mysqlslap_arguments () {
  my $exe= mtr_exe_maybe_exists("$path_client_bindir/mysqlslap");
  if ( $exe eq "" ) {
    # mysqlap was not found

    if (defined $mysql_version_id and $mysql_version_id >= 50100 ) {
      mtr_error("Could not find the mysqlslap binary");
    }
    return ""; # Don't care about mysqlslap
  }

  my $args;
  mtr_init_args(\$args);
  mtr_add_arg($args, "--defaults-file=%s", $path_config_file);
  client_debug_arg($args, "mysqlslap");
  return mtr_args2str($exe, @$args);
}


sub mysqldump_arguments ($) {
  my($group_suffix) = @_;
  my $exe= mtr_exe_exists("$path_client_bindir/mysqldump");

  my $args;
  mtr_init_args(\$args);
  mtr_add_arg($args, "--defaults-file=%s", $path_config_file);
  mtr_add_arg($args, "--defaults-group-suffix=%s", $group_suffix);
  client_debug_arg($args, "mysqldump-$group_suffix");
  return mtr_args2str($exe, @$args);
}


sub mysql_client_test_arguments(){
  my $exe;
  # mysql_client_test executable may _not_ exist
  if ( $opt_embedded_server ) {
    $exe= mtr_exe_maybe_exists(
            "$bindir/libmysqld/examples$opt_vs_config/mysql_client_test_embedded",
		"$bindir/bin/mysql_client_test_embedded");
  } else {
    $exe= mtr_exe_maybe_exists("$bindir/tests$opt_vs_config/mysql_client_test",
			       "$bindir/bin/mysql_client_test");
  }

  my $args;
  mtr_init_args(\$args);
  if ( $opt_valgrind_mysqltest ) {
    valgrind_arguments($args, \$exe);
  }
  mtr_add_arg($args, "--defaults-file=%s", $path_config_file);
  mtr_add_arg($args, "--testcase");
  mtr_add_arg($args, "--vardir=$opt_vardir");
  client_debug_arg($args,"mysql_client_test");
  my $ret=mtr_args2str($exe, @$args);
  return $ret;
}

sub tool_arguments ($$) {
  my($sedir, $tool_name) = @_;
  my $exe= my_find_bin($bindir,
		       [$sedir, "bin"],
		       $tool_name);

  my $args;
  mtr_init_args(\$args);
  client_debug_arg($args, $tool_name);
  return mtr_args2str($exe, @$args);
}

# This is not used to actually start a mysqld server, just to allow test
# scripts to run the mysqld binary to test invalid server startup options.
sub mysqld_client_arguments () {
  my $default_mysqld= default_mysqld();
  my $exe = find_mysqld($bindir);
  my $args;
  mtr_init_args(\$args);
  mtr_add_arg($args, "--no-defaults");
  mtr_add_arg($args, "--basedir=%s", $basedir);
  mtr_add_arg($args, "--character-sets-dir=%s", $default_mysqld->value("character-sets-dir"));
  mtr_add_arg($args, "--language=%s", $default_mysqld->value("language"));
  return mtr_args2str($exe, @$args);
}


sub have_maria_support () {
  my $maria_var= $mysqld_variables{'aria-recover'};
  return defined $maria_var;
}

#
# Set environment to be used by childs of this process for
# things that are constant during the whole lifetime of mysql-test-run
#

sub find_plugin($$)
{
  my ($plugin, $location)  = @_;
  my $plugin_filename;

  if (IS_WINDOWS)
  {
     $plugin_filename = $plugin.".dll"; 
  }
  else 
  {
     $plugin_filename = $plugin.".so";
  }

  my $lib_plugin=
    mtr_file_exists(vs_config_dirs($location,$plugin_filename),
                    "$basedir/lib/plugin/".$plugin_filename,
                    "$basedir/lib64/plugin/".$plugin_filename,
                    "$basedir/$location/.libs/".$plugin_filename,
                    "$basedir/lib/mysql/plugin/".$plugin_filename,
                    "$basedir/lib64/mysql/plugin/".$plugin_filename,
                    );
  return $lib_plugin;
}

sub environment_setup {

  umask(022);

  my @ld_library_paths;

  if ($path_client_libdir)
  {
    # Use the --client-libdir passed on commandline
    push(@ld_library_paths, "$path_client_libdir");
  }
  else
  {
    # Setup LD_LIBRARY_PATH so the libraries from this distro/clone
    # are used in favor of the system installed ones
    if ( $source_dist )
    {
      push(@ld_library_paths, "$basedir/libmysql/.libs/",
	   "$basedir/libmysql_r/.libs/",
	   "$basedir/zlib/.libs/");
      if ($^O eq "darwin")
      {
        # it is MAC OS and we have to add dynamic libraries paths
        push @ld_library_paths, grep {<$_/*.dylib>} 
          (<$bindir/storage/*/.libs/>,<$bindir/plugin/*/.libs/>,
          <$bindir/plugin/*/*/.libs/>,<$bindir/storage/*/*/.libs>);
      }
    }
    else
    {
      push(@ld_library_paths, "$basedir/lib", "$basedir/lib/mysql");
    }
  }

  # --------------------------------------------------------------------------
  # Valgrind need to be run with debug libraries otherwise it's almost
  # impossible to add correct supressions, that means if "/usr/lib/debug"
  # is available, it should be added to
  # LD_LIBRARY_PATH
  #
  # But pthread is broken in libc6-dbg on Debian <= 3.1 (see Debian
  # bug 399035, http://bugs.debian.org/cgi-bin/bugreport.cgi?bug=399035),
  # so don't change LD_LIBRARY_PATH on that platform.
  # --------------------------------------------------------------------------
  my $debug_libraries_path= "/usr/lib/debug";
  my $deb_version;
  if (  $opt_valgrind and -d $debug_libraries_path and
        (! -e '/etc/debian_version' or
	 ($deb_version=
	    mtr_grab_file('/etc/debian_version')) !~ /^[0-9]+\.[0-9]$/ or
         $deb_version > 3.1 ) )
  {
    push(@ld_library_paths, $debug_libraries_path);
  }

  $ENV{'LD_LIBRARY_PATH'}= join(":", @ld_library_paths,
				$ENV{'LD_LIBRARY_PATH'} ?
				split(':', $ENV{'LD_LIBRARY_PATH'}) : ());
  mtr_debug("LD_LIBRARY_PATH: $ENV{'LD_LIBRARY_PATH'}");

  $ENV{'DYLD_LIBRARY_PATH'}= join(":", @ld_library_paths,
				  $ENV{'DYLD_LIBRARY_PATH'} ?
				  split(':', $ENV{'DYLD_LIBRARY_PATH'}) : ());
  mtr_debug("DYLD_LIBRARY_PATH: $ENV{'DYLD_LIBRARY_PATH'}");

  # The environment variable used for shared libs on AIX
  $ENV{'SHLIB_PATH'}= join(":", @ld_library_paths,
                           $ENV{'SHLIB_PATH'} ?
                           split(':', $ENV{'SHLIB_PATH'}) : ());
  mtr_debug("SHLIB_PATH: $ENV{'SHLIB_PATH'}");

  # The environment variable used for shared libs on hp-ux
  $ENV{'LIBPATH'}= join(":", @ld_library_paths,
                        $ENV{'LIBPATH'} ?
                        split(':', $ENV{'LIBPATH'}) : ());
  mtr_debug("LIBPATH: $ENV{'LIBPATH'}");

  $ENV{'UMASK'}=              "0660"; # The octal *string*
  $ENV{'UMASK_DIR'}=          "0770"; # The octal *string*

  #
  # MySQL tests can produce output in various character sets
  # (especially, ctype_xxx.test). To avoid confusing Perl
  # with output which is incompatible with the current locale
  # settings, we reset the current values of LC_ALL and LC_CTYPE to "C".
  # For details, please see
  # Bug#27636 tests fails if LC_* variables set to *_*.UTF-8
  #
  $ENV{'LC_ALL'}=             "C";
  $ENV{'LC_CTYPE'}=           "C";

  $ENV{'LC_COLLATE'}=         "C";
  $ENV{'USE_RUNNING_SERVER'}= using_extern();
  $ENV{'MYSQL_TEST_DIR'}=     $glob_mysql_test_dir;
  $ENV{'DEFAULT_MASTER_PORT'}= $mysqld_variables{'port'};
  $ENV{'MYSQL_TMP_DIR'}=      $opt_tmpdir;
  $ENV{'MYSQLTEST_VARDIR'}=   $opt_vardir;
  $ENV{'MYSQL_BINDIR'}=       $bindir;
  $ENV{'MYSQL_SHAREDIR'}=     $path_language;
  $ENV{'MYSQL_CHARSETSDIR'}=  $path_charsetsdir;
  
  if (IS_WINDOWS)
  {
    $ENV{'SECURE_LOAD_PATH'}= $glob_mysql_test_dir."\\std_data";
  }
  else
  {
    $ENV{'SECURE_LOAD_PATH'}= $glob_mysql_test_dir."/std_data";
  }

  #
  # Some stupid^H^H^H^H^H^Hignorant network providers set up "wildcard DNS"
  # servers that return some given web server address for any lookup of a
  # non-existent host name. This confuses test cases that want to test the
  # behaviour when connecting to a non-existing host, so we need to be able
  # to disable those tests when DNS is broken.
  #
  $ENV{HAVE_BROKEN_DNS}= defined(gethostbyname('invalid_hostname'));

  # ----------------------------------------------------
  # mysql clients
  # ----------------------------------------------------
  $ENV{'MYSQL_CHECK'}=              client_arguments("mysqlcheck");
  $ENV{'MYSQL_DUMP'}=               mysqldump_arguments(".1");
  $ENV{'MYSQL_DUMP_SLAVE'}=         mysqldump_arguments(".2");
  $ENV{'MYSQL_SLAP'}=               mysqlslap_arguments();
  $ENV{'MYSQL_IMPORT'}=             client_arguments("mysqlimport");
  $ENV{'MYSQL_SHOW'}=               client_arguments("mysqlshow");
  $ENV{'MYSQL_BINLOG'}=             mysqlbinlog_arguments();
  $ENV{'MYSQL'}=                    client_arguments("mysql");
  $ENV{'MYSQL_SLAVE'}=              client_arguments("mysql", ".2");
  $ENV{'MYSQL_UPGRADE'}=            client_arguments("mysql_upgrade");
  $ENV{'MYSQLADMIN'}=               client_arguments("mysqladmin");
  $ENV{'MYSQL_CLIENT_TEST'}=        mysql_client_test_arguments();
  $ENV{'EXE_MYSQL'}=                $exe_mysql;
  $ENV{'MYSQL_PLUGIN'}=             $exe_mysql_plugin;
  $ENV{'MYSQL_EMBEDDED'}=           $exe_mysql_embedded;

  my $exe_mysqld= find_mysqld($basedir);
  $ENV{'MYSQLD'}= $exe_mysqld;
  my $extra_opts= join (" ", @opt_extra_mysqld_opt);
  $ENV{'MYSQLD_CMD'}= "$exe_mysqld --defaults-group-suffix=.1 ".
    "--defaults-file=$path_config_file $extra_opts";

  # ----------------------------------------------------
  # bug25714 executable may _not_ exist in
  # some versions, test using it should be skipped
  # ----------------------------------------------------
  my $exe_bug25714=
      mtr_exe_maybe_exists("$bindir/tests$opt_vs_config/bug25714");
  $ENV{'MYSQL_BUG25714'}=  native_path($exe_bug25714);

  # ----------------------------------------------------
  # mysql_fix_privilege_tables.sql
  # ----------------------------------------------------
  my $file_mysql_fix_privilege_tables=
    mtr_file_exists("$bindir/scripts/mysql_fix_privilege_tables.sql",
		    "$bindir/share/mysql_fix_privilege_tables.sql",
		    "$bindir/share/mariadb/mysql_fix_privilege_tables.sql",
		    "$bindir/share/mysql/mysql_fix_privilege_tables.sql");
  $ENV{'MYSQL_FIX_PRIVILEGE_TABLES'}=  $file_mysql_fix_privilege_tables;

  # ----------------------------------------------------
  # my_print_defaults
  # ----------------------------------------------------
  my $exe_my_print_defaults=
    mtr_exe_exists("$bindir/extra$opt_vs_config/my_print_defaults",
		   "$path_client_bindir/my_print_defaults");
  $ENV{'MYSQL_MY_PRINT_DEFAULTS'}= native_path($exe_my_print_defaults);

  # ----------------------------------------------------
  # myisam tools
  # ----------------------------------------------------
  $ENV{'MYISAMLOG'}= tool_arguments("storage/myisam", "myisamlog", );
  $ENV{'MYISAMCHK'}= tool_arguments("storage/myisam", "myisamchk");
  $ENV{'MYISAMPACK'}= tool_arguments("storage/myisam", "myisampack");
  $ENV{'MYISAM_FTDUMP'}= tool_arguments("storage/myisam", "myisam_ftdump");

  # ----------------------------------------------------
  # aria tools
  # ----------------------------------------------------
  if (have_maria_support())
  {
    $ENV{'MARIA_CHK'}= tool_arguments("storage/maria", "aria_chk");
    $ENV{'MARIA_PACK'}= tool_arguments("storage/maria", "aria_pack");
  }

  # ----------------------------------------------------
  # mysqlhotcopy
  # ----------------------------------------------------
  my $mysqlhotcopy=
    mtr_pl_maybe_exists("$bindir/scripts/mysqlhotcopy") ||
    mtr_pl_maybe_exists("$path_client_bindir/mysqlhotcopy");
  if ($mysqlhotcopy)
  {
    $ENV{'MYSQLHOTCOPY'}= $mysqlhotcopy;
  }

  # ----------------------------------------------------
  # perror
  # ----------------------------------------------------
  my $exe_perror= mtr_exe_exists("$bindir/extra$opt_vs_config/perror",
				 "$path_client_bindir/perror");
  $ENV{'MY_PERROR'}= native_path($exe_perror);

  # ----------------------------------------------------
  # mysql_tzinfo_to_sql
  # ----------------------------------------------------
  my $exe_mysql_tzinfo_to_sql= mtr_exe_exists("$basedir/sql$opt_vs_config/mysql_tzinfo_to_sql",
                                 "$path_client_bindir/mysql_tzinfo_to_sql",
                                 "$bindir/sql$opt_vs_config/mysql_tzinfo_to_sql");
  $ENV{'MYSQL_TZINFO_TO_SQL'}= native_path($exe_mysql_tzinfo_to_sql);

  # ----------------------------------------------------
  # replace
  # ----------------------------------------------------
  my $exe_replace= mtr_exe_exists(vs_config_dirs('extra', 'replace'),
                                 "$basedir/extra/replace",
                                 "$bindir/extra$opt_vs_config/replace",
                                 "$path_client_bindir/replace");
  $ENV{'REPLACE'}= native_path($exe_replace);

  # ----------------------------------------------------
  # innochecksum
  # ----------------------------------------------------
  my $exe_innochecksum=
    mtr_exe_maybe_exists("$bindir/extra$opt_vs_config/innochecksum",
		         "$path_client_bindir/innochecksum");
  if ($exe_innochecksum)
  {
    $ENV{'INNOCHECKSUM'}= native_path($exe_innochecksum);
  }

  # Create an environment variable to make it possible
  # to detect that valgrind is being used from test cases
  $ENV{'VALGRIND_TEST'}= $opt_valgrind;

  # Add dir of this perl to aid mysqltest in finding perl
  my $perldir= dirname($^X);
  my $pathsep= ":";
  $pathsep= ";" if IS_WINDOWS && ! IS_CYGWIN;
  $ENV{'PATH'}= "$ENV{'PATH'}".$pathsep.$perldir;
}


sub remove_vardir_subs() {
  foreach my $sdir ( glob("$opt_vardir/*") ) {
    mtr_verbose("Removing subdir $sdir");
    rmtree($sdir);
  }
}

#
# Remove var and any directories in var/ created by previous
# tests
#
sub remove_stale_vardir () {

  mtr_report("Removing old var directory...");

  # Safety!
  mtr_error("No, don't remove the vardir when running with --extern")
    if using_extern();

  mtr_verbose("opt_vardir: $opt_vardir");
  if ( $opt_vardir eq $default_vardir )
  {
    #
    # Running with "var" in mysql-test dir
    #
    if ( -l $opt_vardir)
    {
      # var is a symlink

      if ( $opt_mem )
      {
	# Remove the directory which the link points at
	mtr_verbose("Removing " . readlink($opt_vardir));
	rmtree(readlink($opt_vardir));

	# Remove the "var" symlink
	mtr_verbose("unlink($opt_vardir)");
	unlink($opt_vardir);
      }
      else
      {
	# Some users creates a soft link in mysql-test/var to another area
	# - allow it, but remove all files in it

	mtr_report(" - WARNING: Using the 'mysql-test/var' symlink");

	# Make sure the directory where it points exist
        if (! -d readlink($opt_vardir))
        {
          mtr_report("The destination for symlink $opt_vardir does not exist; Removing it and creating a new var directory");
          unlink($opt_vardir);
        }
	remove_vardir_subs();
      }
    }
    else
    {
      # Remove the entire "var" dir
      mtr_verbose("Removing $opt_vardir/");
      rmtree("$opt_vardir/");
    }

    if ( $opt_mem )
    {
      # A symlink from var/ to $opt_mem will be set up
      # remove the $opt_mem dir to assure the symlink
      # won't point at an old directory
      mtr_verbose("Removing $opt_mem");
      rmtree($opt_mem);
    }

  }
  else
  {
    #
    # Running with "var" in some other place
    #

    # Don't remove the var/ dir in mysql-test dir as it may be in
    # use by another mysql-test-run run with --vardir
    # mtr_verbose("Removing $default_vardir");
    # rmtree($default_vardir);

    # Remove the "var" dir
    mtr_verbose("Removing $opt_vardir/");
    rmtree("$opt_vardir/");
  }
  # Remove the "tmp" dir
  mtr_verbose("Removing $opt_tmpdir/");
  rmtree("$opt_tmpdir/");
}

sub set_plugin_var($) {
  local $_ = $_[0];
  s/\.\w+$//;
  $ENV{"\U${_}_SO"} = $_[0];
}

#
# Create var and the directories needed in var
#
sub setup_vardir() {
  mtr_report("Creating var directory '$opt_vardir'...");

  if ( $opt_vardir eq $default_vardir )
  {
    #
    # Running with "var" in mysql-test dir
    #
    if ( -l $opt_vardir )
    {
      #  it's a symlink

      # Make sure the directory where it points exist
      if (! -d readlink($opt_vardir))
      {
        mtr_report("The destination for symlink $opt_vardir does not exist; Removing it and creating a new var directory");
        unlink($opt_vardir);
      }
    }
    elsif ( $opt_mem )
    {
      # Runinng with "var" as a link to some "memory" location, normally tmpfs
      mtr_verbose("Creating $opt_mem");
      mkpath($opt_mem);

      mtr_report(" - symlinking 'var' to '$opt_mem'");
      symlink($opt_mem, $opt_vardir);
    }
  }

  if ( ! -d $opt_vardir )
  {
    mtr_verbose("Creating $opt_vardir");
    mkpath($opt_vardir);
  }

  # Ensure a proper error message if vardir couldn't be created
  unless ( -d $opt_vardir and -w $opt_vardir )
  {
    mtr_error("Writable 'var' directory is needed, use the " .
	      "'--vardir=<path>' option");
  }

  mkpath("$opt_vardir/log");
  mkpath("$opt_vardir/run");

  # Create var/tmp and tmp - they might be different
  mkpath("$opt_vardir/tmp");
  mkpath($opt_tmpdir) if ($opt_tmpdir ne "$opt_vardir/tmp");

  # On some operating systems, there is a limit to the length of a
  # UNIX domain socket's path far below PATH_MAX.
  # Don't allow that to happen
  if (check_socket_path_length("$opt_tmpdir/testsocket.sock")){
    mtr_error("Socket path '$opt_tmpdir' too long, it would be ",
	      "truncated and thus not possible to use for connection to ",
	      "MySQL Server. Set a shorter with --tmpdir=<path> option");
  }

  # copy all files from std_data into var/std_data
  # and make them world readable
  copytree("$glob_mysql_test_dir/std_data", "$opt_vardir/std_data", "0022");

  # create a plugin dir and copy or symlink plugins into it
  if ($source_dist)
  {
    $plugindir="$opt_vardir/plugins";
    mkpath($plugindir);
    if (IS_WINDOWS)
    {
      if (!$opt_embedded_server)
      {
        for (<$bindir/storage/*$opt_vs_config/*.dll>,
             <$bindir/plugin/*$opt_vs_config/*.dll>,
             <$bindir/sql$opt_vs_config/*.dll>)
        {
          my $pname=basename($_);
          copy rel2abs($_), "$plugindir/$pname";
          set_plugin_var($pname);
        }
      }
    }
    else
    {
      my $opt_use_copy= 1;
      if (symlink "$opt_vardir/run", "$plugindir/symlink_test")
      {
        $opt_use_copy= 0;
        unlink "$plugindir/symlink_test";
      }

      for (<../storage/*/.libs/*.so>,
           <../plugin/*/.libs/*.so>,
           <../plugin/*/*/.libs/*.so>,
           <../sql/.libs/*.so>,
           <$bindir/storage/*/*.so>,
           <$bindir/plugin/*/*.so>,
           <$bindir/sql/*.so>)
      {
        my $pname=basename($_);
        if ($opt_use_copy)
        {
          copy rel2abs($_), "$plugindir/$pname";
        }
        else
        {
          symlink rel2abs($_), "$plugindir/$pname";
        }
        set_plugin_var($pname);
      }
    }
  }
  else
  {
    $plugindir= $mysqld_variables{'plugin-dir'} || '.';
    # hm, what paths work for debs and for rpms ?
    for (<$bindir/lib64/mysql/plugin/*.so>,
         <$bindir/lib/mysql/plugin/*.so>,
         <$bindir/lib/plugin/*.so>,             # bintar
         <$bindir/lib/plugin/*.dll>)
    {
      my $pname=basename($_);
      set_plugin_var($pname);
    }
  }

  # Remove old log files
  foreach my $name (glob("r/*.progress r/*.log r/*.warnings"))
  {
    unlink($name);
  }
}


#
# Check if running as root
# i.e a file can be read regardless what mode we set it to
#
sub  check_running_as_root () {
  my $test_file= "$opt_vardir/test_running_as_root.txt";
  mtr_tofile($test_file, "MySQL");
  chmod(oct("0000"), $test_file);

  my $result="";
  if (open(FILE,"<",$test_file))
  {
    $result= join('', <FILE>);
    close FILE;
  }

  # Some filesystems( for example CIFS) allows reading a file
  # although mode was set to 0000, but in that case a stat on
  # the file will not return 0000
  my $file_mode= (stat($test_file))[2] & 07777;

  mtr_verbose("result: $result, file_mode: $file_mode");
  if ($result eq "MySQL" && $file_mode == 0)
  {
    mtr_warning("running this script as _root_ will cause some " .
                "tests to be skipped");
    $ENV{'MYSQL_TEST_ROOT'}= "1";
  }

  chmod(oct("0755"), $test_file);
  unlink($test_file);
}


sub check_ssl_support {
  if ($opt_skip_ssl)
  {
    mtr_report(" - skipping SSL");
    $opt_ssl_supported= 0;
    $opt_ssl= 0;
    return;
  }

  if ( ! $mysqld_variables{'ssl'} )
  {
    if ( $opt_ssl)
    {
      mtr_error("Couldn't find support for SSL");
      return;
    }
    mtr_report(" - skipping SSL, mysqld not compiled with SSL");
    $opt_ssl_supported= 0;
    $opt_ssl= 0;
    return;
  }
  mtr_report(" - SSL connections supported");
  $opt_ssl_supported= 1;
}

sub check_debug_support {
  if (defined $mysqld_variables{'debug-dbug'})
  {
    mtr_report(" - binaries are debug compiled");
  }
  elsif ($opt_debug_server)
  {
    mtr_error("Can't use --debug[-server], binary does not support it");
  }
}


#
# Helper function to find the correct value for the opt_vs_config
# if it was not set explicitly.
#
# the configuration with the most recent build dir in sql/ is selected.
#
# note: looking for all BuildLog.htm files everywhere in the tree with the
# help of File::Find would be possibly more precise, but it is also
# many times slower. Thus we are only looking at the server, client
# executables, and plugins - that is, something that can affect the test suite
#
sub fix_vs_config_dir () {
  return $opt_vs_config="" unless IS_WINDOWS;
  return $opt_vs_config="/$opt_vs_config" if $opt_vs_config;

  my $modified = 1e30;
  $opt_vs_config="";


  for (<$bindir/sql/*/mysqld.exe>) { #/
    if (-M $_ < $modified)
    {
      $modified = -M _;
      $opt_vs_config = basename(dirname($_));
    }
  }

  mtr_report("VS config: $opt_vs_config");
  $opt_vs_config="/$opt_vs_config" if $opt_vs_config;
}


#
# Helper function to handle configuration-based subdirectories which Visual
# Studio uses for storing binaries.  If opt_vs_config is set, this returns
# a path based on that setting; if not, it returns paths for the default
# /release/ and /debug/ subdirectories.
#
# $exe can be undefined, if the directory itself will be used
#
sub vs_config_dirs ($$) {
  my ($path_part, $exe) = @_;

  $exe = "" if not defined $exe;

  # Don't look in these dirs when not on windows
  return () unless IS_WINDOWS;

  if ($opt_vs_config)
  {
    return ("$basedir/$path_part/$opt_vs_config/$exe");
  }

  return ("$basedir/$path_part/release/$exe",
          "$basedir/$path_part/relwithdebinfo/$exe",
          "$basedir/$path_part/debug/$exe");
}

<<<<<<< HEAD
=======

sub check_ndbcluster_support {

  my $ndbcluster_supported = 0;
  if ($mysqld_variables{'ndb-connectstring'})
  {
    $ndbcluster_supported = 1;
  }

  if ($opt_skip_ndbcluster && $opt_include_ndbcluster)
  {
    # User is ambivalent. Theoretically the arg which was
    # given last on command line should win, but that order is
    # unknown at this time.
    mtr_error("Ambigous command, both --include-ndbcluster " .
	      " and --skip-ndbcluster was specified");
  }

  # Check if this is MySQL Cluster, ie. mysql version string ends
  # with -ndb-Y.Y.Y[-status]
  if ( defined $mysql_version_extra &&
       $mysql_version_extra =~ /-ndb-([0-9]*)\.([0-9]*)\.([0-9]*)/ )
  {
    # MySQL Cluster tree
    mtr_report(" - MySQL Cluster detected");

    if ($opt_skip_ndbcluster)
    {
      mtr_report(" - skipping ndbcluster(--skip-ndbcluster)");
      return;
    }

    if (!$ndbcluster_supported)
    {
      # MySQL Cluster tree, but mysqld was not compiled with
      # ndbcluster -> fail unless --skip-ndbcluster was used
      mtr_error("This is MySQL Cluster but mysqld does not " .
		"support ndbcluster. Use --skip-ndbcluster to " .
		"force mtr to run without it.");
    }

    # mysqld was compiled with ndbcluster -> auto enable
  }
  else
  {
    # Not a MySQL Cluster tree
    if (!$ndbcluster_supported)
    {
      if ($opt_include_ndbcluster)
      {
	mtr_error("Could not detect ndbcluster support ".
		  "requested with --include-ndbcluster");
      }

      # Silently skip, mysqld was compiled without ndbcluster
      # which is the default case
      return;
    }

    if ($opt_skip_ndbcluster)
    {
      # Compiled with ndbcluster but ndbcluster skipped
      mtr_report(" - skipping ndbcluster(--skip-ndbcluster)");
      return;
    }


    # Not a MySQL Cluster tree, enable ndbcluster
    # if --include-ndbcluster was used
    if ($opt_include_ndbcluster)
    {
      # enable ndbcluster
    }
    else
    {
      mtr_report(" - skipping ndbcluster(disabled by default)");
      return;
    }
  }

  mtr_report(" - enabling ndbcluster");
  $ndbcluster_enabled= 1;
  # Add MySQL Cluster test suites
  push @DEFAULT_SUITES, qw(ndb ndb_binlog rpl_ndb ndb_rpl ndb_memcache);
  return;
}


sub ndbcluster_wait_started {
  my $cluster= shift;
  my $ndb_waiter_extra_opt= shift;
  my $path_waitlog= join('/', $opt_vardir, $cluster->name(), "ndb_waiter.log");

  my $args;
  mtr_init_args(\$args);
  mtr_add_arg($args, "--defaults-file=%s", $path_config_file);
  mtr_add_arg($args, "--defaults-group-suffix=%s", $cluster->suffix());
  mtr_add_arg($args, "--timeout=%d", $opt_start_timeout);

  if ($ndb_waiter_extra_opt)
  {
    mtr_add_arg($args, "$ndb_waiter_extra_opt");
  }

  # Start the ndb_waiter which will connect to the ndb_mgmd
  # and poll it for state of the ndbd's, will return when
  # all nodes in the cluster is started

  my $res= My::SafeProcess->run
    (
     name          => "ndb_waiter ".$cluster->name(),
     path          => $exe_ndb_waiter,
     args          => \$args,
     output        => $path_waitlog,
     error         => $path_waitlog,
     append        => 1,
    );

  # Check that ndb_mgmd(s) are still alive
  foreach my $ndb_mgmd ( in_cluster($cluster, ndb_mgmds()) )
  {
    my $proc= $ndb_mgmd->{proc};
    if ( ! $proc->wait_one(0) )
    {
      mtr_warning("$proc died");
      return 2;
    }
  }

  # Check that all started ndbd(s) are still alive
  foreach my $ndbd ( in_cluster($cluster, ndbds()) )
  {
    my $proc= $ndbd->{proc};
    next unless defined $proc;
    if ( ! $proc->wait_one(0) )
    {
      mtr_warning("$proc died");
      return 3;
    }
  }

  if ($res)
  {
    mtr_verbose("ndbcluster_wait_started failed");
    return 1;
  }
  return 0;
}


sub ndb_mgmd_wait_started($) {
  my ($cluster)= @_;

  my $retries= 100;
  while ($retries)
  {
    my $result= ndbcluster_wait_started($cluster, "--no-contact");
    if ($result == 0)
    {
      # ndb_mgmd is started
      mtr_verbose("ndb_mgmd is started");
      return 0;
    }
    elsif ($result > 1)
    {
      mtr_warning("Cluster process failed while waiting for start");
      return $result;
    }

    mtr_milli_sleep(100);
    $retries--;
  }

  return 1;
}

sub ndb_mgmd_stop{
  my $ndb_mgmd= shift or die "usage: ndb_mgmd_stop(<ndb_mgmd>)";

  my $host=$ndb_mgmd->value('HostName');
  my $port=$ndb_mgmd->value('PortNumber');
  mtr_verbose("Stopping cluster '$host:$port'");

  my $args;
  mtr_init_args(\$args);
  mtr_add_arg($args, "--ndb-connectstring=%s:%s", $host,$port);
  mtr_add_arg($args, "-e");
  mtr_add_arg($args, "shutdown");

  My::SafeProcess->run
    (
     name          => "ndb_mgm shutdown $host:$port",
     path          => $exe_ndb_mgm,
     args          => \$args,
     output         => "/dev/null",
    );
}

sub ndb_mgmd_start ($$) {
  my ($cluster, $ndb_mgmd)= @_;

  mtr_verbose("ndb_mgmd_start");

  my $dir= $ndb_mgmd->value("DataDir");
  mkpath($dir) unless -d $dir;

  my $args;
  mtr_init_args(\$args);
  mtr_add_arg($args, "--defaults-file=%s", $path_config_file);
  mtr_add_arg($args, "--defaults-group-suffix=%s", $cluster->suffix());
  mtr_add_arg($args, "--mycnf");
  mtr_add_arg($args, "--nodaemon");

  my $path_ndb_mgmd_log= "$dir/ndb_mgmd.log";

  $ndb_mgmd->{'proc'}= My::SafeProcess->new
    (
     name          => $ndb_mgmd->after('cluster_config.'),
     path          => $exe_ndb_mgmd,
     args          => \$args,
     output        => $path_ndb_mgmd_log,
     error         => $path_ndb_mgmd_log,
     append        => 1,
     verbose       => $opt_verbose,
     shutdown      => sub { ndb_mgmd_stop($ndb_mgmd) },
    );
  mtr_verbose("Started $ndb_mgmd->{proc}");

  # FIXME Should not be needed
  # Unfortunately the cluster nodes will fail to start
  # if ndb_mgmd has not started properly
  if (ndb_mgmd_wait_started($cluster))
  {
    mtr_warning("Failed to wait for start of ndb_mgmd");
    return 1;
  }

  return 0;
}

sub ndbd_stop {
  # Intentionally left empty, ndbd nodes will be shutdown
  # by sending "shutdown" to ndb_mgmd
}

our $exe_ndbmtd_counter= 0;

sub ndbd_start {
  my ($cluster, $ndbd)= @_;

  mtr_verbose("ndbd_start");

  my $dir= $ndbd->value("DataDir");
  mkpath($dir) unless -d $dir;

  my $args;
  mtr_init_args(\$args);
  mtr_add_arg($args, "--defaults-file=%s", $path_config_file);
  mtr_add_arg($args, "--defaults-group-suffix=%s", $cluster->suffix());
  mtr_add_arg($args, "--nodaemon");

# > 5.0 { 'character-sets-dir' => \&fix_charset_dir },

  my $exe= $exe_ndbd;
  if ($exe_ndbmtd and ($exe_ndbmtd_counter++ % 2) == 0)
  {
    # Use ndbmtd every other time
    $exe= $exe_ndbmtd;
  }

  my $path_ndbd_log= "$dir/ndbd.log";
  my $proc= My::SafeProcess->new
    (
     name          => $ndbd->after('cluster_config.'),
     path          => $exe,
     args          => \$args,
     output        => $path_ndbd_log,
     error         => $path_ndbd_log,
     append        => 1,
     verbose       => $opt_verbose,
     shutdown      => sub { ndbd_stop($ndbd) },
    );
  mtr_verbose("Started $proc");

  $ndbd->{proc}= $proc;

  return;
}


sub ndbcluster_start ($) {
  my ($cluster) = @_;

  mtr_verbose("ndbcluster_start '".$cluster->name()."'");

  foreach my $ndb_mgmd ( in_cluster($cluster, ndb_mgmds()) )
  {
    next if started($ndb_mgmd);
    ndb_mgmd_start($cluster, $ndb_mgmd);
  }

  foreach my $ndbd ( in_cluster($cluster, ndbds()) )
  {
    next if started($ndbd);
    ndbd_start($cluster, $ndbd);
  }

  return 0;
}

>>>>>>> 080da551
sub mysql_server_start($) {
  my ($mysqld, $tinfo) = @_;

  if ( $mysqld->{proc} )
  {
    # Already started

    # Write start of testcase to log file
    mark_log($mysqld->value('#log-error'), $tinfo);

    return;
  }

  my $datadir= $mysqld->value('datadir');
  if (not $opt_start_dirty)
  {

    my @options= ('log-bin', 'relay-log');
    foreach my $option_name ( @options )  {
      next unless $mysqld->option($option_name);

      my $file_name= $mysqld->value($option_name);
      next unless
        defined $file_name and
          -e $file_name;

      mtr_debug(" -removing '$file_name'");
      unlink($file_name) or die ("unable to remove file '$file_name'");
    }

    if (-d $datadir ) {
      mtr_verbose(" - removing '$datadir'");
      rmtree($datadir);
    }
  }

  my $mysqld_basedir= $mysqld->value('basedir');
  if ( $basedir eq $mysqld_basedir )
  {
    if (! $opt_start_dirty)	# If dirty, keep possibly grown system db
    {
      # Copy datadir from installed system db
      for my $path ( "$opt_vardir", "$opt_vardir/..") {
        my $install_db= "$path/install.db";
        copytree($install_db, $datadir)
          if -d $install_db;
      }
      mtr_error("Failed to copy system db to '$datadir'")
        unless -d $datadir;
    }
  }
  else
  {
    mysql_install_db($mysqld); # For versional testing

    mtr_error("Failed to install system db to '$datadir'")
      unless -d $datadir;

  }

  # Create the servers tmpdir
  my $tmpdir= $mysqld->value('tmpdir');
  mkpath($tmpdir) unless -d $tmpdir;

  # Write start of testcase to log file
  mark_log($mysqld->value('#log-error'), $tinfo);

  # Run <tname>-master.sh
  if ($mysqld->option('#!run-master-sh') and
      defined $tinfo->{master_sh} and 
      run_system('/bin/sh ' . $tinfo->{master_sh}) )
  {
    $tinfo->{'comment'}= "Failed to execute '$tinfo->{master_sh}'";
    return 1;
  }

  # Run <tname>-slave.sh
  if ($mysqld->option('#!run-slave-sh') and
      defined $tinfo->{slave_sh} and
      run_system('/bin/sh ' . $tinfo->{slave_sh}))
  {
    $tinfo->{'comment'}= "Failed to execute '$tinfo->{slave_sh}'";
    return 1;
  }

  if (!$opt_embedded_server)
  {
    my $extra_opts= get_extra_opts($mysqld, $tinfo);
    mysqld_start($mysqld,$extra_opts);

    # Save this test case information, so next can examine it
    $mysqld->{'started_tinfo'}= $tinfo;
  }
}

sub mysql_server_wait {
  my ($mysqld) = @_;

  return not sleep_until_file_created($mysqld->value('pid-file'),
                                      $opt_start_timeout,
                                      $mysqld->{'proc'},
                                      $warn_seconds);
}

sub create_config_file_for_extern {
  my %opts=
    (
     socket     => '/tmp/mysqld.sock',
     port       => 3306,
     user       => $opt_user,
     password   => '',
     @_
    );

  mtr_report("Creating my.cnf file for extern server...");
  my $F= IO::File->new($path_config_file, "w")
    or mtr_error("Can't write to $path_config_file: $!");

  print $F "[client]\n";
  while (my ($option, $value)= each( %opts )) {
    print $F "$option= $value\n";
    mtr_report(" $option= $value");
  }

  print $F <<EOF

# binlog reads from [client] and [mysqlbinlog]
[mysqlbinlog]
character-sets-dir= $path_charsetsdir
local-load= $opt_tmpdir

EOF
;

  $F= undef; # Close file
}


#
# Kill processes left from previous runs, normally
# there should be none so make sure to warn
# if there is one
#
sub kill_leftovers ($) {
  my $rundir= shift;
  return unless ( -d $rundir );

  mtr_report("Checking leftover processes...");

  # Scan the "run" directory for process id's to kill
  opendir(RUNDIR, $rundir)
    or mtr_error("kill_leftovers, can't open dir \"$rundir\": $!");
  while ( my $elem= readdir(RUNDIR) )
  {
    # Only read pid from files that end with .pid
    if ( $elem =~ /.*[.]pid$/ )
    {
      my $pidfile= "$rundir/$elem";
      next unless -f $pidfile;
      my $pid= mtr_fromfile($pidfile);
      unlink($pidfile);
      unless ($pid=~ /^(\d+)/){
	# The pid was not a valid number
	mtr_warning("Got invalid pid '$pid' from '$elem'");
	next;
      }
      mtr_report(" - found old pid $pid in '$elem', killing it...");

      my $ret= kill("KILL", $pid);
      if ($ret == 0) {
	mtr_report("   process did not exist!");
	next;
      }

      my $check_counter= 100;
      while ($ret > 0 and $check_counter--) {
	mtr_milli_sleep(100);
	$ret= kill(0, $pid);
      }
      mtr_report($check_counter ? "   ok!" : "   failed!");
    }
    else
    {
      mtr_warning("Found non pid file '$elem' in '$rundir'")
	if -f "$rundir/$elem";
    }
  }
  closedir(RUNDIR);
}

#
# Check that all the ports that are going to
# be used are free
#
sub check_ports_free ($)
{
  my $bthread= shift;
  my $portbase = $bthread * $opt_port_group_size + 10000;
  for ($portbase..$portbase+($opt_port_group_size-1)){
    if (mtr_ping_port($_)){
      mtr_report(" - 'localhost:$_' was not free");
      return 0; # One port was not free
    }
  }

  return 1; # All ports free
}


sub initialize_servers {

  if ( using_extern() )
  {
    # Running against an already started server, if the specified
    # vardir does not already exist it should be created
    if ( ! -d $opt_vardir )
    {
      setup_vardir();
    }
    else
    {
      mtr_verbose("No need to create '$opt_vardir' it already exists");
    }
  }
  else
  {
    # Kill leftovers from previous run
    # using any pidfiles found in var/run
    kill_leftovers("$opt_vardir/run");

    if ( ! $opt_start_dirty )
    {
      remove_stale_vardir();
      setup_vardir();
    }
  }
}


#
# Remove all newline characters expect after semicolon
#
sub sql_to_bootstrap {
  my ($sql) = @_;
  my @lines= split(/\n/, $sql);
  my $result= "\n";
  my $delimiter= ';';

  foreach my $line (@lines) {

    # Change current delimiter if line starts with "delimiter"
    if ( $line =~ /^delimiter (.*)/ ) {
      my $new= $1;
      # Remove old delimiter from end of new
      $new=~ s/\Q$delimiter\E$//;
      $delimiter = $new;
      mtr_debug("changed delimiter to $delimiter");
      # No need to add the delimiter to result
      next;
    }

    # Add newline if line ends with $delimiter
    # and convert the current delimiter to semicolon
    if ( $line =~ /\Q$delimiter\E$/ ){
      $line =~ s/\Q$delimiter\E$/;/;
      $result.= "$line\n";
      mtr_debug("Added default delimiter");
      next;
    }

    # Remove comments starting with --
    if ( $line =~ /^\s*--/ ) {
      mtr_debug("Discarded $line");
      next;
    }

    # Replace @HOSTNAME with localhost
    $line=~ s/\'\@HOSTNAME\@\'/localhost/;

    # Default, just add the line without newline
    # but with a space as separator
    $result.= "$line ";

  }
  return $result;
}


sub default_mysqld {
  # Generate new config file from template
  environment_setup();
  my $config= My::ConfigFactory->new_config
    ( {
       basedir         => $basedir,
       testdir         => $glob_mysql_test_dir,
       template_path   => "include/default_my.cnf",
       vardir          => $opt_vardir,
       tmpdir          => $opt_tmpdir,
       baseport        => 0,
       user            => $opt_user,
       password        => '',
      }
    );

  my $mysqld= $config->group('mysqld.1')
    or mtr_error("Couldn't find mysqld.1 in default config");
  return $mysqld;
}


sub mysql_install_db {
  my ($mysqld, $datadir)= @_;

  my $install_datadir= $datadir || $mysqld->value('datadir');
  my $install_basedir= $mysqld->value('basedir');
  my $install_lang= $mysqld->value('lc-messages-dir');
  my $install_chsdir= $mysqld->value('character-sets-dir');

  mtr_report("Installing system database...");

  my $args;
  mtr_init_args(\$args);
  mtr_add_arg($args, "--no-defaults");
  mtr_add_arg($args, "--bootstrap");
  mtr_add_arg($args, "--basedir=%s", $install_basedir);
  mtr_add_arg($args, "--datadir=%s", $install_datadir);
  mtr_add_arg($args, "--default-storage-engine=myisam");
  mtr_add_arg($args, "--skip-plugin-$_") for @optional_plugins;
  # starting from 10.0 bootstrap scripts require InnoDB
  mtr_add_arg($args, "--loose-innodb");
  mtr_add_arg($args, "--loose-innodb-log-file-size=5M");
  mtr_add_arg($args, "--disable-sync-frm");
  mtr_add_arg($args, "--tmpdir=%s", "$opt_vardir/tmp/");
  mtr_add_arg($args, "--core-file");

  if ( $opt_debug )
  {
    mtr_add_arg($args, "--debug-dbug=$debug_d:t:i:A,%s/log/bootstrap.trace",
		$path_vardir_trace);
  }

  mtr_add_arg($args, "--lc-messages-dir=%s", $install_lang);
  mtr_add_arg($args, "--character-sets-dir=%s", $install_chsdir);

  # InnoDB arguments that affect file location and sizes may
  # need to be given to the bootstrap process as well as the
  # server process.
  foreach my $extra_opt ( @opt_extra_mysqld_opt ) {
    if ($extra_opt =~ /--innodb/) {
      mtr_add_arg($args, $extra_opt);
    }
  }

  # If DISABLE_GRANT_OPTIONS is defined when the server is compiled (e.g.,
  # configure --disable-grant-options), mysqld will not recognize the
  # --bootstrap or --skip-grant-tables options.  The user can set
  # MYSQLD_BOOTSTRAP to the full path to a mysqld which does accept
  # --bootstrap, to accommodate this.
  my $exe_mysqld_bootstrap =
    $ENV{'MYSQLD_BOOTSTRAP'} || find_mysqld($install_basedir);

  # ----------------------------------------------------------------------
  # export MYSQLD_BOOTSTRAP_CMD variable containing <path>/mysqld <args>
  # ----------------------------------------------------------------------
  $ENV{'MYSQLD_BOOTSTRAP_CMD'}= "$exe_mysqld_bootstrap " . join(" ", @$args);



  # ----------------------------------------------------------------------
  # Create the bootstrap.sql file
  # ----------------------------------------------------------------------
  my $bootstrap_sql_file= "$opt_vardir/tmp/bootstrap.sql";

  if ($opt_boot_gdb) {
    gdb_arguments(\$args, \$exe_mysqld_bootstrap, $mysqld->name(),
		  $bootstrap_sql_file);
  }
  if ($opt_boot_dbx) {
    dbx_arguments(\$args, \$exe_mysqld_bootstrap, $mysqld->name(),
		  $bootstrap_sql_file);
  }
  if ($opt_boot_ddd) {
    ddd_arguments(\$args, \$exe_mysqld_bootstrap, $mysqld->name(),
		  $bootstrap_sql_file);
  }

  my $path_sql= my_find_file($install_basedir,
			     ["mysql", "sql/share", "share/mariadb",
			      "share/mysql", "share", "scripts"],
			     "mysql_system_tables.sql",
			     NOT_REQUIRED);

  if (-f $path_sql )
  {
    my $sql_dir= dirname($path_sql);
    # Use the mysql database for system tables
    mtr_tofile($bootstrap_sql_file, "use mysql;\n");

    # Add the offical mysql system tables
    # for a production system
    mtr_appendfile_to_file("$sql_dir/mysql_system_tables.sql",
			   $bootstrap_sql_file);

    # Add the performance tables
    # for a production system
    mtr_appendfile_to_file("$sql_dir/mysql_performance_tables.sql",
                          $bootstrap_sql_file);

    # Add the mysql system tables initial data
    # for a production system
    mtr_appendfile_to_file("$sql_dir/mysql_system_tables_data.sql",
			   $bootstrap_sql_file);

    # Add test data for timezone - this is just a subset, on a real
    # system these tables will be populated either by mysql_tzinfo_to_sql
    # or by downloading the timezone table package from our website
    mtr_appendfile_to_file("$sql_dir/mysql_test_data_timezone.sql",
			   $bootstrap_sql_file);

    # Fill help tables, just an empty file when running from bk repo
    # but will be replaced by a real fill_help_tables.sql when
    # building the source dist
    mtr_appendfile_to_file("$sql_dir/fill_help_tables.sql",
			   $bootstrap_sql_file);

    # mysql.gtid_slave_pos was created in InnoDB, but many tests
    # run without InnoDB. Alter it to MyISAM now
    mtr_tofile($bootstrap_sql_file, "ALTER TABLE gtid_slave_pos ENGINE=MyISAM;\n");
  }
  else
  {
    # Install db from init_db.sql that exist in early 5.1 and 5.0
    # versions of MySQL
    my $init_file= "$install_basedir/mysql-test/lib/init_db.sql";
    mtr_report(" - from '$init_file'");
    my $text= mtr_grab_file($init_file) or
      mtr_error("Can't open '$init_file': $!");

    mtr_tofile($bootstrap_sql_file,
	       sql_to_bootstrap($text));
  }

  # Remove anonymous users
  mtr_tofile($bootstrap_sql_file,
	     "DELETE FROM mysql.user where user= '';\n");

  # Create mtr database
  mtr_tofile($bootstrap_sql_file,
	     "CREATE DATABASE mtr;\n");

  # Add help tables and data for warning detection and supression
  mtr_tofile($bootstrap_sql_file,
             sql_to_bootstrap(mtr_grab_file("include/mtr_warnings.sql")));

  # Add procedures for checking server is restored after testcase
  mtr_tofile($bootstrap_sql_file,
             sql_to_bootstrap(mtr_grab_file("include/mtr_check.sql")));

  # Log bootstrap command
  my $path_bootstrap_log= "$opt_vardir/log/bootstrap.log";
  mtr_tofile($path_bootstrap_log,
	     "$exe_mysqld_bootstrap " . join(" ", @$args) . "\n");

  # Create directories mysql and test
  mkpath("$install_datadir/mysql");
  mkpath("$install_datadir/test");

  if ( My::SafeProcess->run
       (
	name          => "bootstrap",
	path          => $exe_mysqld_bootstrap,
	args          => \$args,
	input         => $bootstrap_sql_file,
	output        => $path_bootstrap_log,
	error         => $path_bootstrap_log,
	append        => 1,
	verbose       => $opt_verbose,
       ) != 0)
  {
    my $data= mtr_grab_file($path_bootstrap_log);
    mtr_error("Error executing mysqld --bootstrap\n" .
              "Could not install system database from $bootstrap_sql_file\n" .
	      "The $path_bootstrap_log file contains:\n$data\n");
  }
}


sub run_testcase_check_skip_test($)
{
  my ($tinfo)= @_;

  # ----------------------------------------------------------------------
  # Skip some tests silently
  # ----------------------------------------------------------------------

  my $start_from= $mtr_cases::start_from;
  if ( $start_from )
  {
    if ($tinfo->{'name'} eq $start_from ||
        $tinfo->{'shortname'} eq $start_from)
    {
      ## Found parting test. Run this test and all tests after this one
      $mtr_cases::start_from= "";
    }
    else
    {
      $tinfo->{'result'}= 'MTR_RES_SKIPPED';
      return 1;
    }
  }

  # ----------------------------------------------------------------------
  # If marked to skip, just print out and return.
  # Note that a test case not marked as 'skip' can still be
  # skipped later, because of the test case itself in cooperation
  # with the mysqltest program tells us so.
  # ----------------------------------------------------------------------

  if ( $tinfo->{'skip'} )
  {
    mtr_report_test_skipped($tinfo) unless $start_only;
    return 1;
  }

  return 0;
}


sub run_query {
  my ($tinfo, $mysqld, $query)= @_;

  my $args;
  mtr_init_args(\$args);
  mtr_add_arg($args, "--defaults-file=%s", $path_config_file);
  mtr_add_arg($args, "--defaults-group-suffix=%s", $mysqld->after('mysqld'));

  mtr_add_arg($args, "-e %s", $query);

  my $res= My::SafeProcess->run
    (
     name          => "run_query -> ".$mysqld->name(),
     path          => $exe_mysql,
     args          => \$args,
     output        => '/dev/null',
     error         => '/dev/null'
    );

  return $res
}


sub do_before_run_mysqltest($)
{
  my $tinfo= shift;
  my $resfile= $tinfo->{result_file};
  return unless defined $resfile;

  # Remove old files produced by mysqltest
  die "unsupported result file name $resfile, stoping" unless
         $resfile =~ /^(.*?)((?:,\w+)*)\.(rdiff|result|result~)$/;
  my ($base_file, $suites, $ext)= ($1, $2, $3);
  # if the result file is a diff, make a proper result file
  if ($ext eq 'rdiff') {
    my $base_result = $tinfo->{base_result};
    my $resdir= dirname($resfile);
    # we'll use a separate extension for generated result files
    # to be able to distinguish them from manually created
    # version-controlled results, and to ignore them in git.
    my $dest = "$base_file$suites.result~";
    my @cmd = ($exe_patch, qw/--binary -r - -f -s -o/,
               $dest, $base_result, $resfile);
    if (-w $resdir) {
      # don't rebuild a file if it's up to date
      unless (-e $dest and -M $dest < -M $resfile
                       and -M $dest < -M $base_result) {
        run_system(@cmd);
      }
    } else {
      $cmd[-3] = $dest = $opt_tmpdir . '/' . basename($dest);
      run_system(@cmd);
    }
    $tinfo->{result_file} = $dest;
  }

  unlink("$base_file.reject");
  unlink("$base_file.progress");
  unlink("$base_file.log");
  unlink("$base_file.warnings");
}


#
# Check all server for sideffects
#
# RETURN VALUE
#  0 ok
#  1 Check failed
#  >1 Fatal errro

sub check_testcase($$)
{
  my ($tinfo, $mode)= @_;
  my $tname= $tinfo->{name};

  # Start the mysqltest processes in parallel to save time
  # also makes it possible to wait for any process to exit during the check
  my %started;
  foreach my $mysqld ( mysqlds() )
  {
    # Skip if server has been restarted with additional options
    if ( defined $mysqld->{'proc'} && ! exists $mysqld->{'restart_opts'} )
    {
      my $proc= start_check_testcase($tinfo, $mode, $mysqld);
      $started{$proc->pid()}= $proc;
    }
  }

  # Return immediately if no check proceess was started
  return 0 unless ( keys %started );

  my $timeout= start_timer(check_timeout($tinfo));

  while (1){
    my $result;
    my $proc= My::SafeProcess->wait_any_timeout($timeout);
    mtr_report("Got $proc");

    if ( delete $started{$proc->pid()} ) {

      my $err_file= $proc->user_data();
      my $base_file= mtr_match_extension($err_file, "err"); # Trim extension

      # One check testcase process returned
      my $res= $proc->exit_status();

      if ( $res == 0){
	# Check completed without problem

	# Remove the .err file the check generated
	unlink($err_file);

	# Remove the .result file the check generated
	if ( $mode eq 'after' ){
	  unlink("$base_file.result");
	}

	if ( keys(%started) == 0){
	  # All checks completed
	  mark_time_used('check');
	  return 0;
	}
	# Wait for next process to exit
	next;
      }
      else
      {
	if ( $mode eq "after" and $res == 1 )
	{
	  # Test failed, grab the report mysqltest has created
	  my $report= mtr_grab_file($err_file);
	  $tinfo->{check}.=
	    "\nMTR's internal check of the test case '$tname' failed.
This means that the test case does not preserve the state that existed
before the test case was executed.  Most likely the test case did not
do a proper clean-up. It could also be caused by the previous test run
by this thread, if the server wasn't restarted.
This is the diff of the states of the servers before and after the
test case was executed:\n";
	  $tinfo->{check}.= $report;

	  # Check failed, mark the test case with that info
	  $tinfo->{'check_testcase_failed'}= 1;
	  $result= 1;
	}
	elsif ( $res )
	{
	  my $report= mtr_grab_file($err_file);
	  $tinfo->{comment}.=
	    "Could not execute 'check-testcase' $mode ".
	      "testcase '$tname' (res: $res):\n";
	  $tinfo->{comment}.= $report;

	  $result= 2;
	}
        else
        {
          # Remove the .result file the check generated
          unlink("$base_file.result");
        }
	# Remove the .err file the check generated
	unlink($err_file);

      }
    }
    elsif ( $proc->{timeout} ) {
      $tinfo->{comment}.= "Timeout for 'check-testcase' expired after "
	.check_timeout($tinfo)." seconds";
      $result= 4;
    }
    else {
      # Unknown process returned, most likley a crash, abort everything
      $tinfo->{comment}=
	"The server $proc crashed while running ".
	"'check testcase $mode test'".
	get_log_from_proc($proc, $tinfo->{name});
      $result= 3;
    }

    # Kill any check processes still running
    map($_->kill(), values(%started));

    mtr_warning("Check-testcase failed, this could also be caused by the" .
		" previous test run by this worker thread")
      if $result > 1 && $mode eq "before";
    mark_time_used('check');

    return $result;
  }

  mtr_error("INTERNAL_ERROR: check_testcase");
}


# Start run mysqltest on one server
#
# RETURN VALUE
#  0 OK
#  1 Check failed
#
sub start_run_one ($$) {
  my ($mysqld, $run)= @_;

  my $name= "$run-".$mysqld->name();

  my $args;
  mtr_init_args(\$args);

  mtr_add_arg($args, "--defaults-file=%s", $path_config_file);
  mtr_add_arg($args, "--defaults-group-suffix=%s", $mysqld->after('mysqld'));

  mtr_add_arg($args, "--silent");
  mtr_add_arg($args, "--test-file=%s", "include/$run.test");

  my $errfile= "$opt_vardir/tmp/$name.err";
  my $proc= My::SafeProcess->new
    (
     name          => $name,
     path          => $exe_mysqltest,
     error         => $errfile,
     output        => $errfile,
     args          => \$args,
     user_data     => $errfile,
     verbose       => $opt_verbose,
    );
  mtr_verbose("Started $proc");
  return $proc;
}


#
# Run script on all servers, collect results
#
# RETURN VALUE
#  0 ok
#  1 Failure

sub run_on_all($$)
{
  my ($tinfo, $run)= @_;

  # Start the mysqltest processes in parallel to save time
  # also makes it possible to wait for any process to exit during the check
  # and to have a timeout process
  my %started;
  foreach my $mysqld ( mysqlds() )
  {
    if ( defined $mysqld->{'proc'} )
    {
      my $proc= start_run_one($mysqld, $run);
      $started{$proc->pid()}= $proc;
    }
  }

  # Return immediately if no check proceess was started
  return 0 unless ( keys %started );

  my $timeout= start_timer(check_timeout($tinfo));

  while (1){
    my $result;
    my $proc= My::SafeProcess->wait_any_timeout($timeout);
    mtr_report("Got $proc");

    if ( delete $started{$proc->pid()} ) {

      # One mysqltest process returned
      my $err_file= $proc->user_data();
      my $res= $proc->exit_status();

      # Append the report from .err file
      $tinfo->{comment}.= " == $err_file ==\n";
      $tinfo->{comment}.= mtr_grab_file($err_file);
      $tinfo->{comment}.= "\n";

      # Remove the .err file
      unlink($err_file);

      if ( keys(%started) == 0){
	# All completed
	return 0;
      }

      # Wait for next process to exit
      next;
    }
    elsif ($proc->{timeout}) {
      $tinfo->{comment}.= "Timeout for '$run' expired after "
	.check_timeout($tinfo)." seconds";
    }
    else {
      # Unknown process returned, most likley a crash, abort everything
      $tinfo->{comment}.=
	"The server $proc crashed while running '$run'".
	get_log_from_proc($proc, $tinfo->{name});
    }

    # Kill any check processes still running
    map($_->kill(), values(%started));

    return 1;
  }
  mtr_error("INTERNAL_ERROR: run_on_all");
}


sub mark_log {
  my ($log, $tinfo)= @_;
  my $log_msg= "CURRENT_TEST: $tinfo->{name}\n";
  pre_write_errorlog($log, $tinfo->{name});
  mtr_tofile($log, $log_msg);
}


sub find_testcase_skipped_reason($)
{
  my ($tinfo)= @_;

  # Set default message
  $tinfo->{'comment'}= "Detected by testcase(no log file)";

  # Open the test log file
  my $F= IO::File->new($path_current_testlog)
    or return;
  my $reason;

  while ( my $line= <$F> )
  {
    # Look for "reason: <reason for skipping test>"
    if ( $line =~ /reason: (.*)/ )
    {
      $reason= $1;
    }
  }

  if ( ! $reason )
  {
    mtr_warning("Could not find reason for skipping test in $path_current_testlog");
    $reason= "Detected by testcase(reason unknown) ";
  }
  $tinfo->{'comment'}= $reason;
}


sub find_analyze_request
{
  # Open the test log file
  my $F= IO::File->new($path_current_testlog)
    or return;
  my $analyze;

  while ( my $line= <$F> )
  {
    # Look for "reason: <reason for skipping test>"
    if ( $line =~ /analyze: (.*)/ )
    {
      $analyze= $1;
    }
  }

  return $analyze;
}


# Return timezone value of tinfo or default value
sub timezone {
  my ($tinfo)= @_;
  local $_ = $tinfo->{timezone};
  return 'DEFAULT' unless defined $_;
  no warnings 'uninitialized';
  s/\$\{(\w+)\}/$ENV{$1}/ge;
  s/\$(\w+)/$ENV{$1}/ge;
  $_;
}

sub mycnf_create {
  my ($config) = @_;
  my $res;

  foreach my $group ($config->option_groups()) {
    $res .= "[$group->{name}]\n";

    foreach my $option ($group->options()) {
      $res .= $option->name();
      my $value= $option->value();
      if (defined $value) {
	$res .= "=$value";
      }
      $res .= "\n";
    }
    $res .= "\n";
  }
  $res;
}

sub config_files($) {
  my ($tinfo) = @_;
  (
    'my.cnf' => \&mycnf_create,
    $tinfo->{suite}->config_files()
  );
}

sub _like   { return $config ? $config->like($_[0]) : (); }
sub mysqlds { return _like('mysqld\.'); }

sub fix_servers($) {
  my ($tinfo) = @_;
  return () unless $config;
  my %servers = (
    qr/mysqld\./ => {
      SORT => 300,
      START => \&mysql_server_start,
      WAIT => \&mysql_server_wait,
    },
    $tinfo->{suite}->servers()
  );
  for ($config->groups()) {
    while (my ($re,$prop) = each %servers) {
      @$_{keys %$prop} = values %$prop if $_->{name} =~ /^$re/;
    }
  }
}

sub all_servers {
  return unless $config;
  ( sort { $a->{SORT} <=> $b->{SORT} }
       grep { defined $_->{SORT} } $config->groups() );
}

# Storage for changed environment variables
our %old_env;

sub resfile_report_test ($) {
  my $tinfo=  shift;

  resfile_new_test();

  resfile_test_info("name", $tinfo->{name});
  resfile_test_info("variation", $tinfo->{combination})
    if $tinfo->{combination};
  resfile_test_info("start_time", isotime time);
}


#
# Run a single test case
#
# RETURN VALUE
#  0 OK
#  > 0 failure
#

sub run_testcase ($$) {
  my ($tinfo, $server_socket)= @_;
  my $print_freq=20;

  mtr_verbose("Running test:", $tinfo->{name});
  resfile_report_test($tinfo) if $opt_resfile;

  # Allow only alpanumerics pluss _ - + . in combination names,
  # or anything beginning with -- (the latter comes from --combination)
  my $combination= $tinfo->{combination};
  if ($combination && $combination !~ /^\w[-\w\.\+]*$/
                   && $combination !~ /^--/)
  {
    mtr_error("Combination '$combination' contains illegal characters");
  }
  # -------------------------------------------------------
  # Init variables that can change between each test case
  # -------------------------------------------------------
  my $timezone= timezone($tinfo);
  if ($timezone ne 'DEFAULT') {
    $ENV{'TZ'}= $timezone;
  } else {
    delete($ENV{'TZ'});
  }
  $ENV{MTR_SUITE_DIR} = $tinfo->{suite}->{dir};
  mtr_verbose("Setting timezone: $timezone");

  if ( ! using_extern() )
  {
    my @restart= servers_need_restart($tinfo);
    if ( @restart != 0) {
      # Remember that we restarted for this test case (count restarts)
      $tinfo->{'restarted'}= 1;
      stop_servers(reverse @restart);
      if ($opt_warnings) {
        check_warnings_post_shutdown($server_socket);
      }
    }

    if ( started(all_servers()) == 0 )
    {

      # Remove old datadirs
      clean_datadir() unless $opt_start_dirty;

      # Restore old ENV
      while (my ($option, $value)= each( %old_env )) {
	if (defined $value){
	  mtr_verbose("Restoring $option to $value");
	  $ENV{$option}= $value;

	} else {
	  mtr_verbose("Removing $option");
	  delete($ENV{$option});
	}
      }
      %old_env= ();

      mtr_verbose("Generating my.cnf from '$tinfo->{template_path}'");

      # Generate new config file from template
      $config= My::ConfigFactory->new_config
	( {
           testname        => $tinfo->{name},
	   basedir         => $basedir,
	   testdir         => $glob_mysql_test_dir,
	   template_path   => $tinfo->{template_path},
	   extra_template_path => $tinfo->{extra_template_path},
	   vardir          => $opt_vardir,
	   tmpdir          => $opt_tmpdir,
	   baseport        => $baseport,
	   user            => $opt_user,
	   password        => '',
	   ssl             => $opt_ssl_supported,
	   embedded        => $opt_embedded_server,
	  }
	);

      fix_servers($tinfo);

      # Write config files:
      my %config_files = config_files($tinfo);
      while (my ($file, $generate) = each %config_files) {
        next unless $generate;
        my ($path) = "$opt_vardir/$file";
        open (F, '>', $path) or die "Could not open '$path': $!";
        print F &$generate($config);
        close F;
      }

      # Remember current config so a restart can occur when a test need
      # to use a different one
      $current_config_name= $tinfo->{template_path};

      #
      # Set variables in the ENV section
      #
      foreach my $option ($config->options_in_group("ENV"))
      {
        my ($name, $val)= ($option->name(), $option->value());

	# Save old value to restore it before next time
	$old_env{$name}= $ENV{$name};

        unless (defined $val) {
          mtr_warning("Uninitialized value for ", $name,
            ", group [ENV], file ", $current_config_name);
        } else {
          mtr_verbose($name, "=", $val);
          $ENV{$name}= $val;
        }
      }
    }

    # Write start of testcase to log
    mark_log($path_current_testlog, $tinfo);

    # Make sure the safe_process also exits from now on
    if ($opt_start_exit) {
      My::SafeProcess->start_exit();
    }

    if (start_servers($tinfo))
    {
      report_failure_and_restart($tinfo);
      return 1;
    }
  }
  mark_time_used('restart');

  # --------------------------------------------------------------------
  # If --start or --start-dirty given, stop here to let user manually
  # run tests
  # If --wait-all is also given, do the same, but don't die if one
  # server exits
  # ----------------------------------------------------------------------

  if ( $start_only )
  {
    mtr_print("\nStarted", started(all_servers()));
    mtr_print("Using config for test", $tinfo->{name});
    mtr_print("Port and socket path for server(s):");
    foreach my $mysqld ( mysqlds() )
    {
      mtr_print ($mysqld->name() . "  " . $mysqld->value('port') .
	      "  " . $mysqld->value('socket'));
    }
    if ( $opt_start_exit )
    {
      mtr_print("Server(s) started, not waiting for them to finish");
      if (IS_WINDOWS)
      {
	POSIX::_exit(0);	# exit hangs here in ActiveState Perl
      }
      else
      {
	exit(0);
      }
    }
    mtr_print("Waiting for server(s) to exit...");
    if ( $opt_wait_all ) {
      My::SafeProcess->wait_all();
      mtr_print( "All servers exited" );
      exit(1);
    }
    else {
      my $proc= My::SafeProcess->wait_any();
      if ( grep($proc eq $_, started(all_servers())) )
      {
        mtr_print("Server $proc died");
        exit(1);
      }
      mtr_print("Unknown process $proc died");
      exit(1);
    }
  }

  my $test_timeout= start_timer(testcase_timeout($tinfo));

  do_before_run_mysqltest($tinfo);

  mark_time_used('admin');

  if ( $opt_check_testcases and check_testcase($tinfo, "before") ){
    # Failed to record state of server or server crashed
    report_failure_and_restart($tinfo);

    return 1;
  }

  my $test= $tinfo->{suite}->start_test($tinfo);
  # Set only when we have to keep waiting after expectedly died server
  my $keep_waiting_proc = 0;
  my $print_timeout= start_timer($print_freq * 60);

  while (1)
  {
    my $proc;
    if ($keep_waiting_proc)
    {
      # Any other process exited?
      $proc = My::SafeProcess->check_any();
      if ($proc)
      {
	mtr_verbose ("Found exited process $proc");
      }
      else
      {
	$proc = $keep_waiting_proc;
	# Also check if timer has expired, if so cancel waiting
	if ( has_expired($test_timeout) )
	{
	  $keep_waiting_proc = 0;
	}
      }
    }
    if (! $keep_waiting_proc)
    {
      if($test_timeout > $print_timeout)
      {
         $proc= My::SafeProcess->wait_any_timeout($print_timeout);
         if ( $proc->{timeout} )
         {
            #print out that the test is still on
            mtr_print("Test still running: $tinfo->{name}");
            #reset the timer
            $print_timeout= start_timer($print_freq * 60);
            next;
         }
      }
      else
      {
         $proc= My::SafeProcess->wait_any_timeout($test_timeout);
      }
    }

    # Will be restored if we need to keep waiting
    $keep_waiting_proc = 0;

    unless ( defined $proc )
    {
      mtr_error("wait_any failed");
    }
    mtr_verbose("Got $proc");

    mark_time_used('test');
    # ----------------------------------------------------
    # Was it the test program that exited
    # ----------------------------------------------------
    if ($proc eq $test)
    {
      my $res= $test->exit_status();

      if ($res == 0 and $opt_warnings and check_warnings($tinfo) )
      {
	# Test case suceeded, but it has produced unexpected
	# warnings, continue in $res == 1
	$res= 1;
	resfile_output($tinfo->{'warnings'}) if $opt_resfile;
      }

      if ( $res == 0 )
      {
	my $check_res;
	if ( $opt_check_testcases and
	     $check_res= check_testcase($tinfo, "after"))
	{
	  if ($check_res == 1) {
	    # Test case had sideeffects, not fatal error, just continue
            if ($opt_warnings) {
              # Checking error logs for warnings, so need to stop server
              # gracefully so that memory leaks etc. can be properly detected.
              stop_servers(reverse all_servers());
              check_warnings_post_shutdown($server_socket);
              # Even if we got warnings here, we should not fail this
              # particular test, as the warnings may be caused by an earlier
              # test.
            } else {
              # Not checking warnings, so can do a hard shutdown.
	      stop_all_servers($opt_shutdown_timeout);
            }
	    mtr_report("Resuming tests...\n");
	    resfile_output($tinfo->{'check'}) if $opt_resfile;
	  }
	  else {
	    # Test case check failed fatally, probably a server crashed
	    report_failure_and_restart($tinfo);
	    return 1;
	  }
	}
	mtr_report_test_passed($tinfo);
      }
      elsif ( $res == 62 )
      {
	# Testcase itself tell us to skip this one
	$tinfo->{skip_detected_by_test}= 1;
	# Try to get reason from test log file
	find_testcase_skipped_reason($tinfo);
	mtr_report_test_skipped($tinfo);
	# Restart if skipped due to missing perl, it may have had side effects
	if ( $tinfo->{'comment'} =~ /^perl not found/ )
	{
	  stop_all_servers($opt_shutdown_timeout);
	}
      }
      elsif ( $res == 65 )
      {
	# Testprogram killed by signal
	$tinfo->{comment}=
	  "testprogram crashed(returned code $res)";
	report_failure_and_restart($tinfo);
      }
      elsif ( $res == 1 )
      {
	# Check if the test tool requests that
	# an analyze script should be run
	my $analyze= find_analyze_request();
	if ($analyze){
	  run_on_all($tinfo, "analyze-$analyze");
	}

	# Wait a bit and see if a server died, if so report that instead
	mtr_milli_sleep(100);
	my $srvproc= My::SafeProcess::check_any();
	if ($srvproc && grep($srvproc eq $_, started(all_servers()))) {
	  $proc= $srvproc;
	  goto SRVDIED;
	}

	# Test case failure reported by mysqltest
	report_failure_and_restart($tinfo);
      }
      else
      {
	# mysqltest failed, probably crashed
	$tinfo->{comment}=
	  "mysqltest failed with unexpected return code $res\n";
	report_failure_and_restart($tinfo);
      }

      # Save info from this testcase run to mysqltest.log
      if( -f $path_current_testlog)
      {
	if ($opt_resfile && $res && $res != 62) {
	  resfile_output_file($path_current_testlog);
	}
	mtr_appendfile_to_file($path_current_testlog, $path_testlog);
	unlink($path_current_testlog);
      }

      return ($res == 62) ? 0 : $res;

    }

    # ----------------------------------------------------
    # Check if it was an expected crash
    # ----------------------------------------------------
    my $check_crash = check_expected_crash_and_restart($proc);
    if ($check_crash)
    {
      # Keep waiting if it returned 2, if 1 don't wait or stop waiting.
      $keep_waiting_proc = 0 if $check_crash == 1;
      $keep_waiting_proc = $proc if $check_crash == 2;
      next;
    }

  SRVDIED:
    # ----------------------------------------------------
    # Stop the test case timer
    # ----------------------------------------------------
    $test_timeout= 0;

    # ----------------------------------------------------
    # Check if it was a server that died
    # ----------------------------------------------------
    if ( grep($proc eq $_, started(all_servers())) )
    {
      # Server failed, probably crashed
      $tinfo->{comment}=
	"Server $proc failed during test run" .
	get_log_from_proc($proc, $tinfo->{name});

      # ----------------------------------------------------
      # It's not mysqltest that has exited, kill it
      # ----------------------------------------------------
      $test->kill();

      report_failure_and_restart($tinfo);
      return 1;
    }

    # Try to dump core for mysqltest and all servers
    foreach my $proc ($test, started(all_servers())) 
    {
      mtr_print("Trying to dump core for $proc");
      if ($proc->dump_core())
      {
	$proc->wait_one(20);
      }
    }

    # ----------------------------------------------------
    # It's not mysqltest that has exited, kill it
    # ----------------------------------------------------
    $test->kill();

    # ----------------------------------------------------
    # Check if testcase timer expired
    # ----------------------------------------------------
    if ( $proc->{timeout} )
    {
      my $log_file_name= $opt_vardir."/log/".$tinfo->{shortname}.".log";
      $tinfo->{comment}=
        "Test case timeout after ".testcase_timeout($tinfo).
	  " seconds\n\n";
      # Add 20 last executed commands from test case log file
      if  (-e $log_file_name)
      {
        $tinfo->{comment}.=
	   "== $log_file_name == \n".
	     mtr_lastlinesfromfile($log_file_name, 20)."\n";
      }
      $tinfo->{'timeout'}= testcase_timeout($tinfo); # Mark as timeout
      run_on_all($tinfo, 'analyze-timeout');

      report_failure_and_restart($tinfo);
      return 1;
    }

    mtr_error("Unhandled process $proc exited");
  }
  mtr_error("Should never come here");
}


# Keep track of last position in mysqld error log where we scanned for
# warnings, so we can attribute any warnings found to the correct test
# suite or server restart.
our $last_warning_position= { };

# Called just before a mysqld server is started or a testcase is run,
# to keep track of which tests have been run since last restart, and
# of when the error log is reset.
#
# Second argument $test_name is test name, or undef for server restart.
sub pre_write_errorlog {
  my ($error_log, $test_name)= @_;

  if (! -e $error_log) {
    # If the error log is moved away, reset the warning parse position.
    delete $last_warning_position->{$error_log};
  }

  if (defined($test_name)) {
    $last_warning_position->{$error_log}{test_names}= []
      unless exists($last_warning_position->{$error_log}{test_names});
    push @{$last_warning_position->{$error_log}{test_names}}, $test_name;
  } else {
    # Server restart, so clear the list of tests run since last restart.
    # (except the last one (if any), which is the test about to be run).
    if (defined($last_warning_position->{$error_log}{test_names}) &&
        @{$last_warning_position->{$error_log}{test_names}}) {
      $last_warning_position->{$error_log}{test_names}=
        [$last_warning_position->{$error_log}{test_names}[-1]];
    } else {
      $last_warning_position->{$error_log}{test_names}= [];
    }
  }
}

# Extract server log from after the last occurrence of named test
# Return as an array of lines
#

sub extract_server_log ($$) {
  my ($error_log, $tname) = @_;
  
  return unless $error_log;

  # Open the servers .err log file and read all lines
  # belonging to current test into @lines
  my $Ferr = IO::File->new($error_log)
    or mtr_error("Could not open file '$error_log' for reading: $!");

  my @lines;
  my $found_test= 0;		# Set once we've found the log of this test
  while ( my $line = <$Ferr> )
  {
    if ($found_test)
    {
      # If test wasn't last after all, discard what we found, test again.
      if ( $line =~ /^CURRENT_TEST:/)
      {
	@lines= ();
	$found_test= $line =~ /^CURRENT_TEST: $tname/;
      }
      else
      {
	push(@lines, $line);
	if (scalar(@lines) > 1000000) {
	  $Ferr = undef;
	  mtr_warning("Too much log from test, bailing out from extracting");
	  return ();
	}
      }
    }
    else
    {
      # Search for beginning of test, until found
      $found_test= 1 if ($line =~ /^CURRENT_TEST: $tname/);
    }
  }
  $Ferr = undef; # Close error log file

  return @lines;
}

# Get log from server identified from its $proc object, from named test
# Return as a single string
#

sub get_log_from_proc ($$) {
  my ($proc, $name)= @_;
  my $srv_log= "";

  foreach my $mysqld (all_servers()) {
    if ($mysqld->{proc} eq $proc) {
      my @srv_lines= extract_server_log($mysqld->if_exist('#log-error'), $name);
      $srv_log= "\nServer log from this test:\n" .
	"----------SERVER LOG START-----------\n". join ("", @srv_lines) .
	"----------SERVER LOG END-------------\n";
      last;
    }
  }
  return $srv_log;
}

#
# Perform a rough examination of the servers
# error log and write all lines that look
# suspicious into $error_log.warnings
#

sub extract_warning_lines ($$) {
  my ($error_log, $append) = @_;

  # Open the servers .err log file and read all lines
  # belonging to current tets into @lines
  my $Ferr = IO::File->new($error_log)
    or return [];
  my $last_pos= $last_warning_position->{$error_log}{seek_pos};
  $Ferr->seek($last_pos, 0) if defined($last_pos);
  # If the seek fails, we will parse the whole error log, at least we will not
  # miss any warnings.

  my @lines= <$Ferr>;
  $last_warning_position->{$error_log}{seek_pos}= $Ferr->tell();
  $Ferr = undef; # Close error log file

  # mysql_client_test.test sends a COM_DEBUG packet to the server
  # to provoke a safemalloc leak report, ignore any warnings
  # between "Begin/end safemalloc memory dump"
  if ( grep(/Begin safemalloc memory dump:/, @lines) > 0)
  {
    my $discard_lines= 1;
    foreach my $line ( @lines )
    {
      if ($line =~ /Begin safemalloc memory dump:/){
	$discard_lines = 1;
      } elsif ($line =~ /End safemalloc memory dump./){
	$discard_lines = 0;
      }

      if ($discard_lines){
	$line = "ignored";
      }
    }
  }

  # Write all suspicious lines to $error_log.warnings file
  my $warning_log = "$error_log.warnings";
  my $Fwarn = IO::File->new($warning_log, $append ? "a+" : "w")
    or die("Could not open file '$warning_log' for writing: $!");
  if (!$append)
  {
    print $Fwarn "Suspicious lines from $error_log\n";
  }

  my @patterns =
    (
     qr/^Warning|mysqld: Warning|\[Warning\]/,
     qr/^Error:|\[ERROR\]/,
     qr/^==\d+==\s+\S/, # valgrind errors
     qr/InnoDB: Warning|InnoDB: Error/,
     qr/^safe_mutex:|allocated at line/,
     qr/missing DBUG_RETURN/,
     qr/Attempting backtrace/,
     qr/Assertion .* failed/,
    );
  # These are taken from the include/mtr_warnings.sql global suppression
  # list. They occur delayed, so they can be parsed during shutdown rather
  # than during the per-test check.
  #
  # ToDo: having the warning suppressions inside the mysqld we are trying to
  # check is in any case horrible. We should change it to all be done here
  # within the Perl code, which is both simpler, easier, faster, and more
  # robust. We could still have individual test cases put in suppressions by
  # parsing statically or by writing dynamically to a CSV table read by the
  # Perl code.
  my @antipatterns =
    (
     @global_suppressions,
     qr/error .*connecting to master/,
     qr/InnoDB: Error: in ALTER TABLE `test`.`t[12]`/,
     qr/InnoDB: Error: table `test`.`t[12]` .*does not exist in the InnoDB internal/,
     qr/InnoDB: Warning: Setting innodb_use_sys_malloc/,
     qr/InnoDB: Warning: a long semaphore wait:/,
     qr/InnoDB: Disabling redo log encryption/,
     qr/InnoDB: Redo log crypto: Can't initialize to key version -1u/,
     qr/InnoDB: Dumping buffer pool.*/,
     qr/InnoDB: Buffer pool.*/,
     qr/InnoDB: Warning: Writer thread is waiting this semaphore/,
     qr/Slave: Unknown table 't1' .* 1051/,
     qr/Slave SQL:.*(Internal MariaDB error code: [[:digit:]]+|Query:.*)/,
     qr/slave SQL thread aborted/,
     qr/unknown option '--loose[-_]/,
     qr/unknown variable 'loose[-_]/,
     #qr/Invalid .*old.* table or database name/,
     qr/Now setting lower_case_table_names to [02]/,
     qr/Setting lower_case_table_names=2/,
     qr/You have forced lower_case_table_names to 0/,
     qr/deprecated/,
     qr/Slave SQL thread retried transaction/,
     qr/Slave \(additional info\)/,
     qr/Incorrect information in file/,
     qr/Incorrect key file for table .*crashed.*/,
     qr/Slave I\/O: Get master SERVER_ID failed with error:.*/,
     qr/Slave I\/O: Get master clock failed with error:.*/,
     qr/Slave I\/O: Get master COLLATION_SERVER failed with error:.*/,
     qr/Slave I\/O: Get master TIME_ZONE failed with error:.*/,
     qr/Slave I\/O: Get master \@\@GLOBAL.gtid_domain_id failed with error:.*/,
     qr/Slave I\/O: Setting \@slave_connect_state failed with error:.*/,
     qr/Slave I\/O: Setting \@slave_gtid_strict_mode failed with error:.*/,
     qr/Slave I\/O: Setting \@slave_gtid_ignore_duplicates failed with error:.*/,
     qr/Slave I\/O: Setting \@slave_until_gtid failed with error:.*/,
     qr/Slave I\/O: Get master GTID position failed with error:.*/,
     qr/Slave I\/O: error reconnecting to master '.*' - retry-time: [1-3]  retries/,
     qr/Slave I\/0: Master command COM_BINLOG_DUMP failed/,
     qr/Error reading packet/,
     qr/Lost connection to MySQL server at 'reading initial communication packet'/,
     qr/Failed on request_dump/,
     qr/Slave: Can't drop database.* database doesn't exist/,
     qr/Slave: Operation DROP USER failed for 'create_rout_db'/,
     qr|Checking table:   '\..mtr.test_suppressions'|,
     qr|Table \./test/bug53592 has a primary key in InnoDB data dictionary, but not in MySQL|,
     qr|Table '\..mtr.test_suppressions' is marked as crashed and should be repaired|,
     qr|Can't open shared library|,
     qr|Couldn't load plugin named .*EXAMPLE.*|,
     qr|InnoDB: Error: table 'test/bug39438'|,
     qr| entry '.*' ignored in --skip-name-resolve mode|,
     qr|mysqld got signal 6|,
     qr|Error while setting value 'pool-of-threads' to 'thread_handling'|,
     qr|Access denied for user|,
     qr|Aborted connection|,
     qr|table.*is full|,
     qr|Linux Native AIO|, # warning that aio does not work on /dev/shm
     qr|Error: io_setup\(\) failed|,
     qr|Warning: io_setup\(\) failed|,
     qr|Warning: io_setup\(\) attempt|,
     qr|setrlimit could not change the size of core files to 'infinity';|,
     qr|feedback plugin: failed to retrieve the MAC address|,
     qr|Plugin 'FEEDBACK' init function returned error|,
     qr|Plugin 'FEEDBACK' registration as a INFORMATION SCHEMA failed|,
     qr|'log-bin-use-v1-row-events' is MySQL 5.6 compatible option|,
     qr|InnoDB: Setting thread \d+ nice to \d+ failed, current nice \d+, errno 13|, # setpriority() fails under valgrind
     qr|Failed to setup SSL|,
     qr|SSL error: Failed to set ciphers to use|,
     qr/Plugin 'InnoDB' will be forced to shutdown/,
     qr|Could not increase number of max_open_files to more than|,
     qr/InnoDB: Error table encrypted but encryption service not available.*/,
     qr/InnoDB: Could not find a valid tablespace file for*/,
     qr/InnoDB: Tablespace open failed for*/,
     qr/InnoDB: Failed to find tablespace for table*/,
     qr/InnoDB: Space */,
     qr|InnoDB: You may have to recover from a backup|,
     qr|InnoDB: It is also possible that your operatingsystem has corrupted its own file cache|,
     qr|InnoDB: and rebooting your computer removes the error|,
     qr|InnoDB: If the corrupt page is an index page you can also try to|,
     qr|nnoDB: fix the corruption by dumping, dropping, and reimporting|,
     qr|InnoDB: the corrupt table. You can use CHECK|,
     qr|InnoDB: TABLE to scan your table for corruption|,
     qr/InnoDB: See also */

    );

  my $matched_lines= [];
  LINE: foreach my $line ( @lines )
  {
    PAT: foreach my $pat ( @patterns )
    {
      if ( $line =~ /$pat/ )
      {
        foreach my $apat (@antipatterns)
        {
          next LINE if $line =~ $apat;
        }
	print $Fwarn $line;
        push @$matched_lines, $line;
	last PAT;
      }
    }
  }
  $Fwarn = undef; # Close file

  if (scalar(@$matched_lines) > 0 &&
      defined($last_warning_position->{$error_log}{test_names})) {
    return ($last_warning_position->{$error_log}{test_names}, $matched_lines);
  } else {
    return ([], $matched_lines);
  }
}


# Run include/check-warnings.test
#
# RETURN VALUE
#  0 OK
#  1 Check failed
#
sub start_check_warnings ($$) {
  my $tinfo=    shift;
  my $mysqld=   shift;

  my $name= "warnings-".$mysqld->name();

  my $log_error= $mysqld->value('#log-error');
  # To be communicated to the test
  $ENV{MTR_LOG_ERROR}= $log_error;
  extract_warning_lines($log_error, 0);

  my $args;
  mtr_init_args(\$args);

  mtr_add_arg($args, "--defaults-file=%s", $path_config_file);
  mtr_add_arg($args, "--defaults-group-suffix=%s", $mysqld->after('mysqld'));
  mtr_add_arg($args, "--test-file=%s", "include/check-warnings.test");

  if ( $opt_embedded_server )
  {

    # Get the args needed for the embedded server
    # and append them to args prefixed
    # with --sever-arg=

    my $mysqld=  $config->group('embedded')
      or mtr_error("Could not get [embedded] section");

    my $mysqld_args;
    mtr_init_args(\$mysqld_args);
    my $extra_opts= get_extra_opts($mysqld, $tinfo);
    mysqld_arguments($mysqld_args, $mysqld, $extra_opts);
    mtr_add_arg($args, "--server-arg=%s", $_) for @$mysqld_args;
  }

  my $errfile= "$opt_vardir/tmp/$name.err";
  my $proc= My::SafeProcess->new
    (
     name          => $name,
     path          => $exe_mysqltest,
     error         => $errfile,
     output        => $errfile,
     args          => \$args,
     user_data     => [$errfile, $mysqld],
     verbose       => $opt_verbose,
    );
  mtr_verbose("Started $proc");
  return $proc;
}


#
# Loop through our list of processes and check the error log
# for unexpected errors and warnings
#
sub check_warnings ($) {
  my ($tinfo)= @_;
  my $res= 0;

  my $tname= $tinfo->{name};

  # Clear previous warnings
  delete($tinfo->{warnings});

  # Start the mysqltest processes in parallel to save time
  # also makes it possible to wait for any process to exit during the check
  my %started;
  foreach my $mysqld ( mysqlds() )
  {
    if ( defined $mysqld->{'proc'} )
    {
      my $proc= start_check_warnings($tinfo, $mysqld);
      $started{$proc->pid()}= $proc;
    }
  }

  # Return immediately if no check proceess was started
  return 0 unless ( keys %started );

  my $timeout= start_timer(check_timeout($tinfo));

  while (1){
    my $result= 0;
    my $proc= My::SafeProcess->wait_any_timeout($timeout);
    mtr_report("Got $proc");

    if ( delete $started{$proc->pid()} ) {
      # One check warning process returned
      my $res= $proc->exit_status();
      my ($err_file, $mysqld)= @{$proc->user_data()};

      if ( $res == 0 or $res == 62 ){

	if ( $res == 0 ) {
	  # Check completed with problem
	  my $report= mtr_grab_file($err_file);
	  # Log to var/log/warnings file
	  mtr_tofile("$opt_vardir/log/warnings",
		     $tname."\n".$report);

	  $tinfo->{'warnings'}.= $report;
	  $result= 1;
	}

	if ( $res == 62 ) {
	  # Test case was ok and called "skip"
	  # Remove the .err file the check generated
	  unlink($err_file);
	}

	if ( keys(%started) == 0){
	  # All checks completed
	  mark_time_used('ch-warn');
	  return $result;
	}
	# Wait for next process to exit
	next;
      }
      else
      {
	my $report= mtr_grab_file($err_file);
	$tinfo->{comment}.=
	  "Could not execute 'check-warnings' for ".
	    "testcase '$tname' (res: $res) server: '".
              $mysqld->name() .":\n";
	$tinfo->{comment}.= $report;

	$result= 2;
      }
    }
    elsif ( $proc->{timeout} ) {
      $tinfo->{comment}.= "Timeout for 'check warnings' expired after "
	.check_timeout($tinfo)." seconds";
      $result= 4;
    }
    else {
      # Unknown process returned, most likley a crash, abort everything
      $tinfo->{comment}=
	"The server $proc crashed while running 'check warnings'".
	get_log_from_proc($proc, $tinfo->{name});
      $result= 3;
    }

    # Kill any check processes still running
    map($_->kill(), values(%started));

    mark_time_used('ch-warn');
    return $result;
  }

  mtr_error("INTERNAL_ERROR: check_warnings");
}

# Check for warnings generated during shutdown of a mysqld server.
# If any, report them to master server, and return true; else just return
# false.

sub check_warnings_post_shutdown {
  my ($server_socket)= @_;
  my $testname_hash= { };
  my $report= '';
  foreach my $mysqld ( mysqlds())
  {
    my ($testlist, $match_lines)=
        extract_warning_lines($mysqld->value('#log-error'), 1);
    $testname_hash->{$_}= 1 for @$testlist;
    $report.= join('', @$match_lines);
  }
  my @warning_tests= keys(%$testname_hash);
  if (@warning_tests) {
    my $fake_test= My::Test->new(testnames => \@warning_tests);
    $fake_test->{'warnings'}= $report;
    $fake_test->write_test($server_socket, 'WARNINGS');
  }
}

#
# Loop through our list of processes and look for and entry
# with the provided pid, if found check for the file indicating
# expected crash and restart it.
#
sub check_expected_crash_and_restart {
  my ($proc)= @_;

  foreach my $mysqld ( mysqlds() )
  {
    next unless ( $mysqld->{proc} and $mysqld->{proc} eq $proc );

    # Check if crash expected by looking at the .expect file
    # in var/tmp
    my $expect_file= "$opt_vardir/tmp/".$mysqld->name().".expect";
    if ( -f $expect_file )
    {
      mtr_verbose("Crash was expected, file '$expect_file' exists");

      for (my $waits = 0;  $waits < 50;  mtr_milli_sleep(100), $waits++)
      {
	# Race condition seen on Windows: try again until file not empty
	next if -z $expect_file;
	# If last line in expect file starts with "wait"
	# sleep a little and try again, thus allowing the
	# test script to control when the server should start
	# up again. Keep trying for up to 5s at a time.
	my $last_line= mtr_lastlinesfromfile($expect_file, 1);
	if ($last_line =~ /^wait/ )
	{
	  mtr_verbose("Test says wait before restart") if $waits == 0;
	  next;
	}

	# Ignore any partial or unknown command
	next unless $last_line =~ /^restart/;
	# If last line begins "restart:", the rest of the line is read as
        # extra command line options to add to the restarted mysqld.
        # Anything other than 'wait' or 'restart:' (with a colon) will
        # result in a restart with original mysqld options.
	if ($last_line =~ /restart:(.+)/) {
	  my @rest_opt= split(' ', $1);
	  $mysqld->{'restart_opts'}= \@rest_opt;
	} else {
	  delete $mysqld->{'restart_opts'};
	}
	unlink($expect_file);

	# Start server with same settings as last time
	mysqld_start($mysqld, $mysqld->{'started_opts'});

	return 1;
      }
      # Loop ran through: we should keep waiting after a re-check
      return 2;
    }
  }

  # Not an expected crash
  return 0;
}


# Remove all files and subdirectories of a directory
sub clean_dir {
  my ($dir)= @_;
  mtr_verbose("clean_dir: $dir");
  finddepth(
	  { no_chdir => 1,
	    wanted => sub {
	      if (-d $_){
		# A dir
		if ($_ eq $dir){
		  # The dir to clean
		  return;
		} else {
		  mtr_verbose("rmdir: '$_'");
		  rmdir($_) or mtr_warning("rmdir($_) failed: $!");
		}
	      } else {
		# Hopefully a file
		mtr_verbose("unlink: '$_'");
		unlink($_) or mtr_warning("unlink($_) failed: $!");
	      }
	    }
	  },
	    $dir);
}


sub clean_datadir {
  mtr_verbose("Cleaning datadirs...");

  if (started(all_servers()) != 0){
    mtr_error("Trying to clean datadir before all servers stopped");
  }

  for (all_servers())
  {
    my $dir= "$opt_vardir/".$_->{name};
    mtr_verbose(" - removing '$dir'");
    rmtree($dir);
  }

  # Remove all files in tmp and var/tmp
  clean_dir("$opt_vardir/tmp");
  if ($opt_tmpdir ne "$opt_vardir/tmp"){
    clean_dir($opt_tmpdir);
  }
}


#
# Save datadir before it's removed
#
sub save_datadir_after_failure($$) {
  my ($dir, $savedir)= @_;

  mtr_report(" - saving '$dir'");
  my $dir_name= basename($dir);
  rename("$dir", "$savedir/$dir_name");
}


sub after_failure ($) {
  my ($tinfo)= @_;

  mtr_report("Saving datadirs...");

  my $save_dir= "$opt_vardir/log/";
  $save_dir.= $tinfo->{name};
  # Add combination name if any
  $save_dir.= '-' . join(',', sort @{$tinfo->{combinations}})
    if defined $tinfo->{combinations};

  # Save savedir  path for server
  $tinfo->{savedir}= $save_dir;

  mkpath($save_dir) if ! -d $save_dir;

  #
  # Create a log of files in vardir (good for buildbot)
  #
  if (!IS_WINDOWS)
  {
    my $Flog= IO::File->new("$opt_vardir/log/files.log", "w");
    if ($Flog)
    {
      print $Flog scalar(`/bin/ls -Rl $opt_vardir/*`);
      close($Flog);
    }
  }

  # Save the used config files
  my %config_files = config_files($tinfo);
  while (my ($file, $generate) = each %config_files) {
    copy("$opt_vardir/$file", $save_dir);
  }

  # Copy the tmp dir
  copytree("$opt_vardir/tmp/", "$save_dir/tmp/");

  foreach (all_servers()) {
    my $dir= "$opt_vardir/".$_->{name};
    save_datadir_after_failure($dir, $save_dir);
  }
}


sub report_failure_and_restart ($) {
  my $tinfo= shift;

  if ($opt_valgrind_mysqld && ($tinfo->{'warnings'} || $tinfo->{'timeout'})) {
    # In these cases we may want valgrind report from normal termination
    $tinfo->{'dont_kill_server'}= 1;
  }
  # Shutdown properly if not to be killed (for valgrind)
  stop_all_servers($tinfo->{'dont_kill_server'} ? $opt_shutdown_timeout : 0);

  $tinfo->{'result'}= 'MTR_RES_FAILED';

  my $test_failures= $tinfo->{'failures'} || 0;
  $tinfo->{'failures'}=  $test_failures + 1;


  if ( $tinfo->{comment} )
  {
    # The test failure has been detected by mysql-test-run.pl
    # when starting the servers or due to other error, the reason for
    # failing the test is saved in "comment"
    ;
  }

  if ( !defined $tinfo->{logfile} )
  {
    my $logfile= $path_current_testlog;
    if ( defined $logfile )
    {
      if ( -f $logfile )
      {
	# Test failure was detected by test tool and its report
	# about what failed has been saved to file. Save the report
	# in tinfo
	$tinfo->{logfile}= mtr_fromfile($logfile);
	# If no newlines in the test log:
	# (it will contain the CURRENT_TEST written by mtr, so is not empty)
	if ($tinfo->{logfile} !~ /\n/)
	{
	  # Show how far it got before suddenly failing
	  $tinfo->{comment}.= "mysqltest failed but provided no output\n";
	  my $log_file_name= $opt_vardir."/log/".$tinfo->{shortname}.".log";
	  if (-e $log_file_name) {
	    $tinfo->{comment}.=
	      "The result from queries just before the failure was:".
	      "\n< snip >\n".
	      mtr_lastlinesfromfile($log_file_name, 20)."\n";
	  }
	}
      }
      else
      {
	# The test tool report didn't exist, display an
	# error message
	$tinfo->{logfile}= "Could not open test tool report '$logfile'";
      }
    }
  }

  after_failure($tinfo);

  mtr_report_test($tinfo);

}


sub run_system(@) {
  mtr_verbose("Running '$_[0]'");
  my $ret= system(@_) >> 8;
  return $ret;
}


sub mysqld_stop {
  my $mysqld= shift or die "usage: mysqld_stop(<mysqld>)";

  my $args;
  mtr_init_args(\$args);

  mtr_add_arg($args, "--no-defaults");
  mtr_add_arg($args, "--character-sets-dir=%s", $mysqld->value('character-sets-dir'));
  mtr_add_arg($args, "--user=%s", $opt_user);
  mtr_add_arg($args, "--password=");
  mtr_add_arg($args, "--port=%d", $mysqld->value('port'));
  mtr_add_arg($args, "--host=%s", $mysqld->value('#host'));
  mtr_add_arg($args, "--connect_timeout=20");
  mtr_add_arg($args, "--protocol=tcp");

  mtr_add_arg($args, "shutdown");

  My::SafeProcess->run
    (
     name          => "mysqladmin shutdown ".$mysqld->name(),
     path          => $exe_mysqladmin,
     args          => \$args,
     error         => "$opt_vardir/log/mysqladmin.err",

    );
}


sub mysqld_arguments ($$$) {
  my $args=              shift;
  my $mysqld=            shift;
  my $extra_opts=        shift;

  my @defaults = grep(/^--defaults-file=/, @$extra_opts);
  if (@defaults > 0) {
    mtr_add_arg($args, pop(@defaults))
  }
  else {
    mtr_add_arg($args, "--defaults-file=%s",  $path_config_file);
  }

  # When mysqld is run by a root user(euid is 0), it will fail
  # to start unless we specify what user to run as, see BUG#30630
  my $euid= $>;
  if (!IS_WINDOWS and $euid == 0 and
      (grep(/^--user/, @$extra_opts)) == 0) {
    mtr_add_arg($args, "--user=root");
  }

  if (!using_extern() and !$opt_user_args)
  {
    # Turn on logging to file
    mtr_add_arg($args, "%s--log-output=file");
  }

  # Check if "extra_opt" contains --log-bin
  my $skip_binlog= not grep /^--(loose-)?log-bin/, @$extra_opts;

  # Indicate to mysqld it will be debugged in debugger
  if ( $glob_debugger )
  {
    mtr_add_arg($args, "--gdb");
  }

  my $found_skip_core= 0;
  foreach my $arg ( @$extra_opts )
  {
    # Skip --defaults-file option since it's handled above.
    next if $arg =~ /^--defaults-file/;

    # Allow --skip-core-file to be set in <testname>-[master|slave].opt file
    if ($arg eq "--skip-core-file")
    {
      $found_skip_core= 1;
    }
    elsif ($skip_binlog and mtr_match_prefix($arg, "--binlog-format"))
    {
      ; # Dont add --binlog-format when running without binlog
    }
    elsif ($arg eq "--loose-skip-log-bin" and
           $mysqld->option("log-slave-updates"))
    {
      ; # Dont add --skip-log-bin when mysqld have --log-slave-updates in config
    }
    else
    {
      mtr_add_arg($args, "%s", $arg);
    }
  }
  $opt_skip_core = $found_skip_core;
  if ( !$found_skip_core && !$opt_user_args )
  {
    mtr_add_arg($args, "%s", "--core-file");
  }

  # Enable the debug sync facility, set default wait timeout.
  # Facility stays disabled if timeout value is zero.
  mtr_add_arg($args, "--loose-debug-sync-timeout=%s",
              $opt_debug_sync_timeout) unless $opt_user_args;

  return $args;
}



sub mysqld_start ($$) {
  my $mysqld=            shift;
  my $extra_opts=        shift;

  mtr_verbose(My::Options::toStr("mysqld_start", @$extra_opts));

  my $exe= find_mysqld($mysqld->value('basedir'));
  my $wait_for_pid_file= 1;

  mtr_error("Internal error: mysqld should never be started for embedded")
    if $opt_embedded_server;

  my $args;
  mtr_init_args(\$args);

  if ( $opt_valgrind_mysqld )
  {
    valgrind_arguments($args, \$exe);
  }
  if ( $opt_strace)
  {
    strace_arguments($args, \$exe, $mysqld->name());
  }

  mtr_add_arg($args, "--defaults-group-suffix=%s", $mysqld->after('mysqld'));

  # Add any additional options from an in-test restart
  my @all_opts= @$extra_opts;
  if (exists $mysqld->{'restart_opts'}) {
    push (@all_opts, @{$mysqld->{'restart_opts'}});
    mtr_verbose(My::Options::toStr("mysqld_start restart",
				   @{$mysqld->{'restart_opts'}}));
  }
  mysqld_arguments($args,$mysqld,\@all_opts);

  if ( $opt_debug )
  {
    mtr_add_arg($args, "--debug-dbug=$debug_d:t:i:A,%s/log/%s.trace",
		$path_vardir_trace, $mysqld->name());
  }

  if (IS_WINDOWS)
  {
    # Trick the server to send output to stderr, with --console
    if (!(grep(/^--log-error/, @$args))) {
      mtr_add_arg($args, "--console");
    }
  }

  if ( $opt_gdb || $opt_manual_gdb )
  {
    gdb_arguments(\$args, \$exe, $mysqld->name());
  }
  elsif ( $opt_manual_lldb )
  {
    lldb_arguments(\$args, \$exe, $mysqld->name());
  }
  elsif ( $opt_ddd || $opt_manual_ddd )
  {
    ddd_arguments(\$args, \$exe, $mysqld->name());
  }
  elsif ( $opt_dbx || $opt_manual_dbx ) {
    dbx_arguments(\$args, \$exe, $mysqld->name());
  }
  elsif ( $opt_debugger )
  {
    debugger_arguments(\$args, \$exe, $mysqld->name());
  }
  elsif ( $opt_manual_debug )
  {
     print "\nStart " .$mysqld->name()." in your debugger\n" .
           "dir: $glob_mysql_test_dir\n" .
           "exe: $exe\n" .
	   "args:  " . join(" ", @$args)  . "\n\n" .
	   "Waiting ....\n";

     # Indicate the exe should not be started
    $exe= undef;
  }
  else
  {
    # Default to not wait until pid file has been created
    $wait_for_pid_file= 0;
  }

  # Remove the old pidfile if any
  unlink($mysqld->value('pid-file'));

  my $output= $mysqld->value('#log-error');

  if ( $opt_valgrind and $opt_debug )
  {
    # When both --valgrind and --debug is selected, send
    # all output to the trace file, making it possible to
    # see the exact location where valgrind complains

    # Write a message about this to the normal log file
    my $trace_name= "$opt_vardir/log/".$mysqld->name().".trace";
    mtr_tofile($output,
               "NOTE: When running with --valgrind --debug the output from ",
	       "mysqld (where the valgrind messages shows up) is stored ",
	       "together with the trace file to make it ",
	       "easier to find the exact position of valgrind errors.",
	       "See trace file $trace_name.\n");
    $output= $trace_name;

  }
  # Remember this log file for valgrind error report search
  $mysqld_logs{$output}= 1 if $opt_valgrind;
  # Remember data dir for gmon.out files if using gprof
  $gprof_dirs{$mysqld->value('datadir')}= 1 if $opt_gprof;

  if ( defined $exe )
  {
    pre_write_errorlog($output);
    $mysqld->{'proc'}= My::SafeProcess->new
      (
       name          => $mysqld->name(),
       path          => $exe,
       args          => \$args,
       output        => $output,
       error         => $output,
       append        => 1,
       verbose       => $opt_verbose,
       nocore        => $opt_skip_core,
       host          => undef,
       shutdown      => sub { mysqld_stop($mysqld) },
       envs          => \@opt_mysqld_envs,
      );
    mtr_verbose("Started $mysqld->{proc}");
  }

  if ( $wait_for_pid_file &&
       !sleep_until_file_created($mysqld->value('pid-file'),
				 $opt_start_timeout,
				 $mysqld->{'proc'},
                                 $warn_seconds))
  {
    my $mname= $mysqld->name();
    mtr_error("Failed to start mysqld $mname with command $exe");
  }

  # Remember options used when starting
  $mysqld->{'started_opts'}= $extra_opts;

  return;
}


sub stop_all_servers () {
  my $shutdown_timeout = $_[0] or 0;

  mtr_verbose("Stopping all servers...");

  # Kill all started servers
  My::SafeProcess::shutdown($shutdown_timeout,
			    started(all_servers()));

  # Remove pidfiles
  foreach my $server ( all_servers() )
  {
    my $pid_file= $server->if_exist('pid-file');
    unlink($pid_file) if defined $pid_file;
  }

  # Mark servers as stopped
  map($_->{proc}= undef, all_servers());

}


# Find out if server should be restarted for this test
sub server_need_restart {
  my ($tinfo, $server)= @_;

  if ( using_extern() )
  {
    mtr_verbose_restart($server, "no restart for --extern server");
    return 0;
  }

  if ( $opt_force_restart ) {
    mtr_verbose_restart($server, "forced restart turned on");
    return 1;
  }

  if ( $tinfo->{template_path} ne $current_config_name)
  {
    mtr_verbose_restart($server, "using different config file");
    return 1;
  }

  if ( $tinfo->{'master_sh'}  || $tinfo->{'slave_sh'} )
  {
    mtr_verbose_restart($server, "sh script to run");
    return 1;
  }

  if ( ! started($server) )
  {
    mtr_verbose_restart($server, "not started");
    return 1;
  }

  my $started_tinfo= $server->{'started_tinfo'};
  if ( defined $started_tinfo )
  {

    # Check if timezone of  test that server was started
    # with differs from timezone of next test
    if ( timezone($started_tinfo) ne timezone($tinfo) )
    {
      mtr_verbose_restart($server, "different timezone");
      return 1;
    }
  }

  if ($server->name() =~ /^mysqld\./)
  {

    # Check that running process was started with same options
    # as the current test requires
    my $extra_opts= get_extra_opts($server, $tinfo);
    my $started_opts= $server->{'started_opts'};

    # Also, always restart if server had been restarted with additional
    # options within test.
    if (!My::Options::same($started_opts, $extra_opts) ||
        exists $server->{'restart_opts'})
    {
      my $use_dynamic_option_switch= 0;
      if (!$use_dynamic_option_switch)
      {
	mtr_verbose_restart($server, "running with different options '" .
			    join(" ", @{$extra_opts}) . "' != '" .
			    join(" ", @{$started_opts}) . "'" );
	return 1;
      }

      mtr_verbose(My::Options::toStr("started_opts", @$started_opts));
      mtr_verbose(My::Options::toStr("extra_opts", @$extra_opts));

      # Get diff and check if dynamic switch is possible
      my @diff_opts= My::Options::diff($started_opts, $extra_opts);
      mtr_verbose(My::Options::toStr("diff_opts", @diff_opts));

      my $query= My::Options::toSQL(@diff_opts);
      mtr_verbose("Attempting dynamic switch '$query'");
      if (run_query($tinfo, $server, $query)){
	mtr_verbose("Restart: running with different options '" .
		    join(" ", @{$extra_opts}) . "' != '" .
		    join(" ", @{$started_opts}) . "'" );
	return 1;
      }

      # Remember the dynamically set options
      $server->{'started_opts'}= $extra_opts;
    }
  }

  # Default, no restart
  return 0;
}


sub servers_need_restart($) {
  my ($tinfo)= @_;
  return grep { server_need_restart($tinfo, $_); } all_servers();
}



############################################

############################################

#
# Filter a list of servers and return the SafeProcess
# for only those that are started or stopped
#
sub started { return grep(defined $_, map($_->{proc}, @_));  }
sub stopped { return grep(!defined $_, map($_->{proc}, @_)); }


sub get_extra_opts {
  # No extra options if --user-args
  return \@opt_extra_mysqld_opt if $opt_user_args;

  my ($mysqld, $tinfo)= @_;

  my $opts=
    $mysqld->option("#!use-slave-opt") ?
      $tinfo->{slave_opt} : $tinfo->{master_opt};

  # Expand environment variables
  foreach my $opt ( @$opts )
  {
    no warnings 'uninitialized';
    $opt =~ s/\$\{(\w+)\}/$ENV{$1}/ge;
    $opt =~ s/\$(\w+)/$ENV{$1}/ge;
  }
  return $opts;
}


sub stop_servers($$) {
  my (@servers)= @_;

  mtr_report("Stopping ", started(@servers));

  My::SafeProcess::shutdown($opt_shutdown_timeout,
                             started(@servers));

  foreach my $server (@servers)
  {
    # Mark server as stopped
    $server->{proc}= undef;

    # Forget history
    delete $server->{'started_tinfo'};
    delete $server->{'started_opts'};
    delete $server->{'started_cnf'};
  }
}


#
# start_servers
#
# Start servers not already started
#
# RETURN
#  0 OK
#  1 Start failed
#
sub start_servers($) {
  my ($tinfo)= @_;

  for (all_servers()) {
    $_->{START}->($_, $tinfo) if $_->{START};
  }

  for (all_servers()) {
    next unless $_->{WAIT} and started($_);
    if ($_->{WAIT}->($_)) {
      $tinfo->{comment}= "Failed to start ".$_->name() . "\n";
      return 1;
    }
  }
  return 0;
}


#
# Run include/check-testcase.test
# Before a testcase, run in record mode and save result file to var/tmp
# After testcase, run and compare with the recorded file, they should be equal!
#
# RETURN VALUE
#  The newly started process
#
sub start_check_testcase ($$$) {
  my $tinfo=    shift;
  my $mode=     shift;
  my $mysqld=   shift;

  my $name= "check-".$mysqld->name();
  # Replace dots in name with underscore to avoid that mysqltest
  # misinterpret's what the filename extension is :(
  $name=~ s/\./_/g;

  my $args;
  mtr_init_args(\$args);

  mtr_add_arg($args, "--defaults-file=%s", $path_config_file);
  mtr_add_arg($args, "--defaults-group-suffix=%s", $mysqld->after('mysqld'));
  mtr_add_arg($args, "--result-file=%s", "$opt_vardir/tmp/$name.result");
  mtr_add_arg($args, "--test-file=%s", "include/check-testcase.test");
  mtr_add_arg($args, "--verbose");

  if ( $mode eq "before" )
  {
    mtr_add_arg($args, "--record");
  }
  my $errfile= "$opt_vardir/tmp/$name.err";
  my $proc= My::SafeProcess->new
    (
     name          => $name,
     path          => $exe_mysqltest,
     error         => $errfile,
     output        => $errfile,
     args          => \$args,
     user_data     => $errfile,
     verbose       => $opt_verbose,
    );

  mtr_report("Started $proc");
  return $proc;
}


sub run_mysqltest ($) {
  my $proc= start_mysqltest(@_);
  $proc->wait();
}


sub start_mysqltest ($) {
  my ($tinfo)= @_;
  my $exe= $exe_mysqltest;
  my $args;

  mark_time_used('admin');

  mtr_init_args(\$args);

  mtr_add_arg($args, "--defaults-file=%s", $path_config_file);
  mtr_add_arg($args, "--silent");
  mtr_add_arg($args, "--tmpdir=%s", $opt_tmpdir);
  mtr_add_arg($args, "--character-sets-dir=%s", $path_charsetsdir);
  mtr_add_arg($args, "--logdir=%s/log", $opt_vardir);

  # Log line number and time  for each line in .test file
  mtr_add_arg($args, "--mark-progress")
    if $opt_mark_progress;

  mtr_add_arg($args, "--database=test");

  if ( $opt_ps_protocol )
  {
    mtr_add_arg($args, "--ps-protocol");
  }

  if ( $opt_sp_protocol )
  {
    mtr_add_arg($args, "--sp-protocol");
  }

  if ( $opt_view_protocol )
  {
    mtr_add_arg($args, "--view-protocol");
  }

  if ( $opt_cursor_protocol )
  {
    mtr_add_arg($args, "--cursor-protocol");
  }

  if ( $opt_non_blocking_api )
  {
    mtr_add_arg($args, "--non-blocking-api");
  }

  if ( $opt_strace_client )
  {
    $exe=  $opt_strace_client || "strace";
    mtr_add_arg($args, "-o");
    mtr_add_arg($args, "%s/log/mysqltest.strace", $opt_vardir);
    mtr_add_arg($args, "$exe_mysqltest");
  }

  mtr_add_arg($args, "--timer-file=%s/log/timer", $opt_vardir);

  if ( $opt_compress )
  {
    mtr_add_arg($args, "--compress");
  }

  if ( $opt_sleep )
  {
    mtr_add_arg($args, "--sleep=%d", $opt_sleep);
  }

  if ( $opt_ssl )
  {
    # Turn on SSL for _all_ test cases if option --ssl was used
    mtr_add_arg($args, "--ssl");
  }

  if ( $opt_max_connections ) {
    mtr_add_arg($args, "--max-connections=%d", $opt_max_connections);
  }

  if ( $opt_valgrind )
  {
    # Longer timeouts when running with valgrind
    mtr_add_arg($args, "--wait-longer-for-timeouts");
  }

  if ( $opt_embedded_server )
  {

    # Get the args needed for the embedded server
    # and append them to args prefixed
    # with --sever-arg=

    my $mysqld=  $config->group('embedded')
      or mtr_error("Could not get [embedded] section");

    my $mysqld_args;
    mtr_init_args(\$mysqld_args);
    my $extra_opts= get_extra_opts($mysqld, $tinfo);
    mysqld_arguments($mysqld_args, $mysqld, $extra_opts);
    mtr_add_arg($args, "--server-arg=%s", $_) for @$mysqld_args;

    if (IS_WINDOWS)
    {
      # Trick the server to send output to stderr, with --console
      if (!(grep(/^--server-arg=--log-error/, @$args))) {
        mtr_add_arg($args, "--server-arg=--console");
      }
    }
  }

  # ----------------------------------------------------------------------
  # export MYSQL_TEST variable containing <path>/mysqltest <args>
  # ----------------------------------------------------------------------
  $ENV{'MYSQL_TEST'}= mtr_args2str($exe_mysqltest, @$args);

  # ----------------------------------------------------------------------
  # Add arguments that should not go into the MYSQL_TEST env var
  # ----------------------------------------------------------------------
  if ( $opt_valgrind_mysqltest )
  {
    # Prefix the Valgrind options to the argument list.
    # We do this here, since we do not want to Valgrind the nested invocations
    # of mysqltest; that would mess up the stderr output causing test failure.
    my @args_saved = @$args;
    mtr_init_args(\$args);
    valgrind_arguments($args, \$exe);
    mtr_add_arg($args, "%s", $_) for @args_saved;
  }

  if ($opt_force > 1)
  {
    mtr_add_arg($args, "--continue-on-error");
  }

  my $suite = $tinfo->{suite};
  if ($suite->{parent}) {
    mtr_add_arg($args, "--overlay-dir=%s/", $suite->{dir});
    mtr_add_arg($args, "--suite-dir=%s/", $suite->{parent}->{dir});
  } else {
    mtr_add_arg($args, "--suite-dir=%s/", $suite->{dir});
  }

  mtr_add_arg($args, "--test-file=%s", $tinfo->{'path'});

  # Number of lines of resut to include in failure report
  mtr_add_arg($args, "--tail-lines=20");

  if ( defined $tinfo->{'result_file'} ) {
    mtr_add_arg($args, "--result-file=%s", $tinfo->{'result_file'});
  }

  client_debug_arg($args, "mysqltest");

  if ( $opt_record )
  {
    mtr_add_arg($args, "--record");

    # When recording to a non existing result file
    # the name of that file is in "record_file"
    if ( defined $tinfo->{'record_file'} ) {
      mtr_add_arg($args, "--result-file=%s", $tinfo->{record_file});
    }
  }

  if ( $opt_client_gdb )
  {
    gdb_arguments(\$args, \$exe, "client");
  }
  elsif ( $opt_client_ddd )
  {
    ddd_arguments(\$args, \$exe, "client");
  }
  if ( $opt_client_dbx ) {
    dbx_arguments(\$args, \$exe, "client");
  }
  elsif ( $opt_client_debugger )
  {
    debugger_arguments(\$args, \$exe, "client");
  }

  my $proc= My::SafeProcess->new
    (
     name          => "mysqltest",
     path          => $exe,
     args          => \$args,
     append        => 1,
     error         => $path_current_testlog,
     verbose       => $opt_verbose,
    );
  mtr_verbose("Started $proc");
  return $proc;
}

#
# Modify the exe and args so that program is run in gdb in xterm
#
sub gdb_arguments {
  my $args= shift;
  my $exe=  shift;
  my $type= shift;
  my $input= shift;

  my $gdb_init_file= "$opt_vardir/tmp/gdbinit.$type";

  # Remove the old gdbinit file
  unlink($gdb_init_file);

  # Put $args into a single string
  my $str= join(" ", @$$args);
  $input = $input ? "< $input" : "";

  # write init file for mysqld or client
  mtr_tofile($gdb_init_file, "set args $str $input\n");

  if ( $opt_manual_gdb )
  {
     print "\nTo start gdb for $type, type in another window:\n";
     print "gdb -cd $glob_mysql_test_dir -x $gdb_init_file $$exe\n";

     # Indicate the exe should not be started
     $$exe= undef;
     return;
  }

  $$args= [];
  mtr_add_arg($$args, "-title");
  mtr_add_arg($$args, "$type");
  mtr_add_arg($$args, "-e");

  if ( $exe_libtool )
  {
    mtr_add_arg($$args, $exe_libtool);
    mtr_add_arg($$args, "--mode=execute");
  }

  mtr_add_arg($$args, "gdb");
  mtr_add_arg($$args, "-x");
  mtr_add_arg($$args, "$gdb_init_file");
  mtr_add_arg($$args, "$$exe");

  $$exe= "xterm";
}

#
# Modify the exe and args so that program is run in lldb
#
sub lldb_arguments {
  my $args= shift;
  my $exe= shift;
  my $type= shift;
  my $input= shift;

  my $lldb_init_file= "$opt_vardir/tmp/lldbinit.$type";
  unlink($lldb_init_file);

  # Put $args into a single string
  my $str= join(" ", @$$args);
  $input = $input ? "< $input" : "";

  # write init file for mysqld or client
  mtr_tofile($lldb_init_file, "set args $str $input\n");

    print "\nTo start lldb for $type, type in another window:\n";
    print "cd $glob_mysql_test_dir && lldb -s $lldb_init_file $$exe\n";

    # Indicate the exe should not be started
    $$exe= undef;
    return;
}

#
# Modify the exe and args so that program is run in ddd
#
sub ddd_arguments {
  my $args= shift;
  my $exe=  shift;
  my $type= shift;
  my $input= shift;

  my $gdb_init_file= "$opt_vardir/tmp/gdbinit.$type";

  # Remove the old gdbinit file
  unlink($gdb_init_file);

  # Put $args into a single string
  my $str= join(" ", @$$args);
  $input = $input ? "< $input" : "";

  # write init file for mysqld or client
  mtr_tofile($gdb_init_file, "file $$exe\nset args $str $input\n");

  if ( $opt_manual_ddd )
  {
     print "\nTo start ddd for $type, type in another window:\n";
     print "ddd -cd $glob_mysql_test_dir -x $gdb_init_file $$exe\n";

     # Indicate the exe should not be started
     $$exe= undef;
     return;
  }

  my $save_exe= $$exe;
  $$args= [];
  if ( $exe_libtool )
  {
    $$exe= $exe_libtool;
    mtr_add_arg($$args, "--mode=execute");
    mtr_add_arg($$args, "ddd");
  }
  else
  {
    $$exe= "ddd";
  }
  mtr_add_arg($$args, "--command=$gdb_init_file");
  mtr_add_arg($$args, "$save_exe");
}


#
# Modify the exe and args so that program is run in dbx in xterm
#
sub dbx_arguments {
  my $args= shift;
  my $exe=  shift;
  my $type= shift;
  my $input= shift;

  # Put $args into a single string
  my $str= join " ", @$$args;
  my $runline= $input ? "run $str < $input" : "run $str";

  if ( $opt_manual_dbx ) {
    print "\nTo start dbx for $type, type in another window:\n";
    print "cd $glob_mysql_test_dir; dbx -c \"stop in main; " .
          "$runline\" $$exe\n";

    # Indicate the exe should not be started
    $$exe= undef;
    return;
  }

  $$args= [];
  mtr_add_arg($$args, "-title");
  mtr_add_arg($$args, "$type");
  mtr_add_arg($$args, "-e");

  if ( $exe_libtool ) {
    mtr_add_arg($$args, $exe_libtool);
    mtr_add_arg($$args, "--mode=execute");
  }

  mtr_add_arg($$args, "dbx");
  mtr_add_arg($$args, "-c");
  mtr_add_arg($$args, "stop in main; $runline");
  mtr_add_arg($$args, "$$exe");

  $$exe= "xterm";
}


#
# Modify the exe and args so that program is run in the selected debugger
#
sub debugger_arguments {
  my $args= shift;
  my $exe=  shift;
  my $debugger= $opt_debugger || $opt_client_debugger;

  if ( $debugger =~ /vcexpress|vc|devenv/ )
  {
    # vc[express] /debugexe exe arg1 .. argn

    # Add name of the exe and /debugexe before args
    unshift(@$$args, "$$exe");
    unshift(@$$args, "/debugexe");

    # Set exe to debuggername
    $$exe= $debugger;

  }
  elsif ( $debugger =~ /windbg/ )
  {
    # windbg exe arg1 .. argn

    # Add name of the exe before args
    unshift(@$$args, "$$exe");

    # Set exe to debuggername
    $$exe= $debugger;

  }
  else
  {
    mtr_error("Unknown argument \"$debugger\" passed to --debugger");
  }
}

#
# Modify the exe and args so that program is run in valgrind
#
sub valgrind_arguments {
  my $args= shift;
  my $exe=  shift;

  if ( $opt_callgrind)
  {
    mtr_add_arg($args, "--tool=callgrind");
    mtr_add_arg($args, "--base=$opt_vardir/log");
  }
  else
  {
    mtr_add_arg($args, "--tool=memcheck"); # From >= 2.1.2 needs this option
    mtr_add_arg($args, "--leak-check=yes");
    mtr_add_arg($args, "--num-callers=16");
    mtr_add_arg($args, "--suppressions=%s/valgrind.supp", $glob_mysql_test_dir)
      if -f "$glob_mysql_test_dir/valgrind.supp";

    # Ensure the jemalloc works with mysqld
    if ($$exe =~ /mysqld/)
    {
      my %somalloc=(
        'system jemalloc' => 'libjemalloc*',
        'bundled jemalloc' => 'NONE'
      );
      my ($syn) = $somalloc{$mysqld_variables{'version-malloc-library'}};
      mtr_add_arg($args, '--soname-synonyms=somalloc=%s', $syn) if $syn;
    }
  }

  # Add valgrind options, can be overriden by user
  mtr_add_arg($args, '%s', $_) for (@valgrind_args);

  mtr_add_arg($args, $$exe);

  $$exe= $opt_valgrind_path || "valgrind";

  if ($exe_libtool)
  {
    # Add "libtool --mode-execute" before the test to execute
    # if running in valgrind(to avoid valgrinding bash)
    unshift(@$args, "--mode=execute", $$exe);
    $$exe= $exe_libtool;
  }
}

#
# Modify the exe and args so that program is run in strace
#
sub strace_arguments {
  my $args= shift;
  my $exe=  shift;
  my $mysqld_name= shift;

  mtr_add_arg($args, "-f");
  mtr_add_arg($args, "-o%s/var/log/%s.strace", $glob_mysql_test_dir, $mysqld_name);

  # Add strace options, can be overriden by user
  mtr_add_arg($args, '%s', $_) for (@strace_args);

  mtr_add_arg($args, $$exe);

  $$exe= "strace";

  if ($exe_libtool)
  {
    # Add "libtool --mode-execute" before the test to execute
    # if running in valgrind(to avoid valgrinding bash)
    unshift(@$args, "--mode=execute", $$exe);
    $$exe= $exe_libtool;
  }
}

#
# Search server logs for valgrind reports printed at mysqld termination
#
sub valgrind_exit_reports() {
  my $found_err= 0;

  foreach my $log_file (keys %mysqld_logs)
  {
    my @culprits= ();
    my $valgrind_rep= "";
    my $found_report= 0;
    my $err_in_report= 0;

    my $LOGF = IO::File->new($log_file)
      or mtr_error("Could not open file '$log_file' for reading: $!");

    while ( my $line = <$LOGF> )
    {
      if ($line =~ /^CURRENT_TEST: (.+)$/)
      {
        my $testname= $1;
        # If we have a report, report it if needed and start new list of tests
        if ($found_report)
        {
          if ($err_in_report)
          {
            mtr_print ("Valgrind report from $log_file after tests:\n",
                        @culprits);
            mtr_print_line();
            print ("$valgrind_rep\n");
            $found_err= 1;
            $err_in_report= 0;
          }
          # Make ready to collect new report
          @culprits= ();
          $found_report= 0;
          $valgrind_rep= "";
        }
        push (@culprits, $testname);
        next;
      }
      # This line marks the start of a valgrind report
      $found_report= 1 if $line =~ /^==\d+== .* SUMMARY:/;

      if ($found_report) {
        $line=~ s/^==\d+== //;
        $valgrind_rep .= $line;
        $err_in_report= 1 if $line =~ /ERROR SUMMARY: [1-9]/;
        $err_in_report= 1 if $line =~ /definitely lost: [1-9]/;
        $err_in_report= 1 if $line =~ /possibly lost: [1-9]/;
      }
    }

    $LOGF= undef;

    if ($err_in_report) {
      mtr_print ("Valgrind report from $log_file after tests:\n", @culprits);
      mtr_print_line();
      print ("$valgrind_rep\n");
      $found_err= 1;
    }
  }

  return $found_err;
}

#
# Usage
#
sub usage ($) {
  my ($message)= @_;

  if ( $message )
  {
    print STDERR "$message\n";
    print STDERR "For full list of options, use $0 --help\n";
    exit;      
  }

  local $"= ','; # for @DEFAULT_SUITES below

  print <<HERE;

$0 [ OPTIONS ] [ TESTCASE ]

Where test case can be specified as:

testcase[.test]         Runs the test case named 'testcase' from all suits
path-to-testcase
[suite.]testcase[,combination]

Examples:

alias
main.alias              'main' is the name of the suite for the 't' directory.
rpl.rpl_invoked_features,mix,xtradb_plugin
suite/rpl/t/rpl.rpl_invoked_features

Options to control what engine/variation to run:

  embedded-server       Use the embedded server, i.e. no mysqld daemons
  ps-protocol           Use the binary protocol between client and server
  cursor-protocol       Use the cursor protocol between client and server
                        (implies --ps-protocol)
  view-protocol         Create a view to execute all non updating queries
  sp-protocol           Create a stored procedure to execute all queries
  non-blocking-api      Use the non-blocking client API
  compress              Use the compressed protocol between client and server
  ssl                   Use ssl protocol between client and server
  skip-ssl              Don't start server with support for ssl connections
  vs-config             Visual Studio configuration used to create executables
                        (default: MTR_VS_CONFIG environment variable)
  parallel=#            How many parallel test should be run
  defaults-file=<config template> Use fixed config template for all
                        tests
  defaults-extra-file=<config template> Extra config template to add to
                        all generated configs
  combination=<opt>     Use at least twice to run tests with specified
                        options to mysqld
  dry-run               Don't run any tests, print the list of tests
                        that were selected for execution

Options to control directories to use
  tmpdir=DIR            The directory where temporary files are stored
                        (default: ./var/tmp).
  vardir=DIR            The directory where files generated from the test run
                        is stored (default: ./var). Specifying a ramdisk or
                        tmpfs will speed up tests.
  mem                   Run testsuite in "memory" using tmpfs or ramdisk
                        Attempts to find a suitable location
                        using a builtin list of standard locations
                        for tmpfs (/run/shm, /dev/shm, /tmp)
                        The option can also be set using environment
                        variable MTR_MEM=[DIR]
  clean-vardir          Clean vardir if tests were successful and if
                        running in "memory". Otherwise this option is ignored
  client-bindir=PATH    Path to the directory where client binaries are located
  client-libdir=PATH    Path to the directory where client libraries are located


Options to control what test suites or cases to run

  force                 Continue after a failure. When specified once, a
                        failure in a test file will abort this test file, and
                        the execution will continue from the next test file.
                        When specified twice, execution will continue executing
                        the failed test file from the next command.
  do-test=PREFIX or REGEX
                        Run test cases which name are prefixed with PREFIX
                        or fulfills REGEX
  skip-test=PREFIX or REGEX
                        Skip test cases which name are prefixed with PREFIX
                        or fulfills REGEX
  start-from=PREFIX     Run test cases starting test prefixed with PREFIX where
                        prefix may be suite.testname or just testname
  suite[s]=NAME1,..,NAMEN
                        Collect tests in suites from the comma separated
                        list of suite names.
                        The default is: "@DEFAULT_SUITES"
  skip-rpl              Skip the replication test cases.
  big-test              Also run tests marked as "big". Repeat this option
                        twice to run only "big" tests.
  staging-run           Run a limited number of tests (no slow tests). Used
                        for running staging trees with valgrind.
  enable-disabled       Run also tests marked as disabled
  print-testcases       Don't run the tests but print details about all the
                        selected tests, in the order they would be run.
  skip-test-list=FILE   Skip the tests listed in FILE. Each line in the file
                        is an entry and should be formatted as: 
                        <TESTNAME> : <COMMENT>
  force-restart         Always restart servers between tests. This makes it
                        easier to see from which test warnings may come from.

Options that specify ports

  mtr-port-base=#       Base for port numbers, ports from this number to
  port-base=#           number+9 are reserved. Should be divisible by 10;
                        if not it will be rounded down. May be set with
                        environment variable MTR_PORT_BASE. If this value is
                        set and is not "auto", it overrides build-thread.
  mtr-build-thread=#    Specify unique number to calculate port number(s) from.
  build-thread=#        Can be set in environment variable MTR_BUILD_THREAD.
                        Set  MTR_BUILD_THREAD="auto" to automatically aquire
                        a build thread id that is unique to current host
  port-group-size=N     Reserve groups of TCP ports of size N for each MTR thread


Options for test case authoring

  record TESTNAME       (Re)genereate the result file for TESTNAME
  check-testcases       Check testcases for sideeffects
  mark-progress         Log line number and elapsed time to <testname>.progress

Options that pass on options (these may be repeated)

  mysqld=ARGS           Specify additional arguments to "mysqld"
  mysqld-env=VAR=VAL    Specify additional environment settings for "mysqld"

Options to run test on running server

  extern option=value   Run only the tests against an already started server
                        the options to use for connection to the extern server
                        must be specified using name-value pair notation
                        For example:
                         ./$0 --extern socket=/tmp/mysqld.sock

Options for debugging the product

  boot-dbx              Start bootstrap server in dbx
  boot-ddd              Start bootstrap server in ddd
  boot-gdb              Start bootstrap server in gdb
  client-dbx            Start mysqltest client in dbx
  client-ddd            Start mysqltest client in ddd
  client-debugger=NAME  Start mysqltest in the selected debugger
  client-gdb            Start mysqltest client in gdb
  dbx                   Start the mysqld(s) in dbx
  ddd                   Start the mysqld(s) in ddd
  debug                 Dump trace output for all servers and client programs
  debug-common          Same as debug, but sets 'd' debug flags to
                        "query,info,error,enter,exit"
  debug-server          Use debug version of server, but without turning on
                        tracing
  debugger=NAME         Start mysqld in the selected debugger
  gdb                   Start the mysqld(s) in gdb
  manual-debug          Let user manually start mysqld in debugger, before
                        running test(s)
  manual-gdb            Let user manually start mysqld in gdb, before running
                        test(s)
  manual-ddd            Let user manually start mysqld in ddd, before running
                        test(s)
  manual-dbx            Let user manually start mysqld in dbx, before running
                        test(s)
  manual-lldb           Let user manually start mysqld in lldb, before running 
                        test(s)
  max-save-core         Limit the number of core files saved (to avoid filling
                        up disks for heavily crashing server). Defaults to
                        $opt_max_save_core, set to 0 for no limit. Set
                        it's default with MTR_MAX_SAVE_CORE
  max-save-datadir      Limit the number of datadir saved (to avoid filling
                        up disks for heavily crashing server). Defaults to
                        $opt_max_save_datadir, set to 0 for no limit. Set
                        it's default with MTR_MAX_SAVE_DATADIR
  max-test-fail         Limit the number of test failures before aborting
                        the current test run. Defaults to
                        $opt_max_test_fail, set to 0 for no limit. Set
                        it's default with MTR_MAX_TEST_FAIL

Options for valgrind

  valgrind              Run the "mysqltest" and "mysqld" executables using
                        valgrind with default options
  valgrind-all          Synonym for --valgrind
  valgrind-mysqltest    Run the "mysqltest" and "mysql_client_test" executable
                        with valgrind
  valgrind-mysqld       Run the "mysqld" executable with valgrind
  valgrind-options=ARGS Deprecated, use --valgrind-option
  valgrind-option=ARGS  Option to give valgrind, replaces default option(s),
                        can be specified more then once
  valgrind-path=<EXE>   Path to the valgrind executable
  callgrind             Instruct valgrind to use callgrind

Options for strace

  strace                Run the "mysqld" executables using strace. Default
                        options are -f -o var/log/'mysqld-name'.strace
  strace-option=ARGS    Option to give strace, replaces default option(s),
  strace-client=[path]  Create strace output for mysqltest client, optionally
                        specifying name and path to the trace program to use.
                        Example: $0 --strace-client=ktrace

Misc options
  user=USER             User for connecting to mysqld(default: $opt_user)
  comment=STR           Write STR to the output
  timer                 Show test case execution time.
  verbose               More verbose output(use multiple times for even more)
  verbose-restart       Write when and why servers are restarted
  start                 Only initialize and start the servers, using the
                        startup settings for the first specified test case
                        Example:
                         $0 --start alias &
  start-and-exit        Same as --start, but mysql-test-run terminates and
                        leaves just the server running
  start-dirty           Only start the servers (without initialization) for
                        the first specified test case
  user-args             In combination with start* and no test name, drops
                        arguments to mysqld except those specified with
                        --mysqld (if any)
  wait-all              If --start or --start-dirty option is used, wait for all
                        servers to exit before finishing the process
  fast                  Run as fast as possible, don't wait for servers
                        to shutdown etc.
  parallel=N            Run tests in N parallel threads (default 1)
                        Use parallel=auto for auto-setting of N
  repeat=N              Run each test N number of times
  retry=N               Retry tests that fail up to N times (default $opt_retry).
                        Retries are also limited by the maximum number of
                        failures before stopping, set with the --retry-failure
                        option
  retry-failure=N       When using the --retry option to retry failed tests,
                        stop when N failures have occured (default $opt_retry_failure)
  reorder               Reorder tests to get fewer server restarts
  help                  Get this help text

  testcase-timeout=MINUTES Max test case run time (default $opt_testcase_timeout)
  suite-timeout=MINUTES Max test suite run time (default $opt_suite_timeout)
  shutdown-timeout=SECONDS Max number of seconds to wait for server shutdown
                        before killing servers (default $opt_shutdown_timeout)
  warnings              Scan the log files for warnings. Use --nowarnings
                        to turn off.

  stop-file=file        (also MTR_STOP_FILE environment variable) if this
                        file detected mysql test will not start new tests
                        until the file will be removed.
  stop-keep-alive=sec   (also MTR_STOP_KEEP_ALIVE environment variable)
                        works with stop-file, print messages every sec
                        seconds when mysql test is waiting to removing
                        the file (for buildbot)

  sleep=SECONDS         Passed to mysqltest, will be used as fixed sleep time
  debug-sync-timeout=NUM Set default timeout for WAIT_FOR debug sync
                        actions. Disable facility with NUM=0.
  gcov                  Collect coverage information after the test.
                        The result is a gcov file per source and header file.
  gcov-src-dir=subdir   Collect coverage only within the given subdirectory.
                        For example, if you're only developing the SQL layer, 
                        it makes sense to use --gcov-src-dir=sql
  gprof                 Collect profiling information using gprof.
  experimental=<file>   Refer to list of tests considered experimental;
                        failures will be marked exp-fail instead of fail.
  report-features       First run a "test" that reports mysql features
  timestamp             Print timestamp before each test report line
  timediff              With --timestamp, also print time passed since
                        *previous* test started
  max-connections=N     Max number of open connection to server in mysqltest
  report-times          Report how much time has been spent on different
                        phases of test execution.
  stress=ARGS           Run stress test, providing options to
                        mysql-stress-test.pl. Options are separated by comma.

Some options that control enabling a feature for normal test runs,
can be turned off by prepending 'no' to the option, e.g. --notimer.
This applies to reorder, timer, check-testcases and warnings.

HERE
  exit(1);

}

sub list_options ($) {
  my $hash= shift;

  for (keys %$hash) {
    s/([:=].*|[+!])$//;
    s/\|/\n--/g;
    print "--$_\n";
  }

  exit(1);
}

sub time_format($) {
  sprintf '%d:%02d:%02d', $_[0]/3600, ($_[0]/60)%60, $_[0]%60;
}

our $num_tests;

sub xterm_stat {
  if (-t STDOUT and defined $ENV{TERM} and $ENV{TERM} =~ /xterm/) {
    my ($left) = @_;

    # 2.5 -> best by test
    $num_tests = $left + 2.5 unless $num_tests;

    my $done = $num_tests - $left;
    my $spent = time - $^T;

    printf "\e];mtr: spent %s on %d tests. %s (%d tests) left\a",
           time_format($spent), $done,
           time_format($spent/$done * $left), $left;
  }
}<|MERGE_RESOLUTION|>--- conflicted
+++ resolved
@@ -137,8 +137,6 @@
 my $opt_start_exit;
 my $start_only;
 my $file_wsrep_provider;
-
-our @global_suppressions;
 
 our @global_suppressions;
 
@@ -195,10 +193,6 @@
     unit-
     vcol-
     wsrep-
-<<<<<<< HEAD
-=======
-    galera-
->>>>>>> 080da551
   );
 my $opt_suites;
 
@@ -360,11 +354,7 @@
 my $opt_max_test_fail= env_or_val(MTR_MAX_TEST_FAIL => 10);
 
 my $opt_parallel= $ENV{MTR_PARALLEL} || 1;
-<<<<<<< HEAD
-my $opt_port_group_size = $ENV{MTR_PORT_GROUP_SIZE} || 10;
-=======
 my $opt_port_group_size = $ENV{MTR_PORT_GROUP_SIZE} || 20;
->>>>>>> 080da551
 
 # lock file to stop tests
 my $opt_stop_file= $ENV{MTR_STOP_FILE};
@@ -2784,319 +2774,6 @@
           "$basedir/$path_part/debug/$exe");
 }
 
-<<<<<<< HEAD
-=======
-
-sub check_ndbcluster_support {
-
-  my $ndbcluster_supported = 0;
-  if ($mysqld_variables{'ndb-connectstring'})
-  {
-    $ndbcluster_supported = 1;
-  }
-
-  if ($opt_skip_ndbcluster && $opt_include_ndbcluster)
-  {
-    # User is ambivalent. Theoretically the arg which was
-    # given last on command line should win, but that order is
-    # unknown at this time.
-    mtr_error("Ambigous command, both --include-ndbcluster " .
-	      " and --skip-ndbcluster was specified");
-  }
-
-  # Check if this is MySQL Cluster, ie. mysql version string ends
-  # with -ndb-Y.Y.Y[-status]
-  if ( defined $mysql_version_extra &&
-       $mysql_version_extra =~ /-ndb-([0-9]*)\.([0-9]*)\.([0-9]*)/ )
-  {
-    # MySQL Cluster tree
-    mtr_report(" - MySQL Cluster detected");
-
-    if ($opt_skip_ndbcluster)
-    {
-      mtr_report(" - skipping ndbcluster(--skip-ndbcluster)");
-      return;
-    }
-
-    if (!$ndbcluster_supported)
-    {
-      # MySQL Cluster tree, but mysqld was not compiled with
-      # ndbcluster -> fail unless --skip-ndbcluster was used
-      mtr_error("This is MySQL Cluster but mysqld does not " .
-		"support ndbcluster. Use --skip-ndbcluster to " .
-		"force mtr to run without it.");
-    }
-
-    # mysqld was compiled with ndbcluster -> auto enable
-  }
-  else
-  {
-    # Not a MySQL Cluster tree
-    if (!$ndbcluster_supported)
-    {
-      if ($opt_include_ndbcluster)
-      {
-	mtr_error("Could not detect ndbcluster support ".
-		  "requested with --include-ndbcluster");
-      }
-
-      # Silently skip, mysqld was compiled without ndbcluster
-      # which is the default case
-      return;
-    }
-
-    if ($opt_skip_ndbcluster)
-    {
-      # Compiled with ndbcluster but ndbcluster skipped
-      mtr_report(" - skipping ndbcluster(--skip-ndbcluster)");
-      return;
-    }
-
-
-    # Not a MySQL Cluster tree, enable ndbcluster
-    # if --include-ndbcluster was used
-    if ($opt_include_ndbcluster)
-    {
-      # enable ndbcluster
-    }
-    else
-    {
-      mtr_report(" - skipping ndbcluster(disabled by default)");
-      return;
-    }
-  }
-
-  mtr_report(" - enabling ndbcluster");
-  $ndbcluster_enabled= 1;
-  # Add MySQL Cluster test suites
-  push @DEFAULT_SUITES, qw(ndb ndb_binlog rpl_ndb ndb_rpl ndb_memcache);
-  return;
-}
-
-
-sub ndbcluster_wait_started {
-  my $cluster= shift;
-  my $ndb_waiter_extra_opt= shift;
-  my $path_waitlog= join('/', $opt_vardir, $cluster->name(), "ndb_waiter.log");
-
-  my $args;
-  mtr_init_args(\$args);
-  mtr_add_arg($args, "--defaults-file=%s", $path_config_file);
-  mtr_add_arg($args, "--defaults-group-suffix=%s", $cluster->suffix());
-  mtr_add_arg($args, "--timeout=%d", $opt_start_timeout);
-
-  if ($ndb_waiter_extra_opt)
-  {
-    mtr_add_arg($args, "$ndb_waiter_extra_opt");
-  }
-
-  # Start the ndb_waiter which will connect to the ndb_mgmd
-  # and poll it for state of the ndbd's, will return when
-  # all nodes in the cluster is started
-
-  my $res= My::SafeProcess->run
-    (
-     name          => "ndb_waiter ".$cluster->name(),
-     path          => $exe_ndb_waiter,
-     args          => \$args,
-     output        => $path_waitlog,
-     error         => $path_waitlog,
-     append        => 1,
-    );
-
-  # Check that ndb_mgmd(s) are still alive
-  foreach my $ndb_mgmd ( in_cluster($cluster, ndb_mgmds()) )
-  {
-    my $proc= $ndb_mgmd->{proc};
-    if ( ! $proc->wait_one(0) )
-    {
-      mtr_warning("$proc died");
-      return 2;
-    }
-  }
-
-  # Check that all started ndbd(s) are still alive
-  foreach my $ndbd ( in_cluster($cluster, ndbds()) )
-  {
-    my $proc= $ndbd->{proc};
-    next unless defined $proc;
-    if ( ! $proc->wait_one(0) )
-    {
-      mtr_warning("$proc died");
-      return 3;
-    }
-  }
-
-  if ($res)
-  {
-    mtr_verbose("ndbcluster_wait_started failed");
-    return 1;
-  }
-  return 0;
-}
-
-
-sub ndb_mgmd_wait_started($) {
-  my ($cluster)= @_;
-
-  my $retries= 100;
-  while ($retries)
-  {
-    my $result= ndbcluster_wait_started($cluster, "--no-contact");
-    if ($result == 0)
-    {
-      # ndb_mgmd is started
-      mtr_verbose("ndb_mgmd is started");
-      return 0;
-    }
-    elsif ($result > 1)
-    {
-      mtr_warning("Cluster process failed while waiting for start");
-      return $result;
-    }
-
-    mtr_milli_sleep(100);
-    $retries--;
-  }
-
-  return 1;
-}
-
-sub ndb_mgmd_stop{
-  my $ndb_mgmd= shift or die "usage: ndb_mgmd_stop(<ndb_mgmd>)";
-
-  my $host=$ndb_mgmd->value('HostName');
-  my $port=$ndb_mgmd->value('PortNumber');
-  mtr_verbose("Stopping cluster '$host:$port'");
-
-  my $args;
-  mtr_init_args(\$args);
-  mtr_add_arg($args, "--ndb-connectstring=%s:%s", $host,$port);
-  mtr_add_arg($args, "-e");
-  mtr_add_arg($args, "shutdown");
-
-  My::SafeProcess->run
-    (
-     name          => "ndb_mgm shutdown $host:$port",
-     path          => $exe_ndb_mgm,
-     args          => \$args,
-     output         => "/dev/null",
-    );
-}
-
-sub ndb_mgmd_start ($$) {
-  my ($cluster, $ndb_mgmd)= @_;
-
-  mtr_verbose("ndb_mgmd_start");
-
-  my $dir= $ndb_mgmd->value("DataDir");
-  mkpath($dir) unless -d $dir;
-
-  my $args;
-  mtr_init_args(\$args);
-  mtr_add_arg($args, "--defaults-file=%s", $path_config_file);
-  mtr_add_arg($args, "--defaults-group-suffix=%s", $cluster->suffix());
-  mtr_add_arg($args, "--mycnf");
-  mtr_add_arg($args, "--nodaemon");
-
-  my $path_ndb_mgmd_log= "$dir/ndb_mgmd.log";
-
-  $ndb_mgmd->{'proc'}= My::SafeProcess->new
-    (
-     name          => $ndb_mgmd->after('cluster_config.'),
-     path          => $exe_ndb_mgmd,
-     args          => \$args,
-     output        => $path_ndb_mgmd_log,
-     error         => $path_ndb_mgmd_log,
-     append        => 1,
-     verbose       => $opt_verbose,
-     shutdown      => sub { ndb_mgmd_stop($ndb_mgmd) },
-    );
-  mtr_verbose("Started $ndb_mgmd->{proc}");
-
-  # FIXME Should not be needed
-  # Unfortunately the cluster nodes will fail to start
-  # if ndb_mgmd has not started properly
-  if (ndb_mgmd_wait_started($cluster))
-  {
-    mtr_warning("Failed to wait for start of ndb_mgmd");
-    return 1;
-  }
-
-  return 0;
-}
-
-sub ndbd_stop {
-  # Intentionally left empty, ndbd nodes will be shutdown
-  # by sending "shutdown" to ndb_mgmd
-}
-
-our $exe_ndbmtd_counter= 0;
-
-sub ndbd_start {
-  my ($cluster, $ndbd)= @_;
-
-  mtr_verbose("ndbd_start");
-
-  my $dir= $ndbd->value("DataDir");
-  mkpath($dir) unless -d $dir;
-
-  my $args;
-  mtr_init_args(\$args);
-  mtr_add_arg($args, "--defaults-file=%s", $path_config_file);
-  mtr_add_arg($args, "--defaults-group-suffix=%s", $cluster->suffix());
-  mtr_add_arg($args, "--nodaemon");
-
-# > 5.0 { 'character-sets-dir' => \&fix_charset_dir },
-
-  my $exe= $exe_ndbd;
-  if ($exe_ndbmtd and ($exe_ndbmtd_counter++ % 2) == 0)
-  {
-    # Use ndbmtd every other time
-    $exe= $exe_ndbmtd;
-  }
-
-  my $path_ndbd_log= "$dir/ndbd.log";
-  my $proc= My::SafeProcess->new
-    (
-     name          => $ndbd->after('cluster_config.'),
-     path          => $exe,
-     args          => \$args,
-     output        => $path_ndbd_log,
-     error         => $path_ndbd_log,
-     append        => 1,
-     verbose       => $opt_verbose,
-     shutdown      => sub { ndbd_stop($ndbd) },
-    );
-  mtr_verbose("Started $proc");
-
-  $ndbd->{proc}= $proc;
-
-  return;
-}
-
-
-sub ndbcluster_start ($) {
-  my ($cluster) = @_;
-
-  mtr_verbose("ndbcluster_start '".$cluster->name()."'");
-
-  foreach my $ndb_mgmd ( in_cluster($cluster, ndb_mgmds()) )
-  {
-    next if started($ndb_mgmd);
-    ndb_mgmd_start($cluster, $ndb_mgmd);
-  }
-
-  foreach my $ndbd ( in_cluster($cluster, ndbds()) )
-  {
-    next if started($ndbd);
-    ndbd_start($cluster, $ndbd);
-  }
-
-  return 0;
-}
-
->>>>>>> 080da551
 sub mysql_server_start($) {
   my ($mysqld, $tinfo) = @_;
 
