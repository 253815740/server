--- conflicted
+++ resolved
@@ -143,7 +143,6 @@
 drop table t1;
 
 #
-<<<<<<< HEAD
 # prepared EXPLAIN
 #
 create table t1 
@@ -167,7 +166,8 @@
 explain SELECT (SELECT SUM(c1 + c12 + 0.0) FROM t2 where (t1.c2 - 0e-3) = t2.c2 GROUP BY t1.c15 LIMIT 1) as scalar_s, exists (select 1.0e+0 from t2 where t2.c3 * 9.0000000000 = t1.c4) as exists_s, c5 * 4 in (select c6 + 0.3e+1 from t2) as in_s, (c7 - 4, c8 - 4) in (select c9 + 4.0, c10 + 40e-1 from t2) as in_row_s FROM t1, (select c25 x, c32 y from t2) tt WHERE x * 1 = c25;
 deallocate prepare stmt1;
 drop tables t1,t2;
-=======
+
+#
 # parameters from variables (for field creation)
 #
 set @arg00=1;
@@ -178,5 +178,4 @@
 prepare stmt1 from ' create table t1 (m int) as select ? as m ' ;
 execute stmt1 using @arg00;
 select m from t1;
-drop table t1;
->>>>>>> 74b01ca3
+drop table t1;