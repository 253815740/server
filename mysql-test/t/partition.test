--- conflicted
+++ resolved
@@ -1027,7 +1027,6 @@
 select * from t1;
 drop table t1;
 
-<<<<<<< HEAD
 #
 # BUG 19140 Partitions: Create index for partitioned table crashes
 #
@@ -1107,7 +1106,5 @@
 alter table t1 drop partition p2;
 use test;
 drop database db99;
-=======
->>>>>>> eab51847
 
 --echo End of 5.1 tests