# This test  uses grants, which can't get tested for embedded server
-- source include/not_embedded.inc

# check that CSV engine was compiled in, as the result of the test depends
# on the presence of the log tables (which are CSV-based).
--source include/have_csv.inc

# Test for information_schema.schemata &
# show databases

--disable_warnings
DROP TABLE IF EXISTS t0,t1,t2,t3,t4,t5;
DROP VIEW IF EXISTS v1;
--enable_warnings


show variables where variable_name like "skip_show_database";
grant select, update, execute on test.* to mysqltest_2@localhost;
grant select, update on test.* to mysqltest_1@localhost;
create user mysqltest_3@localhost;
create user mysqltest_3;


select * from information_schema.SCHEMATA where schema_name > 'm';
select schema_name from information_schema.schemata;
show databases like 't%';
show databases;
show databases where `database` = 't%';

# Test for information_schema.tables &
# show tables

create database mysqltest;
create table mysqltest.t1(a int, b VARCHAR(30), KEY string_data (b));
create table test.t2(a int);
create table t3(a int, KEY a_data (a));
create table mysqltest.t4(a int);
create table t5 (id int auto_increment primary key);
insert into t5 values (10);
create view v1 (c) as select table_name from information_schema.TABLES;
select * from v1;

select c,table_name from v1 
inner join information_schema.TABLES v2 on (v1.c=v2.table_name)
where v1.c like "t%";

select c,table_name from v1 
left join information_schema.TABLES v2 on (v1.c=v2.table_name)
where v1.c like "t%";

select c, v2.table_name from v1
right join information_schema.TABLES v2 on (v1.c=v2.table_name)
where v1.c like "t%";

select table_name from information_schema.TABLES
where table_schema = "mysqltest" and table_name like "t%";

select * from information_schema.STATISTICS where TABLE_SCHEMA = "mysqltest";
show keys from t3 where Key_name = "a_data";

show tables like 't%';
--replace_column 8 # 12 # 13 #
show table status;
show full columns from t3 like "a%";
show full columns from mysql.db like "Insert%";
show full columns from v1;
select * from information_schema.COLUMNS where table_name="t1"
and column_name= "a";
show columns from mysqltest.t1 where field like "%a%";

create view mysqltest.v1 (c) as select a from mysqltest.t1;
grant select (a) on mysqltest.t1 to mysqltest_2@localhost;
grant select on mysqltest.v1 to mysqltest_3;
connect (user3,localhost,mysqltest_2,,);
connection user3;
select table_name, column_name, privileges from information_schema.columns 
where table_schema = 'mysqltest' and table_name = 't1';
show columns from mysqltest.t1;
connect (user4,localhost,mysqltest_3,,mysqltest);
connection user4;
select table_name, column_name, privileges from information_schema.columns
where table_schema = 'mysqltest' and table_name = 'v1';
connection default;

drop view v1, mysqltest.v1;
drop tables mysqltest.t4, mysqltest.t1, t2, t3, t5;
drop database mysqltest;

# Test for information_schema.CHARACTER_SETS &
# SHOW CHARACTER SET

select * from information_schema.CHARACTER_SETS
where CHARACTER_SET_NAME like 'latin1%';
SHOW CHARACTER SET LIKE 'latin1%';
SHOW CHARACTER SET WHERE charset like 'latin1%';

# Test for information_schema.COLLATIONS &
# SHOW COLLATION

--replace_column 5 #
select * from information_schema.COLLATIONS
where COLLATION_NAME like 'latin1%';
--replace_column 5 #
SHOW COLLATION LIKE 'latin1%';
--replace_column 5 #
SHOW COLLATION WHERE collation like 'latin1%';

select * from information_schema.COLLATION_CHARACTER_SET_APPLICABILITY
where COLLATION_NAME like 'latin1%';

# Test for information_schema.ROUTINES &
#

--disable_warnings
drop procedure if exists sel2;
drop function if exists sub1;
drop function if exists sub2;
--enable_warnings

create function sub1(i int) returns int
  return i+1;
delimiter |;
create procedure sel2()
begin
  select * from t1;
  select * from t2;
end|
delimiter ;|

#
# Bug#7222 information_schema: errors in "routines"
#
select parameter_style, sql_data_access, dtd_identifier 
from information_schema.routines;

--replace_column 5 # 6 #
show procedure status;
--replace_column 5 # 6 #
show function status;
select a.ROUTINE_NAME from information_schema.ROUTINES a,
information_schema.SCHEMATA b where
a.ROUTINE_SCHEMA = b.SCHEMA_NAME;
--replace_column 3 #
explain select a.ROUTINE_NAME from information_schema.ROUTINES a,
information_schema.SCHEMATA b where
a.ROUTINE_SCHEMA = b.SCHEMA_NAME;

select a.ROUTINE_NAME, b.name from information_schema.ROUTINES a,
mysql.proc b where a.ROUTINE_NAME = convert(b.name using utf8) order by 1;
select count(*) from information_schema.ROUTINES;

create view v1 as select routine_schema, routine_name from information_schema.routines 
order by routine_schema, routine_name;
select * from v1;
drop view v1;

connect (user1,localhost,mysqltest_1,,);
connection user1;
select ROUTINE_NAME, ROUTINE_DEFINITION from information_schema.ROUTINES;
--error 1305
show create function sub1;
connection user3;
select ROUTINE_NAME, ROUTINE_DEFINITION from information_schema.ROUTINES;
connection default;
grant all privileges on test.* to mysqltest_1@localhost;
connect (user2,localhost,mysqltest_1,,);
connection user2;
select ROUTINE_NAME, ROUTINE_DEFINITION from information_schema.ROUTINES;
create function sub2(i int) returns int
  return i+1;
select ROUTINE_NAME, ROUTINE_DEFINITION from information_schema.ROUTINES;
show create procedure sel2;
show create function sub1;
show create function sub2;
--replace_column 5 # 6 #
show function status like "sub2";
connection default;
disconnect user1;
drop function sub2;
show create procedure sel2;

#
# Test for views
#
create view v0 (c) as select schema_name from information_schema.schemata;
select * from v0;
--replace_column 3 #
explain select * from v0;
create view v1 (c) as select table_name from information_schema.tables
where table_name="v1";
select * from v1;
create view v2 (c) as select column_name from information_schema.columns
where table_name="v2";
select * from v2;
create view v3 (c) as select CHARACTER_SET_NAME from information_schema.character_sets
where CHARACTER_SET_NAME like "latin1%";
select * from v3;
create view v4 (c) as select COLLATION_NAME from information_schema.collations
where COLLATION_NAME like "latin1%";
select * from v4;
show keys from v4;
select * from information_schema.views where TABLE_NAME like "v%";
drop view v0, v1, v2, v3, v4;

#
# Test for privileges tables
#
create table t1 (a int);
grant select,update,insert on t1 to mysqltest_1@localhost;
grant select (a), update (a),insert(a), references(a) on t1 to mysqltest_1@localhost;
grant all on test.* to mysqltest_1@localhost with grant option;
select * from information_schema.USER_PRIVILEGES where grantee like '%mysqltest_1%';
select * from information_schema.SCHEMA_PRIVILEGES where grantee like '%mysqltest_1%';
select * from information_schema.TABLE_PRIVILEGES where grantee like '%mysqltest_1%';
select * from information_schema.COLUMN_PRIVILEGES where grantee like '%mysqltest_1%';
delete from mysql.user where user like 'mysqltest%';
delete from mysql.db where user like 'mysqltest%';
delete from mysql.tables_priv where user like 'mysqltest%';
delete from mysql.columns_priv where user like 'mysqltest%';
flush privileges;
drop table t1;


#
# Test for KEY_COLUMN_USAGE & TABLE_CONSTRAINTS tables
#

create table t1 (a int null, primary key(a));
alter table t1 add constraint constraint_1 unique (a);
alter table t1 add constraint unique key_1(a);
alter table t1 add constraint constraint_2 unique key_2(a);
show create table t1;
select * from information_schema.TABLE_CONSTRAINTS where
TABLE_SCHEMA= "test";
select * from information_schema.KEY_COLUMN_USAGE where
TABLE_SCHEMA= "test";

connection user2;
select table_name from information_schema.TABLES where table_schema like "test%";
select table_name,column_name from information_schema.COLUMNS where table_schema like "test%";
select ROUTINE_NAME from information_schema.ROUTINES;
disconnect user2;
connection default;
delete from mysql.user where user='mysqltest_1';
drop table t1;
drop procedure sel2;
drop function sub1;

create table t1(a int);
create view v1 (c) as select a from t1 with check option;
create view v2 (c) as select a from t1 WITH LOCAL CHECK OPTION;
create view v3 (c) as select a from t1 WITH CASCADED CHECK OPTION;
select * from information_schema.views;
grant select (a) on test.t1 to joe@localhost with grant option;
select * from INFORMATION_SCHEMA.COLUMN_PRIVILEGES;
select * from INFORMATION_SCHEMA.TABLE_PRIVILEGES;
drop view v1, v2, v3;
drop table t1;
delete from mysql.user where user='joe';
delete from mysql.db where user='joe';
delete from mysql.tables_priv where user='joe';
delete from mysql.columns_priv where user='joe';
flush privileges;

# QQ This results in NULLs instead of the version numbers when
# QQ a LOCK TABLES is in effect when selecting from
# QQ information_schema.tables.

--disable_parsing # until bug is fixed
delimiter //;
create procedure px5 ()
begin
declare v int;
declare c cursor for select version from
information_schema.tables where table_schema <> 'information_schema';
open c;
fetch c into v;
select v;
close c;
end;//

call px5()//
call px5()//
delimiter ;//
select sql_mode from information_schema.ROUTINES;
drop procedure px5;
--enable_parsing

create table t1 (a int not null auto_increment,b int, primary key (a));
insert into t1 values (1,1),(NULL,3),(NULL,4);
select AUTO_INCREMENT from information_schema.tables where table_name = 't1';
drop table t1;

create table t1 (s1 int);
insert into t1 values (0),(9),(0);
select s1 from t1 where s1 in (select version from
information_schema.tables) union select version from
information_schema.tables;
drop table t1;

SHOW CREATE TABLE INFORMATION_SCHEMA.character_sets;
set names latin2;
SHOW CREATE TABLE INFORMATION_SCHEMA.character_sets;
set names latin1;

create table t1 select * from information_schema.CHARACTER_SETS
where CHARACTER_SET_NAME like "latin1";
select * from t1;
alter table t1 default character set utf8;
show create table t1;
drop table t1;

create view v1 as select * from information_schema.TABLES;
drop view v1;
create table t1(a NUMERIC(5,3), b NUMERIC(5,1), c float(5,2),
 d NUMERIC(6,4), e float, f DECIMAL(6,3), g int(11), h DOUBLE(10,3),
 i DOUBLE);
select COLUMN_NAME,COLUMN_TYPE, CHARACTER_MAXIMUM_LENGTH, 
 CHARACTER_OCTET_LENGTH, NUMERIC_PRECISION, NUMERIC_SCALE
from information_schema.columns where table_name= 't1';
drop table t1;

create table t115 as select table_name, column_name, column_type
from information_schema.columns where table_name = 'proc';
select * from t115;
drop table t115;

delimiter //;
create procedure p108 () begin declare c cursor for select data_type
from information_schema.columns;  open c; open c; end;//
--error 1325
call p108()//
delimiter ;//
drop procedure p108;

create view v1 as select A1.table_name from information_schema.TABLES A1
where table_name= "user";
select * from v1;
drop view v1;

create view vo as select 'a' union select 'a';  
show index from vo;
select * from information_schema.TABLE_CONSTRAINTS where
TABLE_NAME= "vo";
select * from information_schema.KEY_COLUMN_USAGE where
TABLE_NAME= "vo"; 
drop view vo;

select TABLE_NAME,TABLE_TYPE,ENGINE
from information_schema.tables 
where table_schema='information_schema' limit 2;
show tables from information_schema like "T%";

--error 1044
create database information_schema;
use information_schema;
show full tables like "T%";
--error 1109
create table t1(a int);
use test;
show tables;
use information_schema;
show tables like "T%";

#
# Bug#7210: information_schema: can't access when table-name = reserved word
#
select table_name from tables where table_name='user';
select column_name, privileges from columns
where table_name='user' and column_name like '%o%';

#
# Bug#7212: information_schema: "Can't find file" errors if storage engine gone
# Bug#7211: information_schema: crash if bad view
#
use test;
create function sub1(i int) returns int
  return i+1;
create table t1(f1 int);
create view v2 (c) as select f1 from t1;
create view v3 (c) as select sub1(1);
create table t4(f1 int, KEY f1_key (f1));
drop table t1;
drop function sub1;
select table_name from information_schema.views
where table_schema='test';
select table_name from information_schema.views
where table_schema='test';
select column_name from information_schema.columns
where table_schema='test';
select index_name from information_schema.statistics where table_schema='test';
select constraint_name from information_schema.table_constraints
where table_schema='test';
show create view v2;
show create table v3;
drop view v2;
drop view v3;
drop table t4;

#
# Bug#7213: information_schema: redundant non-standard TABLE_NAMES table
#
--error 1109
select * from information_schema.table_names;

#
# Bug#2719 information_schema: errors in "columns"
#
select column_type from information_schema.columns
where table_schema="information_schema" and table_name="COLUMNS" and
(column_name="character_set_name" or column_name="collation_name");

#
# Bug#2718 information_schema: errors in "tables"
#
select TABLE_ROWS from information_schema.tables where 
table_schema="information_schema" and table_name="COLUMNS";
select table_type from information_schema.tables
where table_schema="mysql" and table_name="user";

# test for 'show open tables ... where'
show open tables where `table` like "user";
# test for 'show status ... where'
show status where variable_name like "%database%";
# test for 'show variables ... where'
show variables where variable_name like "skip_show_databas";

#
# Bug #7981:SHOW GLOBAL STATUS crashes server
#
# We don't actually care about the value, just that it doesn't crash.
--replace_column 2 #
show global status like "Threads_running";

#
# Bug #7915  crash,JOIN VIEW, subquery, 
# SELECT .. FROM INFORMATION_SCHEMA.COLUMNS
#
create table t1(f1 int);
create table t2(f2 int);
create view v1 as select * from t1, t2;
set @got_val= (select count(*) from information_schema.columns);
drop view v1;
drop table t1, t2;

#
# Bug #7476: crash on SELECT * FROM INFORMATION_SCHEMA.TABLES
#

CREATE TABLE t_crashme ( f1 BIGINT);
CREATE VIEW a1 (t_CRASHME) AS SELECT f1 FROM t_crashme GROUP BY f1;
CREATE VIEW a2 AS SELECT t_CRASHME FROM a1;
let $tab_count= 65;
--disable_query_log
while ($tab_count)
{
     EVAL CREATE TABLE t_$tab_count (f1 BIGINT);
     dec $tab_count ;
}
--disable_result_log
SELECT TABLE_NAME FROM INFORMATION_SCHEMA.TABLES;
--enable_result_log
SELECT count(*) FROM INFORMATION_SCHEMA.TABLES;
let $tab_count= 65;
while ($tab_count)
{
     EVAL DROP TABLE t_$tab_count;
     dec $tab_count ;
}
--enable_query_log
drop view a2, a1;
drop table t_crashme;

#
# Bug #7215  information_schema: columns are longtext instead of varchar
# Bug #7217  information_schema: columns are varbinary() instead of timestamp
#
select table_schema,table_name, column_name from
information_schema.columns 
where data_type = 'longtext';
select table_name, column_name, data_type from information_schema.columns
where data_type = 'datetime';

#
# Bug #8164  subquery with INFORMATION_SCHEMA.COLUMNS, 100 % CPU
#
SELECT COUNT(*) FROM INFORMATION_SCHEMA.TABLES A
WHERE NOT EXISTS 
(SELECT * FROM INFORMATION_SCHEMA.COLUMNS B
  WHERE A.TABLE_SCHEMA = B.TABLE_SCHEMA
  AND A.TABLE_NAME = B.TABLE_NAME);

#
# Bug #9344  INFORMATION_SCHEMA, wrong content, numeric columns
#

create table t1
( x_bigint BIGINT,
  x_integer INTEGER,
  x_smallint SMALLINT,
  x_decimal DECIMAL(5,3),
  x_numeric NUMERIC(5,3),
  x_real REAL,
  x_float FLOAT,
  x_double_precision DOUBLE PRECISION );
SELECT COLUMN_NAME, CHARACTER_MAXIMUM_LENGTH, CHARACTER_OCTET_LENGTH
FROM INFORMATION_SCHEMA.COLUMNS
WHERE TABLE_NAME= 't1';
drop table t1;

#
# Bug#10261  INFORMATION_SCHEMA.COLUMNS, incomplete result for non root user
#

grant select on test.* to mysqltest_4@localhost;
connect (user10261,localhost,mysqltest_4,,);
connection user10261;
SELECT TABLE_NAME, COLUMN_NAME, PRIVILEGES FROM INFORMATION_SCHEMA.COLUMNS 
where COLUMN_NAME='TABLE_NAME';
connection default;
delete from mysql.user where user='mysqltest_4';
delete from mysql.db where user='mysqltest_4';
flush privileges;

#
# Bug #9404  information_schema: Weird error messages
# with SELECT SUM() ... GROUP BY queries
#
SELECT table_schema, count(*) FROM information_schema.TABLES GROUP BY TABLE_SCHEMA;


#
# TRIGGERS table test
#
create table t1 (i int, j int);

delimiter |;
create trigger trg1 before insert on t1 for each row
begin
  if new.j > 10 then
    set new.j := 10;
  end if;
end|
create trigger trg2 before update on t1 for each row
begin
  if old.i % 2 = 0 then
    set new.j := -1;
  end if;
end|
create trigger trg3 after update on t1 for each row
begin
  if new.j = -1 then
    set @fired:= "Yes";
  end if;
end|
delimiter ;|
show triggers;
select * from information_schema.triggers;

drop trigger trg1;
drop trigger trg2;
drop trigger trg3;
drop table t1;


#
# Bug #10964  Information Schema:Authorization check on privilege tables is improper
#

create database mysqltest;
create table mysqltest.t1 (f1 int, f2 int);
create table mysqltest.t2 (f1 int);
grant select (f1) on mysqltest.t1 to user1@localhost;
grant select on mysqltest.t2 to user2@localhost;
grant select on mysqltest.* to user3@localhost;
grant select on *.* to user4@localhost;

connect (con1,localhost,user1,,mysqltest);
connect (con2,localhost,user2,,mysqltest);
connect (con3,localhost,user3,,mysqltest);
connect (con4,localhost,user4,,);
connection con1;
select * from information_schema.column_privileges order by grantee;
select * from information_schema.table_privileges order by grantee;
select * from information_schema.schema_privileges order by grantee;
select * from information_schema.user_privileges order by grantee;
show grants;
connection con2;
select * from information_schema.column_privileges order by grantee;
select * from information_schema.table_privileges order by grantee;
select * from information_schema.schema_privileges order by grantee;
select * from information_schema.user_privileges order by grantee;
show grants;
connection con3;
select * from information_schema.column_privileges order by grantee;
select * from information_schema.table_privileges order by grantee;
select * from information_schema.schema_privileges order by grantee;
select * from information_schema.user_privileges order by grantee;
show grants;
connection con4;
select * from information_schema.column_privileges where grantee like '%user%'
order by grantee;
select * from information_schema.table_privileges where grantee like '%user%'
order by grantee;
select * from information_schema.schema_privileges where grantee like '%user%'
order by grantee;
select * from information_schema.user_privileges where grantee like '%user%'
order by grantee;
show grants;
connection default;
drop user user1@localhost, user2@localhost, user3@localhost, user4@localhost;
use test;
drop database mysqltest;

#
# Bug #11055 information_schema: routines.sql_data_access has wrong value
#
--disable_warnings
drop procedure if exists p1;
drop procedure if exists p2;
--enable_warnings

create procedure p1 () modifies sql data set @a = 5;
create procedure p2 () set @a = 5;
select sql_data_access from information_schema.routines
where specific_name like 'p%';
drop procedure p1;
drop procedure p2;

#
# Bug #9434 SHOW CREATE DATABASE information_schema;
#
show create database information_schema;

#
# Bug #11057 information_schema: columns table has some questionable contents
# Bug #12301 information_schema: NUMERIC_SCALE must be 0 for integer columns
#
create table t1(f1 LONGBLOB, f2 LONGTEXT);
select column_name,data_type,CHARACTER_OCTET_LENGTH,
       CHARACTER_MAXIMUM_LENGTH
from information_schema.columns
where table_name='t1';
drop table t1;
create table t1(f1 tinyint, f2 SMALLINT, f3 mediumint, f4 int,
                f5 BIGINT, f6 BIT, f7 bit(64));
select column_name, NUMERIC_PRECISION, NUMERIC_SCALE
from information_schema.columns
where table_name='t1';
drop table t1;

#
# Bug #12127 triggers do not show in info_schema before they are used if set to the database
#
create table t1 (f1 integer);
create trigger tr1 after insert on t1 for each row set @test_var=42;
use information_schema;
select trigger_schema, trigger_name from triggers where
trigger_name='tr1';
use test;
drop table t1;

#
# Bug#12518 COLUMN_DEFAULT has wrong value if NOT NULL is set
#
create table t1 (a int not null, b int);
use information_schema;
select column_name, column_default from columns
  where table_schema='test' and table_name='t1';
use test;
show columns from t1;
drop table t1;

#
# Bug #12636: SHOW TABLE STATUS with where condition containing a subquery
#             over information schema
#

CREATE TABLE t1 (a int);
CREATE TABLE t2 (b int);

--replace_column 8 # 12 # 13 #
SHOW TABLE STATUS FROM test
  WHERE name IN ( SELECT TABLE_NAME FROM INFORMATION_SCHEMA.TABLES
                    WHERE TABLE_SCHEMA='test' AND TABLE_TYPE='BASE TABLE');

DROP TABLE t1,t2;

#
# Bug #12905 show fields from view behaving erratically with current database
#
create table t1(f1 int);
create view v1 (c) as select f1 from t1;
connect (con5,localhost,root,,*NO-ONE*);
select database();
show fields from test.v1;
connection default;
drop view v1;
drop table t1;

#
# Bug #9846 Inappropriate error displayed while dropping table from 'INFORMATION_SCHEMA'
#
--error 1044
alter database information_schema;
--error 1044
drop database information_schema;
--error 1044
drop table information_schema.tables;
--error 1044
alter table information_schema.tables;
#
# Bug #9683 INFORMATION_SCH: Creation of temporary table allowed in Information_schema DB
#
use information_schema;
--error 1044
create temporary table schemata(f1 char(10));
#
# Bug #10708 SP's can use INFORMATION_SCHEMA as ROUTINE_SCHEMA
#
delimiter |;
--error 1044
CREATE PROCEDURE p1 ()
BEGIN
  SELECT 'foo' FROM DUAL;
END |
delimiter ;|
select  ROUTINE_NAME from routines;
#
# Bug #10734 Grant of privileges other than 'select' and 'create view' should fail on schema
#
--error 1044
grant all on information_schema.* to 'user1'@'localhost';
--error 1044
grant select on information_schema.* to 'user1'@'localhost';

#
# Bug#14089 FROM list subquery always fails when information_schema is current database
#
use test;
create table t1(id int);
insert into t1(id) values (1);
select 1 from (select 1 from test.t1) a;
use information_schema;
select 1 from (select 1 from test.t1) a;
use test;
drop table t1;

#
# Bug#14476 `information_schema`.`TABLES`.`TABLE_TYPE` with empty value
#
create table t1 (f1 int(11));
create view v1 as select * from t1;
drop table t1;
select table_type from information_schema.tables
where table_name="v1";
drop view v1;

#
# Bug #14387 SHOW COLUMNS doesn't work on temporary tables
# Bug #15224 SHOW INDEX from temporary table doesn't work
# Bug #12770 DESC cannot display the info. about temporary table
#
create temporary table t1(f1 int, index(f1));
show columns from t1;
describe t1;
show indexes from t1;
drop table t1;

#
# Bug#14271 I_S: columns has no size for (var)binary columns
#
create table t1(f1 binary(32), f2 varbinary(64));
select character_maximum_length, character_octet_length
from information_schema.columns where table_name='t1';
drop table t1;

#
# Bug#15533 crash, information_schema, function, view
#
CREATE TABLE t1 (f1 BIGINT, f2 VARCHAR(20), f3 BIGINT);
INSERT INTO t1 SET f1 = 1, f2 = 'Schoenenbourg', f3 = 1;

CREATE FUNCTION func2() RETURNS BIGINT RETURN 1;

delimiter //;
CREATE FUNCTION func1() RETURNS BIGINT
BEGIN
  RETURN ( SELECT COUNT(*) FROM INFORMATION_SCHEMA.VIEWS);
END//
delimiter ;//

CREATE VIEW v1 AS SELECT 1 FROM t1
                    WHERE f3 = (SELECT func2 ());
SELECT func1();
DROP TABLE t1;
DROP VIEW v1;
DROP FUNCTION func1;
DROP FUNCTION func2;


#
# Bug#15307 GROUP_CONCAT() with ORDER BY returns empty set on information_schema
#
select column_type, group_concat(table_schema, '.', table_name), count(*) as num
from information_schema.columns where
table_schema='information_schema' and
(column_type = 'varchar(7)' or column_type = 'varchar(20)')
group by column_type order by num;

#
# Bug#19236 bad COLUMNS.CHARACTER_MAXIMUM_LENGHT and CHARACTER_OCTET_LENGTH
#
create table t1(f1 char(1) not null, f2 char(9) not null)
default character set utf8;
select CHARACTER_MAXIMUM_LENGTH, CHARACTER_OCTET_LENGTH from
information_schema.columns where table_schema='test' and table_name = 't1';
drop table t1;

#
# Bug#18177 any access to INFORMATION_SCHEMA.ROUTINES crashes
#
use mysql;
INSERT INTO `proc` VALUES ('test','','PROCEDURE','','SQL','CONTAINS_SQL',
'NO','DEFINER','','','BEGIN\r\n  \r\nEND','root@%','2006-03-02 18:40:03',
'2006-03-02 18:40:03','','');
select routine_name from information_schema.routines;
delete from proc where name='';
use test;

#
# End of 5.0 tests.
#
# Show engines
#

select * from information_schema.engines WHERE ENGINE="MyISAM";

#
# INFORMATION_SCHEMA.PROCESSLIST
#

grant select on *.* to user3148@localhost;
connect (con3148,localhost,user3148,,test);
connection con3148;
select user,db from information_schema.processlist;
connection default;
drop user user3148@localhost;

#
# Bug#16681 information_schema shows forbidden VIEW details
#
grant select on test.* to mysqltest_1@localhost;
create table t1 (id int);
create view v1 as select * from t1;
create definer = mysqltest_1@localhost
sql security definer view v2 as select 1;

connect (con16681,localhost,mysqltest_1,,test);
connection con16681;

select * from information_schema.views
where table_name='v1' or table_name='v2';
connection default;
drop view v1, v2;
drop table t1;
drop user mysqltest_1@localhost;
<<<<<<< HEAD
=======

#
# Bug#19599 duplication of information_schema column value in a CONCAT expr with user var
#
set @a:= '.';
create table t1(f1 char(5));
create table t2(f1 char(5));
select concat(@a, table_name), @a, table_name
from information_schema.tables where table_schema = 'test';
drop table t1,t2;
>>>>>>> 1144c6ba
<|MERGE_RESOLUTION|>--- conflicted
+++ resolved
@@ -829,6 +829,34 @@
 use test;
 
 #
+# Bug#16681 information_schema shows forbidden VIEW details
+#
+grant select on test.* to mysqltest_1@localhost;
+create table t1 (id int);
+create view v1 as select * from t1;
+create definer = mysqltest_1@localhost
+sql security definer view v2 as select 1;
+
+connect (con16681,localhost,mysqltest_1,,test);
+connection con16681;
+
+select * from information_schema.views
+where table_name='v1' or table_name='v2';
+connection default;
+drop view v1, v2;
+drop table t1;
+drop user mysqltest_1@localhost;
+
+#
+# Bug#19599 duplication of information_schema column value in a CONCAT expr with user var
+#
+set @a:= '.';
+create table t1(f1 char(5));
+create table t2(f1 char(5));
+select concat(@a, table_name), @a, table_name
+from information_schema.tables where table_schema = 'test';
+drop table t1,t2;
+
 # End of 5.0 tests.
 #
 # Show engines
@@ -846,35 +874,3 @@
 select user,db from information_schema.processlist;
 connection default;
 drop user user3148@localhost;
-
-#
-# Bug#16681 information_schema shows forbidden VIEW details
-#
-grant select on test.* to mysqltest_1@localhost;
-create table t1 (id int);
-create view v1 as select * from t1;
-create definer = mysqltest_1@localhost
-sql security definer view v2 as select 1;
-
-connect (con16681,localhost,mysqltest_1,,test);
-connection con16681;
-
-select * from information_schema.views
-where table_name='v1' or table_name='v2';
-connection default;
-drop view v1, v2;
-drop table t1;
-drop user mysqltest_1@localhost;
-<<<<<<< HEAD
-=======
-
-#
-# Bug#19599 duplication of information_schema column value in a CONCAT expr with user var
-#
-set @a:= '.';
-create table t1(f1 char(5));
-create table t2(f1 char(5));
-select concat(@a, table_name), @a, table_name
-from information_schema.tables where table_schema = 'test';
-drop table t1,t2;
->>>>>>> 1144c6ba
