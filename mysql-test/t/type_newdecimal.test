--disable_warnings
drop table if exists t1;
--enable_warnings
#
# constant IN function test
#
select 1.1 IN (1.0, 1.2);
select 1.1 IN (1.0, 1.2, 1.1, 1.4, 0.5);
select 1.1 IN (1.0, 1.2, NULL, 1.4, 0.5);
select 0.5 IN (1.0, 1.2, NULL, 1.4, 0.5);
select 1 IN (1.11, 1.2, 1.1, 1.4, 1, 0.5);
select 1 IN (1.11, 1.2, 1.1, 1.4, NULL, 0.5);

#
# case function test
#
select case 1.0 when 0.1 then "a" when 1.0 then "b" else "c" END;
select case 0.1 when 0.1 then "a" when 1.0 then "b" else "c" END;
select case 1 when 0.1 then "a" when 1.0 then "b" else "c" END;
select case 1.0 when 0.1 then "a" when 1 then "b" else "c" END;
select case 1.001 when 0.1 then "a" when 1 then "b" else "c" END;

#
# non constant IN test
#
create table t1 (a decimal(6,3));
insert into t1 values (1.0), (NULL), (0.1);
select * from t1;
select 0.1 in (1.0, 1.2, 1.1, a, 1.4, 0.5) from t1;
drop table t1;

#
# if function test
#
create table t1 select if(1, 1.1, 1.2), if(0, 1.1, 1.2), if(0.1, 1.1, 1.2), if(0, 1, 1.1), if(0, NULL, 1.2), if(1, 0.22e1, 1.1), if(1E0, 1.1, 1.2);
select * from t1;
show create table t1;
drop table t1;

#
# NULLIF
#
create table t1 select nullif(1.1, 1.1), nullif(1.1, 1.2), nullif(1.1, 0.11e1), nullif(1.0, 1), nullif(1, 1.0), nullif(1, 1.1);
select * from t1;
show create table t1;
drop table t1;

#
# saving in decimal field with overflow
#

create table t1 (a decimal(4,2));
insert into t1 value (10000), (1.1e10), ("11111"), (100000.1);
insert into t1 value (-10000), (-1.1e10), ("-11111"), (-100000.1);
select a from t1;
drop table t1;
create table t1 (a decimal(4,2) unsigned);
insert into t1 value (10000), (1.1e10), ("11111"), (100000.1);
insert into t1 value (-10000), (-1.1e10), ("-11111"), (-100000.1);
select a from t1;
drop table t1;


#
# saving in field with overflow from decimal
#
create table t1 (a bigint);
insert into t1 values (18446744073709551615.0);
insert into t1 values (9223372036854775808.0);
insert into t1 values (-18446744073709551615.0);
select * from t1;
drop table t1;
create table t1 (a bigint unsigned);
insert into t1 values (18446744073709551615.0);
insert into t1 values (9223372036854775808.0);
insert into t1 values (9999999999999999999999999.000);
insert into t1 values (-1.0);
select * from t1;
drop table t1;
create table t1 (a tinyint);
insert into t1 values (18446744073709551615.0);
insert into t1 values (9223372036854775808.0);
select * from t1;
drop table t1;

#
# test that functions create decimal fields
#
create table t1 select round(15.4,-1), truncate(-5678.123451,-3), abs(-1.1), -(-1.1);
show create table t1;
drop table t1;

#
# Trydy's tests
#
set session sql_mode='traditional';
select 1e10/0e0;
create table wl1612 (col1 int, col2 decimal(38,10), col3 numeric(38,10));
insert into wl1612 values(1,12345678901234567890.1234567890,12345678901234567890.1234567890);
select * from wl1612;
insert into wl1612 values(2,01234567890123456789.0123456789,01234567890123456789.0123456789);
select * from wl1612 where col1=2;
insert into wl1612 values(3,1234567890123456789012345678.0123456789,1234567890123456789012345678.0123456789);
select * from wl1612 where col1=3;

select col1/0 from wl1612;
select col2/0 from wl1612;
select col3/0 from wl1612;

insert into wl1612 values(5,5000.0005,5000.0005);
insert into wl1612 values(6,5000.0005,5000.0005);
select sum(col2),sum(col3) from wl1612;
#select avg(col2),avg(col3) from wl1612;

insert into wl1612 values(7,500000.000005,500000.000005);
insert into wl1612 values(8,500000.000005,500000.000005);
select sum(col2),sum(col3) from wl1612 where col1>4;
#select avg(col2),avg(col3) from wl1612 where col1>4;

#insert into wl1612 (col1,col2) values(9,123456789012345678901234567890);
#insert into wl1612 (col1,col3) values(9,123456789012345678901234567890);

insert into wl1612 (col1, col2) values(9,1.01234567891);
insert into wl1612 (col1, col2) values(10,1.01234567894);
insert into wl1612 (col1, col2) values(11,1.01234567895);
insert into wl1612 (col1, col2) values(12,1.01234567896);
select col1,col2 from wl1612 where col1>8;

insert into wl1612 (col1, col3) values(13,1.01234567891);
insert into wl1612 (col1, col3) values(14,1.01234567894);
insert into wl1612 (col1, col3) values(15,1.01234567895);
insert into wl1612 (col1, col3) values(16,1.01234567896);
select col1,col3 from wl1612 where col1>12;

select col1 from wl1612 where col1>4 and col2=1.01234567891;
#-- should return 0 rows
#
select col1 from wl1612 where col1>4 and col2=1.0123456789;
#-- should return col1 values 9 & 10
#
select col1 from wl1612 where col1>4 and col2<>1.0123456789;
#-- should return col1 values 5,6,7,8,11,12
#
select col1 from wl1612 where col1>4 and col2<1.0123456789;
#-- should return 0 rows
#
select col1 from wl1612 where col1>4 and col2<=1.0123456789;
#-- should return col1 values 9 & 10
#
select col1 from wl1612 where col1>4 and col2>1.0123456789;
#-- should return col1 values 5,6,7,8,11,12
#
select col1 from wl1612 where col1>4 and col2>=1.0123456789;
#-- should return col1 values 5,6,7,8,910,11,12
#
#select col1, col2 from wl1612 where col1=11 or col1=12;
select col1 from wl1612 where col1>4 and col2=1.012345679;
#-- should return col1 values 11,12
#
select col1 from wl1612 where col1>4 and col2<>1.012345679;
#-- should return col1 values 5,6,7,8,9,10
#
select col1 from wl1612 where col1>4 and col3=1.01234567891;
#-- should return 0 rows
#
select col1 from wl1612 where col1>4 and col3=1.0123456789;
#-- should return col1 values 13,14
#
select col1 from wl1612 where col1>4 and col3<>1.0123456789;
#-- should return col1 values 5,6,7,8,15,16
#
select col1 from wl1612 where col1>4 and col3<1.0123456789;
#-- should return 0 rows
#
select col1 from wl1612 where col1>4 and col3<=1.0123456789;
#-- should return col1 values 13,14
#
select col1 from wl1612 where col1>4 and col3>1.0123456789;
#-- should return col1 values 5,6,7,8,15,16
#
select col1 from wl1612 where col1>4 and col3>=1.0123456789;
#-- should return col1 values 5,6,7,8,13,14,15,16
#
select col1 from wl1612 where col1>4 and col3=1.012345679;
#-- should return col1 values 15,16
#
select col1 from wl1612 where col1>4 and col3<>1.012345679;
#-- should return col1 values 5,6,7,8,13,14
#
drop table wl1612;
#
select 1/3;
#
select 0.8=0.7+0.1;
#-- should return 1 (true)
#
select 0.7+0.1;
#
create table wl1612_1 (col1 int);
insert into wl1612_1 values(10);
#
select * from wl1612_1 where 0.8=0.7+0.1;
#--should return 1 row (col1=10)
#
select 0.07+0.07 from wl1612_1;
#
select 0.07-0.07 from wl1612_1;
#
select 0.07*0.07 from wl1612_1;
#
select 0.07/0.07 from wl1612_1;
#
drop table wl1612_1;
#
create table wl1612_2 (col1 decimal(10,2), col2 numeric(10,2));
insert into wl1612_2 values(1,1);
insert into wl1612_2 values(+1,+1);
insert into wl1612_2 values(+01,+01);
insert into wl1612_2 values(+001,+001);
#
select col1,count(*) from wl1612_2 group by col1;
#
select col2,count(*) from wl1612_2 group by col2;
#
drop table wl1612_2;
#
create table wl1612_3 (col1 decimal(10,2), col2 numeric(10,2));
insert into wl1612_3 values('1','1');
insert into wl1612_3 values('+1','+1');
#
insert into wl1612_3 values('+01','+01');
insert into wl1612_3 values('+001','+001');
#
select col1,count(*) from wl1612_3 group by col1;
#
select col2,count(*) from wl1612_3 group by col2;
#
drop table wl1612_3;
#
select mod(234,10) ;
#-- should return 4
#
select mod(234.567,10.555);
#-- should return 2.357
#
select mod(-234.567,10.555);
#-- should return -2.357
#
select mod(234.567,-10.555);
#-- should return 2.357
#
select round(15.1);
#-- should return 15
#
select round(15.4);
#-- should return 15
#
select round(15.5);
#-- should return 16
#
select round(15.6);
#-- should return 16
#
select round(15.9);
#-- should return 16
#
select round(-15.1);
#-- should return -15
#
select round(-15.4);
#-- should return -15
#
select round(-15.5);
#-- should return -16
#
select round(-15.6);
#-- should return -16
#
select round(-15.9);
#-- should return -16
#
select round(15.1,1);
#-- should return 15.1
#
select round(15.4,1);
#-- should return 15.4
#
select round(15.5,1);
#-- should return 15.5
#
select round(15.6,1);
#-- should return 15.6
#
select round(15.9,1);
#-- should return 15.9
#
select round(-15.1,1);
#-- should return -15.1
#
select round(-15.4,1);
#-- should return -15.4
#
select round(-15.5,1);
#-- should return -15.5
#
select round(-15.6,1);
#-- should return -15.6
#
select round(-15.9,1);
#-- should return -15.9
#
select round(15.1,0);
#-- should return 15
#
select round(15.4,0);
#-- should return 15
#
select round(15.5,0);
#-- should return 16
#
select round(15.6,0);
#-- should return 16
#
select round(15.9,0);
#-- should return 16
#
select round(-15.1,0);
#-- should return -15
#
select round(-15.4,0);
#-- should return -15
#
select round(-15.5,0);
#-- should return -16
#
select round(-15.6,0);
#-- should return -16
#
select round(-15.9,0);
#-- should return -16
#
select round(15.1,-1);
#-- should return 20
#
select round(15.4,-1);
#-- should return 20
#
select round(15.5,-1);
#-- should return 20
#
select round(15.6,-1);
#-- should return 20
#
select round(15.9,-1);
#-- should return 20
#
select round(-15.1,-1);
#-- should return -20
#
select round(-15.4,-1);
#-- should return -20
#
select round(-15.5,-1);
#-- should return -20
#
select round(-15.6,-1);
#-- should return -20
#
select round(-15.91,-1);
#-- should return -20
#
select truncate(5678.123451,0);
#-- should return 5678
#
select truncate(5678.123451,1);
#-- should return 5678.1
#
select truncate(5678.123451,2);
#-- should return 5678.12
#
select truncate(5678.123451,3);
#-- should return 5678.123
#
select truncate(5678.123451,4);
#-- should return 5678.1234
#
select truncate(5678.123451,5);
#-- should return 5678.12345
#
select truncate(5678.123451,6);
#-- should return 5678.123451
#
select truncate(5678.123451,-1);
#-- should return 5670
#
select truncate(5678.123451,-2);
#-- should return 5600
#
select truncate(5678.123451,-3);
#-- should return 5000
#
select truncate(5678.123451,-4);
#-- should return 0
#
select truncate(-5678.123451,0);
#-- should return -5678
#
select truncate(-5678.123451,1);
#-- should return -5678.1
#
select truncate(-5678.123451,2);
#-- should return -5678.12
#
select truncate(-5678.123451,3);
#-- should return -5678.123
#
select truncate(-5678.123451,4);
#-- should return -5678.1234
#
select truncate(-5678.123451,5);
#-- should return -5678.12345
#
select truncate(-5678.123451,6);
#-- should return -5678.123451
#
select truncate(-5678.123451,-1);
#-- should return -5670
#
select truncate(-5678.123451,-2);
#-- should return -5600
#
select truncate(-5678.123451,-3);
#-- should return -5000
#
select truncate(-5678.123451,-4);
#-- should return 0
#
#drop table if exists wl1612_4;
create table wl1612_4 (col1 int, col2 decimal(30,25), col3 numeric(30,25));
#
insert into wl1612_4 values(1,0.0123456789012345678912345,0.0123456789012345678912345);
#
select col2/9999999999 from wl1612_4 where col1=1;
#
select col3/9999999999 from wl1612_4 where col1=1;
#
select 9999999999/col2 from wl1612_4 where col1=1;
#
select 9999999999/col3 from wl1612_4 where col1=1;
#
select col2*9999999999 from wl1612_4 where col1=1;
#
select col3*9999999999 from wl1612_4 where col1=1;
#
insert into wl1612_4 values(2,55555.0123456789012345678912345,55555.0123456789012345678912345);
#
select col2/9999999999 from wl1612_4 where col1=2;
#
select col3/9999999999 from wl1612_4 where col1=2;
#
select 9999999999/col2 from wl1612_4 where col1=2;
#
select 9999999999/col3 from wl1612_4 where col1=2;
#
select col2*9999999999 from wl1612_4 where col1=2;
#
select col3*9999999999 from wl1612_4 where col1=2;
#
drop table wl1612_4;
#
#
#
#
#-- Additional tests for WL#1612 Precision math
#
#-- Comparisons should show that a number is
#-- exactly equal to its value as displayed.
#
set sql_mode='';
#
select 23.4 + (-41.7), 23.4 - (41.7) = -18.3;
#
select -18.3=-18.3;
#
select 18.3=18.3;
#
select -18.3=18.3;
#
select 0.8 = 0.7 + 0.1;

#
#-- It should be possible to define a column
#-- with up to 38 digits precision either before
#-- or after the decimal point. Any number which
#-- is inserted, if it's within the range, should
#-- be exactly the same as the number that gets
#-- selected.
#
drop table if exists t1;
#
create table t1 (col1 decimal(38));
#
insert into t1 values (12345678901234567890123456789012345678);
#
select * from t1;
#-- should return:
#+----------------------------------------+
#| col1                                   |
#+----------------------------------------+
#| 12345678901234567890123456789012345678 |
#+----------------------------------------+
#
#drop table t1;
#
#create table t1 (col1 decimal(38,38));
#
#insert into t1 values (.12345678901234567890123456789012345678);
#
#select * from t1;
#-- should return:
#+------------------------------------------+
#| col1                                     |
#+------------------------------------------+
#| 0.12345678901234567890123456789012345678 |
#+------------------------------------------+
#
drop table t1;
#
create table t1 (col1 decimal(31,30));
#
insert into t1 values (0.00000000001);
#
select * from t1;
#-- should return:
#+---------------+
#|col1           |
#+---------------+
#| 0.00000000001 |
#+---------------+
#
drop table t1;
#
#-- The usual arithmetic operators / * + - should work.
#
#select 77777777777777777777777777777777777777 / 7777777777777777777777777777777777777 = 10;
#-- should return 0 (false).
#
select 7777777777777777777777777777777777777 * 10;
#-- should return 77777777777777777777777777777777777770
#
select .7777777777777777777777777777777777777 *
       1000000000000000000;
#-- should return 777777777777777777.7777777777777777777 
#
select .7777777777777777777777777777777777777 - 0.1;
#-- should return .6777777777777777777777777777777777777 
#
select .343434343434343434 + .343434343434343434;
#-- should return .686868686868686868 
#
#-- 5. All arithmetic functions mentioned in the
#MySQL Reference Manual should work.
#
select abs(9999999999999999999999);
#-- should return 9999999999999999999999
#
select abs(-9999999999999999999999);
#-- should return 9999999999999999999999
#
select ceiling(999999999999999999);
select ceiling(99999999999999999999);
#-- should return 99999999999999999999
#
select ceiling(9.9999999999999999999);
#-- should return 10
#
select ceiling(-9.9999999999999999999);
#-- should return 9
#
select floor(999999999999999999);
select floor(9999999999999999999999);
#-- should return 9999999999999999999999
#
select floor(9.999999999999999999999);
#-- should return 9
#
select floor(-9.999999999999999999999);
#-- should return -10
#
select floor(-999999999999999999999.999);
select ceiling(999999999999999999999.999);
#
#
select 99999999999999999999999999999999999999 mod 3;
#-- should return 0
#
select round(99999999999999999.999);
#-- should return 100000000000000000
#
select round(-99999999999999999.999);
#-- should return -100000000000000000
#
select round(99999999999999999.999,3);
#-- should return 100000000000000000.000
#
select round(-99999999999999999.999,3);
#-- should return -100000000000000000.000
#
select truncate(99999999999999999999999999999999999999,31);
#-- should return 99999999999999999999999999999999999999.000
#
select truncate(99.999999999999999999999999999999999999,31);
#-- should return 99.9999999999999999999999999999999
#
select truncate(99999999999999999999999999999999999999,-31);
# should return 90000000000000000000000000000000
#
#-- 6. Set functions (AVG, SUM, COUNT) should work.
#
#drop table if exists t1;
#
#delimiter //
#
#create procedure p1 () begin 
#  declare v1 int default 1; declare v2 decimal(0,38) default 0; 
#  create table t1 (col1 decimal(0,38)); 
#  while v1 <= 10000 do 
#    insert into t1 values (-v2); 
#    set v2 = v2 + 0.00000000000000000000000000000000000001; 
#    set v1 = v1 + 1; 
#  end while;
#  select avg(col1),sum(col1),count(col1) from t1; end;//
#
#call p1()//
#-- should return
#   -- avg(col1)=0.00000000000000000000000000000000000001 added 10,000 times, then divided by 10,000
#   -- sum(col1)=0.00000000000000000000000000000000000001 added 10,000 times
#
#   -- count(col1)=10000
#
#delimiter ;//
#
#drop procedure p1;
#drop table t1;
#
#-- When I say DECIMAL(x) I should be able to store x digits.
#-- If I can't, there should be an error at CREATE time.
#
#drop table if exists t1;
#
#create table t1 (col1 decimal(254));
#-- should return SQLSTATE 22003 numeric value out of range 
#
#-- When I say DECIMAL(x,y) there should be no silent change of precision or
#-- scale.
#
#drop table if exists t1;
#
#create table t1 (col1 decimal(0,38));
#
#show create table t1;
#-- should return:
#+-------+--------------------------------+
#| Table | Create Table                   |
#+-------+--------------------------------+
#| t9    | CREATE TABLE `t1` (            |
#|`s1` decimal(0,38) default NULL         |
#| ) ENGINE=MyISAM DEFAULT CHARSET=latin1 |
#+-------+--------------------------------+
#
#drop table t1;
#
#-- From WL#1612 "The future" point 2.:
#-- The standard requires that we treat numbers like "0.5" as
#-- DECIMAL or NUMERIC, not as floating-point.
#
#drop table if exists t1;
#
#
create table t1 as select 0.5;
#
show create table t1;
#-- should return:
#+-------+-----------------------------------+
#| Table | Create Table                      |
#+-------+-----------------------------------+
#| t7 | CREATE TABLE `t1` (                  |
#| `0.5` decimal(3,1) NOT NULL default '0.0' |
#| ) ENGINE=MyISAM DEFAULT CHARSET=latin1    |
#+-------+-----------------------------------+
#
drop table t1;
#
#-- From WL#1612, "The future", point 3.: We have to start rounding correctly.
#
select round(1.5),round(2.5);
#-- should return:
#+------------+------------+
#| round(1.5) | round(2.5) |
#+------------+------------+
#| 2          | 3          |
#+------------+------------+
#
#-- From WL#1612, "The future", point 4.: "select 0.07 * 0.07;" should return 0.0049, not 0.00.
#-- If operand#1 has scale X and operand#2 has scale Y, then result should have scale (X+Y).
#
select 0.07 * 0.07;
#-- should return 0.0049
#
#-- From WL#1612, "The future", point 5.: Division by zero is an error.
#
set sql_mode='traditional';
#
select 1E-500 = 0;
#-- should return 1 (true).
#
select 1 / 1E-500;
#
#-- should return SQLSTATE 22012 division by zero.
#
select 1 / 0;
#-- should return SQLSTATE 22012 division by zero.
#
#+-------+
#| 1 / 0 |
#+-------+
#| NULL  |
#+-------+
#1 row in set, 1 warning (0.00 sec)
#
#-- From WL#1612 "The future" point 6.: Overflow is an error.
#
#set sql_mode='';
#
#select 1E300 * 1E300;
#-- should return SQLSTATE 22003 numeric value out of range 
#
#select 18446744073709551615 + 1;
#-- should return SQLSTATE 22003 numeric value out of range 
#
#-- 14. From WL#1612 "The future" point 7.:
#-- If s1 is INTEGER and s2 is DECIMAL, then
#-- "create table tk7 as select avg(s1),avg(s2) from tk;"
#-- should not create a table with "double(17,4)" data types.
#-- The result of AVG must still be exact numeric, with a
#-- scale the same or greater than the operand's scale.
#-- The result of SUM must still be exact numeric, with
#-- a scale the same as the operand's scale.
#
#drop table if exists t1;
#drop table if exists t2;
#
#create table t1 (col1 int, col2 decimal(5));
#
#create table t2 as select avg(col1),avg(col2) from t1;
#
#
#show create table t2;
#-- should return:
#+-------+---------------------------------+
#| Table | Create Table                    |
#+-------+---------------------------------+
#| t2    | CREATE TABLE `t2` (             |
#| `avg(col1)` decimal(17,4) default NULL, |
#| `avg(col2)` decimal(17,5) default NULL  |
#| ) ENGINE=MyISAM DEFAULT CHARSET=latin1  |
#+-------+---------------------------------+
#
#drop table t2;
#drop table t1;
#
#-- From WL#1612 "The future" point 8.: Stop storing leading "+" signs and
#   leading "0"s.
#
#drop table if exists t1;
#
#create table t1 (col1 decimal(5,2),col2 decimal(5) zerofill, col3 decimal(3,1));
#
#insert into t1 values (1,1,1);
#
#select col1 from t1 union select col2 from t1 union select col3 from t1;
#
#drop table t1;
#
#-- From WL#1612, The future" point 9.:
#-- Accept the data type and precision and scale as the user
#-- asks, or return an error, but don't change to something else.
#
#drop table if exists t1;
#
#create table t1 (col1 numeric(4,2));
#
#show create table t1;
#
#drop table t1;
#
#-- The scripts in the following bugs should work:
#

#BUG#559  Maximum precision for DECIMAL column ...
#BUG#1499 INSERT/UPDATE into decimal field rounding problem
#BUG#1845 Not correctly recognising value for decimal field
#BUG#2493 Round function doesn't work correctly
#BUG#2649 round(0.5) gives 0 (should be 1)
#BUG#3612 impicite rounding of VARCHARS during aritchmetic operations...
#BUG#3722 SELECT fails for certain values in Double(255,10) column.
#BUG#4485 Floating point conversions are inconsistent
#BUG#4891 MATH
#BUG#5931 Out-of-range values are accepted
#BUG#6048 Stored procedure causes operating system reboot
#BUG#6053 DOUBLE PRECISION literal

# Tests from 'traditional' mode tests
#
set sql_mode='ansi,traditional';
#
CREATE TABLE Sow6_2f (col1 NUMERIC(4,2));
#-- should return OK
INSERT INTO Sow6_2f VALUES (10.55);
#-- should return OK
INSERT INTO Sow6_2f VALUES (10.5555);
#-- should return OK
INSERT INTO Sow6_2f VALUES (-10.55);
#-- should return OK
INSERT INTO Sow6_2f VALUES (-10.5555);
#-- should return OK
INSERT INTO Sow6_2f VALUES (11);
#-- should return OK
-- error 1264
INSERT INTO Sow6_2f VALUES (101.55);
#-- should return SQLSTATE 22003 numeric value out of range
-- error 1264
UPDATE Sow6_2f SET col1 = col1 * 50 WHERE col1 = 11;
#-- should return SQLSTATE 22003 numeric value out of range
-- error 1365
UPDATE Sow6_2f SET col1 = col1 / 0 WHERE col1 > 0;
#-- should return SQLSTATE 22012 division by zero
SELECT MOD(col1,0) FROM Sow6_2f;
#-- should return SQLSTATE 22012 division by zero
-- error 1366
INSERT INTO Sow6_2f VALUES ('a59b');
#-- should return SQLSTATE 22018 invalid character value for cast
drop table Sow6_2f;

#
# bug#9501
#
select 10.3330000000000/12.34500000;

#
# Bug #10404
#

set sql_mode='';
select 0/0;

#
# bug #9546
#
--disable_ps_protocol
select 9999999999999999999999999999999999999999999999999999999999999999999999999999999999999999999999999999999999999999999999999999999999 as x;
select 9999999999999999999999999999999999999999999999999999999999999999999999999999999999999999999999999999999999999999999999999999999999 + 1 as x;
--enable_ps_protocol
#
# Bug #10004
#
select 0.190287977636363637 + 0.040372670 * 0 -  0;
#
# Bug #9527
#
select -0.123 * 0;

#
# Bug #10232
#

CREATE TABLE t1 (f1 DECIMAL (12,9), f2 DECIMAL(2,2));
INSERT INTO t1 VALUES (10.5, 0);
UPDATE t1 SET f1 = 4.5;
SELECT * FROM t1;
DROP TABLE t1;
CREATE TABLE t1 (f1 DECIMAL (64,20), f2 DECIMAL(2,2));
INSERT INTO t1 VALUES (9999999999999999999999999999999999, 0);
SELECT * FROM t1;
DROP TABLE t1;

#
# Bug #10599: problem with NULL
#

select abs(10/0);
select abs(NULL);

#
# Bug #9894 (negative to unsigned column)
#
set @@sql_mode='traditional';
create table t1( d1 decimal(18) unsigned, d2 decimal(20) unsigned, d3 decimal (22) unsigned);
--error 1264
insert into t1 values(1,-1,-1);
drop table t1;
create table t1 (col1 decimal(5,2), col2 numeric(5,2));
--error 1264
insert into t1 values (999.999,999.999);
--error 1264
insert into t1 values (-999.999,-999.999);
select * from t1;
drop table t1;
set sql_mode='';

#
# Bug #8425 (insufficient precision of the division)
#
set @sav_dpi= @@div_precision_increment;
set @@div_precision_increment=15;
create table t1 (col1 int, col2 decimal(30,25), col3 numeric(30,25));
insert into t1 values (1,0.0123456789012345678912345,0.0123456789012345678912345);
select col2/9999999999 from t1 where col1=1;
select 9999999999/col2 from t1 where col1=1;
select 77777777/7777777;
drop table t1;
set div_precision_increment= @sav_dpi;

#
# Bug #10896 (0.00 > -0.00)
#
create table t1 (a decimal(4,2));
insert into t1 values (0.00);
select * from t1 where a > -0.00;
select * from t1 where a = -0.00;
drop table t1;

#
# Bug #11215: a problem with LONGLONG_MIN
#

create table t1 (col1 bigint default -9223372036854775808);
insert into t1 values (default);
select * from t1;
drop table t1;

#
# Bug #10891 (converting to decimal crashes server)
#
select cast('1.00000001335143196001808973960578441619873046875E-10' as decimal(30,15));

#
# Bug #11708 (conversion to decimal fails in decimal part)
#
select ln(14000) c1, convert(ln(14000),decimal(5,3)) c2, cast(ln(14000) as decimal(5,3)) c3;
--error 1427
select convert(ln(14000),decimal(2,3)) c1;
--error 1427
select cast(ln(14000) as decimal(2,3)) c1;
 
#
# Bug #8449 (Silent column changes)
#
--error 1426
create table t1 (sl decimal(70,30));
--error 1425
create table t1 (sl decimal(32,31));
--error 1425
create table t1 (sl decimal(0,38));
--error 1427
create table t1 (sl decimal(0,30));
create table t1 (sl decimal(5, 5));
show create table t1;
drop table t1;
# Test limits
create table t1 (sl decimal(65, 30));
show create table t1;
drop table t1;

#
# Bug 11557 (DEFAULT values rounded improperly
#
create table t1 (
       f1 decimal unsigned not null default 17.49, 
       f2 decimal unsigned not null default 17.68, 
       f3 decimal unsigned not null default 99.2, 
       f4 decimal unsigned not null default 99.7, 
       f5 decimal unsigned not null default 104.49, 
       f6 decimal unsigned not null default 199.91, 
       f7 decimal unsigned not null default 999.9, 
       f8 decimal unsigned not null default 9999.99);
insert into t1 (f1) values (1);
select * from t1;
drop table t1;

#
# Bug 12173 (show create table fails)
#
create table t1 (
        f0 decimal (30,30) zerofill not null DEFAULT 0,
        f1 decimal (0,0) zerofill not null default 0);
show create table t1;
drop table t1;

#
# Bug 12938 (arithmetic loop's zero)
#
--disable_warnings
drop procedure if exists wg2;
--enable_warnings
delimiter //;
create procedure wg2()
begin
  declare v int default 1;
  declare tdec decimal(5) default 0;
  while v <= 9 do set tdec =tdec * 10;
    select v, tdec;
    set v = v + 1;
  end while;
end//

call wg2()//

delimiter ;//
drop procedure wg2;

#
# Bug #12979 Stored procedures: crash if inout decimal parameter
# (not a SP bug in fact)
#

select cast(@non_existing_user_var/2 as DECIMAL);

#
# Bug #13667 (Inconsistency for decimal(m,d) specification
#
--error 1427
create table t (d decimal(0,10));

#
# Bug #14268 (bad FLOAT->DECIMAL conversion)
#

CREATE TABLE t1 (
   my_float   FLOAT,
   my_double  DOUBLE,
   my_varchar VARCHAR(50),
   my_decimal DECIMAL(65,30)
);
SHOW CREATE TABLE t1;

let $max_power= 32;
while ($max_power)
{
   eval INSERT INTO t1 SET my_float = 1.175494345e-$max_power,
                           my_double = 1.175494345e-$max_power,
                           my_varchar = '1.175494345e-$max_power';
   dec $max_power;
}
SELECT my_float, my_double, my_varchar FROM t1;

# Expected result   0.000000000011754943372854760000
# On windows we get 0.000000000011754943372854770000
# use replace_result to correct it
--replace_result 0.000000000011754943372854770000 0.000000000011754943372854760000
SELECT CAST(my_float   AS DECIMAL(65,30)), my_float FROM t1;
SELECT CAST(my_double  AS DECIMAL(65,30)), my_double FROM t1;
SELECT CAST(my_varchar AS DECIMAL(65,30)), my_varchar FROM t1;

# We have to disable warnings here as the test in
# Field_new_decimal::store(double):
# if (nr2 != nr)
# fails randomly depending on compiler options

--disable_warnings
UPDATE t1 SET my_decimal = my_float;

# Expected result   0.000000000011754943372854760000
# On windows we get 0.000000000011754943372854770000
# use replace_result to correct it
--replace_result 0.000000000011754943372854770000 0.000000000011754943372854760000
SELECT my_decimal, my_float   FROM t1;

UPDATE t1 SET my_decimal = my_double;
SELECT my_decimal, my_double  FROM t1;
--enable_warnings
UPDATE t1 SET my_decimal = my_varchar;
SELECT my_decimal, my_varchar FROM t1;

DROP TABLE t1;

#
# Bug #13573 (Wrong data inserted for too big values)
#

create table t1 (c1 decimal(64));
--disable_ps_protocol
insert into t1 values(
89000000000000000000000000000000000000000000000000000000000000000000000000000000000000000);
insert into t1 values(
99999999999999999999999999999999999999999999999999999999999999999999999999999999999999999999 *
99999999999999999999999999999999999999999999999999999999999999999999999999999999999999999999);
--enable_ps_protocol
insert into t1 values(1e100);
select * from t1;
drop table t1;

#
# Bug #18014: problem with 'alter table'
#

create table t1(a decimal(7,2));
insert into t1 values(123.12);
select * from t1;
alter table t1 modify a decimal(10,2);
select * from t1;
drop table t1;

#
# Bug#19667 group by a decimal expression yields wrong result
#
create table t1 (i int, j int);
insert into t1 values (1,1), (1,2), (2,3), (2,4);
select i, count(distinct j) from t1 group by i;
select i+0.0 as i2, count(distinct j) from t1 group by i2;
drop table t1;

create table t1(f1 decimal(20,6));
insert into t1 values (CAST('10:11:12' AS date) + interval 14 microsecond);
insert into t1 values (CAST('10:11:12' AS time));
select * from t1;
drop table t1;

#
# Bug #8663 (cant use bigint as input to CAST)
#
select cast(19999999999999999999 as unsigned);

#
# Bug #24558: Increasing decimal column length causes data loss
#
create table t1(a decimal(18));
insert into t1 values(123456789012345678);
alter table t1 modify column a decimal(19);
select * from t1;
drop table t1;

#
# Bug #27957 cast as decimal does not check overflow, also inconsistent with group, subselect 
#

select cast(11.1234 as DECIMAL(3,2));
select * from (select cast(11.1234 as DECIMAL(3,2))) t;

select cast(a as DECIMAL(3,2))
 from (select 11.1233 as a
  UNION select 11.1234
  UNION select 12.1234
 ) t;

select cast(a as DECIMAL(3,2)), count(*)
 from (select 11.1233 as a
  UNION select 11.1234
  UNION select 12.1234
 ) t group by 1;

#
# Bug #28361 Buffer overflow in DECIMAL code on Windows 
#

create table t1 (s varchar(100));
insert into t1 values (0.00000000010000000000000000364321973154977415791655470655996396089904010295867919921875);
drop table t1;

#
# Bug #27984 Long Decimal Maths produces truncated results 
#

SELECT 1.000000000000 * 99.999999999998 / 100 a,1.000000000000 * (99.999999999998 / 100) b;
<<<<<<< HEAD
--echo End of 5.0 tests

#
# Bug#16172 DECIMAL data type processed incorrectly
#
select cast(143.481 as decimal(4,1));
select cast(143.481 as decimal(4,0));
select cast(143.481 as decimal(2,1));
select cast(-3.4 as decimal(2,1));
select cast(99.6 as decimal(2,0));
select cast(-13.4 as decimal(2,1));
select cast(98.6 as decimal(2,0));
=======

#
# Bug #29415: CAST AS DECIMAL(P,S) with too big precision/scale 
#

SELECT CAST(1 AS decimal(65,10));
--error ER_TOO_BIG_PRECISION
SELECT CAST(1 AS decimal(66,10));

SELECT CAST(1 AS decimal(65,30));
--error ER_TOO_BIG_SCALE
SELECT CAST(1 AS decimal(65,31));

CREATE TABLE t1 (a int DEFAULT NULL, b int DEFAULT NULL);
INSERT INTO t1 VALUES (3,30), (1,10), (2,10);
SELECT a+CAST(1 AS decimal(65,30)) AS aa, SUM(b) FROM t1 GROUP BY aa;
--error ER_TOO_BIG_SCALE
SELECT a+CAST(1 AS decimal(65,31)) AS aa, SUM(b) FROM t1 GROUP BY aa;

DROP TABLE t1;

#
# Bug #29417: assertion abort for a grouping query with decimal user variable
#

CREATE TABLE t1 (a int DEFAULT NULL, b int DEFAULT NULL);
INSERT INTO t1 VALUES (3,30), (1,10), (2,10);

SET @a= CAST(1 AS decimal);
SELECT 1 FROM t1 GROUP BY @b := @a, @b;

DROP TABLE t1;

--echo End of 5.0 tests

>>>>>>> 3c2eb9ec
<|MERGE_RESOLUTION|>--- conflicted
+++ resolved
@@ -1172,7 +1172,39 @@
 #
 
 SELECT 1.000000000000 * 99.999999999998 / 100 a,1.000000000000 * (99.999999999998 / 100) b;
-<<<<<<< HEAD
+
+#
+# Bug #29415: CAST AS DECIMAL(P,S) with too big precision/scale 
+#
+
+SELECT CAST(1 AS decimal(65,10));
+--error ER_TOO_BIG_PRECISION
+SELECT CAST(1 AS decimal(66,10));
+
+SELECT CAST(1 AS decimal(65,30));
+--error ER_TOO_BIG_SCALE
+SELECT CAST(1 AS decimal(65,31));
+
+CREATE TABLE t1 (a int DEFAULT NULL, b int DEFAULT NULL);
+INSERT INTO t1 VALUES (3,30), (1,10), (2,10);
+SELECT a+CAST(1 AS decimal(65,30)) AS aa, SUM(b) FROM t1 GROUP BY aa;
+--error ER_TOO_BIG_SCALE
+SELECT a+CAST(1 AS decimal(65,31)) AS aa, SUM(b) FROM t1 GROUP BY aa;
+
+DROP TABLE t1;
+
+#
+# Bug #29417: assertion abort for a grouping query with decimal user variable
+#
+
+CREATE TABLE t1 (a int DEFAULT NULL, b int DEFAULT NULL);
+INSERT INTO t1 VALUES (3,30), (1,10), (2,10);
+
+SET @a= CAST(1 AS decimal);
+SELECT 1 FROM t1 GROUP BY @b := @a, @b;
+
+DROP TABLE t1;
+
 --echo End of 5.0 tests
 
 #
@@ -1184,41 +1216,4 @@
 select cast(-3.4 as decimal(2,1));
 select cast(99.6 as decimal(2,0));
 select cast(-13.4 as decimal(2,1));
-select cast(98.6 as decimal(2,0));
-=======
-
-#
-# Bug #29415: CAST AS DECIMAL(P,S) with too big precision/scale 
-#
-
-SELECT CAST(1 AS decimal(65,10));
---error ER_TOO_BIG_PRECISION
-SELECT CAST(1 AS decimal(66,10));
-
-SELECT CAST(1 AS decimal(65,30));
---error ER_TOO_BIG_SCALE
-SELECT CAST(1 AS decimal(65,31));
-
-CREATE TABLE t1 (a int DEFAULT NULL, b int DEFAULT NULL);
-INSERT INTO t1 VALUES (3,30), (1,10), (2,10);
-SELECT a+CAST(1 AS decimal(65,30)) AS aa, SUM(b) FROM t1 GROUP BY aa;
---error ER_TOO_BIG_SCALE
-SELECT a+CAST(1 AS decimal(65,31)) AS aa, SUM(b) FROM t1 GROUP BY aa;
-
-DROP TABLE t1;
-
-#
-# Bug #29417: assertion abort for a grouping query with decimal user variable
-#
-
-CREATE TABLE t1 (a int DEFAULT NULL, b int DEFAULT NULL);
-INSERT INTO t1 VALUES (3,30), (1,10), (2,10);
-
-SET @a= CAST(1 AS decimal);
-SELECT 1 FROM t1 GROUP BY @b := @a, @b;
-
-DROP TABLE t1;
-
---echo End of 5.0 tests
-
->>>>>>> 3c2eb9ec
+select cast(98.6 as decimal(2,0));