--- conflicted
+++ resolved
@@ -2140,7 +2140,10 @@
   where t2.a between t1.a - interval 2 day and t1.a + interval 2 day;
 drop table t1, t2;
 
-<<<<<<< HEAD
+# bug 18934, "InnoDB crashes when table uses column names like DB_ROW_ID"
+--error 1005
+CREATE TABLE t1 (DB_ROW_ID int) engine=innodb;
+
 #
 # Bug #17152: Wrong result with BINARY comparison on aliased column
 #
@@ -2173,9 +2176,4 @@
 SELECT DISTINCT p0.a FROM t2 p0 WHERE BINARY p0.b = 'customer_over';
 SELECT p0.a FROM t2 p0 WHERE BINARY p0.b = 'customer_over';
 
-drop table t2, t1;
-=======
-# bug 18934, "InnoDB crashes when table uses column names like DB_ROW_ID"
---error 1005
-CREATE TABLE t1 (DB_ROW_ID int) engine=innodb;
->>>>>>> 43690501
+drop table t2, t1;