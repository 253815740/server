--- conflicted
+++ resolved
@@ -116,21 +116,6 @@
 select d, c from t1 left join t2 on b = c where a = 3 order by d;
 drop table t1, t2;
 
-<<<<<<< HEAD
-# End of 4.1 tests
-
-#
-# Test truncate with temporary tables
-#
-
-create temporary table t1 (a int);
-insert into t1 values (4711);
-select * from t1;
-truncate t1;
-insert into t1 values (42);
-select * from t1;
-drop table t1;
-=======
 
 #
 # BUG#21096: locking issue ; temporary table conflicts.
@@ -178,4 +163,16 @@
 
 
 --echo End of 4.1 tests.
->>>>>>> 76c5979f
+
+
+#
+# Test truncate with temporary tables
+#
+
+create temporary table t1 (a int);
+insert into t1 values (4711);
+select * from t1;
+truncate t1;
+insert into t1 values (42);
+select * from t1;
+drop table t1;