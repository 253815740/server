--- conflicted
+++ resolved
@@ -252,12 +252,6 @@
     $tinfo->{'slave_restart'}= 1;
   }
 
-<<<<<<< HEAD
-  if ( ( $::opt_with_ndbcluster or $::glob_use_running_ndbcluster ) and
-       defined mtr_match_substring($tname,"ndb") )
-  {
-    $tinfo->{'ndb_test'}= 1;
-=======
   # Cluster is needed by test case if testname contains ndb
   if ( ( $::opt_with_ndbcluster or $::glob_use_running_ndbcluster ) and
        defined mtr_match_substring($tname,"ndb") )
@@ -272,7 +266,6 @@
     {
       $tinfo->{'ndb_test'}= 1;
     }
->>>>>>> 66ea1b6d
   }
   else
   {
