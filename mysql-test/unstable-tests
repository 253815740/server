--- conflicted
+++ resolved
@@ -584,14 +584,8 @@
 
 #-----------------------------------------------------------------------
 
-<<<<<<< HEAD
 innodb_fts.fulltext2                   : Modified in 10.3.17
-innodb_fts.fulltext_table_evict        : Modified in 10.3.18
 innodb_fts.innodb_fts_misc             : Modified in 10.3.18
-=======
-innodb_fts.fulltext2                   : Modified in 10.2.26
-innodb_fts.innodb_fts_misc             : Modified in 10.2.27
->>>>>>> c76873f2
 innodb_fts.innodb_fts_misc_debug       : MDEV-14156 - Unexpected warning
 innodb_fts.innodb_fts_plugin           : MDEV-13888 - Errors in server log
 innodb_fts.innodb_fts_stopword_charset : MDEV-13259 - Table crashed
