#
# Basic test for innodb_buffer_pool_load_now
#

-- source include/have_innodb.inc

# Check the default value
SELECT @@global.innodb_buffer_pool_load_now;

# Make sure there is a dump file to load

<<<<<<< HEAD
# A previous test could have run buffer pool dump already; 
# in this case we want to make sure that the current time is different 
# from the timestamp in the status variable.
# We should have had a smart wait condition here, like the commented one below,
# but we can't because of MDEV-9867, so there will be just sleep instead.
# And it might be not enough to sleep one second, so we'll have to sleep two. 
# let $wait_condition =
#  SELECT TRIM(SUBSTR('$old_status', -8)) != DATE_FORMAT(CURTIME(), '%k:%i:%s');
# -- source include/wait_condition.inc
if (`SELECT count(*) > 0 FROM information_schema.global_status
     WHERE (LOWER(variable_name) = 'innodb_buffer_pool_dump_status' or
            LOWER(variable_name) = 'innodb_buffer_pool_load_status')
            and variable_value LIKE '%completed at%'`)
{
  -- sleep 2
}
# Do the dump
SET GLOBAL innodb_buffer_pool_dump_now = ON;

# Wait for the dump to complete
let $wait_condition =
  SELECT variable_value != '$old_status'
     AND SUBSTR(variable_value, 1, 33) = 'Buffer pool(s) dump completed at '
  FROM information_schema.global_status
  WHERE LOWER(variable_name) = 'innodb_buffer_pool_dump_status';
--disable_warnings
-- source include/wait_condition.inc
--enable_warnings

# Confirm the file is really created
=======
>>>>>>> 56911096
-- let $file = `SELECT CONCAT(@@datadir, @@global.innodb_buffer_pool_filename)`
-- error 0,1
-- file_exists $file
if ($errno)
{
  # Dump file does not exist, get it created
  --disable_query_log
  --disable_result_log
  --source innodb_buffer_pool_dump_now_basic.test
  --enable_result_log
  --enable_query_log
}

let $old_load_status=
   `SELECT variable_value FROM information_schema.global_status
    WHERE LOWER(variable_name) = 'innodb_buffer_pool_load_status'`;

# Load the dump
SET GLOBAL innodb_buffer_pool_load_now = ON;

# Wait for the load to complete
let $wait_condition =
  SELECT variable_value != '$old_load_status' &&
         SUBSTR(variable_value, 1, 33) = 'Buffer pool(s) load completed at '
  FROM information_schema.global_status
  WHERE LOWER(variable_name) = 'innodb_buffer_pool_load_status';
--disable_warnings
-- source include/wait_condition.inc
--enable_warnings

# Show the status, interesting if the above timed out
--disable_warnings
-- replace_regex /[0-9]{6}[[:space:]]+[0-9]{1,2}:[0-9]{2}:[0-9]{2}/TIMESTAMP_NOW/
SELECT variable_value
FROM information_schema.global_status
WHERE LOWER(variable_name) = 'innodb_buffer_pool_load_status';
--enable_warnings
<|MERGE_RESOLUTION|>--- conflicted
+++ resolved
@@ -9,39 +9,6 @@
 
 # Make sure there is a dump file to load
 
-<<<<<<< HEAD
-# A previous test could have run buffer pool dump already; 
-# in this case we want to make sure that the current time is different 
-# from the timestamp in the status variable.
-# We should have had a smart wait condition here, like the commented one below,
-# but we can't because of MDEV-9867, so there will be just sleep instead.
-# And it might be not enough to sleep one second, so we'll have to sleep two. 
-# let $wait_condition =
-#  SELECT TRIM(SUBSTR('$old_status', -8)) != DATE_FORMAT(CURTIME(), '%k:%i:%s');
-# -- source include/wait_condition.inc
-if (`SELECT count(*) > 0 FROM information_schema.global_status
-     WHERE (LOWER(variable_name) = 'innodb_buffer_pool_dump_status' or
-            LOWER(variable_name) = 'innodb_buffer_pool_load_status')
-            and variable_value LIKE '%completed at%'`)
-{
-  -- sleep 2
-}
-# Do the dump
-SET GLOBAL innodb_buffer_pool_dump_now = ON;
-
-# Wait for the dump to complete
-let $wait_condition =
-  SELECT variable_value != '$old_status'
-     AND SUBSTR(variable_value, 1, 33) = 'Buffer pool(s) dump completed at '
-  FROM information_schema.global_status
-  WHERE LOWER(variable_name) = 'innodb_buffer_pool_dump_status';
---disable_warnings
--- source include/wait_condition.inc
---enable_warnings
-
-# Confirm the file is really created
-=======
->>>>>>> 56911096
 -- let $file = `SELECT CONCAT(@@datadir, @@global.innodb_buffer_pool_filename)`
 -- error 0,1
 -- file_exists $file
