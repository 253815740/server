--- conflicted
+++ resolved
@@ -28,16 +28,4 @@
 connection node_3;
 STOP SLAVE;
 RESET SLAVE ALL;
-<<<<<<< HEAD
-CALL mtr.add_suppression('failed registering on master');
-CALL mtr.add_suppression('You need to use --log-bin to make --binlog-format work');
-connection node_1;
-set global wsrep_on=OFF;
-RESET MASTER;
-set global wsrep_on=ON;
-CALL mtr.add_suppression('WSREP: Last Applied Action message in non-primary configuration from member');
-connection node_2;
-CALL mtr.add_suppression('WSREP: Last Applied Action message in non-primary configuration from member');
-=======
-CALL mtr.add_suppression('failed registering on master');
->>>>>>> e5e58777
+CALL mtr.add_suppression('failed registering on master');