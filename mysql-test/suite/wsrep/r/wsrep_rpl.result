--- conflicted
+++ resolved
@@ -14,13 +14,9 @@
 SELECT COUNT(*) = 2 FROM t1;
 COUNT(*) = 2
 1
-<<<<<<< HEAD
 connection slave;
-SET @@GLOBAL.wsrep_max_ws_rows = 1;
+SET @@GLOBAL.wsrep_max_ws_rows = 2;
 connection master;
-=======
-SET @@GLOBAL.wsrep_max_ws_rows = 2;
->>>>>>> 97e0c260
 DELETE FROM t1;
 connection slave;
 SELECT COUNT(*) = 0 FROM t1;
