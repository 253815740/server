include/master-slave.inc
[connection master]
DROP TABLE IF EXISTS t1;
**** Testing WL#3228 changes. ****
*** Create "wider" table on slave ***
Checking MYSQL_TYPE_NEWDECIMAL fields
DROP TABLE IF EXISTS t1;
Warnings:
Note	1051	Unknown table 't1'
STOP SLAVE;
RESET SLAVE;
CREATE TABLE t1 (a DECIMAL(5,2));
CREATE TABLE t1 (a DECIMAL(20, 10));
RESET MASTER;
INSERT INTO t1 VALUES (901251.90125);
START SLAVE;
<<<<<<< HEAD
Last_SQL_Error = Column 0 of table 'test.t1' cannot be converted from type 'decimal(20,10)' to type 'decimal(5,2)'
=======
include/wait_for_slave_sql_error.inc [errno=1535]
Last_SQL_Error = 'Table definition on master and slave does not match: Column 0 size mismatch - master has size 10, test.t1 on slave has size 3. Master's column size should be <= the slave's column size.'
>>>>>>> 8b27f9a0
SELECT COUNT(*) FROM t1;
COUNT(*)
0
STOP SLAVE;
RESET SLAVE;
RESET MASTER;
START SLAVE;
DROP TABLE IF EXISTS t1;
STOP SLAVE;
RESET SLAVE;
CREATE TABLE t1 (a DECIMAL(27, 9));
CREATE TABLE t1 (a DECIMAL(27, 18));
RESET MASTER;
INSERT INTO t1 VALUES (901251.90125);
START SLAVE;
<<<<<<< HEAD
Last_SQL_Error = Column 0 of table 'test.t1' cannot be converted from type 'decimal(27,18)' to type 'decimal(27,9)'
=======
include/wait_for_slave_sql_error.inc [errno=1535]
Last_SQL_Error = 'Table definition on master and slave does not match: Column 0 size mismatch - master has size 12, test.t1 on slave has size 12. Master's column size should be <= the slave's column size.'
>>>>>>> 8b27f9a0
SELECT COUNT(*) FROM t1;
COUNT(*)
0
STOP SLAVE;
RESET SLAVE;
RESET MASTER;
START SLAVE;
DROP TABLE IF EXISTS t1;
STOP SLAVE;
RESET SLAVE;
CREATE TABLE t1 (a NUMERIC(5,2));
CREATE TABLE t1 (a NUMERIC(20, 10));
RESET MASTER;
INSERT INTO t1 VALUES (901251.90125);
START SLAVE;
<<<<<<< HEAD
Last_SQL_Error = Column 0 of table 'test.t1' cannot be converted from type 'decimal(20,10)' to type 'decimal(5,2)'
=======
include/wait_for_slave_sql_error.inc [errno=1535]
Last_SQL_Error = 'Table definition on master and slave does not match: Column 0 size mismatch - master has size 10, test.t1 on slave has size 3. Master's column size should be <= the slave's column size.'
>>>>>>> 8b27f9a0
SELECT COUNT(*) FROM t1;
COUNT(*)
0
STOP SLAVE;
RESET SLAVE;
RESET MASTER;
START SLAVE;
Checking MYSQL_TYPE_FLOAT fields
DROP TABLE IF EXISTS t1;
STOP SLAVE;
RESET SLAVE;
CREATE TABLE t1 (a FLOAT(20));
CREATE TABLE t1 (a FLOAT(47));
RESET MASTER;
INSERT INTO t1 VALUES (901251.90125);
START SLAVE;
<<<<<<< HEAD
Last_SQL_Error = Column 0 of table 'test.t1' cannot be converted from type 'double' to type 'float'
=======
include/wait_for_slave_sql_error.inc [errno=1535]
Last_SQL_Error = 'Table definition on master and slave does not match: Column 0 type mismatch - received type 5, test.t1 has type 4'
>>>>>>> 8b27f9a0
SELECT COUNT(*) FROM t1;
COUNT(*)
0
STOP SLAVE;
RESET SLAVE;
RESET MASTER;
START SLAVE;
Checking MYSQL_TYPE_BIT fields
DROP TABLE IF EXISTS t1;
STOP SLAVE;
RESET SLAVE;
CREATE TABLE t1 (a BIT(5));
CREATE TABLE t1 (a BIT(64));
RESET MASTER;
INSERT INTO t1 VALUES (B'10101');
START SLAVE;
<<<<<<< HEAD
Last_SQL_Error = Column 0 of table 'test.t1' cannot be converted from type 'bit(64)' to type 'bit(5)'
=======
include/wait_for_slave_sql_error.inc [errno=1535]
Last_SQL_Error = 'Table definition on master and slave does not match: Column 0 size mismatch - master has size 8, test.t1 on slave has size 1. Master's column size should be <= the slave's column size.'
>>>>>>> 8b27f9a0
SELECT COUNT(*) FROM t1;
COUNT(*)
0
STOP SLAVE;
RESET SLAVE;
RESET MASTER;
START SLAVE;
DROP TABLE IF EXISTS t1;
STOP SLAVE;
RESET SLAVE;
CREATE TABLE t1 (a BIT(11));
CREATE TABLE t1 (a BIT(12));
RESET MASTER;
INSERT INTO t1 VALUES (B'10101');
START SLAVE;
<<<<<<< HEAD
Last_SQL_Error = Column 0 of table 'test.t1' cannot be converted from type 'bit(12)' to type 'bit(11)'
=======
include/wait_for_slave_sql_error.inc [errno=1535]
Last_SQL_Error = 'Table definition on master and slave does not match: Column 0 size mismatch - master has size 2, test.t1 on slave has size 2. Master's column size should be <= the slave's column size.'
>>>>>>> 8b27f9a0
SELECT COUNT(*) FROM t1;
COUNT(*)
0
STOP SLAVE;
RESET SLAVE;
RESET MASTER;
START SLAVE;
Checking MYSQL_TYPE_SET fields
DROP TABLE IF EXISTS t1;
STOP SLAVE;
RESET SLAVE;
CREATE TABLE t1 (a SET('4'));
CREATE TABLE t1 (a SET('1','2','3','4','5','6','7','8','9'));
RESET MASTER;
INSERT INTO t1 VALUES ('4');
START SLAVE;
<<<<<<< HEAD
Last_SQL_Error = Column 0 of table 'test.t1' cannot be converted from type 'set' to type 'set('4')'
=======
include/wait_for_slave_sql_error.inc [errno=1535]
Last_SQL_Error = 'Table definition on master and slave does not match: Column 0 size mismatch - master has size 2, test.t1 on slave has size 1. Master's column size should be <= the slave's column size.'
>>>>>>> 8b27f9a0
SELECT COUNT(*) FROM t1;
COUNT(*)
0
STOP SLAVE;
RESET SLAVE;
RESET MASTER;
START SLAVE;
Checking MYSQL_TYPE_STRING fields
DROP TABLE IF EXISTS t1;
STOP SLAVE;
RESET SLAVE;
CREATE TABLE t1 (a CHAR(10));
CREATE TABLE t1 (a CHAR(20));
RESET MASTER;
INSERT INTO t1 VALUES ('This is a test.');
START SLAVE;
<<<<<<< HEAD
Last_SQL_Error = Column 0 of table 'test.t1' cannot be converted from type 'char(20)' to type 'char(10)'
=======
include/wait_for_slave_sql_error.inc [errno=1535]
Last_SQL_Error = 'Table definition on master and slave does not match: Column 0 size mismatch - master has size 20, test.t1 on slave has size 11. Master's column size should be <= the slave's column size.'
>>>>>>> 8b27f9a0
SELECT COUNT(*) FROM t1;
COUNT(*)
0
STOP SLAVE;
RESET SLAVE;
RESET MASTER;
START SLAVE;
Checking MYSQL_TYPE_ENUM fields
DROP TABLE IF EXISTS t1;
STOP SLAVE;
RESET SLAVE;
CREATE TABLE t1 (a ENUM('44','54'));
CREATE TABLE t1 (a ENUM(
'01','02','03','04','05','06','07','08','09',
'11','12','13','14','15','16','17','18','19',
'21','22','23','24','25','26','27','28','29',
'31','32','33','34','35','36','37','38','39',
'41','42','43','44','45','46','47','48','49',
'51','52','53','54','55','56','57','58','59',
'61','62','63','64','65','66','67','68','69',
'71','72','73','74','75','76','77','78','79',
'81','82','83','84','85','86','87','88','89',
'91','92','93','94','95','96','97','98','99',
'101','102','103','104','105','106','107','108','109',
'111','112','113','114','115','116','117','118','119',
'121','122','123','124','125','126','127','128','129',
'131','132','133','134','135','136','137','138','139',
'141','142','143','144','145','146','147','148','149',
'151','152','153','154','155','156','157','158','159',
'161','162','163','164','165','166','167','168','169',
'171','172','173','174','175','176','177','178','179',
'181','182','183','184','185','186','187','188','189',
'191','192','193','194','195','196','197','198','199',
'201','202','203','204','205','206','207','208','209',
'211','212','213','214','215','216','217','218','219',
'221','222','223','224','225','226','227','228','229',
'231','232','233','234','235','236','237','238','239',
'241','242','243','244','245','246','247','248','249',
'251','252','253','254','255','256','257','258','259',
'261','262','263','264','265','266','267','268','269',
'271','272','273','274','275','276','277','278','279',
'281','282','283','284','285','286','287','288','289',
'291','292','293','294','295','296','297','298','299'
            ));
RESET MASTER;
INSERT INTO t1 VALUES ('44');
START SLAVE;
<<<<<<< HEAD
Last_SQL_Error = Column 0 of table 'test.t1' cannot be converted from type 'enum' to type 'enum('44','54')'
=======
include/wait_for_slave_sql_error.inc [errno=1535]
Last_SQL_Error = 'Table definition on master and slave does not match: Column 0 size mismatch - master has size 2, test.t1 on slave has size 1. Master's column size should be <= the slave's column size.'
>>>>>>> 8b27f9a0
SELECT COUNT(*) FROM t1;
COUNT(*)
0
STOP SLAVE;
RESET SLAVE;
RESET MASTER;
START SLAVE;
Checking MYSQL_TYPE_VARCHAR fields
DROP TABLE IF EXISTS t1;
STOP SLAVE;
RESET SLAVE;
CREATE TABLE t1 (a VARCHAR(100));
CREATE TABLE t1 (a VARCHAR(2000));
RESET MASTER;
INSERT INTO t1 VALUES ('This is a test.');
START SLAVE;
<<<<<<< HEAD
Last_SQL_Error = Column 0 of table 'test.t1' cannot be converted from type 'varchar(2000)' to type 'varchar(100)'
=======
include/wait_for_slave_sql_error.inc [errno=1535]
Last_SQL_Error = 'Table definition on master and slave does not match: Column 0 size mismatch - master has size 2000, test.t1 on slave has size 100. Master's column size should be <= the slave's column size.'
>>>>>>> 8b27f9a0
SELECT COUNT(*) FROM t1;
COUNT(*)
0
STOP SLAVE;
RESET SLAVE;
RESET MASTER;
START SLAVE;
DROP TABLE IF EXISTS t1;
STOP SLAVE;
RESET SLAVE;
CREATE TABLE t1 (a VARCHAR(10));
CREATE TABLE t1 (a VARCHAR(200));
RESET MASTER;
INSERT INTO t1 VALUES ('This is a test.');
START SLAVE;
<<<<<<< HEAD
Last_SQL_Error = Column 0 of table 'test.t1' cannot be converted from type 'varchar(200)' to type 'varchar(10)'
=======
include/wait_for_slave_sql_error.inc [errno=1535]
Last_SQL_Error = 'Table definition on master and slave does not match: Column 0 size mismatch - master has size 200, test.t1 on slave has size 10. Master's column size should be <= the slave's column size.'
>>>>>>> 8b27f9a0
SELECT COUNT(*) FROM t1;
COUNT(*)
0
STOP SLAVE;
RESET SLAVE;
RESET MASTER;
START SLAVE;
DROP TABLE IF EXISTS t1;
STOP SLAVE;
RESET SLAVE;
CREATE TABLE t1 (a VARCHAR(1000));
CREATE TABLE t1 (a VARCHAR(2000));
RESET MASTER;
INSERT INTO t1 VALUES ('This is a test.');
START SLAVE;
<<<<<<< HEAD
Last_SQL_Error = Column 0 of table 'test.t1' cannot be converted from type 'varchar(2000)' to type 'varchar(1000)'
=======
include/wait_for_slave_sql_error.inc [errno=1535]
Last_SQL_Error = 'Table definition on master and slave does not match: Column 0 size mismatch - master has size 2000, test.t1 on slave has size 1000. Master's column size should be <= the slave's column size.'
>>>>>>> 8b27f9a0
SELECT COUNT(*) FROM t1;
COUNT(*)
0
STOP SLAVE;
RESET SLAVE;
RESET MASTER;
START SLAVE;
Checking MYSQL_TYPE_BLOB fields
DROP TABLE IF EXISTS t1;
STOP SLAVE;
RESET SLAVE;
CREATE TABLE t1 (a TINYBLOB);
CREATE TABLE t1 (a LONGBLOB);
RESET MASTER;
INSERT INTO t1 VALUES ('This is a test.');
START SLAVE;
<<<<<<< HEAD
Last_SQL_Error = Column 0 of table 'test.t1' cannot be converted from type 'tinyblob' to type 'tinyblob'
=======
include/wait_for_slave_sql_error.inc [errno=1535]
Last_SQL_Error = 'Table definition on master and slave does not match: Column 0 size mismatch - master has size 4, test.t1 on slave has size 1. Master's column size should be <= the slave's column size.'
>>>>>>> 8b27f9a0
SELECT COUNT(*) FROM t1;
COUNT(*)
0
STOP SLAVE;
RESET SLAVE;
RESET MASTER;
START SLAVE;
*** Cleanup  ***
DROP TABLE IF EXISTS t1;
include/rpl_end.inc<|MERGE_RESOLUTION|>--- conflicted
+++ resolved
@@ -14,12 +14,8 @@
 RESET MASTER;
 INSERT INTO t1 VALUES (901251.90125);
 START SLAVE;
-<<<<<<< HEAD
-Last_SQL_Error = Column 0 of table 'test.t1' cannot be converted from type 'decimal(20,10)' to type 'decimal(5,2)'
-=======
-include/wait_for_slave_sql_error.inc [errno=1535]
-Last_SQL_Error = 'Table definition on master and slave does not match: Column 0 size mismatch - master has size 10, test.t1 on slave has size 3. Master's column size should be <= the slave's column size.'
->>>>>>> 8b27f9a0
+include/wait_for_slave_sql_error.inc [errno=1677]
+Last_SQL_Error = 'Column 0 of table 'test.t1' cannot be converted from type 'decimal(20,10)' to type 'decimal(5,2)''
 SELECT COUNT(*) FROM t1;
 COUNT(*)
 0
@@ -35,12 +31,8 @@
 RESET MASTER;
 INSERT INTO t1 VALUES (901251.90125);
 START SLAVE;
-<<<<<<< HEAD
-Last_SQL_Error = Column 0 of table 'test.t1' cannot be converted from type 'decimal(27,18)' to type 'decimal(27,9)'
-=======
-include/wait_for_slave_sql_error.inc [errno=1535]
-Last_SQL_Error = 'Table definition on master and slave does not match: Column 0 size mismatch - master has size 12, test.t1 on slave has size 12. Master's column size should be <= the slave's column size.'
->>>>>>> 8b27f9a0
+include/wait_for_slave_sql_error.inc [errno=1677]
+Last_SQL_Error = 'Column 0 of table 'test.t1' cannot be converted from type 'decimal(27,18)' to type 'decimal(27,9)''
 SELECT COUNT(*) FROM t1;
 COUNT(*)
 0
@@ -56,12 +48,8 @@
 RESET MASTER;
 INSERT INTO t1 VALUES (901251.90125);
 START SLAVE;
-<<<<<<< HEAD
-Last_SQL_Error = Column 0 of table 'test.t1' cannot be converted from type 'decimal(20,10)' to type 'decimal(5,2)'
-=======
-include/wait_for_slave_sql_error.inc [errno=1535]
-Last_SQL_Error = 'Table definition on master and slave does not match: Column 0 size mismatch - master has size 10, test.t1 on slave has size 3. Master's column size should be <= the slave's column size.'
->>>>>>> 8b27f9a0
+include/wait_for_slave_sql_error.inc [errno=1677]
+Last_SQL_Error = 'Column 0 of table 'test.t1' cannot be converted from type 'decimal(20,10)' to type 'decimal(5,2)''
 SELECT COUNT(*) FROM t1;
 COUNT(*)
 0
@@ -78,12 +66,8 @@
 RESET MASTER;
 INSERT INTO t1 VALUES (901251.90125);
 START SLAVE;
-<<<<<<< HEAD
-Last_SQL_Error = Column 0 of table 'test.t1' cannot be converted from type 'double' to type 'float'
-=======
-include/wait_for_slave_sql_error.inc [errno=1535]
-Last_SQL_Error = 'Table definition on master and slave does not match: Column 0 type mismatch - received type 5, test.t1 has type 4'
->>>>>>> 8b27f9a0
+include/wait_for_slave_sql_error.inc [errno=1677]
+Last_SQL_Error = 'Column 0 of table 'test.t1' cannot be converted from type 'double' to type 'float''
 SELECT COUNT(*) FROM t1;
 COUNT(*)
 0
@@ -100,12 +84,8 @@
 RESET MASTER;
 INSERT INTO t1 VALUES (B'10101');
 START SLAVE;
-<<<<<<< HEAD
-Last_SQL_Error = Column 0 of table 'test.t1' cannot be converted from type 'bit(64)' to type 'bit(5)'
-=======
-include/wait_for_slave_sql_error.inc [errno=1535]
-Last_SQL_Error = 'Table definition on master and slave does not match: Column 0 size mismatch - master has size 8, test.t1 on slave has size 1. Master's column size should be <= the slave's column size.'
->>>>>>> 8b27f9a0
+include/wait_for_slave_sql_error.inc [errno=1677]
+Last_SQL_Error = 'Column 0 of table 'test.t1' cannot be converted from type 'bit(64)' to type 'bit(5)''
 SELECT COUNT(*) FROM t1;
 COUNT(*)
 0
@@ -121,12 +101,8 @@
 RESET MASTER;
 INSERT INTO t1 VALUES (B'10101');
 START SLAVE;
-<<<<<<< HEAD
-Last_SQL_Error = Column 0 of table 'test.t1' cannot be converted from type 'bit(12)' to type 'bit(11)'
-=======
-include/wait_for_slave_sql_error.inc [errno=1535]
-Last_SQL_Error = 'Table definition on master and slave does not match: Column 0 size mismatch - master has size 2, test.t1 on slave has size 2. Master's column size should be <= the slave's column size.'
->>>>>>> 8b27f9a0
+include/wait_for_slave_sql_error.inc [errno=1677]
+Last_SQL_Error = 'Column 0 of table 'test.t1' cannot be converted from type 'bit(12)' to type 'bit(11)''
 SELECT COUNT(*) FROM t1;
 COUNT(*)
 0
@@ -143,12 +119,8 @@
 RESET MASTER;
 INSERT INTO t1 VALUES ('4');
 START SLAVE;
-<<<<<<< HEAD
-Last_SQL_Error = Column 0 of table 'test.t1' cannot be converted from type 'set' to type 'set('4')'
-=======
-include/wait_for_slave_sql_error.inc [errno=1535]
-Last_SQL_Error = 'Table definition on master and slave does not match: Column 0 size mismatch - master has size 2, test.t1 on slave has size 1. Master's column size should be <= the slave's column size.'
->>>>>>> 8b27f9a0
+include/wait_for_slave_sql_error.inc [errno=1677]
+Last_SQL_Error = 'Column 0 of table 'test.t1' cannot be converted from type 'set' to type 'set('4')''
 SELECT COUNT(*) FROM t1;
 COUNT(*)
 0
@@ -165,12 +137,8 @@
 RESET MASTER;
 INSERT INTO t1 VALUES ('This is a test.');
 START SLAVE;
-<<<<<<< HEAD
-Last_SQL_Error = Column 0 of table 'test.t1' cannot be converted from type 'char(20)' to type 'char(10)'
-=======
-include/wait_for_slave_sql_error.inc [errno=1535]
-Last_SQL_Error = 'Table definition on master and slave does not match: Column 0 size mismatch - master has size 20, test.t1 on slave has size 11. Master's column size should be <= the slave's column size.'
->>>>>>> 8b27f9a0
+include/wait_for_slave_sql_error.inc [errno=1677]
+Last_SQL_Error = 'Column 0 of table 'test.t1' cannot be converted from type 'char(20)' to type 'char(10)''
 SELECT COUNT(*) FROM t1;
 COUNT(*)
 0
@@ -218,12 +186,8 @@
 RESET MASTER;
 INSERT INTO t1 VALUES ('44');
 START SLAVE;
-<<<<<<< HEAD
-Last_SQL_Error = Column 0 of table 'test.t1' cannot be converted from type 'enum' to type 'enum('44','54')'
-=======
-include/wait_for_slave_sql_error.inc [errno=1535]
-Last_SQL_Error = 'Table definition on master and slave does not match: Column 0 size mismatch - master has size 2, test.t1 on slave has size 1. Master's column size should be <= the slave's column size.'
->>>>>>> 8b27f9a0
+include/wait_for_slave_sql_error.inc [errno=1677]
+Last_SQL_Error = 'Column 0 of table 'test.t1' cannot be converted from type 'enum' to type 'enum('44','54')''
 SELECT COUNT(*) FROM t1;
 COUNT(*)
 0
@@ -240,12 +204,8 @@
 RESET MASTER;
 INSERT INTO t1 VALUES ('This is a test.');
 START SLAVE;
-<<<<<<< HEAD
-Last_SQL_Error = Column 0 of table 'test.t1' cannot be converted from type 'varchar(2000)' to type 'varchar(100)'
-=======
-include/wait_for_slave_sql_error.inc [errno=1535]
-Last_SQL_Error = 'Table definition on master and slave does not match: Column 0 size mismatch - master has size 2000, test.t1 on slave has size 100. Master's column size should be <= the slave's column size.'
->>>>>>> 8b27f9a0
+include/wait_for_slave_sql_error.inc [errno=1677]
+Last_SQL_Error = 'Column 0 of table 'test.t1' cannot be converted from type 'varchar(2000)' to type 'varchar(100)''
 SELECT COUNT(*) FROM t1;
 COUNT(*)
 0
@@ -261,12 +221,8 @@
 RESET MASTER;
 INSERT INTO t1 VALUES ('This is a test.');
 START SLAVE;
-<<<<<<< HEAD
-Last_SQL_Error = Column 0 of table 'test.t1' cannot be converted from type 'varchar(200)' to type 'varchar(10)'
-=======
-include/wait_for_slave_sql_error.inc [errno=1535]
-Last_SQL_Error = 'Table definition on master and slave does not match: Column 0 size mismatch - master has size 200, test.t1 on slave has size 10. Master's column size should be <= the slave's column size.'
->>>>>>> 8b27f9a0
+include/wait_for_slave_sql_error.inc [errno=1677]
+Last_SQL_Error = 'Column 0 of table 'test.t1' cannot be converted from type 'varchar(200)' to type 'varchar(10)''
 SELECT COUNT(*) FROM t1;
 COUNT(*)
 0
@@ -282,12 +238,8 @@
 RESET MASTER;
 INSERT INTO t1 VALUES ('This is a test.');
 START SLAVE;
-<<<<<<< HEAD
-Last_SQL_Error = Column 0 of table 'test.t1' cannot be converted from type 'varchar(2000)' to type 'varchar(1000)'
-=======
-include/wait_for_slave_sql_error.inc [errno=1535]
-Last_SQL_Error = 'Table definition on master and slave does not match: Column 0 size mismatch - master has size 2000, test.t1 on slave has size 1000. Master's column size should be <= the slave's column size.'
->>>>>>> 8b27f9a0
+include/wait_for_slave_sql_error.inc [errno=1677]
+Last_SQL_Error = 'Column 0 of table 'test.t1' cannot be converted from type 'varchar(2000)' to type 'varchar(1000)''
 SELECT COUNT(*) FROM t1;
 COUNT(*)
 0
@@ -304,12 +256,8 @@
 RESET MASTER;
 INSERT INTO t1 VALUES ('This is a test.');
 START SLAVE;
-<<<<<<< HEAD
-Last_SQL_Error = Column 0 of table 'test.t1' cannot be converted from type 'tinyblob' to type 'tinyblob'
-=======
-include/wait_for_slave_sql_error.inc [errno=1535]
-Last_SQL_Error = 'Table definition on master and slave does not match: Column 0 size mismatch - master has size 4, test.t1 on slave has size 1. Master's column size should be <= the slave's column size.'
->>>>>>> 8b27f9a0
+include/wait_for_slave_sql_error.inc [errno=1677]
+Last_SQL_Error = 'Column 0 of table 'test.t1' cannot be converted from type 'tinyblob' to type 'tinyblob''
 SELECT COUNT(*) FROM t1;
 COUNT(*)
 0
