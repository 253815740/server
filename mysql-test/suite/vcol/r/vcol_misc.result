--- conflicted
+++ resolved
@@ -87,7 +87,6 @@
 2002-02-15 00:00:00	0
 2000-10-15 00:00:00	1
 DROP TABLE t1, t2;
-<<<<<<< HEAD
 CREATE TABLE t1 (
 a char(255), b char(255), c char(255), d char(255),
 v char(255) AS (CONCAT(c,d) ) VIRTUAL
@@ -98,7 +97,6 @@
 yz
 YZ
 DROP TABLE t1;
-=======
 CREATE TABLE t1 (f1 INTEGER, v1 INTEGER AS (f1) VIRTUAL);
 CREATE TABLE t2 AS SELECT v1 FROM t1;
 SHOW CREATE TABLE t2;
@@ -106,5 +104,4 @@
 t2	CREATE TABLE `t2` (
   `v1` int(11) DEFAULT NULL
 ) ENGINE=MyISAM DEFAULT CHARSET=latin1
-DROP TABLE t1,t2;
->>>>>>> b6e05df3
+DROP TABLE t1,t2;