set global innodb_support_xa=default;
set session innodb_support_xa=default;
SET SESSION STORAGE_ENGINE = InnoDB;
drop table if exists t1,t2,t3,t1m,t1i,t2m,t2i,t4;
drop procedure if exists p1;
create table t1 (
c_id int(11) not null default '0',
org_id int(11) default null,
unique key contacts$c_id (c_id),
key contacts$org_id (org_id)
);
insert into t1 values
(2,null),(120,null),(141,null),(218,7), (128,1),
(151,2),(234,2),(236,2),(243,2),(255,2),(259,2),(232,3),(235,3),(238,3),
(246,3),(253,3),(269,3),(285,3),(291,3),(293,3),(131,4),(230,4),(231,4);
create table t2 (
slai_id int(11) not null default '0',
owner_tbl int(11) default null,
owner_id int(11) default null,
sla_id int(11) default null,
inc_web int(11) default null,
inc_email int(11) default null,
inc_chat int(11) default null,
inc_csr int(11) default null,
inc_total int(11) default null,
time_billed int(11) default null,
activedate timestamp null default null,
expiredate timestamp null default null,
state int(11) default null,
sla_set int(11) default null,
unique key t2$slai_id (slai_id),
key t2$owner_id (owner_id),
key t2$sla_id (sla_id)
);
insert into t2(slai_id, owner_tbl, owner_id, sla_id) values
(1,3,1,1), (3,3,10,2), (4,3,3,6), (5,3,2,5), (6,3,8,3), (7,3,9,7),
(8,3,6,8), (9,3,4,9), (10,3,5,10), (11,3,11,11), (12,3,7,12);
flush tables;
select si.slai_id
from t1 c join t2 si on
((si.owner_tbl = 3 and si.owner_id = c.org_id) or
( si.owner_tbl = 2 and si.owner_id = c.c_id))
where
c.c_id = 218 and expiredate is null;
slai_id
12
select * from t1 where org_id is null;
c_id	org_id
2	NULL
120	NULL
141	NULL
select si.slai_id
from t1 c join t2 si on
((si.owner_tbl = 3 and si.owner_id = c.org_id) or
( si.owner_tbl = 2 and si.owner_id = c.c_id))
where
c.c_id = 218 and expiredate is null;
slai_id
12
drop table t1, t2;
CREATE TABLE t1 (a int, b int, KEY b (b));
CREATE TABLE t2 (a int, b int, PRIMARY KEY  (a,b));
CREATE TABLE t3 (a int, b int, c int, PRIMARY KEY  (a),
UNIQUE KEY b (b,c), KEY a (a,b,c));
INSERT INTO t1 VALUES (1, 1);
INSERT INTO t1 SELECT a + 1, b + 1 FROM t1;
INSERT INTO t1 SELECT a + 2, b + 2 FROM t1;
INSERT INTO t2 VALUES (1,1),(1,2),(1,3),(1,4),(1,5),(1,6),(1,7),(1,8);
INSERT INTO t2 SELECT a + 1, b FROM t2;
DELETE FROM t2 WHERE a = 1 AND b < 2;
INSERT INTO t3 VALUES (1,1,1),(2,1,2);
INSERT INTO t3 SELECT a + 2, a + 2, 3 FROM t3;
INSERT INTO t3 SELECT a + 4, a + 4, 3 FROM t3;
SELECT STRAIGHT_JOIN SQL_NO_CACHE t1.b, t1.a FROM t1, t3, t2 WHERE
t3.a = t2.a AND t2.b = t1.a AND t3.b = 1 AND t3.c IN (1, 2)
ORDER BY t1.b LIMIT 2;
b	a
1	1
2	2
SELECT STRAIGHT_JOIN SQL_NO_CACHE t1.b, t1.a FROM t1, t3, t2 WHERE
t3.a = t2.a AND t2.b = t1.a AND t3.b = 1 AND t3.c IN (1, 2)
ORDER BY t1.b LIMIT 5;
b	a
1	1
2	2
2	2
3	3
3	3
DROP TABLE t1, t2, t3;
CREATE TABLE `t1` (`id1` INT) ;
INSERT INTO `t1` (`id1`) VALUES (1),(5),(2);
CREATE TABLE `t2` (
`id1` INT,
`id2` INT NOT NULL,
`id3` INT,
`id4` INT NOT NULL,
UNIQUE (`id2`,`id4`),
KEY (`id1`)
);
INSERT INTO `t2`(`id1`,`id2`,`id3`,`id4`) VALUES
(1,1,1,0),
(1,1,2,1),
(5,1,2,2),
(6,1,2,3),
(1,2,2,2),
(1,2,1,1);
SELECT `id1` FROM `t1` WHERE `id1` NOT IN (SELECT `id1` FROM `t2` WHERE `id2` = 1 AND `id3` = 2);
id1
2
DROP TABLE t1, t2;
create table t1 (c1 int) engine=innodb;
handler t1 open;
handler t1 read first;
c1
Before and after comparison
0
drop table t1;
CREATE TABLE t1(c1 TEXT, UNIQUE (c1(1)), cnt INT DEFAULT 1)
ENGINE=INNODB CHARACTER SET UTF8;
INSERT INTO t1 (c1) VALUES ('1a');
SELECT * FROM t1;
c1	cnt
1a	1
INSERT INTO t1 (c1) VALUES ('1b') ON DUPLICATE KEY UPDATE cnt=cnt+1;
SELECT * FROM t1;
c1	cnt
1a	2
DROP TABLE t1;
CREATE TABLE t1(c1 VARCHAR(2), UNIQUE (c1(1)), cnt INT DEFAULT 1)
ENGINE=INNODB CHARACTER SET UTF8;
INSERT INTO t1 (c1) VALUES ('1a');
SELECT * FROM t1;
c1	cnt
1a	1
INSERT INTO t1 (c1) VALUES ('1b') ON DUPLICATE KEY UPDATE cnt=cnt+1;
SELECT * FROM t1;
c1	cnt
1a	2
DROP TABLE t1;
CREATE TABLE t1(c1 CHAR(2), UNIQUE (c1(1)), cnt INT DEFAULT 1)
ENGINE=INNODB CHARACTER SET UTF8;
INSERT INTO t1 (c1) VALUES ('1a');
SELECT * FROM t1;
c1	cnt
1a	1
INSERT INTO t1 (c1) VALUES ('1b') ON DUPLICATE KEY UPDATE cnt=cnt+1;
SELECT * FROM t1;
c1	cnt
1a	2
DROP TABLE t1;
CREATE TABLE t1 (
a1 decimal(10,0) DEFAULT NULL,
a2 blob,
a3 time DEFAULT NULL,
a4 blob,
a5 char(175) DEFAULT NULL,
a6 timestamp NOT NULL DEFAULT '0000-00-00 00:00:00',
a7 tinyblob,
INDEX idx (a6,a7(239),a5)
) ENGINE=InnoDB;
EXPLAIN SELECT a4 FROM t1 WHERE
a6=NULL AND
a4='UNcT5pIde4I6c2SheTo4gt92OV1jgJCVkXmzyf325R1DwLURkbYHwhydANIZMbKTgdcR5xS';
id	select_type	table	type	possible_keys	key	key_len	ref	rows	Extra
1	SIMPLE	NULL	NULL	NULL	NULL	NULL	NULL	NULL	Impossible WHERE noticed after reading const tables
EXPLAIN SELECT t1.a4 FROM t1, t1 t WHERE
t.a6=t.a6 AND t1.a6=NULL AND
t1.a4='UNcT5pIde4I6c2SheTo4gt92OV1jgJCVkXmzyf325R1DwLURkbYHwhydANIZMbKTgdcR5xS';
id	select_type	table	type	possible_keys	key	key_len	ref	rows	Extra
1	SIMPLE	NULL	NULL	NULL	NULL	NULL	NULL	NULL	Impossible WHERE noticed after reading const tables
DROP TABLE t1;
create table t1m (a int) engine = MEMORY;
create table t1i (a int);
create table t2m (a int) engine = MEMORY;
create table t2i (a int);
insert into t2m values (5);
insert into t2i values (5);
select min(a) from t1i;
min(a)
NULL
select min(7) from t1i;
min(7)
NULL
select min(7) from DUAL;
min(7)
7
explain select min(7) from t2i join t1i;
id	select_type	table	type	possible_keys	key	key_len	ref	rows	Extra
1	SIMPLE	t2i	ALL	NULL	NULL	NULL	NULL	1	
1	SIMPLE	t1i	ALL	NULL	NULL	NULL	NULL	1	Using join buffer
select min(7) from t2i join t1i;
min(7)
NULL
select max(a) from t1i;
max(a)
NULL
select max(7) from t1i;
max(7)
NULL
select max(7) from DUAL;
max(7)
7
explain select max(7) from t2i join t1i;
id	select_type	table	type	possible_keys	key	key_len	ref	rows	Extra
1	SIMPLE	t2i	ALL	NULL	NULL	NULL	NULL	1	
1	SIMPLE	t1i	ALL	NULL	NULL	NULL	NULL	1	Using join buffer
select max(7) from t2i join t1i;
max(7)
NULL
select 1, min(a) from t1i where a=99;
1	min(a)
1	NULL
select 1, min(a) from t1i where 1=99;
1	min(a)
1	NULL
select 1, min(1) from t1i where a=99;
1	min(1)
1	NULL
select 1, min(1) from t1i where 1=99;
1	min(1)
1	NULL
select 1, max(a) from t1i where a=99;
1	max(a)
1	NULL
select 1, max(a) from t1i where 1=99;
1	max(a)
1	NULL
select 1, max(1) from t1i where a=99;
1	max(1)
1	NULL
select 1, max(1) from t1i where 1=99;
1	max(1)
1	NULL
explain select count(*), min(7), max(7) from t1m, t1i;
id	select_type	table	type	possible_keys	key	key_len	ref	rows	Extra
1	SIMPLE	t1m	system	NULL	NULL	NULL	NULL	0	const row not found
1	SIMPLE	t1i	ALL	NULL	NULL	NULL	NULL	1	
select count(*), min(7), max(7) from t1m, t1i;
count(*)	min(7)	max(7)
0	NULL	NULL
explain select count(*), min(7), max(7) from t1m, t2i;
id	select_type	table	type	possible_keys	key	key_len	ref	rows	Extra
1	SIMPLE	t1m	system	NULL	NULL	NULL	NULL	0	const row not found
1	SIMPLE	t2i	ALL	NULL	NULL	NULL	NULL	1	
select count(*), min(7), max(7) from t1m, t2i;
count(*)	min(7)	max(7)
0	NULL	NULL
explain select count(*), min(7), max(7) from t2m, t1i;
id	select_type	table	type	possible_keys	key	key_len	ref	rows	Extra
1	SIMPLE	t2m	system	NULL	NULL	NULL	NULL	1	
1	SIMPLE	t1i	ALL	NULL	NULL	NULL	NULL	1	
select count(*), min(7), max(7) from t2m, t1i;
count(*)	min(7)	max(7)
0	NULL	NULL
drop table t1m, t1i, t2m, t2i;
create table t1 (
a1 char(64), a2 char(64), b char(16), c char(16) not null, d char(16), dummy char(64) default ' '
) ENGINE = MEMORY;
insert into t1 (a1, a2, b, c, d) values
('a','a','a','a111','xy1'),('a','a','a','b111','xy2'),('a','a','a','c111','xy3'),('a','a','a','d111','xy4'),
('a','a','b','e112','xy1'),('a','a','b','f112','xy2'),('a','a','b','g112','xy3'),('a','a','b','h112','xy4'),
('a','b','a','i121','xy1'),('a','b','a','j121','xy2'),('a','b','a','k121','xy3'),('a','b','a','l121','xy4'),
('a','b','b','m122','xy1'),('a','b','b','n122','xy2'),('a','b','b','o122','xy3'),('a','b','b','p122','xy4'),
('b','a','a','a211','xy1'),('b','a','a','b211','xy2'),('b','a','a','c211','xy3'),('b','a','a','d211','xy4'),
('b','a','b','e212','xy1'),('b','a','b','f212','xy2'),('b','a','b','g212','xy3'),('b','a','b','h212','xy4'),
('b','b','a','i221','xy1'),('b','b','a','j221','xy2'),('b','b','a','k221','xy3'),('b','b','a','l221','xy4'),
('b','b','b','m222','xy1'),('b','b','b','n222','xy2'),('b','b','b','o222','xy3'),('b','b','b','p222','xy4'),
('c','a','a','a311','xy1'),('c','a','a','b311','xy2'),('c','a','a','c311','xy3'),('c','a','a','d311','xy4'),
('c','a','b','e312','xy1'),('c','a','b','f312','xy2'),('c','a','b','g312','xy3'),('c','a','b','h312','xy4'),
('c','b','a','i321','xy1'),('c','b','a','j321','xy2'),('c','b','a','k321','xy3'),('c','b','a','l321','xy4'),
('c','b','b','m322','xy1'),('c','b','b','n322','xy2'),('c','b','b','o322','xy3'),('c','b','b','p322','xy4'),
('d','a','a','a411','xy1'),('d','a','a','b411','xy2'),('d','a','a','c411','xy3'),('d','a','a','d411','xy4'),
('d','a','b','e412','xy1'),('d','a','b','f412','xy2'),('d','a','b','g412','xy3'),('d','a','b','h412','xy4'),
('d','b','a','i421','xy1'),('d','b','a','j421','xy2'),('d','b','a','k421','xy3'),('d','b','a','l421','xy4'),
('d','b','b','m422','xy1'),('d','b','b','n422','xy2'),('d','b','b','o422','xy3'),('d','b','b','p422','xy4'),
('a','a','a','a111','xy1'),('a','a','a','b111','xy2'),('a','a','a','c111','xy3'),('a','a','a','d111','xy4'),
('a','a','b','e112','xy1'),('a','a','b','f112','xy2'),('a','a','b','g112','xy3'),('a','a','b','h112','xy4'),
('a','b','a','i121','xy1'),('a','b','a','j121','xy2'),('a','b','a','k121','xy3'),('a','b','a','l121','xy4'),
('a','b','b','m122','xy1'),('a','b','b','n122','xy2'),('a','b','b','o122','xy3'),('a','b','b','p122','xy4'),
('b','a','a','a211','xy1'),('b','a','a','b211','xy2'),('b','a','a','c211','xy3'),('b','a','a','d211','xy4'),
('b','a','b','e212','xy1'),('b','a','b','f212','xy2'),('b','a','b','g212','xy3'),('b','a','b','h212','xy4'),
('b','b','a','i221','xy1'),('b','b','a','j221','xy2'),('b','b','a','k221','xy3'),('b','b','a','l221','xy4'),
('b','b','b','m222','xy1'),('b','b','b','n222','xy2'),('b','b','b','o222','xy3'),('b','b','b','p222','xy4'),
('c','a','a','a311','xy1'),('c','a','a','b311','xy2'),('c','a','a','c311','xy3'),('c','a','a','d311','xy4'),
('c','a','b','e312','xy1'),('c','a','b','f312','xy2'),('c','a','b','g312','xy3'),('c','a','b','h312','xy4'),
('c','b','a','i321','xy1'),('c','b','a','j321','xy2'),('c','b','a','k321','xy3'),('c','b','a','l321','xy4'),
('c','b','b','m322','xy1'),('c','b','b','n322','xy2'),('c','b','b','o322','xy3'),('c','b','b','p322','xy4'),
('d','a','a','a411','xy1'),('d','a','a','b411','xy2'),('d','a','a','c411','xy3'),('d','a','a','d411','xy4'),
('d','a','b','e412','xy1'),('d','a','b','f412','xy2'),('d','a','b','g412','xy3'),('d','a','b','h412','xy4'),
('d','b','a','i421','xy1'),('d','b','a','j421','xy2'),('d','b','a','k421','xy3'),('d','b','a','l421','xy4'),
('d','b','b','m422','xy1'),('d','b','b','n422','xy2'),('d','b','b','o422','xy3'),('d','b','b','p422','xy4');
create table t4 (
pk_col int auto_increment primary key, a1 char(64), a2 char(64), b char(16), c char(16) not null, d char(16), dummy char(64) default ' '
);
insert into t4 (a1, a2, b, c, d, dummy) select * from t1;
create index idx12672_0 on t4 (a1);
create index idx12672_1 on t4 (a1,a2,b,c);
create index idx12672_2 on t4 (a1,a2,b);
analyze table t4;
Table	Op	Msg_type	Msg_text
test.t4	analyze	status	OK
select distinct a1 from t4 where pk_col not in (1,2,3,4);
a1
a
b
c
d
drop table t1,t4;
DROP TABLE IF EXISTS t2, t1;
CREATE TABLE t1 (i INT NOT NULL PRIMARY KEY) ENGINE= InnoDB;
CREATE TABLE t2 (
i INT NOT NULL,
FOREIGN KEY (i) REFERENCES t1 (i) ON DELETE NO ACTION
) ENGINE= InnoDB;
INSERT INTO t1 VALUES (1);
INSERT INTO t2 VALUES (1);
DELETE IGNORE FROM t1 WHERE i = 1;
Warnings:
Error	1451	Cannot delete or update a parent row: a foreign key constraint fails (`test`.`t2`, CONSTRAINT `t2_ibfk_1` FOREIGN KEY (`i`) REFERENCES `t1` (`i`) ON DELETE NO ACTION)
SELECT * FROM t1, t2;
i	i
1	1
DROP TABLE t2, t1;
End of 4.1 tests.
create table t1 (
a varchar(30), b varchar(30), primary key(a), key(b)
);
select distinct a from t1;
a
drop table t1;
create table t1(a int, key(a));
insert into t1 values(1);
select a, count(a) from t1 group by a with rollup;
a	count(a)
1	1
NULL	1
drop table t1;
create table t1 (f1 int, f2 char(1), primary key(f1,f2));
insert into t1 values ( 1,"e"),(2,"a"),( 3,"c"),(4,"d");
alter table t1 drop primary key, add primary key (f2, f1);
explain select distinct f1 a, f1 b from t1;
id	select_type	table	type	possible_keys	key	key_len	ref	rows	Extra
1	SIMPLE	t1	index	NULL	PRIMARY	5	NULL	4	Using index; Using temporary
explain select distinct f1, f2 from t1;
id	select_type	table	type	possible_keys	key	key_len	ref	rows	Extra
1	SIMPLE	t1	range	NULL	PRIMARY	5	NULL	3	Using index for group-by; Using temporary
drop table t1;
CREATE TABLE t1 (id int(11) NOT NULL PRIMARY KEY, name varchar(20),
INDEX (name));
CREATE TABLE t2 (id int(11) NOT NULL PRIMARY KEY, fkey int(11));
ALTER TABLE t2 ADD FOREIGN KEY (fkey) REFERENCES t2(id);
INSERT INTO t1 VALUES (1,'A1'),(2,'A2'),(3,'B');
INSERT INTO t2 VALUES (1,1),(2,2),(3,2),(4,3),(5,3);
EXPLAIN
SELECT COUNT(*) FROM t2 LEFT JOIN t1 ON t2.fkey = t1.id
WHERE t1.name LIKE 'A%';
id	select_type	table	type	possible_keys	key	key_len	ref	rows	Extra
1	SIMPLE	t1	index	PRIMARY,name	name	23	NULL	3	Using where; Using index
1	SIMPLE	t2	ref	fkey	fkey	5	test.t1.id	1	Using where; Using index
EXPLAIN
SELECT COUNT(*) FROM t2 LEFT JOIN t1 ON t2.fkey = t1.id
WHERE t1.name LIKE 'A%' OR FALSE;
id	select_type	table	type	possible_keys	key	key_len	ref	rows	Extra
1	SIMPLE	t2	index	NULL	fkey	5	NULL	5	Using index
1	SIMPLE	t1	eq_ref	PRIMARY	PRIMARY	4	test.t2.fkey	1	Using where
DROP TABLE t1,t2;
CREATE TABLE t1 (
id int NOT NULL,
name varchar(20) NOT NULL,
dept varchar(20) NOT NULL,
age tinyint(3) unsigned NOT NULL,
PRIMARY KEY (id),
INDEX (name,dept)
) ENGINE=InnoDB;
INSERT INTO t1(id, dept, age, name) VALUES
(3987, 'cs1', 10, 'rs1'), (3988, 'cs2', 20, 'rs1'), (3995, 'cs3', 10, 'rs2'),
(3996, 'cs4', 20, 'rs2'), (4003, 'cs5', 10, 'rs3'), (4004, 'cs6', 20, 'rs3'),
(4011, 'cs7', 10, 'rs4'), (4012, 'cs8', 20, 'rs4'), (4019, 'cs9', 10, 'rs5'),
(4020, 'cs10', 20, 'rs5'),(4027, 'cs11', 10, 'rs6'),(4028, 'cs12', 20, 'rs6');
EXPLAIN SELECT DISTINCT t1.name, t1.dept FROM t1 WHERE t1.name='rs5';
id	select_type	table	type	possible_keys	key	key_len	ref	rows	Extra
1	SIMPLE	t1	range	name	name	44	NULL	2	Using where; Using index for group-by
SELECT DISTINCT t1.name, t1.dept FROM t1 WHERE t1.name='rs5';
name	dept
rs5	cs10
rs5	cs9
DELETE FROM t1;
# Masking (#) number in "rows" column of the following EXPLAIN output, as it may vary (bug#47746).
EXPLAIN SELECT DISTINCT t1.name, t1.dept FROM t1 WHERE t1.name='rs5';
id	select_type	table	type	possible_keys	key	key_len	ref	rows	Extra
1	SIMPLE	t1	range	name	name	44	NULL	#	Using where; Using index for group-by
SELECT DISTINCT t1.name, t1.dept FROM t1 WHERE t1.name='rs5';
name	dept
DROP TABLE t1;
drop table if exists t1;
show variables like 'innodb_rollback_on_timeout';
Variable_name	Value
innodb_rollback_on_timeout	OFF
create table t1 (a int unsigned not null primary key) engine = innodb;
insert into t1 values (1);
commit;
begin work;
insert into t1 values (2);
select * from t1;
a
1
2
begin work;
insert into t1 values (5);
select * from t1;
a
1
5
insert into t1 values (2);
ERROR HY000: Lock wait timeout exceeded; try restarting transaction
select * from t1;
a
1
5
commit;
select * from t1;
a
1
2
commit;
select * from t1;
a
1
2
5
drop table t1;
set @save_qcache_size=@@global.query_cache_size;
set @save_qcache_type=@@global.query_cache_type;
set global query_cache_size=10*1024*1024;
set global query_cache_type=1;
drop table if exists `test`;
Warnings:
Note	1051	Unknown table 'test'
CREATE TABLE `test` (`test1` varchar(3) NOT NULL,
`test2` varchar(4) NOT NULL,PRIMARY KEY  (`test1`))
ENGINE=InnoDB DEFAULT CHARSET=latin1;
INSERT INTO `test` (`test1`, `test2`) VALUES ('tes', '5678');
select * from test;
test1	test2
tes	5678
INSERT INTO `test` (`test1`, `test2`) VALUES ('tes', '1234')
ON DUPLICATE KEY UPDATE `test2` = '1234';
select * from test;
test1	test2
tes	1234
flush tables;
select * from test;
test1	test2
tes	1234
drop table test;
set global query_cache_type=@save_qcache_type;
set global query_cache_size=@save_qcache_size;
drop table if exists t1;
show variables like 'innodb_rollback_on_timeout';
Variable_name	Value
innodb_rollback_on_timeout	OFF
create table t1 (a int unsigned not null primary key) engine = innodb;
insert into t1 values (1);
commit;
begin work;
insert into t1 values (2);
select * from t1;
a
1
2
begin work;
insert into t1 values (5);
select * from t1;
a
1
5
insert into t1 values (2);
ERROR HY000: Lock wait timeout exceeded; try restarting transaction
select * from t1;
a
1
5
commit;
select * from t1;
a
1
2
commit;
select * from t1;
a
1
2
5
drop table t1;
create table t1(
id int auto_increment,
c char(1) not null,
counter int not null default 1,
primary key (id),
unique key (c)
) engine=innodb;
insert into t1 (id, c) values
(NULL, 'a'),
(NULL, 'a')
on duplicate key update id = values(id), counter = counter + 1;
select * from t1;
id	c	counter
2	a	2
insert into t1 (id, c) values
(NULL, 'b')
on duplicate key update id = values(id), counter = counter + 1;
select * from t1;
id	c	counter
2	a	2
3	b	1
truncate table t1;
insert into t1 (id, c) values (NULL, 'a');
select * from t1;
id	c	counter
1	a	1
insert into t1 (id, c) values (NULL, 'b'), (NULL, 'b')
on duplicate key update id = values(id), c = values(c), counter = counter + 1;
select * from t1;
id	c	counter
1	a	1
3	b	2
insert into t1 (id, c) values (NULL, 'a')
on duplicate key update id = values(id), c = values(c), counter = counter + 1;
select * from t1;
id	c	counter
3	b	2
4	a	2
drop table t1;
CREATE TABLE t1(
id int AUTO_INCREMENT PRIMARY KEY,
stat_id int NOT NULL,
acct_id int DEFAULT NULL,
INDEX idx1 (stat_id, acct_id),
INDEX idx2 (acct_id)
) ENGINE=MyISAM;
CREATE TABLE t2(
id int AUTO_INCREMENT PRIMARY KEY,
stat_id int NOT NULL,
acct_id int DEFAULT NULL,
INDEX idx1 (stat_id, acct_id),
INDEX idx2 (acct_id)
) ENGINE=InnoDB;
INSERT INTO t1(stat_id,acct_id) VALUES
(1,759), (2,831), (3,785), (4,854), (1,921),
(1,553), (2,589), (3,743), (2,827), (2,545),
(4,779), (4,783), (1,597), (1,785), (4,832),
(1,741), (1,833), (3,788), (2,973), (1,907);
INSERT INTO t1(stat_id,acct_id) SELECT stat_id, mod(id+100000, acct_id) FROM t1;
INSERT INTO t1(stat_id,acct_id) SELECT stat_id, mod(id+100000, acct_id) FROM t1;
INSERT INTO t1(stat_id,acct_id) SELECT stat_id, mod(id+100000, acct_id) FROM t1;
INSERT INTO t1(stat_id,acct_id) SELECT stat_id, mod(id+100000, acct_id) FROM t1;
INSERT INTO t1(stat_id,acct_id) SELECT stat_id, mod(id+100000, acct_id) FROM t1;
INSERT INTO t1(stat_id,acct_id) SELECT stat_id, mod(id+100000, acct_id) FROM t1;
INSERT INTO t1(stat_id,acct_id) SELECT stat_id, mod(id+100000, acct_id) FROM t1;
INSERT INTO t1(stat_id,acct_id) SELECT stat_id, mod(id+100000, acct_id) FROM t1;
INSERT INTO t1(stat_id,acct_id) SELECT stat_id, mod(id+100000, acct_id) FROM t1;
INSERT INTO t1(stat_id,acct_id) SELECT stat_id, mod(id+100000, acct_id) FROM t1;
INSERT INTO t1(stat_id,acct_id) SELECT stat_id, mod(id+100000, acct_id) FROM t1;
UPDATE t1 SET acct_id=785 
WHERE MOD(stat_id,2)=0 AND MOD(id,stat_id)=MOD(acct_id,stat_id);
OPTIMIZE TABLE t1;
Table	Op	Msg_type	Msg_text
test.t1	optimize	status	OK
SELECT COUNT(*) FROM t1;
COUNT(*)
40960
SELECT COUNT(*) FROM t1 WHERE acct_id=785;
COUNT(*)
8702
EXPLAIN SELECT COUNT(*) FROM t1 WHERE stat_id IN (1,3) AND acct_id=785;
id	select_type	table	type	possible_keys	key	key_len	ref	rows	Extra
1	SIMPLE	t1	range	idx1,idx2	idx1	9	NULL	2	Using where; Using index
INSERT INTO t2 SELECT * FROM t1;
OPTIMIZE TABLE t2;
Table	Op	Msg_type	Msg_text
test.t2	optimize	note	Table does not support optimize, doing recreate + analyze instead
test.t2	optimize	status	OK
EXPLAIN SELECT COUNT(*) FROM t2 WHERE stat_id IN (1,3) AND acct_id=785;
id	select_type	table	type	possible_keys	key	key_len	ref	rows	Extra
1	SIMPLE	t2	range	idx1,idx2	idx1	9	NULL	2	Using where; Using index
DROP TABLE t1,t2;
create table t1(a int) engine=innodb;
alter table t1 comment '123';
show create table t1;
Table	Create Table
t1	CREATE TABLE `t1` (
  `a` int(11) DEFAULT NULL
) ENGINE=InnoDB DEFAULT CHARSET=latin1 COMMENT='123'
drop table t1;
CREATE TABLE t1 (a CHAR(2), KEY (a)) ENGINE = InnoDB DEFAULT CHARSET=UTF8;
INSERT INTO t1 VALUES ('uk'),('bg');
SELECT * FROM t1 WHERE a = 'uk';
a
uk
DELETE FROM t1 WHERE a = 'uk';
SELECT * FROM t1 WHERE a = 'uk';
a
UPDATE t1 SET a = 'us' WHERE a = 'uk';
SELECT * FROM t1 WHERE a = 'uk';
a
CREATE TABLE t2 (a CHAR(2), KEY (a)) ENGINE = InnoDB;
INSERT INTO t2 VALUES ('uk'),('bg');
SELECT * FROM t2 WHERE a = 'uk';
a
uk
DELETE FROM t2 WHERE a = 'uk';
SELECT * FROM t2 WHERE a = 'uk';
a
INSERT INTO t2 VALUES ('uk');
UPDATE t2 SET a = 'us' WHERE a = 'uk';
SELECT * FROM t2 WHERE a = 'uk';
a
CREATE TABLE t3 (a CHAR(2), KEY (a)) ENGINE = MyISAM;
INSERT INTO t3 VALUES ('uk'),('bg');
SELECT * FROM t3 WHERE a = 'uk';
a
uk
DELETE FROM t3 WHERE a = 'uk';
SELECT * FROM t3 WHERE a = 'uk';
a
INSERT INTO t3 VALUES ('uk');
UPDATE t3 SET a = 'us' WHERE a = 'uk';
SELECT * FROM t3 WHERE a = 'uk';
a
DROP TABLE t1,t2,t3;
create table t1 (a int) engine=innodb;
select * from bug29807;
ERROR 42S02: Table 'test.bug29807' doesn't exist
drop table t1;
drop table bug29807;
ERROR 42S02: Unknown table 'bug29807'
create table bug29807 (a int);
drop table bug29807;
CREATE TABLE t1 (a INT) ENGINE=InnoDB;
CREATE TABLE t2 (a INT) ENGINE=InnoDB;
switch to connection c1
SET AUTOCOMMIT=0;
INSERT INTO t2 VALUES (1);
switch to connection c2
SET AUTOCOMMIT=0;
LOCK TABLES t1 READ, t2 READ;
ERROR HY000: Lock wait timeout exceeded; try restarting transaction
switch to connection c1
COMMIT;
INSERT INTO t1 VALUES (1);
switch to connection default
SET AUTOCOMMIT=default;
DROP TABLE t1,t2;
CREATE TABLE t1 (
id int NOT NULL auto_increment PRIMARY KEY,
b int NOT NULL,
c datetime NOT NULL,
INDEX idx_b(b),
INDEX idx_c(c)
) ENGINE=InnoDB;
CREATE TABLE t2 (
b int NOT NULL auto_increment PRIMARY KEY,
c datetime NOT NULL
) ENGINE= MyISAM;
INSERT INTO t2(c) VALUES ('2007-01-01');
INSERT INTO t2(c) SELECT c FROM t2;
INSERT INTO t2(c) SELECT c FROM t2;
INSERT INTO t2(c) SELECT c FROM t2;
INSERT INTO t2(c) SELECT c FROM t2;
INSERT INTO t2(c) SELECT c FROM t2;
INSERT INTO t2(c) SELECT c FROM t2;
INSERT INTO t2(c) SELECT c FROM t2;
INSERT INTO t2(c) SELECT c FROM t2;
INSERT INTO t2(c) SELECT c FROM t2;
INSERT INTO t2(c) SELECT c FROM t2;
INSERT INTO t1(b,c) SELECT b,c FROM t2;
UPDATE t2 SET c='2007-01-02';
INSERT INTO t1(b,c) SELECT b,c FROM t2;
UPDATE t2 SET c='2007-01-03';
INSERT INTO t1(b,c) SELECT b,c FROM t2;
set @@sort_buffer_size=8192;
Warnings:
Warning	1292	Truncated incorrect sort_buffer_size value: '8192'
SELECT COUNT(*) FROM t1;
COUNT(*)
3072
EXPLAIN 
SELECT COUNT(*) FROM t1 
WHERE (c >= '2007-01-02' AND c <= '2007-01-03') OR b >= 1;
id	select_type	table	type	possible_keys	key	key_len	ref	rows	Extra
1	SIMPLE	t1	ALL	idx_b,idx_c	NULL	NULL	NULL	#	Using where
SELECT COUNT(*) FROM t1 
WHERE (c >= '2007-01-02' AND c <= '2007-01-03') OR b >= 1;
COUNT(*)
3072
EXPLAIN 
SELECT COUNT(*) FROM t1 FORCE INDEX(idx_b, idx_c) 
WHERE (c >= '2007-01-02' AND c <= '2007-01-03') OR b >= 1;
id	select_type	table	type	possible_keys	key	key_len	ref	rows	Extra
1	SIMPLE	t1	index_merge	idx_b,idx_c	idx_c,idx_b	8,4	NULL	#	Using sort_union(idx_c,idx_b); Using where
SELECT COUNT(*) FROM t1 FORCE INDEX(idx_b, idx_c)
WHERE (c >= '2007-01-02' AND c <= '2007-01-03') OR b >= 1;
COUNT(*)
3072
set @@sort_buffer_size=default;
DROP TABLE t1,t2;
CREATE TABLE t1 (a int, b int);
insert into t1 values (1,1),(1,2);
CREATE TABLE t2 (primary key (a)) select * from t1;
ERROR 23000: Duplicate entry '1' for key 'PRIMARY'
drop table if exists t2;
Warnings:
Note	1051	Unknown table 't2'
CREATE TEMPORARY TABLE t2 (primary key (a)) select * from t1;
ERROR 23000: Duplicate entry '1' for key 'PRIMARY'
drop table if exists t2;
Warnings:
Note	1051	Unknown table 't2'
CREATE TABLE t2 (a int, b int, primary key (a));
BEGIN;
INSERT INTO t2 values(100,100);
CREATE TABLE IF NOT EXISTS t2 (primary key (a)) select * from t1;
ERROR 23000: Duplicate entry '1' for key 'PRIMARY'
SELECT * from t2;
a	b
100	100
ROLLBACK;
SELECT * from t2;
a	b
100	100
TRUNCATE table t2;
INSERT INTO t2 select * from t1;
ERROR 23000: Duplicate entry '1' for key 'PRIMARY'
SELECT * from t2;
a	b
drop table t2;
CREATE TEMPORARY TABLE t2 (a int, b int, primary key (a));
BEGIN;
INSERT INTO t2 values(100,100);
CREATE TEMPORARY TABLE IF NOT EXISTS t2 (primary key (a)) select * from t1;
ERROR 23000: Duplicate entry '1' for key 'PRIMARY'
SELECT * from t2;
a	b
100	100
COMMIT;
BEGIN;
INSERT INTO t2 values(101,101);
CREATE TEMPORARY TABLE IF NOT EXISTS t2 (primary key (a)) select * from t1;
ERROR 23000: Duplicate entry '1' for key 'PRIMARY'
SELECT * from t2;
a	b
100	100
101	101
ROLLBACK;
SELECT * from t2;
a	b
100	100
TRUNCATE table t2;
INSERT INTO t2 select * from t1;
ERROR 23000: Duplicate entry '1' for key 'PRIMARY'
SELECT * from t2;
a	b
drop table t1,t2;
create table t1(f1 varchar(800) binary not null, key(f1))
character set utf8 collate utf8_general_ci;
Warnings:
Warning	1071	Specified key was too long; max key length is 767 bytes
insert into t1 values('aaa');
drop table t1;
CREATE TABLE t1 (a INT PRIMARY KEY, b INT, c FLOAT, KEY b(b)) ENGINE = INNODB;
INSERT INTO t1 VALUES (    1 , 1              , 1);
INSERT INTO t1 SELECT  a + 1 , MOD(a + 1 , 20), 1 FROM t1;
INSERT INTO t1 SELECT  a + 2 , MOD(a + 2 , 20), 1 FROM t1;
INSERT INTO t1 SELECT  a + 4 , MOD(a + 4 , 20), 1 FROM t1;
INSERT INTO t1 SELECT  a + 8 , MOD(a + 8 , 20), 1 FROM t1;
INSERT INTO t1 SELECT  a + 16, MOD(a + 16, 20), 1 FROM t1;
INSERT INTO t1 SELECT  a + 32, MOD(a + 32, 20), 1 FROM t1;
INSERT INTO t1 SELECT  a + 64, MOD(a + 64, 20), 1 FROM t1;
EXPLAIN SELECT b, SUM(c) FROM t1 GROUP BY b;
id	select_type	table	type	possible_keys	key	key_len	ref	rows	Extra
1	SIMPLE	t1	index	NULL	b	5	NULL	128	
EXPLAIN SELECT SQL_BIG_RESULT b, SUM(c) FROM t1 GROUP BY b;
id	select_type	table	type	possible_keys	key	key_len	ref	rows	Extra
1	SIMPLE	t1	ALL	NULL	NULL	NULL	NULL	128	Using filesort
DROP TABLE t1;
drop table if exists t1;
show variables like 'innodb_rollback_on_timeout';
Variable_name	Value
innodb_rollback_on_timeout	OFF
create table t1 (a int unsigned not null primary key) engine = innodb;
insert into t1 values (1);
commit;
begin work;
insert into t1 values (2);
select * from t1;
a
1
2
begin work;
insert into t1 values (5);
select * from t1;
a
1
5
insert into t1 values (2);
ERROR HY000: Lock wait timeout exceeded; try restarting transaction
select * from t1;
a
1
5
commit;
select * from t1;
a
1
2
commit;
select * from t1;
a
1
2
5
drop table t1;
drop table if exists t1;
create table t1 (a int) engine=innodb;
alter table t1 alter a set default 1;
drop table t1;

Bug#24918 drop table and lock / inconsistent between 
perm and temp tables

Check transactional tables under LOCK TABLES

drop table if exists t24918, t24918_tmp, t24918_trans, t24918_trans_tmp, 
t24918_access;
create table t24918_access (id int);
create table t24918 (id int) engine=myisam;
create temporary table t24918_tmp (id int) engine=myisam;
create table t24918_trans (id int) engine=innodb;
create temporary table t24918_trans_tmp (id int) engine=innodb;
lock table t24918 write, t24918_tmp write, t24918_trans write, t24918_trans_tmp write;
drop table t24918;
select * from t24918_access;
ERROR HY000: Table 't24918_access' was not locked with LOCK TABLES
drop table t24918_trans;
select * from t24918_access;
ERROR HY000: Table 't24918_access' was not locked with LOCK TABLES
drop table t24918_trans_tmp;
select * from t24918_access;
ERROR HY000: Table 't24918_access' was not locked with LOCK TABLES
drop table t24918_tmp;
select * from t24918_access;
ERROR HY000: Table 't24918_access' was not locked with LOCK TABLES
unlock tables;
drop table t24918_access;
CREATE TABLE t1 (a int, b int, PRIMARY KEY (a), KEY bkey (b)) ENGINE=InnoDB;
INSERT INTO t1 VALUES (1,2),(3,2),(2,2),(4,2),(5,2),(6,2),(7,2),(8,2);
INSERT INTO t1 SELECT a + 8, 2 FROM t1;
INSERT INTO t1 SELECT a + 16, 1 FROM t1;
EXPLAIN SELECT * FROM t1 WHERE b=2 ORDER BY a;
id	1
select_type	SIMPLE
table	t1
type	ref
possible_keys	bkey
key	bkey
key_len	5
ref	const
rows	16
Extra	Using where; Using index
SELECT * FROM t1 WHERE b=2 ORDER BY a;
a	b
1	2
2	2
3	2
4	2
5	2
6	2
7	2
8	2
9	2
10	2
11	2
12	2
13	2
14	2
15	2
16	2
EXPLAIN SELECT * FROM t1 WHERE b BETWEEN 1 AND 2 ORDER BY a;
id	1
select_type	SIMPLE
table	t1
type	range
possible_keys	bkey
key	bkey
key_len	5
ref	NULL
rows	16
Extra	Using where; Using index; Using filesort
SELECT * FROM t1 WHERE b BETWEEN 1 AND 2 ORDER BY a;
a	b
1	2
2	2
3	2
4	2
5	2
6	2
7	2
8	2
9	2
10	2
11	2
12	2
13	2
14	2
15	2
16	2
17	1
18	1
19	1
20	1
21	1
22	1
23	1
24	1
25	1
26	1
27	1
28	1
29	1
30	1
31	1
32	1
EXPLAIN SELECT * FROM t1 WHERE b BETWEEN 1 AND 2 ORDER BY b,a;
id	1
select_type	SIMPLE
table	t1
type	range
possible_keys	bkey
key	bkey
key_len	5
ref	NULL
rows	16
Extra	Using where; Using index
SELECT * FROM t1 WHERE b BETWEEN 1 AND 2 ORDER BY b,a;
a	b
17	1
18	1
19	1
20	1
21	1
22	1
23	1
24	1
25	1
26	1
27	1
28	1
29	1
30	1
31	1
32	1
1	2
2	2
3	2
4	2
5	2
6	2
7	2
8	2
9	2
10	2
11	2
12	2
13	2
14	2
15	2
16	2
CREATE TABLE t2 (a int, b int, c int, PRIMARY KEY (a), KEY bkey (b,c))
ENGINE=InnoDB;
INSERT INTO t2 VALUES (1,1,1),(3,1,1),(2,1,1),(4,1,1);
INSERT INTO t2 SELECT a + 4, 1, 1 FROM t2;
INSERT INTO t2 SELECT a + 8, 1, 1 FROM t2;
EXPLAIN SELECT * FROM t2 WHERE b=1 ORDER BY a;
id	1
select_type	SIMPLE
table	t2
type	ref
possible_keys	bkey
key	bkey
key_len	5
ref	const
rows	8
Extra	Using where; Using index; Using filesort
SELECT * FROM t2 WHERE b=1 ORDER BY a;
a	b	c
1	1	1
2	1	1
3	1	1
4	1	1
5	1	1
6	1	1
7	1	1
8	1	1
9	1	1
10	1	1
11	1	1
12	1	1
13	1	1
14	1	1
15	1	1
16	1	1
EXPLAIN SELECT * FROM t2 WHERE b=1 AND c=1 ORDER BY a;
id	1
select_type	SIMPLE
table	t2
type	ref
possible_keys	bkey
key	bkey
key_len	10
ref	const,const
rows	8
Extra	Using where; Using index
SELECT * FROM t2 WHERE b=1 AND c=1 ORDER BY a;
a	b	c
1	1	1
2	1	1
3	1	1
4	1	1
5	1	1
6	1	1
7	1	1
8	1	1
9	1	1
10	1	1
11	1	1
12	1	1
13	1	1
14	1	1
15	1	1
16	1	1
EXPLAIN SELECT * FROM t2 WHERE b=1 AND c=1 ORDER BY b,c,a;
id	1
select_type	SIMPLE
table	t2
type	ref
possible_keys	bkey
key	bkey
key_len	10
ref	const,const
rows	8
Extra	Using where; Using index
SELECT * FROM t2 WHERE b=1 AND c=1 ORDER BY b,c,a;
a	b	c
1	1	1
2	1	1
3	1	1
4	1	1
5	1	1
6	1	1
7	1	1
8	1	1
9	1	1
10	1	1
11	1	1
12	1	1
13	1	1
14	1	1
15	1	1
16	1	1
EXPLAIN SELECT * FROM t2 WHERE b=1 AND c=1 ORDER BY c,a;
id	1
select_type	SIMPLE
table	t2
type	ref
possible_keys	bkey
key	bkey
key_len	10
ref	const,const
rows	8
Extra	Using where; Using index
SELECT * FROM t2 WHERE b=1 AND c=1 ORDER BY c,a;
a	b	c
1	1	1
2	1	1
3	1	1
4	1	1
5	1	1
6	1	1
7	1	1
8	1	1
9	1	1
10	1	1
11	1	1
12	1	1
13	1	1
14	1	1
15	1	1
16	1	1
DROP TABLE t1,t2;
CREATE TABLE t1 (a INT, PRIMARY KEY (a)) ENGINE=InnoDB;
INSERT INTO t1 VALUES (1),(2),(3),(4),(5),(6),(7),(8);
INSERT INTO t1 SELECT a + 8  FROM t1;
INSERT INTO t1 SELECT a + 16 FROM t1;
CREATE PROCEDURE p1 ()
BEGIN
DECLARE i INT DEFAULT 50;
DECLARE cnt INT;
# Continue even in the presence of ER_LOCK_DEADLOCK.
DECLARE CONTINUE HANDLER FOR 1213 BEGIN END;
START TRANSACTION;
ALTER TABLE t1 ENGINE=InnoDB;
COMMIT;
START TRANSACTION;
WHILE (i > 0) DO
SET i = i - 1;
SELECT COUNT(*) INTO cnt FROM t1 LOCK IN SHARE MODE;
END WHILE;
COMMIT;
END;|
CALL p1();
CALL p1();
CALL p1();
DROP PROCEDURE p1;
DROP TABLE t1;
create table t1(a text) engine=innodb default charset=utf8;
insert into t1 values('aaa');
alter table t1 add index(a(1024));
Warnings:
Warning	1071	Specified key was too long; max key length is 767 bytes
Warning	1071	Specified key was too long; max key length is 767 bytes
show create table t1;
Table	Create Table
t1	CREATE TABLE `t1` (
  `a` text,
  KEY `a` (`a`(255))
) ENGINE=InnoDB DEFAULT CHARSET=utf8
drop table t1;
CREATE TABLE t1 (
a INT,
b INT,
KEY (b)
) ENGINE=InnoDB;
INSERT INTO t1 VALUES (1,10), (2,10), (2,20), (3,30);
START TRANSACTION;
SELECT * FROM t1 WHERE b=20 FOR UPDATE;
a	b
2	20
START TRANSACTION;
SELECT * FROM t1 WHERE b=10 ORDER BY A FOR UPDATE;
a	b
1	10
2	10
ROLLBACK;
ROLLBACK;
DROP TABLE t1;
CREATE TABLE t1(
a INT, 
b INT NOT NULL, 
c INT NOT NULL, 
d INT, 
UNIQUE KEY (c,b)
) engine=innodb;
INSERT INTO t1 VALUES (1,1,1,50), (1,2,3,40), (2,1,3,4);
EXPLAIN SELECT c,b,d FROM t1 GROUP BY c,b,d;
id	select_type	table	type	possible_keys	key	key_len	ref	rows	Extra
1	SIMPLE	t1	ALL	NULL	NULL	NULL	NULL	3	Using filesort
SELECT c,b,d FROM t1 GROUP BY c,b,d;
c	b	d
1	1	50
3	1	4
3	2	40
EXPLAIN SELECT c,b,d FROM t1 GROUP BY c,b,d ORDER BY NULL;
id	select_type	table	type	possible_keys	key	key_len	ref	rows	Extra
1	SIMPLE	t1	ALL	NULL	NULL	NULL	NULL	3	
SELECT c,b,d FROM t1 GROUP BY c,b,d ORDER BY NULL;
c	b	d
1	1	50
3	1	4
3	2	40
EXPLAIN SELECT c,b,d FROM t1 ORDER BY c,b,d;
id	select_type	table	type	possible_keys	key	key_len	ref	rows	Extra
1	SIMPLE	t1	ALL	NULL	NULL	NULL	NULL	3	Using filesort
SELECT c,b,d FROM t1 ORDER BY c,b,d;
c	b	d
1	1	50
3	1	4
3	2	40
EXPLAIN SELECT c,b,d FROM t1 GROUP BY c,b;
id	select_type	table	type	possible_keys	key	key_len	ref	rows	Extra
1	SIMPLE	t1	index	NULL	c	8	NULL	3	
SELECT c,b,d FROM t1 GROUP BY c,b;
c	b	d
1	1	50
3	1	4
3	2	40
EXPLAIN SELECT c,b   FROM t1 GROUP BY c,b;
id	select_type	table	type	possible_keys	key	key_len	ref	rows	Extra
1	SIMPLE	t1	index	NULL	c	8	NULL	3	Using index
SELECT c,b   FROM t1 GROUP BY c,b;
c	b
1	1
3	1
3	2
DROP TABLE t1;
CREATE TABLE t1 (a INT, b INT, PRIMARY KEY (a), INDEX b (b)) ENGINE=InnoDB;
INSERT INTO t1(a,b) VALUES (1,1), (2,2), (3,2);
EXPLAIN SELECT * FROM t1 WHERE b=2 ORDER BY a ASC;
id	1
select_type	SIMPLE
table	t1
type	ref
possible_keys	b
key	b
key_len	5
ref	const
rows	1
Extra	Using where; Using index
SELECT * FROM t1 WHERE b=2 ORDER BY a ASC;
a	b
2	2
3	2
EXPLAIN SELECT * FROM t1 WHERE b=2 ORDER BY a DESC;
id	1
select_type	SIMPLE
table	t1
type	ref
possible_keys	b
key	b
key_len	5
ref	const
rows	1
Extra	Using where; Using index
SELECT * FROM t1 WHERE b=2 ORDER BY a DESC;
a	b
3	2
2	2
EXPLAIN SELECT * FROM t1 ORDER BY b ASC, a ASC;
id	1
select_type	SIMPLE
table	t1
type	index
possible_keys	NULL
key	b
key_len	5
ref	NULL
rows	3
Extra	Using index
SELECT * FROM t1 ORDER BY b ASC, a ASC;
a	b
1	1
2	2
3	2
EXPLAIN SELECT * FROM t1 ORDER BY b DESC, a DESC;
id	1
select_type	SIMPLE
table	t1
type	index
possible_keys	NULL
key	b
key_len	5
ref	NULL
rows	3
Extra	Using index
SELECT * FROM t1 ORDER BY b DESC, a DESC;
a	b
3	2
2	2
1	1
EXPLAIN SELECT * FROM t1 ORDER BY b ASC, a DESC;
id	1
select_type	SIMPLE
table	t1
type	index
possible_keys	NULL
key	b
key_len	5
ref	NULL
rows	3
Extra	Using index; Using filesort
SELECT * FROM t1 ORDER BY b ASC, a DESC;
a	b
1	1
3	2
2	2
EXPLAIN SELECT * FROM t1 ORDER BY b DESC, a ASC;
id	1
select_type	SIMPLE
table	t1
type	index
possible_keys	NULL
key	b
key_len	5
ref	NULL
rows	3
Extra	Using index; Using filesort
SELECT * FROM t1 ORDER BY b DESC, a ASC;
a	b
2	2
3	2
1	1
DROP TABLE t1;

#
# Bug#27610: ALTER TABLE ROW_FORMAT=... does not rebuild the table.
#

# - prepare;

DROP TABLE IF EXISTS t1;

CREATE TABLE t1(c INT)
ENGINE = InnoDB
ROW_FORMAT = COMPACT;

# - initial check;

SELECT table_schema, table_name, row_format
FROM INFORMATION_SCHEMA.TABLES
WHERE table_schema = DATABASE() AND table_name = 't1';
table_schema	table_name	row_format
test	t1	Compact

# - change ROW_FORMAT and check;

ALTER TABLE t1 ROW_FORMAT = REDUNDANT;

SELECT table_schema, table_name, row_format
FROM INFORMATION_SCHEMA.TABLES
WHERE table_schema = DATABASE() AND table_name = 't1';
table_schema	table_name	row_format
test	t1	Redundant

# - that's it, cleanup.

DROP TABLE t1;
create table t1(a char(10) not null, unique key aa(a(1)),
b char(4) not null, unique key bb(b(4))) engine=innodb;
desc t1;
Field	Type	Null	Key	Default	Extra
a	char(10)	NO	UNI	NULL	
b	char(4)	NO	PRI	NULL	
show create table t1;
Table	Create Table
t1	CREATE TABLE `t1` (
  `a` char(10) NOT NULL,
  `b` char(4) NOT NULL,
  UNIQUE KEY `bb` (`b`),
  UNIQUE KEY `aa` (`a`(1))
) ENGINE=InnoDB DEFAULT CHARSET=latin1
drop table t1;
CREATE TABLE t1 (id int, type char(6), d int, INDEX idx(id,d)) ENGINE=InnoDB;
INSERT INTO t1 VALUES 
(191, 'member', 1), (NULL, 'member', 3), (NULL, 'member', 4), (201, 'member', 2);
EXPLAIN SELECT * FROM t1 WHERE id=191 OR id IS NULL ORDER BY d;
id	select_type	table	type	possible_keys	key	key_len	ref	rows	Extra
1	SIMPLE	t1	ALL	idx	NULL	NULL	NULL	4	Using where; Using filesort
SELECT * FROM t1 WHERE id=191 OR id IS NULL ORDER BY d;
id	type	d
191	member	1
NULL	member	3
NULL	member	4
DROP TABLE t1;
set @my_innodb_autoextend_increment=@@global.innodb_autoextend_increment;
set global innodb_autoextend_increment=8;
set global innodb_autoextend_increment=@my_innodb_autoextend_increment;
set @my_innodb_commit_concurrency=@@global.innodb_commit_concurrency;
set global innodb_commit_concurrency=0;
set global innodb_commit_concurrency=@my_innodb_commit_concurrency;
CREATE TABLE t1 (a int, b int, c int, PRIMARY KEY (a), KEY t1_b (b))
ENGINE=InnoDB;
INSERT INTO t1 (a,b,c) VALUES (1,1,1), (2,1,1), (3,1,1), (4,1,1);
INSERT INTO t1 (a,b,c) SELECT a+4,b,c FROM t1;
EXPLAIN SELECT a, b, c FROM t1 WHERE b = 1 ORDER BY a DESC LIMIT 5;
id	select_type	table	type	possible_keys	key	key_len	ref	rows	Extra
1	SIMPLE	t1	index	t1_b	PRIMARY	4	NULL	8	Using where
SELECT a, b, c FROM t1 WHERE b = 1 ORDER BY a DESC LIMIT 5;
a	b	c
8	1	1
7	1	1
6	1	1
5	1	1
4	1	1
DROP TABLE t1;
DROP TABLE IF EXISTS t1;
CREATE TABLE t1 (a char(50)) ENGINE=InnoDB;
CREATE INDEX i1 on t1 (a(3));
SELECT * FROM t1 WHERE a = 'abcde';
a
DROP TABLE t1;
#
# BUG #26288: savepoint are not deleted on comit, if the transaction 
# was otherwise empty
#
BEGIN;
SAVEPOINT s1;
COMMIT;
RELEASE SAVEPOINT s1;
ERROR 42000: SAVEPOINT s1 does not exist
BEGIN;
SAVEPOINT s2;
COMMIT;
ROLLBACK TO SAVEPOINT s2;
ERROR 42000: SAVEPOINT s2 does not exist
BEGIN;
SAVEPOINT s3;
ROLLBACK;
RELEASE SAVEPOINT s3;
ERROR 42000: SAVEPOINT s3 does not exist
BEGIN;
SAVEPOINT s4;
ROLLBACK;
ROLLBACK TO SAVEPOINT s4;
ERROR 42000: SAVEPOINT s4 does not exist
CREATE TABLE t1 (f1 INTEGER PRIMARY KEY COMMENT 'My ID#', f2 INTEGER DEFAULT NULL, f3 CHAR(10) DEFAULT 'My ID#', CONSTRAINT f2_ref FOREIGN KEY (f2) REFERENCES t1 (f1)) ENGINE=INNODB;
SHOW CREATE TABLE t1;
Table	Create Table
t1	CREATE TABLE `t1` (
  `f1` int(11) NOT NULL COMMENT 'My ID#',
  `f2` int(11) DEFAULT NULL,
  `f3` char(10) DEFAULT 'My ID#',
  PRIMARY KEY (`f1`),
  KEY `f2_ref` (`f2`),
  CONSTRAINT `f2_ref` FOREIGN KEY (`f2`) REFERENCES `t1` (`f1`)
) ENGINE=InnoDB DEFAULT CHARSET=latin1
DROP TABLE t1;
#
# Bug #36995: valgrind error in remove_const during subquery executions
#
create table t1 (a bit(1) not null,b int) engine=myisam;
create table t2 (c int) engine=innodb;
explain
select b from t1 where a not in (select b from t1,t2 group by a) group by a;
id	select_type	table	type	possible_keys	key	key_len	ref	rows	Extra
1	PRIMARY	NULL	NULL	NULL	NULL	NULL	NULL	NULL	Impossible WHERE noticed after reading const tables
2	DEPENDENT SUBQUERY	t1	system	NULL	NULL	NULL	NULL	0	const row not found
2	DEPENDENT SUBQUERY	t2	ALL	NULL	NULL	NULL	NULL	1	
DROP TABLE t1,t2;
End of 5.0 tests
CREATE TABLE `t2` (
`k` int(11) NOT NULL auto_increment,
`a` int(11) default NULL,
`c` int(11) default NULL,
PRIMARY KEY  (`k`),
UNIQUE KEY `idx_1` (`a`)
);
insert into t2 ( a ) values ( 6 ) on duplicate key update c =
ifnull( c,
0 ) + 1;
insert into t2 ( a ) values ( 7 ) on duplicate key update c =
ifnull( c,
0 ) + 1;
select last_insert_id();
last_insert_id()
2
select * from t2;
k	a	c
1	6	NULL
2	7	NULL
insert into t2 ( a ) values ( 6 ) on duplicate key update c =
ifnull( c,
0 ) + 1;
select last_insert_id();
last_insert_id()
2
select last_insert_id(0);
last_insert_id(0)
0
insert into t2 ( a ) values ( 6 ) on duplicate key update c =
ifnull( c,
0 ) + 1;
select last_insert_id();
last_insert_id()
0
select * from t2;
k	a	c
1	6	2
2	7	NULL
insert ignore into t2 values (null,6,1),(10,8,1);
select last_insert_id();
last_insert_id()
0
insert ignore into t2 values (null,6,1),(null,8,1),(null,15,1),(null,20,1);
select last_insert_id();
last_insert_id()
11
select * from t2;
k	a	c
1	6	2
2	7	NULL
10	8	1
11	15	1
12	20	1
insert into t2 ( a ) values ( 6 ) on duplicate key update c =
ifnull( c,
0 ) + 1, k=last_insert_id(k);
select last_insert_id();
last_insert_id()
1
select * from t2;
k	a	c
1	6	3
2	7	NULL
10	8	1
11	15	1
12	20	1
drop table t2;
drop table if exists t1, t2;
create table t1 (i int);
alter table t1 modify i int default 1;
alter table t1 modify i int default 2, rename t2;
lock table t2 write;
alter table t2 modify i int default 3;
unlock tables;
lock table t2 write;
alter table t2 modify i int default 4, rename t1;
unlock tables;
drop table t1;
drop table if exists t1;
create table t1 (i int);
insert into t1 values ();
lock table t1 write;
alter table t1 modify i int default 1;
insert into t1 values ();
select * from t1;
i
NULL
1
alter table t1 change i c char(10) default "Two";
insert into t1 values ();
select * from t1;
c
NULL
1
Two
unlock tables;
select * from t1;
c
NULL
1
Two
drop tables t1;
create table t1(f1 varchar(5) unique, f2 timestamp NOT NULL DEFAULT
CURRENT_TIMESTAMP ON UPDATE CURRENT_TIMESTAMP);
insert into t1(f1) values(1);
select @a:=f2 from t1;
@a:=f2
#
update t1 set f1=1;
select @b:=f2 from t1;
@b:=f2
#
select if(@a=@b,"ok","wrong");
if(@a=@b,"ok","wrong")
ok
insert into t1(f1) values (1) on duplicate key update f1="1";
select @b:=f2 from t1;
@b:=f2
#
select if(@a=@b,"ok","wrong");
if(@a=@b,"ok","wrong")
ok
insert into t1(f1) select f1 from t1 on duplicate key update f1="1";
select @b:=f2 from t1;
@b:=f2
#
select if(@a=@b,"ok","wrong");
if(@a=@b,"ok","wrong")
ok
drop table t1;
SET SESSION AUTOCOMMIT = 0;
SET SESSION TRANSACTION ISOLATION LEVEL READ COMMITTED;
set binlog_format=mixed;
# Switch to connection con1
CREATE TABLE t1 (a INT PRIMARY KEY, b VARCHAR(256))
ENGINE = InnoDB;
INSERT INTO t1 VALUES (1,2);
# 1. test for locking:
BEGIN;
UPDATE t1 SET b = 12 WHERE a = 1;
affected rows: 1
info: Rows matched: 1  Changed: 1  Warnings: 0
SELECT * FROM t1;
a	b
1	12
# Switch to connection con2
UPDATE t1 SET b = 21 WHERE a = 1;
ERROR HY000: Lock wait timeout exceeded; try restarting transaction
# Switch to connection con1
SELECT * FROM t1;
a	b
1	12
ROLLBACK;
# Switch to connection con2
ROLLBACK;
# Switch to connection con1
# 2. test for serialized update:
CREATE TABLE t2 (a INT);
TRUNCATE t1;
INSERT INTO t1 VALUES (1,'init');
CREATE PROCEDURE p1()
BEGIN
UPDATE t1 SET b = CONCAT(b, '+con2')  WHERE a = 1;
INSERT INTO t2 VALUES ();
END|
BEGIN;
UPDATE t1 SET b = CONCAT(b, '+con1') WHERE a = 1;
affected rows: 1
info: Rows matched: 1  Changed: 1  Warnings: 0
SELECT * FROM t1;
a	b
1	init+con1
# Switch to connection con2
CALL p1;;
# Switch to connection con1
SELECT * FROM t1;
a	b
1	init+con1
COMMIT;
SELECT * FROM t1;
a	b
1	init+con1
# Switch to connection con2
SELECT * FROM t1;
a	b
1	init+con1+con2
COMMIT;
# Switch to connection con1
# 3. test for updated key column:
TRUNCATE t1;
TRUNCATE t2;
INSERT INTO t1 VALUES (1,'init');
BEGIN;
UPDATE t1 SET a = 2, b = CONCAT(b, '+con1') WHERE a = 1;
affected rows: 1
info: Rows matched: 1  Changed: 1  Warnings: 0
SELECT * FROM t1;
a	b
2	init+con1
# Switch to connection con2
CALL p1;;
# Switch to connection con1
SELECT * FROM t1;
a	b
2	init+con1
COMMIT;
SELECT * FROM t1;
a	b
2	init+con1
# Switch to connection con2
SELECT * FROM t1;
a	b
2	init+con1
DROP PROCEDURE p1;
DROP TABLE t1, t2;
CREATE TABLE t1 (a INT NOT NULL, b INT NOT NULL, PRIMARY KEY (a,b)) engine=innodb;
CREATE TABLE t2 (c INT NOT NULL, d INT NOT NULL, PRIMARY KEY (c,d),
CONSTRAINT c2 FOREIGN KEY f2 (c) REFERENCES t1 (a,b) ON UPDATE NO ACTION) engine=innodb;
ERROR 42000: Incorrect foreign key definition for 'f2': Key reference and table reference don't match
CREATE TABLE t2 (c INT NOT NULL, d INT NOT NULL, PRIMARY KEY (c,d),
CONSTRAINT c2 FOREIGN KEY (c) REFERENCES t1 (a,b) ON UPDATE NO ACTION) engine=innodb;
ERROR 42000: Incorrect foreign key definition for 'c2': Key reference and table reference don't match
CREATE TABLE t2 (c INT NOT NULL, d INT NOT NULL, PRIMARY KEY (c,d),
CONSTRAINT c1 FOREIGN KEY c2 (c) REFERENCES t1 (a) ON DELETE NO ACTION,
CONSTRAINT c2 FOREIGN KEY (c) REFERENCES t1 (a) ON UPDATE NO ACTION) engine=innodb;
ALTER TABLE t2 DROP FOREIGN KEY c2;
DROP TABLE t2;
CREATE TABLE t2 (c INT NOT NULL, d INT NOT NULL, PRIMARY KEY (c,d),
FOREIGN KEY (c) REFERENCES t1 (a,k) ON UPDATE NO ACTION) engine=innodb;
ERROR 42000: Incorrect foreign key definition for 'foreign key without name': Key reference and table reference don't match
CREATE TABLE t2 (c INT NOT NULL, d INT NOT NULL, PRIMARY KEY (c,d),
FOREIGN KEY f1 (c) REFERENCES t1 (a,k) ON UPDATE NO ACTION) engine=innodb;
ERROR 42000: Incorrect foreign key definition for 'f1': Key reference and table reference don't match
CREATE TABLE t2 (c INT NOT NULL, d INT NOT NULL, PRIMARY KEY (c,d),
CONSTRAINT c1 FOREIGN KEY f1 (c) REFERENCES t1 (a) ON DELETE NO ACTION,
CONSTRAINT c2 FOREIGN KEY (c) REFERENCES t1 (a) ON UPDATE NO ACTION,
FOREIGN KEY f3 (c) REFERENCES t1 (a) ON UPDATE NO ACTION,
FOREIGN KEY (c) REFERENCES t1 (a) ON UPDATE NO ACTION) engine=innodb;
SHOW CREATE TABLE t2;
Table	Create Table
t2	CREATE TABLE `t2` (
  `c` int(11) NOT NULL,
  `d` int(11) NOT NULL,
  PRIMARY KEY (`c`,`d`),
  CONSTRAINT `c1` FOREIGN KEY (`c`) REFERENCES `t1` (`a`) ON DELETE NO ACTION,
  CONSTRAINT `c2` FOREIGN KEY (`c`) REFERENCES `t1` (`a`) ON UPDATE NO ACTION,
  CONSTRAINT `t2_ibfk_1` FOREIGN KEY (`c`) REFERENCES `t1` (`a`) ON UPDATE NO ACTION,
  CONSTRAINT `t2_ibfk_2` FOREIGN KEY (`c`) REFERENCES `t1` (`a`) ON UPDATE NO ACTION
) ENGINE=InnoDB DEFAULT CHARSET=latin1
DROP TABLE t2;
DROP TABLE t1;
create table t1 (a int auto_increment primary key) engine=innodb;
alter table t1 order by a;
Warnings:
Warning	1105	ORDER BY ignored as there is a user-defined clustered index in the table 't1'
drop table t1;
CREATE TABLE t1
(vid integer NOT NULL,
tid integer NOT NULL,
idx integer NOT NULL,
name varchar(128) NOT NULL,
type varchar(128) NULL,
PRIMARY KEY(idx, vid, tid),
UNIQUE(vid, tid, name)
) ENGINE=InnoDB;
INSERT INTO t1 VALUES
(1,1,1,'pk',NULL),(2,1,1,'pk',NULL),(3,1,1,'pk',NULL),(4,1,1,'c1',NULL),
(5,1,1,'pk',NULL),(1,1,2,'c1',NULL),(2,1,2,'c1',NULL),(3,1,2,'c1',NULL),
(4,1,2,'c2',NULL),(5,1,2,'c1',NULL),(2,1,3,'c2',NULL),(3,1,3,'c2',NULL),
(4,1,3,'pk',NULL),(5,1,3,'c2',NULL),
(2,1,4,'c_extra',NULL),(3,1,4,'c_extra',NULL);
EXPLAIN SELECT * FROM t1 FORCE INDEX (PRIMARY) WHERE tid = 1 AND vid = 3 ORDER BY idx DESC;
id	select_type	table	type	possible_keys	key	key_len	ref	rows	Extra
1	SIMPLE	t1	index	NULL	PRIMARY	12	NULL	16	Using where
SELECT * FROM t1 FORCE INDEX (PRIMARY) WHERE tid = 1 AND vid = 3 ORDER BY idx DESC;
vid	tid	idx	name	type
3	1	4	c_extra	NULL
3	1	3	c2	NULL
3	1	2	c1	NULL
3	1	1	pk	NULL
DROP TABLE t1;
#
# Bug #44290: explain crashes for subquery with distinct in
#             SQL_SELECT::test_quick_select
#             (reproduced only with InnoDB tables)
#
CREATE TABLE t1 (c1 INT, c2 INT, c3 INT, KEY (c3), KEY (c2, c3))
ENGINE=InnoDB;
INSERT INTO t1 VALUES (1,1,1), (1,1,1), (1,1,2), (1,1,1), (1,1,2);
SELECT 1 FROM (SELECT COUNT(DISTINCT c1) 
FROM t1 WHERE c2 IN (1, 1) AND c3 = 2 GROUP BY c2) x;
1
1
EXPLAIN 
SELECT 1 FROM (SELECT COUNT(DISTINCT c1) 
FROM t1 WHERE c2 IN (1, 1) AND c3 = 2 GROUP BY c2) x;
id	select_type	table	type	possible_keys	key	key_len	ref	rows	Extra
1	PRIMARY	<derived2>	system	NULL	NULL	NULL	NULL	1	
2	DERIVED	t1	index	c3,c2	c2	10	NULL	5	
DROP TABLE t1;
CREATE TABLE t1 (c1 REAL, c2 REAL, c3 REAL, KEY (c3), KEY (c2, c3))
ENGINE=InnoDB;
INSERT INTO t1 VALUES (1,1,1), (1,1,1), (1,1,2), (1,1,1), (1,1,2);
SELECT 1 FROM (SELECT COUNT(DISTINCT c1) 
FROM t1 WHERE c2 IN (1, 1) AND c3 = 2 GROUP BY c2) x;
1
1
EXPLAIN 
SELECT 1 FROM (SELECT COUNT(DISTINCT c1) 
FROM t1 WHERE c2 IN (1, 1) AND c3 = 2 GROUP BY c2) x;
id	select_type	table	type	possible_keys	key	key_len	ref	rows	Extra
1	PRIMARY	<derived2>	system	NULL	NULL	NULL	NULL	1	
2	DERIVED	t1	index	c3,c2	c2	18	NULL	5	
DROP TABLE t1;
CREATE TABLE t1 (c1 DECIMAL(12,2), c2 DECIMAL(12,2), c3 DECIMAL(12,2), 
KEY (c3), KEY (c2, c3))
ENGINE=InnoDB;
INSERT INTO t1 VALUES (1,1,1), (1,1,1), (1,1,2), (1,1,1), (1,1,2);
SELECT 1 FROM (SELECT COUNT(DISTINCT c1) 
FROM t1 WHERE c2 IN (1, 1) AND c3 = 2 GROUP BY c2) x;
1
1
EXPLAIN 
SELECT 1 FROM (SELECT COUNT(DISTINCT c1) 
FROM t1 WHERE c2 IN (1, 1) AND c3 = 2 GROUP BY c2) x;
id	select_type	table	type	possible_keys	key	key_len	ref	rows	Extra
1	PRIMARY	<derived2>	system	NULL	NULL	NULL	NULL	1	
2	DERIVED	t1	index	c3,c2	c2	14	NULL	5	
DROP TABLE t1;
End of 5.1 tests
#
# Bug#42643: InnoDB does not support replication of TRUNCATE TABLE
#
# Check that a TRUNCATE TABLE statement, needing an exclusive meta
# data lock, waits for a shared metadata lock owned by a concurrent
# transaction.
#
CREATE TABLE t1 (a INT) ENGINE=InnoDB;
INSERT INTO t1 VALUES (1),(2),(3);
BEGIN;
SELECT * FROM t1 ORDER BY a;
a
1
2
3
# Connection con1
TRUNCATE TABLE t1;;
# Connection default
SELECT * FROM t1 ORDER BY a;
a
1
2
3
ROLLBACK;
# Connection con1
# Reaping TRUNCATE TABLE
SELECT * FROM t1;
a
# Disconnect con1
# Connection default
DROP TABLE t1;
drop table if exists t1, t2, t3;
create table t1(a int);
insert into t1 values (0),(1),(2),(3),(4),(5),(6),(7),(8),(9);
create table t2 (a int, b int, pk int, key(a,b), primary key(pk)) engine=innodb;
insert into t2 select @a:=A.a+10*(B.a + 10*C.a),@a, @a from t1 A, t1 B, t1 C;
this must use key 'a', not PRIMARY:
explain select a from t2 where a=b;
id	select_type	table	type	possible_keys	key	key_len	ref	rows	Extra
1	SIMPLE	t2	index	NULL	a	10	NULL	#	Using where; Using index
drop table t1, t2;
SET SESSION BINLOG_FORMAT=STATEMENT;
SET SESSION TRANSACTION ISOLATION LEVEL READ COMMITTED;
select @@session.sql_log_bin, @@session.binlog_format, @@session.tx_isolation;
@@session.sql_log_bin	1
@@session.binlog_format	STATEMENT
@@session.tx_isolation	READ-COMMITTED
CREATE TABLE t1 ( a INT ) ENGINE=InnoDB;
INSERT INTO t1 VALUES(1);
DROP TABLE t1;
DROP TABLE IF EXISTS t1;
CREATE TABLE t1 (a char(50)) ENGINE=InnoDB;
CREATE INDEX i1 on t1 (a(3));
SELECT * FROM t1 WHERE a = 'abcde';
a
DROP TABLE t1;
CREATE TABLE foo (a int, b int, c char(10),
PRIMARY KEY (c(3)),
KEY b (b)
) engine=innodb;
CREATE TABLE foo2 (a int, b int, c char(10),
PRIMARY KEY (c),
KEY b (b)
) engine=innodb;
CREATE TABLE bar (a int, b int, c char(10),
PRIMARY KEY (c(3)),
KEY b (b)
) engine=myisam;
INSERT INTO foo VALUES
(1,2,'abcdefghij'), (2,3,''), (3,4,'klmnopqrst'),
(4,5,'uvwxyz'), (5,6,'meotnsyglt'), (4,5,'asfdewe');
INSERT INTO bar SELECT * FROM foo;
INSERT INTO foo2 SELECT * FROM foo;
EXPLAIN SELECT c FROM bar WHERE b>2;;
id	1
select_type	SIMPLE
table	bar
type	ALL
possible_keys	b
key	NULL
key_len	NULL
ref	NULL
rows	6
Extra	Using where
EXPLAIN SELECT c FROM foo WHERE b>2;;
id	1
select_type	SIMPLE
table	foo
type	ALL
possible_keys	b
key	NULL
key_len	NULL
ref	NULL
rows	6
Extra	Using where
EXPLAIN SELECT c FROM foo2 WHERE b>2;;
id	1
select_type	SIMPLE
table	foo2
type	range
possible_keys	b
key	b
key_len	5
ref	NULL
rows	3
Extra	Using where; Using index
EXPLAIN SELECT c FROM bar WHERE c>2;;
id	1
select_type	SIMPLE
table	bar
type	ALL
possible_keys	PRIMARY
key	NULL
key_len	NULL
ref	NULL
rows	6
Extra	Using where
EXPLAIN SELECT c FROM foo WHERE c>2;;
id	1
select_type	SIMPLE
table	foo
type	ALL
possible_keys	PRIMARY
key	NULL
key_len	NULL
ref	NULL
rows	6
Extra	Using where
EXPLAIN SELECT c FROM foo2 WHERE c>2;;
id	1
select_type	SIMPLE
table	foo2
type	index
possible_keys	PRIMARY
key	b
key_len	5
ref	NULL
rows	6
Extra	Using where; Using index
DROP TABLE foo, bar, foo2;
DROP TABLE IF EXISTS t1,t3,t2;
DROP FUNCTION IF EXISTS f1;
CREATE FUNCTION f1() RETURNS VARCHAR(250)
BEGIN
return 'hhhhhhh' ;
END|
CREATE TABLE t1 (a VARCHAR(20), b VARCHAR(20), c VARCHAR(20)) ENGINE=INNODB;
BEGIN WORK;
CREATE TEMPORARY TABLE t2 (a VARCHAR(20), b VARCHAR(20), c varchar(20)) ENGINE=INNODB;
CREATE TEMPORARY TABLE t3 LIKE t2;
INSERT INTO t1 VALUES ('a','b',NULL),('c','d',NULL),('e','f',NULL);
SET @stmt := CONCAT('INSERT INTO t2 SELECT tbl.a, tbl.b, f1()',' FROM t1 tbl');
PREPARE stmt1 FROM @stmt;
SET @stmt := CONCAT('INSERT INTO t3', ' SELECT * FROM t2');
PREPARE stmt3 FROM @stmt;
EXECUTE stmt1;
COMMIT;
DEALLOCATE PREPARE stmt1;
DEALLOCATE PREPARE stmt3;
DROP TABLE t1,t3,t2;
DROP FUNCTION f1;
DROP TABLE IF EXISTS t1,t2;
CREATE TABLE t1 (id INT NOT NULL, PRIMARY KEY (id)) ENGINE=INNODB;
CREATE TABLE t2 (id INT PRIMARY KEY,
t1_id INT, INDEX par_ind (t1_id),
FOREIGN KEY (t1_id) REFERENCES t1(id)) ENGINE=INNODB;
INSERT INTO t1 VALUES (1),(2);
INSERT INTO t2 VALUES (3,2);
SET AUTOCOMMIT = 0;
START TRANSACTION;
TRUNCATE TABLE t1;
ERROR 23000: Cannot delete or update a parent row: a foreign key constraint fails (`test`.`t2`, CONSTRAINT `t2_ibfk_1` FOREIGN KEY (`t1_id`) REFERENCES `t1` (`id`))
SELECT * FROM t1;
id
1
2
COMMIT;
SELECT * FROM t1;
id
1
2
START TRANSACTION;
TRUNCATE TABLE t1;
ERROR 23000: Cannot delete or update a parent row: a foreign key constraint fails (`test`.`t2`, CONSTRAINT `t2_ibfk_1` FOREIGN KEY (`t1_id`) REFERENCES `t1` (`id`))
SELECT * FROM t1;
id
1
2
ROLLBACK;
SELECT * FROM t1;
id
1
2
SET AUTOCOMMIT = 1;
START TRANSACTION;
SELECT * FROM t1;
id
1
2
COMMIT;
TRUNCATE TABLE t1;
ERROR 23000: Cannot delete or update a parent row: a foreign key constraint fails (`test`.`t2`, CONSTRAINT `t2_ibfk_1` FOREIGN KEY (`t1_id`) REFERENCES `t1` (`id`))
SELECT * FROM t1;
id
1
2
DELETE FROM t2 WHERE id = 3;
START TRANSACTION;
SELECT * FROM t1;
id
1
2
TRUNCATE TABLE t1;
ROLLBACK;
SELECT * FROM t1;
id
TRUNCATE TABLE t2;
DROP TABLE t2;
DROP TABLE t1;
#
# Bug#40127 Multiple table DELETE IGNORE hangs on foreign key constraint violation on 5.0
#
CREATE TABLE t1 (
id INT UNSIGNED NOT NULL AUTO_INCREMENT,
PRIMARY KEY (id)
) ENGINE=InnoDB;
CREATE TABLE t2 (
id INT UNSIGNED NOT NULL AUTO_INCREMENT,
aid INT UNSIGNED NOT NULL,
PRIMARY KEY (id),
FOREIGN KEY (aid) REFERENCES t1 (id)
) ENGINE=InnoDB;
CREATE TABLE t3 (
bid INT UNSIGNED NOT NULL,
FOREIGN KEY (bid) REFERENCES t2 (id)
) ENGINE=InnoDB;
CREATE TABLE t4 (
a INT
) ENGINE=InnoDB;
CREATE TABLE t5 (
a INT
) ENGINE=InnoDB;
INSERT INTO t1 (id) VALUES (1);
INSERT INTO t2 (id, aid) VALUES (1, 1),(2,1),(3,1),(4,1);
INSERT INTO t3 (bid) VALUES (1);
INSERT INTO t4 VALUES (1),(2),(3),(4),(5);
INSERT INTO t5 VALUES (1);
DELETE t5 FROM t4 LEFT JOIN t5 ON t4.a= t5.a;
DELETE t2, t1 FROM t2 INNER JOIN t1 ON (t2.aid = t1.id) WHERE t2.id = 1;
ERROR 23000: Cannot delete or update a parent row: a foreign key constraint fails (`test`.`t3`, CONSTRAINT `t3_ibfk_1` FOREIGN KEY (`bid`) REFERENCES `t2` (`id`))
DELETE t2, t1 FROM t2 INNER JOIN t1 ON (t2.aid = t1.id) WHERE t2.id = 1;
ERROR 23000: Cannot delete or update a parent row: a foreign key constraint fails (`test`.`t3`, CONSTRAINT `t3_ibfk_1` FOREIGN KEY (`bid`) REFERENCES `t2` (`id`))
DELETE IGNORE t2, t1 FROM t2 INNER JOIN t1 ON (t2.aid = t1.id) WHERE t2.id = 1;
DROP TABLE t3;
DROP TABLE t2;
DROP TABLE t1;
DROP TABLES t4,t5;
# Bug#40127 Multiple table DELETE IGNORE hangs on foreign key constraint violation on 5.0
# Testing for any side effects of IGNORE on AFTER DELETE triggers used with
# transactional tables.
#
CREATE TABLE t1 (i INT NOT NULL PRIMARY KEY) ENGINE=InnoDB;
CREATE TABLE t2 (a VARCHAR(100)) ENGINE=InnoDB;
CREATE TABLE t3 (i INT NOT NULL PRIMARY KEY) ENGINE=InnoDB;
CREATE TABLE t4 (i INT NOT NULL PRIMARY KEY, t1i INT, 
FOREIGN KEY (t1i) REFERENCES t1(i))
ENGINE=InnoDB;
CREATE TRIGGER trg AFTER DELETE ON t1 FOR EACH ROW
BEGIN
SET @b:='EXECUTED TRIGGER';
INSERT INTO t2 VALUES (@b);
SET @a:= error_happens_here;
END||
SET @b:="";
SET @a:="";
INSERT INTO t1 VALUES (1),(2),(3),(4);
INSERT INTO t3 SELECT * FROM t1;
** An error in a trigger causes rollback of the statement.
DELETE t1 FROM t3 LEFT JOIN t1 ON t1.i=t3.i;
ERROR 42S22: Unknown column 'error_happens_here' in 'field list'
SELECT @a,@b;
@a	@b
	EXECUTED TRIGGER
SELECT * FROM t2;
a
SELECT * FROM t1 LEFT JOIN t3 ON t1.i=t3.i;
i	i
1	1
2	2
3	3
4	4
** Same happens with the IGNORE option
DELETE IGNORE t1 FROM t3 LEFT JOIN t1 ON t1.i=t3.i;
ERROR 42S22: Unknown column 'error_happens_here' in 'field list'
SELECT * FROM t2;
a
SELECT * FROM t1 LEFT JOIN t3 ON t1.i=t3.i;
i	i
1	1
2	2
3	3
4	4
**
** The following is an attempt to demonstrate
** error handling inside a row iteration.
**
DROP TRIGGER trg;
TRUNCATE TABLE t1;
TRUNCATE TABLE t2;
TRUNCATE TABLE t3;
INSERT INTO t1 VALUES (1),(2),(3),(4);
INSERT INTO t3 VALUES (1),(2),(3),(4);
INSERT INTO t4 VALUES (3,3),(4,4);
CREATE TRIGGER trg AFTER DELETE ON t1 FOR EACH ROW
BEGIN
SET @b:= CONCAT('EXECUTED TRIGGER FOR ROW ',CAST(OLD.i AS CHAR));
INSERT INTO t2 VALUES (@b);
END||
** DELETE is prevented by foreign key constrains but errors are silenced.
** The AFTER trigger isn't fired.
DELETE IGNORE t1 FROM t3 LEFT JOIN t1 ON t1.i=t3.i;
** Tables are modified by best effort:
SELECT * FROM t1 LEFT JOIN t3 ON t1.i=t3.i;
i	i
3	3
4	4
** The AFTER trigger was only executed on successful rows:
SELECT * FROM t2;
a
EXECUTED TRIGGER FOR ROW 1
EXECUTED TRIGGER FOR ROW 2
DROP TRIGGER trg;
**
** Induce an error midway through an AFTER-trigger
**
TRUNCATE TABLE t4;
TRUNCATE TABLE t1;
TRUNCATE TABLE t3;
INSERT INTO t1 VALUES (1),(2),(3),(4);
INSERT INTO t3 VALUES (1),(2),(3),(4);
CREATE TRIGGER trg AFTER DELETE ON t1 FOR EACH ROW
BEGIN
SET @a:= @a+1;
IF @a > 2 THEN
INSERT INTO t4 VALUES (5,5);
END IF;
END||
SET @a:=0;
** Errors in the trigger causes the statement to abort.
DELETE IGNORE t1 FROM t3 LEFT JOIN t1 ON t1.i=t3.i;
ERROR 23000: Cannot add or update a child row: a foreign key constraint fails (`test`.`t4`, CONSTRAINT `t4_ibfk_1` FOREIGN KEY (`t1i`) REFERENCES `t1` (`i`))
SELECT * FROM t1 LEFT JOIN t3 ON t1.i=t3.i;
i	i
1	1
2	2
3	3
4	4
SELECT * FROM t4;
i	t1i
DROP TRIGGER trg;
DROP TABLE t4;
DROP TABLE t1;
DROP TABLE t2;
DROP TABLE t3;
CREATE TABLE t1 (a INT, b INT, KEY (a)) ENGINE = INNODB;
CREATE TABLE t2 (a INT KEY, b INT, KEY (b)) ENGINE = INNODB;
CREATE TABLE t3 (a INT, b INT KEY, KEY (a)) ENGINE = INNODB;
CREATE TABLE t4 (a INT KEY, b INT, KEY (b)) ENGINE = INNODB;
INSERT INTO t1 VALUES (1, 1), (2, 2), (3, 3), (4, 4), (5, 5), (6, 6);
INSERT INTO t2 VALUES (1, 1), (2, 2), (3, 3), (4, 4), (5, 5);
INSERT INTO t3 VALUES (1, 101), (2, 102), (3, 103), (4, 104), (5, 105), (6, 106);
INSERT INTO t4 VALUES (1, 1), (2, 2), (3, 3), (4, 4), (5, 5);
UPDATE t1, t2 SET t1.a = t1.a + 100, t2.b = t1.a + 10 
WHERE t1.a BETWEEN 2 AND 4 AND t2.a = t1.b;
SELECT * FROM t2;
a	b
1	1
2	12
3	13
4	14
5	5
UPDATE t3, t4 SET t3.a = t3.a + 100, t4.b = t3.a + 10 
WHERE t3.a BETWEEN 2 AND 4 AND t4.a = t3.b - 100;
SELECT * FROM t4;
a	b
1	1
2	12
3	13
4	14
5	5
DROP TABLE t1, t2, t3, t4;
#
# Bug#44886: SIGSEGV in test_if_skip_sort_order() -
#            uninitialized variable used as subscript 
#
CREATE TABLE t1 (a INT, b INT, c INT, d INT, PRIMARY KEY (b), KEY (a,c))
ENGINE=InnoDB;
INSERT INTO t1 VALUES (1,1,1,0);
CREATE TABLE t2 (a INT, b INT, e INT, KEY (e)) ENGINE=InnoDB;
INSERT INTO t2 VALUES (1,1,2);
CREATE TABLE t3 (a INT, b INT) ENGINE=MyISAM;
INSERT INTO t3 VALUES (1, 1);
SELECT * FROM t1, t2, t3
WHERE t1.a = t3.a AND (t1.b = t3.b OR t1.d) AND t2.b = t1.b AND t2.e = 2
GROUP BY t1.b;
a	b	c	d	a	b	e	a	b
1	1	1	0	1	1	2	1	1
DROP TABLE t1, t2, t3;
#
# Bug #45828: Optimizer won't use partial primary key if another 
# index can prevent filesort
#
CREATE TABLE `t1` (
c1 int NOT NULL,
c2 int NOT NULL,
c3 int NOT NULL,
PRIMARY KEY (c1,c2),
KEY  (c3)
) ENGINE=InnoDB;
INSERT INTO t1 VALUES (5,2,1246276747);
INSERT INTO t1 VALUES (2,1,1246281721);
INSERT INTO t1 VALUES (7,3,1246281756);
INSERT INTO t1 VALUES (4,2,1246282139);
INSERT INTO t1 VALUES (3,1,1246282230);
INSERT INTO t1 VALUES (1,0,1246282712);
INSERT INTO t1 VALUES (8,3,1246282765);
INSERT INTO t1 SELECT c1+10,c2+10,c3+10 FROM t1;
INSERT INTO t1 SELECT c1+100,c2+100,c3+100 from t1;
INSERT INTO t1 SELECT c1+1000,c2+1000,c3+1000 from t1;
INSERT INTO t1 SELECT c1+10000,c2+10000,c3+10000 from t1;
INSERT INTO t1 SELECT c1+100000,c2+100000,c3+100000 from t1;
INSERT INTO t1 SELECT c1+1000000,c2+1000000,c3+1000000 from t1;
SELECT * FROM t1 WHERE c1 = 99999999 AND c3 > 1 ORDER BY c3;
c1	c2	c3
EXPLAIN SELECT * FROM t1 WHERE c1 = 99999999 AND c3 > 1 ORDER BY c3;
id	select_type	table	type	possible_keys	key	key_len	ref	rows	Extra
1	SIMPLE	t1	ref	PRIMARY,c3	PRIMARY	4	const	1	Using where; Using filesort
EXPLAIN SELECT * FROM t1 FORCE INDEX (PRIMARY) WHERE c1 = 99999999 AND c3 > 1 ORDER BY c3;
id	select_type	table	type	possible_keys	key	key_len	ref	rows	Extra
1	SIMPLE	t1	ref	PRIMARY	PRIMARY	4	const	1	Using where; Using filesort
CREATE TABLE t2 (
c1 int NOT NULL,
c2 int NOT NULL,
c3 int NOT NULL,
KEY (c1,c2),
KEY (c3)
) ENGINE=InnoDB;
explain SELECT * FROM t2 WHERE c1 = 99999999 AND c3 > 1 ORDER BY c3;
id	select_type	table	type	possible_keys	key	key_len	ref	rows	Extra
1	SIMPLE	t2	ref	c1,c3	c1	4	const	1	Using where; Using filesort
DROP TABLE t1,t2;
#
# 36259: Optimizing with ORDER BY
#
CREATE TABLE t1 (
a INT NOT NULL AUTO_INCREMENT,
b INT NOT NULL,
c INT NOT NULL,
d VARCHAR(5),
e INT NOT NULL,
PRIMARY KEY (a), KEY i2 (b,c,d)
) ENGINE=InnoDB;
INSERT INTO t1 (b,c,d,e) VALUES (1,1,'a',1), (2,2,'b',2);
INSERT INTO t1 (b,c,d,e) SELECT RAND()*10000, RAND()*10000, d, e FROM t1;
INSERT INTO t1 (b,c,d,e) SELECT RAND()*10000, RAND()*10000, d, e FROM t1;
INSERT INTO t1 (b,c,d,e) SELECT RAND()*10000, RAND()*10000, d, e FROM t1;
INSERT INTO t1 (b,c,d,e) SELECT RAND()*10000, RAND()*10000, d, e FROM t1;
INSERT INTO t1 (b,c,d,e) SELECT RAND()*10000, RAND()*10000, d, e FROM t1;
INSERT INTO t1 (b,c,d,e) SELECT RAND()*10000, RAND()*10000, d, e FROM t1;
EXPLAIN SELECT * FROM t1 WHERE b=1 AND c=1 ORDER BY a;
id	select_type	table	type	possible_keys	key	key_len	ref	rows	Extra
1	SIMPLE	t1	ref	i2	i2	8	const,const	1	Using where; Using filesort
EXPLAIN SELECT * FROM t1 FORCE INDEX(i2) WHERE b=1 and c=1 ORDER BY a;
id	select_type	table	type	possible_keys	key	key_len	ref	rows	Extra
1	SIMPLE	t1	ref	i2	i2	8	const,const	1	Using where; Using filesort
EXPLAIN SELECT * FROM t1 FORCE INDEX(PRIMARY) WHERE b=1 AND c=1 ORDER BY a;
id	select_type	table	type	possible_keys	key	key_len	ref	rows	Extra
1	SIMPLE	t1	index	NULL	PRIMARY	4	NULL	128	Using where
DROP TABLE t1;
#
# Bug #47963: Wrong results when index is used
#
CREATE TABLE t1(
a VARCHAR(5) NOT NULL, 
b VARCHAR(5) NOT NULL,
c DATETIME NOT NULL,
KEY (c) 
) ENGINE=InnoDB;
INSERT INTO t1 VALUES('TEST', 'TEST', '2009-10-09 00:00:00');
SELECT * FROM t1 WHERE a = 'TEST' AND 
c >= '2009-10-09 00:00:00' AND c <= '2009-10-09 00:00:00';
a	b	c
TEST	TEST	2009-10-09 00:00:00
SELECT * FROM t1 WHERE a = 'TEST' AND 
c >= '2009-10-09 00:00:00.0' AND c <= '2009-10-09 00:00:00.0';
a	b	c
TEST	TEST	2009-10-09 00:00:00
SELECT * FROM t1 WHERE a = 'TEST' AND 
c >= '2009-10-09 00:00:00.0' AND c <= '2009-10-09 00:00:00';
a	b	c
TEST	TEST	2009-10-09 00:00:00
SELECT * FROM t1 WHERE a = 'TEST' AND 
c >= '2009-10-09 00:00:00' AND c <= '2009-10-09 00:00:00.0';
a	b	c
TEST	TEST	2009-10-09 00:00:00
SELECT * FROM t1 WHERE a = 'TEST' AND 
c >= '2009-10-09 00:00:00.000' AND c <= '2009-10-09 00:00:00.000';
a	b	c
TEST	TEST	2009-10-09 00:00:00
SELECT * FROM t1 WHERE a = 'TEST' AND 
c >= '2009-10-09 00:00:00.00' AND c <= '2009-10-09 00:00:00.001';
a	b	c
TEST	TEST	2009-10-09 00:00:00
SELECT * FROM t1 WHERE a = 'TEST' AND 
c >= '2009-10-09 00:00:00.001' AND c <= '2009-10-09 00:00:00.00';
a	b	c
EXPLAIN SELECT * FROM t1 WHERE a = 'TEST' AND 
c >= '2009-10-09 00:00:00.001' AND c <= '2009-10-09 00:00:00.00';
id	select_type	table	type	possible_keys	key	key_len	ref	rows	Extra
1	SIMPLE	NULL	NULL	NULL	NULL	NULL	NULL	NULL	Impossible WHERE noticed after reading const tables
DROP TABLE t1;
#
# Bug #46175: NULL read_view and consistent read assertion
#
CREATE TABLE t1(a CHAR(13),KEY(a)) ENGINE=innodb;
CREATE TABLE t2(b DATETIME,KEY(b)) ENGINE=innodb;
INSERT INTO t1 VALUES (),();
INSERT INTO t2 VALUES (),();
CREATE OR REPLACE VIEW v1 AS SELECT 1 FROM t2 
WHERE b =(SELECT a FROM t1 LIMIT 1);
CREATE PROCEDURE p1(num INT)
BEGIN
DECLARE i INT DEFAULT 0;
REPEAT
SHOW CREATE VIEW v1;
SET i:=i+1;
UNTIL i>num END REPEAT;
END|
# Should not crash
# Should not crash
DROP PROCEDURE p1;
DROP VIEW v1;
DROP TABLE t1,t2;
#
# Bug #49324: more valgrind errors in test_if_skip_sort_order
#
CREATE TABLE t1 (a INT PRIMARY KEY) ENGINE=innodb ;
#should not cause valgrind warnings
SELECT 1 FROM t1 JOIN t1 a USING(a) GROUP BY t1.a,t1.a;
1
DROP TABLE t1;
#
# Bug#50843: Filesort used instead of clustered index led to
#            performance degradation.
#
create table t1(f1 int not null primary key, f2 int) engine=innodb;
create table t2(f1 int not null, key (f1)) engine=innodb;
insert into t1 values (1,1),(2,2),(3,3);
insert into t2 values (1),(2),(3);
explain select t1.* from t1 left join t2 using(f1) group by t1.f1;
id	select_type	table	type	possible_keys	key	key_len	ref	rows	Extra
1	SIMPLE	t1	index	NULL	PRIMARY	4	NULL	3	
1	SIMPLE	t2	ref	f1	f1	4	test.t1.f1	1	Using index
drop table t1,t2;
#
#
# Bug #39653: find_shortest_key in sql_select.cc does not consider
#             clustered primary keys
#
CREATE TABLE t1 (a INT PRIMARY KEY, b INT, c INT, d INT, e INT, f INT,
KEY (b,c)) ENGINE=INNODB;
INSERT INTO t1 VALUES (1,1,1,1,1,1), (2,2,2,2,2,2), (3,3,3,3,3,3),
(4,4,4,4,4,4), (5,5,5,5,5,5), (6,6,6,6,6,6),
(7,7,7,7,7,7), (8,8,8,8,8,8), (9,9,9,9,9,9),
(11,11,11,11,11,11);
EXPLAIN SELECT COUNT(*) FROM t1;
id	1
select_type	SIMPLE
table	t1
type	index
possible_keys	NULL
key	b
key_len	10
ref	NULL
rows	10
Extra	Using index
DROP TABLE t1;
#
# Bug #49838: DROP INDEX and ADD UNIQUE INDEX for same index may
#   corrupt definition at engine
#
CREATE TABLE t1 (a INT NOT NULL, b INT NOT NULL, KEY k (a,b)) 
ENGINE=InnoDB;
ALTER TABLE t1 DROP INDEX k, ADD UNIQUE INDEX k (a,b);
SHOW INDEXES FROM t1;;
Table	t1
Non_unique	0
Key_name	k
Seq_in_index	1
Column_name	a
Collation	A
Cardinality	0
Sub_part	NULL
Packed	NULL
Null	
Index_type	BTREE
Comment	
Index_comment	
Table	t1
Non_unique	0
Key_name	k
Seq_in_index	2
Column_name	b
Collation	A
Cardinality	0
Sub_part	NULL
Packed	NULL
Null	
Index_type	BTREE
Comment	
Index_comment	
DROP TABLE t1;
#
# Bug #47453: InnoDB incorrectly changes TIMESTAMP columns when 
#  JOINed during an UPDATE
#
CREATE TABLE t1 (d INT) ENGINE=InnoDB;
CREATE TABLE t2 (a INT, b INT, 
c TIMESTAMP NOT NULL DEFAULT CURRENT_TIMESTAMP
ON UPDATE CURRENT_TIMESTAMP) ENGINE=InnoDB;
set up our data elements
INSERT INTO t1 (d) VALUES (1);
INSERT INTO t2 (a,b) VALUES (1,1);
SELECT SECOND(c) INTO @bug47453 FROM t2;
SELECT SECOND(c)-@bug47453 FROM t1 JOIN t2 ON d=a;
SECOND(c)-@bug47453
0
UPDATE t1 JOIN t2 ON d=a SET b=1 WHERE a=1;
SELECT SECOND(c)-@bug47453 FROM t1 JOIN t2 ON d=a;
SECOND(c)-@bug47453
0
SELECT SLEEP(1);
SLEEP(1)
0
UPDATE t1 JOIN t2 ON d=a SET b=1 WHERE a=1;
#should be 0
SELECT SECOND(c)-@bug47453 FROM t1 JOIN t2 ON d=a;
SECOND(c)-@bug47453
0
DROP TABLE t1, t2;
#
# Bug #53334: wrong result for outer join with impossible ON condition
# (see the same test case for MyISAM in join.test)
#
CREATE TABLE t1 (id INT PRIMARY KEY);
CREATE TABLE t2 (id INT);
INSERT INTO t1 VALUES (75);
INSERT INTO t1 VALUES (79);
INSERT INTO t1 VALUES (78);
INSERT INTO t1 VALUES (77);
REPLACE INTO t1 VALUES (76);
REPLACE INTO t1 VALUES (76);
INSERT INTO t1 VALUES (104);
INSERT INTO t1 VALUES (103);
INSERT INTO t1 VALUES (102);
INSERT INTO t1 VALUES (101);
INSERT INTO t1 VALUES (105);
INSERT INTO t1 VALUES (106);
INSERT INTO t1 VALUES (107);
INSERT INTO t2 VALUES (107),(75),(1000);
SELECT t1.id,t2.id FROM t2 LEFT JOIN t1 ON t1.id>=74 AND t1.id<=0
WHERE t2.id=75 AND t1.id IS NULL;
id	id
NULL	75
EXPLAIN SELECT t1.id,t2.id FROM t2 LEFT JOIN t1 ON t1.id>=74 AND t1.id<=0
WHERE t2.id=75 AND t1.id IS NULL;
id	select_type	table	type	possible_keys	key	key_len	ref	rows	Extra
1	SIMPLE	t1	const	PRIMARY	NULL	NULL	NULL	1	Impossible ON condition
1	SIMPLE	t2	ALL	NULL	NULL	NULL	NULL	3	Using where
DROP TABLE t1,t2;
#
# Bug#38999 valgrind warnings for update statement in function compare_record()
#
CREATE TABLE t1 (a INT PRIMARY KEY) ENGINE=InnoDB;
CREATE TABLE t2 (a INT PRIMARY KEY) ENGINE=InnoDB;
INSERT INTO t1 values (1),(2),(3),(4),(5);
INSERT INTO t2 values (1);
SELECT * FROM t1 WHERE a = 2;
a
2
UPDATE t1,t2 SET t1.a = t1.a + 100 WHERE t1.a = 1;
DROP TABLE t1,t2;
#
# Bug #53830: !table || (!table->read_set || bitmap_is_set(table->read_set, field_index))
#
CREATE TABLE t1 (a INT, b INT, c INT, d INT,
PRIMARY KEY(a,b,c), KEY(b,d))
ENGINE=InnoDB;
INSERT INTO t1 VALUES (0, 77, 1, 3);
UPDATE t1 SET d = 0 WHERE b = 77 AND c = 25;
DROP TABLE t1;
#
# Bug#50389 Using intersect does not return all rows
#
CREATE TABLE t1 (
f1 INT(10) NOT NULL,
f2 INT(10),
f3 INT(10),
f4 TINYINT(4),
f5 VARCHAR(50),
PRIMARY KEY (f1),
KEY idx1 (f2,f5,f4),
KEY idx2 (f2,f4)
) ENGINE=InnoDB;
LOAD DATA INFILE '../../std_data/intersect-bug50389.tsv' INTO TABLE t1;
SELECT * FROM t1 WHERE f1 IN
(3305028,3353871,3772880,3346860,4228206,3336022,
3470988,3305175,3329875,3817277,3856380,3796193,
3784744,4180925,4559596,3963734,3856391,4494153)
AND f5 = 'abcdefghijklmnopwrst' AND f2 = 1221457 AND f4 = 0 ;
f1	f2	f3	f4	f5
3305175	1221457	0	0	abcdefghijklmnopwrst
3329875	1221457	1382427	0	abcdefghijklmnopwrst
3336022	1221457	0	0	abcdefghijklmnopwrst
3346860	1221457	0	0	abcdefghijklmnopwrst
3772880	1221457	0	0	abcdefghijklmnopwrst
3784744	1221457	1382427	0	abcdefghijklmnopwrst
3796193	1221457	0	0	abcdefghijklmnopwrst
4228206	1221457	0	0	abcdefghijklmnopwrst
4494153	1221457	0	0	abcdefghijklmnopwrst
4559596	1221457	0	0	abcdefghijklmnopwrst
EXPLAIN SELECT * FROM t1 WHERE f1 IN
(3305028,3353871,3772880,3346860,4228206,3336022,
3470988,3305175,3329875,3817277,3856380,3796193,
3784744,4180925,4559596,3963734,3856391,4494153)
AND f5 = 'abcdefghijklmnopwrst' AND f2 = 1221457 AND f4 = 0 ;
id	select_type	table	type	possible_keys	key	key_len	ref	rows	Extra
1	SIMPLE	t1	index_merge	PRIMARY,idx1,idx2	idx2,idx1,PRIMARY	7,60,4	NULL	1	Using intersect(idx2,idx1,PRIMARY); Using where
DROP TABLE t1;
#
# Bug#51431 Wrong sort order after import of dump file
#
CREATE TABLE t1 (
f1 INT(11) NOT NULL,
f2 int(11) NOT NULL,
f3 int(11) NOT NULL,
f4 tinyint(1) NOT NULL,
PRIMARY KEY (f1),
UNIQUE KEY (f2, f3),
KEY (f4)
) ENGINE=InnoDB;
INSERT INTO t1 VALUES
(1,1,991,1), (2,1,992,1), (3,1,993,1), (4,1,994,1), (5,1,995,1),
(6,1,996,1), (7,1,997,1), (8,1,998,1), (10,1,999,1), (11,1,9910,1),
(16,1,9911,1), (17,1,9912,1), (18,1,9913,1), (19,1,9914,1), (20,1,9915,1),
(21,1,9916,1), (22,1,9917,1), (23,1,9918,1), (24,1,9919,1), (25,1,9920,1),
(26,1,9921,1), (27,1,9922,1);
FLUSH TABLES;
SELECT * FROM t1 WHERE f2 = 1 AND f4 = TRUE
ORDER BY f1 DESC LIMIT 5;
f1	f2	f3	f4
27	1	9922	1
26	1	9921	1
25	1	9920	1
24	1	9919	1
23	1	9918	1
EXPLAIN SELECT * FROM t1 WHERE f2 = 1 AND f4 = TRUE
ORDER BY f1 DESC LIMIT 5;
id	select_type	table	type	possible_keys	key	key_len	ref	rows	Extra
1	SIMPLE	t1	range	f2,f4	f4	1	NULL	11	Using where
DROP TABLE t1;
<<<<<<< HEAD
End of 5.1 tests
#
# Test for bug #39932 "create table fails if column for FK is in different
#                      case than in corr index".
#
drop tables if exists t1, t2;
create table t1 (pk int primary key) engine=InnoDB;
# Even although the below statement uses uppercased field names in
# foreign key definition it still should be able to find explicitly
# created supporting index. So it should succeed and should not
# create any additional supporting indexes.
create table t2 (fk int, key x (fk),
constraint x foreign key (FK) references t1 (PK)) engine=InnoDB;
show create table t2;
Table	Create Table
t2	CREATE TABLE `t2` (
  `fk` int(11) DEFAULT NULL,
  KEY `x` (`fk`),
  CONSTRAINT `x` FOREIGN KEY (`fk`) REFERENCES `t1` (`pk`)
) ENGINE=InnoDB DEFAULT CHARSET=latin1
drop table t2, t1;
#
# Bug#44613 SELECT statement inside FUNCTION takes a shared lock
#
DROP TABLE IF EXISTS t1;
DROP FUNCTION IF EXISTS f1;
CREATE TABLE t1(x INT PRIMARY KEY, y INT) ENGINE=innodb;
INSERT INTO t1 VALUES (1, 0), (2, 0);
CREATE FUNCTION f1(z INT) RETURNS INT READS SQL DATA
RETURN (SELECT x FROM t1 WHERE x = z);
# Connection default
START TRANSACTION;
SELECT f1(1);
f1(1)
1
# Connection con2
START TRANSACTION;
SELECT f1(1);
f1(1)
1
UPDATE t1 SET y = 1 WHERE x = 1;
COMMIT;
# Connection default
COMMIT;
DROP TABLE t1;
DROP FUNCTION f1;
=======
#
# Bug#54117 crash in thr_multi_unlock, temporary table
#
CREATE TEMPORARY TABLE t1(a INT) ENGINE = InnoDB;
LOCK TABLES t1 READ;
ALTER TABLE t1 COMMENT 'test';
UNLOCK TABLES;
DROP TABLE t1;
End of 5.1 tests
>>>>>>> 223f42b7
<|MERGE_RESOLUTION|>--- conflicted
+++ resolved
@@ -2538,7 +2538,14 @@
 id	select_type	table	type	possible_keys	key	key_len	ref	rows	Extra
 1	SIMPLE	t1	range	f2,f4	f4	1	NULL	11	Using where
 DROP TABLE t1;
-<<<<<<< HEAD
+#
+# Bug#54117 crash in thr_multi_unlock, temporary table
+#
+CREATE TEMPORARY TABLE t1(a INT) ENGINE = InnoDB;
+LOCK TABLES t1 READ;
+ALTER TABLE t1 COMMENT 'test';
+UNLOCK TABLES;
+DROP TABLE t1;
 End of 5.1 tests
 #
 # Test for bug #39932 "create table fails if column for FK is in different
@@ -2584,15 +2591,4 @@
 # Connection default
 COMMIT;
 DROP TABLE t1;
-DROP FUNCTION f1;
-=======
-#
-# Bug#54117 crash in thr_multi_unlock, temporary table
-#
-CREATE TEMPORARY TABLE t1(a INT) ENGINE = InnoDB;
-LOCK TABLES t1 READ;
-ALTER TABLE t1 COMMENT 'test';
-UNLOCK TABLES;
-DROP TABLE t1;
-End of 5.1 tests
->>>>>>> 223f42b7
+DROP FUNCTION f1;