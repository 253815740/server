<<<<<<< HEAD
call mtr.add_suppression("InnoDB: The log sequence numbers [0-9]+ and [0-9]+ in ibdata files do not match the log sequence number [0-9]+ in the ib_logfiles!");
=======
FLUSH TABLES;
>>>>>>> 1d4e1d32
CREATE TABLE t1 (a INT PRIMARY KEY, b TEXT) ENGINE=InnoDB;
CREATE TABLE t2 (a INT PRIMARY KEY) ENGINE=InnoDB;
CREATE TABLE t3 (a INT PRIMARY KEY, b TEXT, c TEXT) ENGINE=InnoDB;
INSERT INTO t1 VALUES (1,REPEAT('a',30000)),(2,REPEAT('b',40000));
SET DEBUG_SYNC='before_row_upd_extern SIGNAL have_latch WAIT_FOR go1';
BEGIN;
UPDATE t1 SET a=a+2;
ROLLBACK;
BEGIN;
UPDATE t1 SET b=CONCAT(b,'foo');
connect  con1,localhost,root,,;
SET DEBUG_SYNC='now WAIT_FOR have_latch';
SELECT a, RIGHT(b,20) FROM t1;
connect  con2,localhost,root,,;
SET DEBUG_SYNC='now SIGNAL go1';
connection con1;
a	RIGHT(b,20)
1	aaaaaaaaaaaaaaaaaaaa
2	bbbbbbbbbbbbbbbbbbbb
connection default;
SET DEBUG='+d,row_ins_extern_checkpoint';
Warnings:
Warning	1287	'@@debug' is deprecated and will be removed in a future release. Please use '@@debug_dbug' instead
SET DEBUG_SYNC='before_row_ins_extern_latch SIGNAL rec_not_blob WAIT_FOR crash';
ROLLBACK;
BEGIN;
INSERT INTO t1 VALUES (3,REPEAT('c',50000));
connection con1;
SET DEBUG_SYNC='now WAIT_FOR rec_not_blob';
SET SESSION TRANSACTION ISOLATION LEVEL READ UNCOMMITTED;
SELECT @@tx_isolation;
@@tx_isolation
READ-UNCOMMITTED
SELECT a, RIGHT(b,20) FROM t1;
a	RIGHT(b,20)
1	aaaaaaaaaaaaaaaaaaaa
2	bbbbbbbbbbbbbbbbbbbb
SELECT a FROM t1;
a
1
2
3
BEGIN;
INSERT INTO t2 VALUES (42);
disconnect con1;
disconnect con2;
connection default;
ERROR HY000: Lost connection to MySQL server during query
CHECK TABLE t1;
Table	Op	Msg_type	Msg_text
test.t1	check	status	OK
INSERT INTO t3 VALUES
(1,REPEAT('d',7000),REPEAT('e',100)),
(2,REPEAT('g',7000),REPEAT('h',100));
SET DEBUG_SYNC='blob_write_middle SIGNAL go_sel WAIT_FOR go_upd';
UPDATE t3 SET c=REPEAT('f',3000) WHERE a=1;
# Connection con1:
connect  con1,localhost,root,,;
SET DEBUG_SYNC='now WAIT_FOR go_sel';
SET SESSION TRANSACTION ISOLATION LEVEL READ UNCOMMITTED;
SELECT @@tx_isolation;
@@tx_isolation
READ-UNCOMMITTED
SELECT a, RIGHT(b,20), RIGHT(c,20) FROM t3;
a	RIGHT(b,20)	RIGHT(c,20)
2	gggggggggggggggggggg	hhhhhhhhhhhhhhhhhhhh
set debug_sync='now SIGNAL go_upd';
# Connection default:
connection default;
# reap UPDATE t3 SET c=REPEAT('f',3000) WHERE a=1;
# Connection con1:
connection con1;
SELECT a, RIGHT(b,20), RIGHT(c,20) FROM t3;
a	RIGHT(b,20)	RIGHT(c,20)
1	dddddddddddddddddddd	ffffffffffffffffffff
2	gggggggggggggggggggg	hhhhhhhhhhhhhhhhhhhh
disconnect con1;
connection default;
CHECK TABLE t1,t2,t3;
Table	Op	Msg_type	Msg_text
test.t1	check	status	OK
test.t2	check	status	OK
test.t3	check	status	OK
connect  con2,localhost,root,,;
BEGIN;
INSERT INTO t2 VALUES (347);
connection default;
SET DEBUG='+d,row_upd_extern_checkpoint';
Warnings:
Warning	1287	'@@debug' is deprecated and will be removed in a future release. Please use '@@debug_dbug' instead
SET DEBUG_SYNC='before_row_upd_extern SIGNAL have_latch WAIT_FOR crash';
UPDATE t3 SET c=REPEAT('i',3000) WHERE a=2;
connection con2;
SET DEBUG_SYNC='now WAIT_FOR have_latch';
SELECT info FROM information_schema.processlist
WHERE state = 'debug sync point: before_row_upd_extern';
info
UPDATE t3 SET c=REPEAT('i',3000) WHERE a=2
connect  con3,localhost,root,,;
SET GLOBAL innodb_flush_log_at_trx_commit=1;
DELETE FROM t1;
ROLLBACK;
disconnect con3;
connection con2;
disconnect con2;
connection default;
ERROR HY000: Lost connection to MySQL server during query
CHECK TABLE t1,t2,t3;
Table	Op	Msg_type	Msg_text
test.t1	check	status	OK
test.t2	check	status	OK
test.t3	check	status	OK
SELECT a, RIGHT(b,20), RIGHT(c,20) FROM t3;
a	RIGHT(b,20)	RIGHT(c,20)
1	dddddddddddddddddddd	ffffffffffffffffffff
2	gggggggggggggggggggg	hhhhhhhhhhhhhhhhhhhh
SELECT a FROM t3;
a
1
2
connect  con2,localhost,root,,;
BEGIN;
INSERT INTO t2 VALUES (33101);
connection default;
SET DEBUG='+d,row_upd_extern_checkpoint';
Warnings:
Warning	1287	'@@debug' is deprecated and will be removed in a future release. Please use '@@debug_dbug' instead
SET DEBUG_SYNC='after_row_upd_extern SIGNAL have_latch WAIT_FOR crash';
UPDATE t3 SET c=REPEAT('j',3000) WHERE a=2;
connection con2;
SET DEBUG_SYNC='now WAIT_FOR have_latch';
SELECT info FROM information_schema.processlist
WHERE state = 'debug sync point: after_row_upd_extern';
info
UPDATE t3 SET c=REPEAT('j',3000) WHERE a=2
disconnect con2;
connection default;
ERROR HY000: Lost connection to MySQL server during query
CHECK TABLE t1,t2,t3;
Table	Op	Msg_type	Msg_text
test.t1	check	status	OK
test.t2	check	status	OK
test.t3	check	status	OK
SELECT a, RIGHT(b,20), RIGHT(c,20) FROM t3;
a	RIGHT(b,20)	RIGHT(c,20)
1	dddddddddddddddddddd	ffffffffffffffffffff
2	gggggggggggggggggggg	hhhhhhhhhhhhhhhhhhhh
SELECT a FROM t3;
a
1
2
SELECT * FROM t2;
a
DROP TABLE t1,t2,t3;<|MERGE_RESOLUTION|>--- conflicted
+++ resolved
@@ -1,8 +1,4 @@
-<<<<<<< HEAD
-call mtr.add_suppression("InnoDB: The log sequence numbers [0-9]+ and [0-9]+ in ibdata files do not match the log sequence number [0-9]+ in the ib_logfiles!");
-=======
 FLUSH TABLES;
->>>>>>> 1d4e1d32
 CREATE TABLE t1 (a INT PRIMARY KEY, b TEXT) ENGINE=InnoDB;
 CREATE TABLE t2 (a INT PRIMARY KEY) ENGINE=InnoDB;
 CREATE TABLE t3 (a INT PRIMARY KEY, b TEXT, c TEXT) ENGINE=InnoDB;
