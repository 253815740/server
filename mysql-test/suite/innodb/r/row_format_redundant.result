--- conflicted
+++ resolved
@@ -71,11 +71,7 @@
 Warnings:
 Warning	1932	Table 'test.t1' doesn't exist in engine
 DROP TABLE t2,t3;
-<<<<<<< HEAD
-FOUND 50 /\[ERROR\] InnoDB: Table `test`\.`t1` in InnoDB data dictionary contains invalid flags\. SYS_TABLES\.TYPE=1 SYS_TABLES\.MIX_LEN=511\b/ in mysqld.1.err
-=======
-FOUND 6 /\[ERROR\] InnoDB: Table `test`\.`t1` in InnoDB data dictionary contains invalid flags\. SYS_TABLES\.TYPE=1 SYS_TABLES\.MIX_LEN=255\b/ in mysqld.1.err
->>>>>>> 69d536a2
+FOUND 6 /\[ERROR\] InnoDB: Table `test`\.`t1` in InnoDB data dictionary contains invalid flags\. SYS_TABLES\.TYPE=1 SYS_TABLES\.MIX_LEN=511\b/ in mysqld.1.err
 ib_buffer_pool
 ib_logfile0
 ib_logfile1
