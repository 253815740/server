--- conflicted
+++ resolved
@@ -1,10 +1,6 @@
 '\" t
 .\"
-<<<<<<< HEAD
-.TH "\FBWSREP_SST_RSYNC\FR" "1" "3 April 2017" "MariaDB 10\&.2" "MariaDB Database System"
-=======
-.TH "\FBWSREP_SST_RSYNC\FR" "1" "9 August 2018" "MariaDB 10\&.1" "MariaDB Database System"
->>>>>>> f693170c
+.TH "\FBWSREP_SST_RSYNC\FR" "1" "9 August 2018" "MariaDB 10\&.2" "MariaDB Database System"
 .\" -----------------------------------------------------------------
 .\" * set default formatting
 .\" -----------------------------------------------------------------
