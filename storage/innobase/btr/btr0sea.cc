--- conflicted
+++ resolved
@@ -2,11 +2,7 @@
 
 Copyright (c) 1996, 2016, Oracle and/or its affiliates. All Rights Reserved.
 Copyright (c) 2008, Google Inc.
-<<<<<<< HEAD
-Copyright (c) 2017, MariaDB Corporation.
-=======
-Copyright (c) 2018, MariaDB Corporation.
->>>>>>> 6aa50bad
+Copyright (c) 2017, 2018, MariaDB Corporation.
 
 Portions of this file contain modifications contributed and copyrighted by
 Google, Inc. Those modifications are gratefully acknowledged and are described
@@ -1181,7 +1177,8 @@
 #endif
 	ut_ad(btr_search_enabled);
 
-	ut_ad(block->page.id.space() == index->space);
+	ut_ad(index->space == FIL_NULL
+	      || block->page.id.space() == index->space);
 	ut_a(index_id == index->id);
 	ut_a(!dict_index_is_ibuf(index));
 #ifdef UNIV_DEBUG
@@ -1304,23 +1301,10 @@
 	ut_free(folds);
 }
 
-<<<<<<< HEAD
-/** Drop any adaptive hash index entries that may point to an index
-page that may be in the buffer pool, when a page is evicted from the
-buffer pool or freed in a file segment.
-@param[in]	page_id		page id
-@param[in]	page_size	page size */
-void
-btr_search_drop_page_hash_when_freed(
-	const page_id_t&	page_id,
-	const page_size_t&	page_size)
-=======
 /** Drop possible adaptive hash index entries when a page is evicted
-from the buffer pool or freed in a file, or the index is being dropped. */
-UNIV_INTERN
-void
-btr_search_drop_page_hash_when_freed(ulint space, ulint page_no)
->>>>>>> 6aa50bad
+from the buffer pool or freed in a file, or the index is being dropped.
+@param[in]	page_id		page id */
+void btr_search_drop_page_hash_when_freed(const page_id_t& page_id)
 {
 	buf_block_t*	block;
 	mtr_t		mtr;
@@ -1336,11 +1320,7 @@
 	are possibly holding, we cannot s-latch the page, but must
 	(recursively) x-latch it, even though we are only reading. */
 
-<<<<<<< HEAD
-	block = buf_page_get_gen(page_id, page_size, RW_X_LATCH, NULL,
-=======
-	block = buf_page_get_gen(space, 0, page_no, RW_X_LATCH, NULL,
->>>>>>> 6aa50bad
+	block = buf_page_get_gen(page_id, univ_page_size, RW_X_LATCH, NULL,
 				 BUF_PEEK_IF_IN_POOL, __FILE__, __LINE__,
 				 &mtr, &err);
 
