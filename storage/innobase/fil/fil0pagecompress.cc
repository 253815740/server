--- conflicted
+++ resolved
@@ -241,20 +241,6 @@
 	ut_ad(mach_read_from_8(out_buf+FIL_PAGE_FILE_FLUSH_LSN_OR_KEY_VERSION) == (ulint)comp_method ||
 		mach_read_from_2(out_buf+FIL_PAGE_DATA+FIL_PAGE_COMPRESSED_SIZE) == (ulint)comp_method);
 
-<<<<<<< HEAD
-	/* Verify that page can be decompressed */
-	{
-		page_t tmp_buf[UNIV_PAGE_SIZE_MAX];
-		page_t page[UNIV_PAGE_SIZE_MAX];
-		memcpy(page, out_buf, srv_page_size);
-		ut_ad(fil_page_decompress(tmp_buf, page));
-		ut_ad(!buf_page_is_corrupted(false, page, univ_page_size,
-					     NULL));
-	}
-#endif /* UNIV_DEBUG */
-
-=======
->>>>>>> 7c2aad6b
 	write_size+=header_len;
 
 	if (block_size <= 0) {
