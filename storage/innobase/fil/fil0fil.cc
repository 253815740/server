/*****************************************************************************

Copyright (c) 1995, 2017, Oracle and/or its affiliates. All Rights Reserved.
Copyright (c) 2014, 2019, MariaDB Corporation.

This program is free software; you can redistribute it and/or modify it under
the terms of the GNU General Public License as published by the Free Software
Foundation; version 2 of the License.

This program is distributed in the hope that it will be useful, but WITHOUT
ANY WARRANTY; without even the implied warranty of MERCHANTABILITY or FITNESS
FOR A PARTICULAR PURPOSE. See the GNU General Public License for more details.

You should have received a copy of the GNU General Public License along with
this program; if not, write to the Free Software Foundation, Inc.,
51 Franklin Street, Suite 500, Boston, MA 02110-1335 USA

*****************************************************************************/

/**************************************************//**
@file fil/fil0fil.cc
The tablespace memory cache

Created 10/25/1995 Heikki Tuuri
*******************************************************/

#include "fil0fil.h"
#include "fil0crypt.h"

#include "btr0btr.h"
#include "buf0buf.h"
#include "dict0boot.h"
#include "dict0dict.h"
#include "dict0load.h"
#include "fsp0file.h"
#include "fsp0fsp.h"
#include "hash0hash.h"
#include "log0log.h"
#include "log0recv.h"
#include "mach0data.h"
#include "mtr0log.h"
#include "os0file.h"
#include "page0zip.h"
#include "row0mysql.h"
#include "row0trunc.h"
#include "srv0start.h"
#include "trx0purge.h"
#include "buf0lru.h"
#include "ibuf0ibuf.h"
#include "os0event.h"
#include "sync0sync.h"
#include "buf0flu.h"
#include "os0api.h"

/** Tries to close a file in the LRU list. The caller must hold the fil_sys
mutex.
@return true if success, false if should retry later; since i/o's
generally complete in < 100 ms, and as InnoDB writes at most 128 pages
from the buffer pool in a batch, and then immediately flushes the
files, there is a good chance that the next time we find a suitable
node from the LRU list.
@param[in] print_info	if true, prints information why it
                        cannot close a file */
static
bool
fil_try_to_close_file_in_LRU(bool print_info);

/** Test if a tablespace file can be renamed to a new filepath by checking
if that the old filepath exists and the new filepath does not exist.
@param[in]	old_path	old filepath
@param[in]	new_path	new filepath
@param[in]	is_discarded	whether the tablespace is discarded
@param[in]	replace_new	whether to ignore the existence of new_path
@return innodb error code */
static dberr_t
fil_rename_tablespace_check(
	const char*	old_path,
	const char*	new_path,
	bool		is_discarded,
	bool		replace_new = false);
/** Rename a single-table tablespace.
The tablespace must exist in the memory cache.
@param[in]	id		tablespace identifier
@param[in]	old_path	old file name
@param[in]	new_name	new table name in the
databasename/tablename format
@param[in]	new_path_in	new file name,
or NULL if it is located in the normal data directory
@return true if success */
static bool
fil_rename_tablespace(
	ulint		id,
	const char*	old_path,
	const char*	new_name,
	const char*	new_path_in);

/*
		IMPLEMENTATION OF THE TABLESPACE MEMORY CACHE
		=============================================

The tablespace cache is responsible for providing fast read/write access to
tablespaces and logs of the database. File creation and deletion is done
in other modules which know more of the logic of the operation, however.

A tablespace consists of a chain of files. The size of the files does not
have to be divisible by the database block size, because we may just leave
the last incomplete block unused. When a new file is appended to the
tablespace, the maximum size of the file is also specified. At the moment,
we think that it is best to extend the file to its maximum size already at
the creation of the file, because then we can avoid dynamically extending
the file when more space is needed for the tablespace.

A block's position in the tablespace is specified with a 32-bit unsigned
integer. The files in the chain are thought to be catenated, and the block
corresponding to an address n is the nth block in the catenated file (where
the first block is named the 0th block, and the incomplete block fragments
at the end of files are not taken into account). A tablespace can be extended
by appending a new file at the end of the chain.

Our tablespace concept is similar to the one of Oracle.

To acquire more speed in disk transfers, a technique called disk striping is
sometimes used. This means that logical block addresses are divided in a
round-robin fashion across several disks. Windows NT supports disk striping,
so there we do not need to support it in the database. Disk striping is
implemented in hardware in RAID disks. We conclude that it is not necessary
to implement it in the database. Oracle 7 does not support disk striping,
either.

Another trick used at some database sites is replacing tablespace files by
raw disks, that is, the whole physical disk drive, or a partition of it, is
opened as a single file, and it is accessed through byte offsets calculated
from the start of the disk or the partition. This is recommended in some
books on database tuning to achieve more speed in i/o. Using raw disk
certainly prevents the OS from fragmenting disk space, but it is not clear
if it really adds speed. We measured on the Pentium 100 MHz + NT + NTFS file
system + EIDE Conner disk only a negligible difference in speed when reading
from a file, versus reading from a raw disk.

To have fast access to a tablespace or a log file, we put the data structures
to a hash table. Each tablespace and log file is given an unique 32-bit
identifier.

Some operating systems do not support many open files at the same time,
though NT seems to tolerate at least 900 open files. Therefore, we put the
open files in an LRU-list. If we need to open another file, we may close the
file at the end of the LRU-list. When an i/o-operation is pending on a file,
the file cannot be closed. We take the file nodes with pending i/o-operations
out of the LRU-list and keep a count of pending operations. When an operation
completes, we decrement the count and return the file node to the LRU-list if
the count drops to zero. */

/** Reference to the server data directory. Usually it is the
current working directory ".", but in the MySQL Embedded Server Library
it is an absolute path. */
const char*	fil_path_to_mysql_datadir;

/** Common InnoDB file extentions */
const char* dot_ext[] = { "", ".ibd", ".isl", ".cfg" };

/** The number of fsyncs done to the log */
ulint	fil_n_log_flushes			= 0;

/** Number of pending redo log flushes */
ulint	fil_n_pending_log_flushes		= 0;
/** Number of pending tablespace flushes */
ulint	fil_n_pending_tablespace_flushes	= 0;

/** The null file address */
const fil_addr_t	fil_addr_null = {FIL_NULL, 0};

/** The tablespace memory cache. This variable is NULL before the module is
initialized. */
fil_system_t	fil_system;

/** At this age or older a space/page will be rotated */
UNIV_INTERN extern uint srv_fil_crypt_rotate_key_age;
UNIV_INTERN extern ib_mutex_t fil_crypt_threads_mutex;

/** Determine if user has explicitly disabled fsync(). */
# define fil_buffering_disabled(s)	\
	((s)->purpose == FIL_TYPE_TABLESPACE	\
	 && srv_file_flush_method	\
	 == SRV_O_DIRECT_NO_FSYNC)

/** Determine if the space id is a user tablespace id or not.
@param[in]	space_id	Space ID to check
@return true if it is a user tablespace ID */
inline
bool
fil_is_user_tablespace_id(ulint space_id)
{
	return(space_id != TRX_SYS_SPACE
	       && space_id != SRV_TMP_SPACE_ID
	       && !srv_is_undo_tablespace(space_id));
}

#ifdef UNIV_DEBUG
/** Try fil_validate() every this many times */
# define FIL_VALIDATE_SKIP	17

/******************************************************************//**
Checks the consistency of the tablespace cache some of the time.
@return true if ok or the check was skipped */
static
bool
fil_validate_skip(void)
/*===================*/
{
	/** The fil_validate() call skip counter. */
	static int fil_validate_count = FIL_VALIDATE_SKIP;

	/* We want to reduce the call frequency of the costly fil_validate()
	check in debug builds. */
	int count = my_atomic_add32_explicit(&fil_validate_count, -1,
					     MY_MEMORY_ORDER_RELAXED);
	if (count > 0) {
		return(true);
	}

	my_atomic_store32_explicit(&fil_validate_count, FIL_VALIDATE_SKIP,
				   MY_MEMORY_ORDER_RELAXED);
	return(fil_validate());
}
#endif /* UNIV_DEBUG */

/********************************************************************//**
Determines if a file node belongs to the least-recently-used list.
@return true if the file belongs to fil_system.LRU mutex. */
UNIV_INLINE
bool
fil_space_belongs_in_lru(
/*=====================*/
	const fil_space_t*	space)	/*!< in: file space */
{
	switch (space->purpose) {
	case FIL_TYPE_TEMPORARY:
	case FIL_TYPE_LOG:
		return(false);
	case FIL_TYPE_TABLESPACE:
		return(fil_is_user_tablespace_id(space->id));
	case FIL_TYPE_IMPORT:
		return(true);
	}

	ut_ad(0);
	return(false);
}

/********************************************************************//**
NOTE: you must call fil_mutex_enter_and_prepare_for_io() first!

Prepares a file node for i/o. Opens the file if it is closed. Updates the
pending i/o's field in the node and the system appropriately. Takes the node
off the LRU list if it is in the LRU list. The caller must hold the fil_sys
mutex.
@return false if the file can't be opened, otherwise true */
static
bool
fil_node_prepare_for_io(
/*====================*/
	fil_node_t*	node,	/*!< in: file node */
	fil_space_t*	space);	/*!< in: space */

/** Update the data structures when an i/o operation finishes.
@param[in,out] node		file node
@param[in] type			IO context */
static
void
fil_node_complete_io(fil_node_t* node, const IORequest& type);

/** Reads data from a space to a buffer. Remember that the possible incomplete
blocks at the end of file are ignored: they are not taken into account when
calculating the byte offset within a space.
@param[in]	page_id		page id
@param[in]	page_size	page size
@param[in]	byte_offset	remainder of offset in bytes; in aio this
must be divisible by the OS block size
@param[in]	len		how many bytes to read; this must not cross a
file boundary; in aio this must be a block size multiple
@param[in,out]	buf		buffer where to store data read; in aio this
must be appropriately aligned
@return DB_SUCCESS, or DB_TABLESPACE_DELETED if we are trying to do
i/o on a tablespace which does not exist */
UNIV_INLINE
dberr_t
fil_read(
	const page_id_t		page_id,
	const page_size_t&	page_size,
	ulint			byte_offset,
	ulint			len,
	void*			buf)
{
	return(fil_io(IORequestRead, true, page_id, page_size,
			byte_offset, len, buf, NULL));
}

/** Writes data to a space from a buffer. Remember that the possible incomplete
blocks at the end of file are ignored: they are not taken into account when
calculating the byte offset within a space.
@param[in]	page_id		page id
@param[in]	page_size	page size
@param[in]	byte_offset	remainder of offset in bytes; in aio this
must be divisible by the OS block size
@param[in]	len		how many bytes to write; this must not cross
a file boundary; in aio this must be a block size multiple
@param[in]	buf		buffer from which to write; in aio this must
be appropriately aligned
@return DB_SUCCESS, or DB_TABLESPACE_DELETED if we are trying to do
i/o on a tablespace which does not exist */
UNIV_INLINE
dberr_t
fil_write(
	const page_id_t		page_id,
	const page_size_t&	page_size,
	ulint			byte_offset,
	ulint			len,
	void*			buf)
{
	ut_ad(!srv_read_only_mode);

	return(fil_io(IORequestWrite, true, page_id, page_size,
		      byte_offset, len, buf, NULL));
}

/*******************************************************************//**
Returns the table space by a given id, NULL if not found.
It is unsafe to dereference the returned pointer. It is fine to check
for NULL. */
fil_space_t*
fil_space_get_by_id(
/*================*/
	ulint	id)	/*!< in: space id */
{
	fil_space_t*	space;

	ut_ad(mutex_own(&fil_system.mutex));

	HASH_SEARCH(hash, fil_system.spaces, id,
		    fil_space_t*, space,
		    ut_ad(space->magic_n == FIL_SPACE_MAGIC_N),
		    space->id == id);

	return(space);
}

/** Look up a tablespace.
The caller should hold an InnoDB table lock or a MDL that prevents
the tablespace from being dropped during the operation,
or the caller should be in single-threaded crash recovery mode
(no user connections that could drop tablespaces).
If this is not the case, fil_space_acquire() and fil_space_t::release()
should be used instead.
@param[in]	id	tablespace ID
@return tablespace, or NULL if not found */
fil_space_t*
fil_space_get(
	ulint	id)
{
	mutex_enter(&fil_system.mutex);
	fil_space_t*	space = fil_space_get_by_id(id);
	mutex_exit(&fil_system.mutex);
	ut_ad(space == NULL || space->purpose != FIL_TYPE_LOG);
	return(space);
}

/** Returns the latch of a file space.
@param[in]	id	space id
@param[out]	flags	tablespace flags
@return latch protecting storage allocation */
rw_lock_t*
fil_space_get_latch(
	ulint	id,
	ulint*	flags)
{
	fil_space_t*	space;

	ut_ad(fil_system.is_initialised());

	mutex_enter(&fil_system.mutex);

	space = fil_space_get_by_id(id);

	ut_a(space);

	if (flags) {
		*flags = space->flags;
	}

	mutex_exit(&fil_system.mutex);

	return(&(space->latch));
}

/** Note that the tablespace has been imported.
Initially, purpose=FIL_TYPE_IMPORT so that no redo log is
written while the space ID is being updated in each page. */
void fil_space_t::set_imported()
{
	ut_ad(purpose == FIL_TYPE_IMPORT);
	const fil_node_t* node = UT_LIST_GET_FIRST(chain);
	atomic_write_supported = node->atomic_write
		&& srv_use_atomic_writes
		&& my_test_if_atomic_write(node->handle,
					   int(page_size_t(flags).physical()));
	purpose = FIL_TYPE_TABLESPACE;
}

/**********************************************************************//**
Checks if all the file nodes in a space are flushed.
@return true if all are flushed */
static
bool
fil_space_is_flushed(
/*=================*/
	fil_space_t*	space)	/*!< in: space */
{
	ut_ad(mutex_own(&fil_system.mutex));

	for (const fil_node_t* node = UT_LIST_GET_FIRST(space->chain);
	     node != NULL;
	     node = UT_LIST_GET_NEXT(chain, node)) {

		if (node->needs_flush) {

			ut_ad(!fil_buffering_disabled(space));
			return(false);
		}
	}

	return(true);
}


/** Append a file to the chain of files of a space.
@param[in]	name		file name of a file that is not open
@param[in]	handle		file handle, or OS_FILE_CLOSED
@param[in]	size		file size in entire database pages
@param[in]	is_raw		whether this is a raw device
@param[in]	atomic_write	true if atomic write could be enabled
@param[in]	max_pages	maximum number of pages in file,
or ULINT_MAX for unlimited
@return file object */
fil_node_t* fil_space_t::add(const char* name, pfs_os_file_t handle,
			     ulint size, bool is_raw, bool atomic_write,
			     ulint max_pages)
{
	fil_node_t*	node;

	ut_ad(name != NULL);
	ut_ad(fil_system.is_initialised());

	node = reinterpret_cast<fil_node_t*>(ut_zalloc_nokey(sizeof(*node)));

	node->handle = handle;

	node->name = mem_strdup(name);

	ut_a(!is_raw || srv_start_raw_disk_in_use);

	node->is_raw_disk = is_raw;

	node->size = size;

	node->magic_n = FIL_NODE_MAGIC_N;

	node->init_size = size;
	node->max_size = max_pages;

	node->space = this;

	node->atomic_write = atomic_write;

	mutex_enter(&fil_system.mutex);
	this->size += size;
	UT_LIST_ADD_LAST(chain, node);
	if (node->is_open()) {
		fil_system.n_open++;
	}
	mutex_exit(&fil_system.mutex);

	return node;
}

/** Read the first page of a data file.
@param[in]	first	whether this is the very first read
@return	whether the page was found valid */
bool fil_node_t::read_page0(bool first)
{
	ut_ad(mutex_own(&fil_system.mutex));
	ut_a(space->purpose != FIL_TYPE_LOG);
	const page_size_t page_size(space->flags);
	const ulint psize = page_size.physical();

	os_offset_t size_bytes = os_file_get_size(handle);
	ut_a(size_bytes != (os_offset_t) -1);
	const ulint min_size = FIL_IBD_FILE_INITIAL_SIZE * psize;

	if (size_bytes < min_size) {
		ib::error() << "The size of the file " << name
			    << " is only " << size_bytes
			    << " bytes, should be at least " << min_size;
		return false;
	}

	byte* buf2 = static_cast<byte*>(ut_malloc_nokey(2 * psize));

	/* Align the memory for file i/o if we might have O_DIRECT set */
	byte* page = static_cast<byte*>(ut_align(buf2, psize));
	IORequest request(IORequest::READ);
	if (os_file_read(request, handle, page, 0, psize) != DB_SUCCESS) {
		ib::error() << "Unable to read first page of file " << name;
		ut_free(buf2);
		return false;
	}
	srv_stats.page0_read.add(1);
	const ulint space_id = fsp_header_get_space_id(page);
	ulint flags = fsp_header_get_flags(page);
	const ulint size = fsp_header_get_field(page, FSP_SIZE);
	const ulint free_limit = fsp_header_get_field(page, FSP_FREE_LIMIT);
	const ulint free_len = flst_get_len(FSP_HEADER_OFFSET + FSP_FREE
					    + page);
	/* Try to read crypt_data from page 0 if it is not yet read. */
	if (!space->crypt_data) {
		space->crypt_data = fil_space_read_crypt_data(page_size, page);
	}
	ut_free(buf2);

	if (!fsp_flags_is_valid(flags, space->id)) {
		ulint cflags = fsp_flags_convert_from_101(flags);
		if (cflags == ULINT_UNDEFINED
		    || (cflags ^ space->flags) & ~FSP_FLAGS_MEM_MASK) {
			ib::error()
				<< "Expected tablespace flags "
				<< ib::hex(space->flags)
				<< " but found " << ib::hex(flags)
				<< " in the file " << name;
			return false;
		}

		flags = cflags;
	}

	if (UNIV_UNLIKELY(space_id != space->id)) {
		ib::error() << "Expected tablespace id " << space->id
			<< " but found " << space_id
			<< " in the file " << name;
		return false;
	}

	if (first) {
		ut_ad(space->id != TRX_SYS_SPACE);

		/* Truncate the size to a multiple of extent size. */
		ulint	mask = psize * FSP_EXTENT_SIZE - 1;

		if (size_bytes <= mask) {
			/* .ibd files start smaller than an
			extent size. Do not truncate valid data. */
		} else {
			size_bytes &= ~os_offset_t(mask);
		}

		this->size = ulint(size_bytes / psize);
		space->size += this->size;
	} else if (space->id != TRX_SYS_SPACE || space->size_in_header) {
		/* If this is not the first-time open, do nothing.
		For the system tablespace, we always get invoked as
		first=false, so we detect the true first-time-open based
		on size_in_header and proceed to initiailze the data. */
		return true;
	}

	ut_ad(space->free_limit == 0 || space->free_limit == free_limit);
	ut_ad(space->free_len == 0 || space->free_len == free_len);
	space->size_in_header = size;
	space->free_limit = free_limit;
	space->free_len = free_len;
	return true;
}

/** Open a file node of a tablespace.
@param[in,out]	node	File node
@return false if the file can't be opened, otherwise true */
static bool fil_node_open_file(fil_node_t* node)
{
	bool		success;
	bool		read_only_mode;
	fil_space_t*	space = node->space;

	ut_ad(mutex_own(&fil_system.mutex));
	ut_a(node->n_pending == 0);
	ut_a(!node->is_open());

	read_only_mode = space->purpose != FIL_TYPE_TEMPORARY
		&& srv_read_only_mode;

	const bool first_time_open = node->size == 0;

	if (first_time_open
	    || (space->purpose == FIL_TYPE_TABLESPACE
		&& node == UT_LIST_GET_FIRST(space->chain)
		&& srv_startup_is_before_trx_rollback_phase
		&& !undo::Truncate::was_tablespace_truncated(space->id))) {
		/* We do not know the size of the file yet. First we
		open the file in the normal mode, no async I/O here,
		for simplicity. Then do some checks, and close the
		file again.  NOTE that we could not use the simple
		file read function os_file_read() in Windows to read
		from a file opened for async I/O! */

retry:
		node->handle = os_file_create(
			innodb_data_file_key, node->name,
			node->is_raw_disk
			? OS_FILE_OPEN_RAW | OS_FILE_ON_ERROR_NO_EXIT
			: OS_FILE_OPEN | OS_FILE_ON_ERROR_NO_EXIT,
			OS_FILE_AIO, OS_DATA_FILE, read_only_mode, &success);

		if (!success) {
			/* The following call prints an error message */
			ulint err = os_file_get_last_error(true);
			if (err == EMFILE + 100) {
				if (fil_try_to_close_file_in_LRU(true))
					goto retry;
			}

			ib::warn() << "Cannot open '" << node->name << "'."
				" Have you deleted .ibd files under a"
				" running mysqld server?";
			return(false);
		}

		if (!node->read_page0(first_time_open)) {
			os_file_close(node->handle);
			node->handle = OS_FILE_CLOSED;
			return false;
		}
	} else if (space->purpose == FIL_TYPE_LOG) {
		node->handle = os_file_create(
			innodb_log_file_key, node->name, OS_FILE_OPEN,
			OS_FILE_AIO, OS_LOG_FILE, read_only_mode, &success);
	} else {
		node->handle = os_file_create(
			innodb_data_file_key, node->name,
			node->is_raw_disk
			? OS_FILE_OPEN_RAW | OS_FILE_ON_ERROR_NO_EXIT
			: OS_FILE_OPEN | OS_FILE_ON_ERROR_NO_EXIT,
			OS_FILE_AIO, OS_DATA_FILE, read_only_mode, &success);
	}

	if (space->purpose != FIL_TYPE_LOG) {
		/*
		For the temporary tablespace and during the
		non-redo-logged adjustments in
		IMPORT TABLESPACE, we do not care about
		the atomicity of writes.

		Atomic writes is supported if the file can be used
		with atomic_writes (not log file), O_DIRECT is
		used (tested in ha_innodb.cc) and the file is
		device and file system that supports atomic writes
		for the given block size
		*/
		space->atomic_write_supported
			= space->purpose == FIL_TYPE_TEMPORARY
			|| space->purpose == FIL_TYPE_IMPORT
			|| (node->atomic_write
			    && srv_use_atomic_writes
			    && my_test_if_atomic_write(
				    node->handle,
				    int(page_size_t(space->flags)
					.physical())));
	}

	ut_a(success);
	ut_a(node->is_open());

	fil_system.n_open++;

	if (fil_space_belongs_in_lru(space)) {

		/* Put the node to the LRU list */
		UT_LIST_ADD_FIRST(fil_system.LRU, node);
	}

	return(true);
}

/** Close the file handle. */
void fil_node_t::close()
{
	bool	ret;

	ut_ad(mutex_own(&fil_system.mutex));
	ut_a(is_open());
	ut_a(n_pending == 0);
	ut_a(n_pending_flushes == 0);
	ut_a(!being_extended);
	ut_a(!needs_flush
	     || space->purpose == FIL_TYPE_TEMPORARY
	     || srv_fast_shutdown == 2
	     || !srv_was_started);

	ret = os_file_close(handle);
	ut_a(ret);

	/* printf("Closing file %s\n", name); */

	handle = OS_FILE_CLOSED;
	ut_ad(!is_open());
	ut_a(fil_system.n_open > 0);
	fil_system.n_open--;

	if (fil_space_belongs_in_lru(space)) {
		ut_a(UT_LIST_GET_LEN(fil_system.LRU) > 0);
		UT_LIST_REMOVE(fil_system.LRU, this);
	}
}

/** Tries to close a file in the LRU list. The caller must hold the fil_sys
mutex.
@return true if success, false if should retry later; since i/o's
generally complete in < 100 ms, and as InnoDB writes at most 128 pages
from the buffer pool in a batch, and then immediately flushes the
files, there is a good chance that the next time we find a suitable
node from the LRU list.
@param[in] print_info	if true, prints information why it
			cannot close a file*/
static
bool
fil_try_to_close_file_in_LRU(

	bool	print_info)
{
	fil_node_t*	node;

	ut_ad(mutex_own(&fil_system.mutex));

	if (print_info) {
		ib::info() << "fil_sys open file LRU len "
			<< UT_LIST_GET_LEN(fil_system.LRU);
	}

	for (node = UT_LIST_GET_LAST(fil_system.LRU);
	     node != NULL;
	     node = UT_LIST_GET_PREV(LRU, node)) {

		if (!node->needs_flush
		    && node->n_pending_flushes == 0
		    && !node->being_extended) {

			node->close();

			return(true);
		}

		if (!print_info) {
			continue;
		}

		if (node->n_pending_flushes > 0) {

			ib::info() << "Cannot close file " << node->name
				<< ", because n_pending_flushes "
				<< node->n_pending_flushes;
		}

		if (node->needs_flush) {
			ib::warn() << "Cannot close file " << node->name
				<< ", because is should be flushed first";
		}

		if (node->being_extended) {
			ib::info() << "Cannot close file " << node->name
				<< ", because it is being extended";
		}
	}

	return(false);
}

/** Flush any writes cached by the file system.
@param[in,out]	space		tablespace
@param[in]	metadata	whether to update file system metadata */
static void fil_flush_low(fil_space_t* space, bool metadata = false)
{
	ut_ad(mutex_own(&fil_system.mutex));
	ut_ad(space);
	ut_ad(!space->stop_new_ops);

	if (fil_buffering_disabled(space)) {

		/* No need to flush. User has explicitly disabled
		buffering. */
		ut_ad(!space->is_in_unflushed_spaces());
		ut_ad(fil_space_is_flushed(space));
		ut_ad(space->n_pending_flushes == 0);

#ifdef UNIV_DEBUG
		for (fil_node_t* node = UT_LIST_GET_FIRST(space->chain);
		     node != NULL;
		     node = UT_LIST_GET_NEXT(chain, node)) {
			ut_ad(!node->needs_flush);
			ut_ad(node->n_pending_flushes == 0);
		}
#endif /* UNIV_DEBUG */

		if (!metadata) return;
	}

	/* Prevent dropping of the space while we are flushing */
	space->n_pending_flushes++;

	for (fil_node_t* node = UT_LIST_GET_FIRST(space->chain);
	     node != NULL;
	     node = UT_LIST_GET_NEXT(chain, node)) {

		if (!node->needs_flush) {
			continue;
		}

		ut_a(node->is_open());

		switch (space->purpose) {
		case FIL_TYPE_TEMPORARY:
			ut_ad(0); // we already checked for this
		case FIL_TYPE_TABLESPACE:
		case FIL_TYPE_IMPORT:
			fil_n_pending_tablespace_flushes++;
			break;
		case FIL_TYPE_LOG:
			fil_n_pending_log_flushes++;
			fil_n_log_flushes++;
			break;
		}
#ifdef _WIN32
		if (node->is_raw_disk) {

			goto skip_flush;
		}
#endif /* _WIN32 */

		ut_a(node->is_open());
		node->n_pending_flushes++;
		node->needs_flush = false;

		mutex_exit(&fil_system.mutex);

		os_file_flush(node->handle);

		mutex_enter(&fil_system.mutex);

		node->n_pending_flushes--;
#ifdef _WIN32
skip_flush:
#endif /* _WIN32 */
		if (!node->needs_flush) {
			if (space->is_in_unflushed_spaces()
			    && fil_space_is_flushed(space)) {

				UT_LIST_REMOVE(
					fil_system.unflushed_spaces,
					space);
			}
		}

		switch (space->purpose) {
		case FIL_TYPE_TEMPORARY:
			break;
		case FIL_TYPE_TABLESPACE:
		case FIL_TYPE_IMPORT:
			fil_n_pending_tablespace_flushes--;
			continue;
		case FIL_TYPE_LOG:
			fil_n_pending_log_flushes--;
			continue;
		}

		ut_ad(0);
	}

	space->n_pending_flushes--;
}

/** Try to extend a tablespace.
@param[in,out]	space	tablespace to be extended
@param[in,out]	node	last file of the tablespace
@param[in]	size	desired size in number of pages
@param[out]	success	whether the operation succeeded
@return	whether the operation should be retried */
static ATTRIBUTE_COLD __attribute__((warn_unused_result, nonnull))
bool
fil_space_extend_must_retry(
	fil_space_t*	space,
	fil_node_t*	node,
	ulint		size,
	bool*		success)
{
	ut_ad(mutex_own(&fil_system.mutex));
	ut_ad(UT_LIST_GET_LAST(space->chain) == node);
	ut_ad(size >= FIL_IBD_FILE_INITIAL_SIZE);

	*success = space->size >= size;

	if (*success) {
		/* Space already big enough */
		return(false);
	}

	if (node->being_extended) {
		/* Another thread is currently extending the file. Wait
		for it to finish.
		It'd have been better to use event driven mechanism but
		the entire module is peppered with polling stuff. */
		mutex_exit(&fil_system.mutex);
		os_thread_sleep(100000);
		return(true);
	}

	node->being_extended = true;

	if (!fil_node_prepare_for_io(node, space)) {
		/* The tablespace data file, such as .ibd file, is missing */
		node->being_extended = false;
		return(false);
	}

	/* At this point it is safe to release fil_system.mutex. No
	other thread can rename, delete, close or extend the file because
	we have set the node->being_extended flag. */
	mutex_exit(&fil_system.mutex);

	ut_ad(size >= space->size);

	ulint		last_page_no		= space->size;
	const ulint	file_start_page_no	= last_page_no - node->size;

	/* Determine correct file block size */
	if (node->block_size == 0) {
		node->block_size = os_file_get_block_size(
			node->handle, node->name);
	}

	const page_size_t	pageSize(space->flags);
	const ulint		page_size = pageSize.physical();

	/* fil_read_first_page() expects srv_page_size bytes.
	fil_node_open_file() expects at least 4 * srv_page_size bytes.*/
	os_offset_t new_size = std::max(
		os_offset_t(size - file_start_page_no) * page_size,
		os_offset_t(FIL_IBD_FILE_INITIAL_SIZE << srv_page_size_shift));

	*success = os_file_set_size(node->name, node->handle, new_size,
		FSP_FLAGS_HAS_PAGE_COMPRESSION(space->flags));

	os_has_said_disk_full = *success;
	if (*success) {
		os_file_flush(node->handle);
		last_page_no = size;
	} else {
		/* Let us measure the size of the file
		to determine how much we were able to
		extend it */
		os_offset_t	fsize = os_file_get_size(node->handle);
		ut_a(fsize != os_offset_t(-1));

		last_page_no = ulint(fsize / page_size)
			+ file_start_page_no;
	}
	mutex_enter(&fil_system.mutex);

	ut_a(node->being_extended);
	node->being_extended = false;
	ut_a(last_page_no - file_start_page_no >= node->size);

	ulint file_size = last_page_no - file_start_page_no;
	space->size += file_size - node->size;
	node->size = file_size;
	const ulint pages_in_MiB = node->size
		& ~ulint((1U << (20U - srv_page_size_shift)) - 1);

	fil_node_complete_io(node,IORequestRead);

	/* Keep the last data file size info up to date, rounded to
	full megabytes */

	switch (space->id) {
	case TRX_SYS_SPACE:
		srv_sys_space.set_last_file_size(pages_in_MiB);
		fil_flush_low(space, true);
		return(false);
	default:
		ut_ad(space->purpose == FIL_TYPE_TABLESPACE
		      || space->purpose == FIL_TYPE_IMPORT);
		if (space->purpose == FIL_TYPE_TABLESPACE
		    && !space->is_being_truncated) {
			fil_flush_low(space, true);
		}
		return(false);
	case SRV_TMP_SPACE_ID:
		ut_ad(space->purpose == FIL_TYPE_TEMPORARY);
		srv_tmp_space.set_last_file_size(pages_in_MiB);
		return(false);
	}

}

/*******************************************************************//**
Reserves the fil_system.mutex and tries to make sure we can open at least one
file while holding it. This should be called before calling
fil_node_prepare_for_io(), because that function may need to open a file. */
static
void
fil_mutex_enter_and_prepare_for_io(
/*===============================*/
	ulint	space_id)	/*!< in: space id */
{
	for (ulint count = 0;;) {
		mutex_enter(&fil_system.mutex);

		if (space_id >= SRV_LOG_SPACE_FIRST_ID) {
			/* We keep log files always open. */
			break;
		}

		fil_space_t*	space = fil_space_get_by_id(space_id);

		if (space == NULL) {
			break;
		}

		fil_node_t*	node = UT_LIST_GET_LAST(space->chain);
		ut_ad(space->id == 0
		      || node == UT_LIST_GET_FIRST(space->chain));

		if (space->id == 0) {
			/* We keep the system tablespace files always
			open; this is important in preventing
			deadlocks in this module, as a page read
			completion often performs another read from
			the insert buffer. The insert buffer is in
			tablespace 0, and we cannot end up waiting in
			this function. */
		} else if (!node || node->is_open()) {
			/* If the file is already open, no need to do
			anything; if the space does not exist, we handle the
			situation in the function which called this
			function */
		} else {
			while (fil_system.n_open >= srv_max_n_open_files) {
				/* Too many files are open */
				if (fil_try_to_close_file_in_LRU(count > 1)) {
					/* No problem */
				} else if (count >= 2) {
					ib::warn() << "innodb_open_files="
						<< srv_max_n_open_files
						<< " is exceeded ("
						<< fil_system.n_open
						<< ") files stay open)";
					break;
				} else {
					mutex_exit(&fil_system.mutex);
					os_aio_simulated_wake_handler_threads();
					os_thread_sleep(20000);
					/* Flush tablespaces so that we can
					close modified files in the LRU list */
					fil_flush_file_spaces(FIL_TYPE_TABLESPACE);

					count++;
					mutex_enter(&fil_system.mutex);
					continue;
				}
			}
		}

		ulint size = space->recv_size;
		if (UNIV_UNLIKELY(size != 0)) {
			ut_ad(node);
			bool	success;
			if (fil_space_extend_must_retry(space, node, size,
							&success)) {
				continue;
			}

			ut_ad(mutex_own(&fil_system.mutex));
			/* Crash recovery requires the file extension
			to succeed. */
			ut_a(success);
			/* InnoDB data files cannot shrink. */
			ut_a(space->size >= size);

			/* There could be multiple concurrent I/O requests for
			this tablespace (multiple threads trying to extend
			this tablespace).

			Also, fil_space_set_recv_size() may have been invoked
			again during the file extension while fil_system.mutex
			was not being held by us.

			Only if space->recv_size matches what we read
			originally, reset the field. In this way, a
			subsequent I/O request will handle any pending
			fil_space_set_recv_size(). */

			if (size == space->recv_size) {
				space->recv_size = 0;
			}
		}

		break;
	}
}

/** Try to extend a tablespace if it is smaller than the specified size.
@param[in,out]	space	tablespace
@param[in]	size	desired size in pages
@return whether the tablespace is at least as big as requested */
bool
fil_space_extend(
	fil_space_t*	space,
	ulint		size)
{
	ut_ad(!srv_read_only_mode || space->purpose == FIL_TYPE_TEMPORARY);

	bool	success;

	do {
		fil_mutex_enter_and_prepare_for_io(space->id);
	} while (fil_space_extend_must_retry(
			 space, UT_LIST_GET_LAST(space->chain), size,
			 &success));

	mutex_exit(&fil_system.mutex);
	return(success);
}

/** Prepare to free a file node object from a tablespace memory cache.
@param[in,out]	node	file node
@param[in]	space	tablespace */
static
void
fil_node_close_to_free(
	fil_node_t*	node,
	fil_space_t*	space)
{
	ut_ad(mutex_own(&fil_system.mutex));
	ut_a(node->magic_n == FIL_NODE_MAGIC_N);
	ut_a(node->n_pending == 0);
	ut_a(!node->being_extended);

	if (node->is_open()) {
		/* We fool the assertion in fil_node_t::close() to think
		there are no unflushed modifications in the file */

		node->needs_flush = false;

		if (fil_buffering_disabled(space)) {

			ut_ad(!space->is_in_unflushed_spaces());
			ut_ad(fil_space_is_flushed(space));

		} else if (space->is_in_unflushed_spaces()
			   && fil_space_is_flushed(space)) {

			UT_LIST_REMOVE(fil_system.unflushed_spaces, space);
		}

		node->close();
	}
}

/** Detach a space object from the tablespace memory cache.
Closes the files in the chain but does not delete them.
There must not be any pending i/o's or flushes on the files.
@param[in,out]	space		tablespace */
static
void
fil_space_detach(
	fil_space_t*	space)
{
	ut_ad(mutex_own(&fil_system.mutex));

	HASH_DELETE(fil_space_t, hash, fil_system.spaces, space->id, space);

	if (space->is_in_unflushed_spaces()) {

		ut_ad(!fil_buffering_disabled(space));

		UT_LIST_REMOVE(fil_system.unflushed_spaces, space);
	}

	if (space->is_in_rotation_list()) {

		UT_LIST_REMOVE(fil_system.rotation_list, space);
	}

	UT_LIST_REMOVE(fil_system.space_list, space);

	ut_a(space->magic_n == FIL_SPACE_MAGIC_N);
	ut_a(space->n_pending_flushes == 0);

	for (fil_node_t* fil_node = UT_LIST_GET_FIRST(space->chain);
	     fil_node != NULL;
	     fil_node = UT_LIST_GET_NEXT(chain, fil_node)) {

		fil_node_close_to_free(fil_node, space);
	}

	if (space == fil_system.sys_space) {
		fil_system.sys_space = NULL;
	} else if (space == fil_system.temp_space) {
		fil_system.temp_space = NULL;
	}
}

/** Free a tablespace object on which fil_space_detach() was invoked.
There must not be any pending i/o's or flushes on the files.
@param[in,out]	space		tablespace */
static
void
fil_space_free_low(
	fil_space_t*	space)
{
	/* The tablespace must not be in fil_system.named_spaces. */
	ut_ad(srv_fast_shutdown == 2 || !srv_was_started
	      || space->max_lsn == 0);

	/* Wait for fil_space_t::release_for_io(); after
	fil_space_detach(), the tablespace cannot be found, so
	fil_space_acquire_for_io() would return NULL */
	while (space->pending_io()) {
		os_thread_sleep(100);
	}

	for (fil_node_t* node = UT_LIST_GET_FIRST(space->chain);
	     node != NULL; ) {
		ut_d(space->size -= node->size);
		ut_free(node->name);
		fil_node_t* old_node = node;
		node = UT_LIST_GET_NEXT(chain, node);
		ut_free(old_node);
	}

	ut_ad(space->size == 0);

	rw_lock_free(&space->latch);
	fil_space_destroy_crypt_data(&space->crypt_data);

	ut_free(space->name);
	ut_free(space);
}

/** Frees a space object from the tablespace memory cache.
Closes the files in the chain but does not delete them.
There must not be any pending i/o's or flushes on the files.
@param[in]	id		tablespace identifier
@param[in]	x_latched	whether the caller holds X-mode space->latch
@return true if success */
bool
fil_space_free(
	ulint		id,
	bool		x_latched)
{
	ut_ad(id != TRX_SYS_SPACE);

	mutex_enter(&fil_system.mutex);
	fil_space_t*	space = fil_space_get_by_id(id);

	if (space != NULL) {
		fil_space_detach(space);
	}

	mutex_exit(&fil_system.mutex);

	if (space != NULL) {
		if (x_latched) {
			rw_lock_x_unlock(&space->latch);
		}

		if (!recv_recovery_is_on()) {
			log_mutex_enter();
		}

		ut_ad(log_mutex_own());

		if (space->max_lsn != 0) {
			ut_d(space->max_lsn = 0);
			UT_LIST_REMOVE(fil_system.named_spaces, space);
		}

		if (!recv_recovery_is_on()) {
			log_mutex_exit();
		}

		fil_space_free_low(space);
	}

	return(space != NULL);
}

/** Create a space memory object and put it to the fil_system hash table.
Error messages are issued to the server log.
@param[in]	name		tablespace name
@param[in]	id		tablespace identifier
@param[in]	flags		tablespace flags
@param[in]	purpose		tablespace purpose
@param[in,out]	crypt_data	encryption information
@param[in]	mode		encryption mode
@return pointer to created tablespace, to be filled in with fil_space_t::add()
@retval NULL on failure (such as when the same tablespace exists) */
fil_space_t*
fil_space_create(
	const char*		name,
	ulint			id,
	ulint			flags,
	fil_type_t		purpose,
	fil_space_crypt_t*	crypt_data,
	fil_encryption_t	mode)
{
	fil_space_t*	space;

	ut_ad(fil_system.is_initialised());
	ut_ad(fsp_flags_is_valid(flags & ~FSP_FLAGS_MEM_MASK, id));
	ut_ad(purpose == FIL_TYPE_LOG
	      || srv_page_size == UNIV_PAGE_SIZE_ORIG || flags != 0);

	DBUG_EXECUTE_IF("fil_space_create_failure", return(NULL););

	mutex_enter(&fil_system.mutex);

	space = fil_space_get_by_id(id);

	if (space != NULL) {
		ib::error() << "Trying to add tablespace '" << name
			<< "' with id " << id
			<< " to the tablespace memory cache, but tablespace '"
			<< space->name << "' already exists in the cache!";
		mutex_exit(&fil_system.mutex);
		return(NULL);
	}

	space = static_cast<fil_space_t*>(ut_zalloc_nokey(sizeof(*space)));

	space->id = id;
	space->name = mem_strdup(name);

	UT_LIST_INIT(space->chain, &fil_node_t::chain);

	if ((purpose == FIL_TYPE_TABLESPACE || purpose == FIL_TYPE_IMPORT)
	    && !recv_recovery_is_on()
	    && id > fil_system.max_assigned_id) {
		if (!fil_system.space_id_reuse_warned) {
			fil_system.space_id_reuse_warned = true;

			ib::warn() << "Allocated tablespace ID " << id
				<< " for " << name << ", old maximum was "
				<< fil_system.max_assigned_id;
		}

		fil_system.max_assigned_id = id;
	}

	space->purpose = purpose;
	space->flags = flags;

	space->magic_n = FIL_SPACE_MAGIC_N;
	space->crypt_data = crypt_data;

	DBUG_LOG("tablespace",
		 "Created metadata for " << id << " name " << name);
	if (crypt_data) {
		DBUG_LOG("crypt",
			 "Tablespace " << id << " name " << name
			 << " encryption " << crypt_data->encryption
			 << " key id " << crypt_data->key_id
			 << ":" << fil_crypt_get_mode(crypt_data)
			 << " " << fil_crypt_get_type(crypt_data));
	}

	rw_lock_create(fil_space_latch_key, &space->latch, SYNC_FSP);

	if (space->purpose == FIL_TYPE_TEMPORARY) {
		/* SysTablespace::open_or_create() would pass
		size!=0 to fil_space_t::add(), so first_time_open
		would not hold in fil_node_open_file(), and we
		must assign this manually. We do not care about
		the durability or atomicity of writes to the
		temporary tablespace files. */
		space->atomic_write_supported = true;
	}

	HASH_INSERT(fil_space_t, hash, fil_system.spaces, id, space);

	UT_LIST_ADD_LAST(fil_system.space_list, space);

	if (id < SRV_LOG_SPACE_FIRST_ID && id > fil_system.max_assigned_id) {

		fil_system.max_assigned_id = id;
	}

	/* Inform key rotation that there could be something
	to do */
	if (purpose == FIL_TYPE_TABLESPACE
	    && !srv_fil_crypt_rotate_key_age && fil_crypt_threads_event &&
	    (mode == FIL_ENCRYPTION_ON || mode == FIL_ENCRYPTION_OFF ||
		    srv_encrypt_tables)) {
		/* Key rotation is not enabled, need to inform background
		encryption threads. */
		UT_LIST_ADD_LAST(fil_system.rotation_list, space);
		mutex_exit(&fil_system.mutex);
		os_event_set(fil_crypt_threads_event);
	} else {
		mutex_exit(&fil_system.mutex);
	}

	return(space);
}

/*******************************************************************//**
Assigns a new space id for a new single-table tablespace. This works simply by
incrementing the global counter. If 4 billion id's is not enough, we may need
to recycle id's.
@return true if assigned, false if not */
bool
fil_assign_new_space_id(
/*====================*/
	ulint*	space_id)	/*!< in/out: space id */
{
	ulint	id;
	bool	success;

	mutex_enter(&fil_system.mutex);

	id = *space_id;

	if (id < fil_system.max_assigned_id) {
		id = fil_system.max_assigned_id;
	}

	id++;

	if (id > (SRV_LOG_SPACE_FIRST_ID / 2) && (id % 1000000UL == 0)) {
		ib::warn() << "You are running out of new single-table"
			" tablespace id's. Current counter is " << id
			<< " and it must not exceed" << SRV_LOG_SPACE_FIRST_ID
			<< "! To reset the counter to zero you have to dump"
			" all your tables and recreate the whole InnoDB"
			" installation.";
	}

	success = (id < SRV_LOG_SPACE_FIRST_ID);

	if (success) {
		*space_id = fil_system.max_assigned_id = id;
	} else {
		ib::warn() << "You have run out of single-table tablespace"
			" id's! Current counter is " << id
			<< ". To reset the counter to zero"
			" you have to dump all your tables and"
			" recreate the whole InnoDB installation.";
		*space_id = ULINT_UNDEFINED;
	}

	mutex_exit(&fil_system.mutex);

	return(success);
}

/** Trigger a call to fil_node_t::read_page0()
@param[in]	id	tablespace identifier
@return	tablespace
@retval	NULL	if the tablespace does not exist or cannot be read */
fil_space_t* fil_system_t::read_page0(ulint id)
{
	mutex_exit(&mutex);

	ut_ad(id != 0);

	/* It is possible that the tablespace is dropped while we are
	not holding the mutex. */
	fil_mutex_enter_and_prepare_for_io(id);

	fil_space_t* space = fil_space_get_by_id(id);

	if (space == NULL || UT_LIST_GET_LEN(space->chain) == 0) {
		return(NULL);
	}

	/* The following code must change when InnoDB supports
	multiple datafiles per tablespace. */
	ut_a(1 == UT_LIST_GET_LEN(space->chain));

	fil_node_t* node = UT_LIST_GET_FIRST(space->chain);

	/* It must be a single-table tablespace and we have not opened
	the file yet; the following calls will open it and update the
	size fields */

	if (!fil_node_prepare_for_io(node, fil_system, space)) {
		/* The single-table tablespace can't be opened,
		because the ibd file is missing. */
		return(NULL);
	}

	fil_node_complete_io(node, IORequestRead);

	return space;
}

/*******************************************************************//**
Returns a pointer to the fil_space_t that is in the memory cache
associated with a space id. The caller must lock fil_system.mutex.
@return file_space_t pointer, NULL if space not found */
UNIV_INLINE
fil_space_t*
fil_space_get_space(
/*================*/
	ulint	id)	/*!< in: space id */
{
<<<<<<< HEAD
	fil_space_t*	space;
	fil_node_t*	node;

	ut_ad(fil_system.is_initialised());

	space = fil_space_get_by_id(id);
=======
	fil_space_t* space = fil_space_get_by_id(id);
>>>>>>> ada1074b
	if (space == NULL || space->size != 0) {
		return(space);
	}

	switch (space->purpose) {
	case FIL_TYPE_LOG:
		break;
	case FIL_TYPE_TEMPORARY:
	case FIL_TYPE_TABLESPACE:
	case FIL_TYPE_IMPORT:
<<<<<<< HEAD
		ut_a(id != 0);

		mutex_exit(&fil_system.mutex);

		/* It is possible that the space gets evicted at this point
		before the fil_mutex_enter_and_prepare_for_io() acquires
		the fil_system.mutex. Check for this after completing the
		call to fil_mutex_enter_and_prepare_for_io(). */
		fil_mutex_enter_and_prepare_for_io(id);

		/* We are still holding the fil_system.mutex. Check if
		the space is still in memory cache. */
		space = fil_space_get_by_id(id);

		if (space == NULL || UT_LIST_GET_LEN(space->chain) == 0) {
			return(NULL);
		}

		/* The following code must change when InnoDB supports
		multiple datafiles per tablespace. */
		ut_a(1 == UT_LIST_GET_LEN(space->chain));

		node = UT_LIST_GET_FIRST(space->chain);

		/* It must be a single-table tablespace and we have not opened
		the file yet; the following calls will open it and update the
		size fields */

		if (!fil_node_prepare_for_io(node, space)) {
			/* The single-table tablespace can't be opened,
			because the ibd file is missing. */
			return(NULL);
		}

		fil_node_complete_io(node, IORequestRead);
=======
		space = fil_system->read_page0(id);
>>>>>>> ada1074b
	}

	return(space);
}

/** Set the recovered size of a tablespace in pages.
@param id	tablespace ID
@param size	recovered size in pages */
UNIV_INTERN
void
fil_space_set_recv_size(ulint id, ulint size)
{
	mutex_enter(&fil_system.mutex);
	ut_ad(size);
	ut_ad(id < SRV_LOG_SPACE_FIRST_ID);

	if (fil_space_t* space = fil_space_get_space(id)) {
		space->recv_size = size;
	}

	mutex_exit(&fil_system.mutex);
}

/*******************************************************************//**
Returns the size of the space in pages. The tablespace must be cached in the
memory cache.
@return space size, 0 if space not found */
ulint
fil_space_get_size(
/*===============*/
	ulint	id)	/*!< in: space id */
{
	fil_space_t*	space;
	ulint		size;

	ut_ad(fil_system.is_initialised());
	mutex_enter(&fil_system.mutex);

	space = fil_space_get_space(id);

	size = space ? space->size : 0;

	mutex_exit(&fil_system.mutex);

	return(size);
}

/*******************************************************************//**
Returns the flags of the space. The tablespace must be cached
in the memory cache.
@return flags, ULINT_UNDEFINED if space not found */
ulint
fil_space_get_flags(
/*================*/
	ulint	id)	/*!< in: space id */
{
	fil_space_t*	space;
	ulint		flags;

	ut_ad(fil_system.is_initialised());

	mutex_enter(&fil_system.mutex);

	space = fil_space_get_space(id);

	if (space == NULL) {
		mutex_exit(&fil_system.mutex);

		return(ULINT_UNDEFINED);
	}

	flags = space->flags;

	mutex_exit(&fil_system.mutex);

	return(flags);
}

/** Open each file. Only invoked on fil_system.temp_space.
@return whether all files were opened */
bool fil_space_t::open()
{
	ut_ad(fil_system.is_initialised());

	mutex_enter(&fil_system.mutex);
	ut_ad(this == fil_system.temp_space
	      || srv_operation == SRV_OPERATION_BACKUP
	      || srv_operation == SRV_OPERATION_RESTORE
	      || srv_operation == SRV_OPERATION_RESTORE_DELTA);

	for (fil_node_t* node = UT_LIST_GET_FIRST(chain);
	     node != NULL;
	     node = UT_LIST_GET_NEXT(chain, node)) {
		if (!node->is_open() && !fil_node_open_file(node)) {
			mutex_exit(&fil_system.mutex);
			return false;
		}
	}

	mutex_exit(&fil_system.mutex);
	return true;
}

/** Close each file. Only invoked on fil_system.temp_space. */
void fil_space_t::close()
{
	if (!fil_system.is_initialised()) {
		return;
	}

	mutex_enter(&fil_system.mutex);
	ut_ad(this == fil_system.temp_space
	      || srv_operation == SRV_OPERATION_BACKUP
	      || srv_operation == SRV_OPERATION_RESTORE
	      || srv_operation == SRV_OPERATION_RESTORE_DELTA);

	for (fil_node_t* node = UT_LIST_GET_FIRST(chain);
	     node != NULL;
	     node = UT_LIST_GET_NEXT(chain, node)) {
		if (node->is_open()) {
			node->close();
		}
	}

	mutex_exit(&fil_system.mutex);
}

/** Returns the page size of the space and whether it is compressed or not.
The tablespace must be cached in the memory cache.
@param[in]	id	space id
@param[out]	found	true if tablespace was found
@return page size */
const page_size_t
fil_space_get_page_size(
	ulint	id,
	bool*	found)
{
	const ulint	flags = fil_space_get_flags(id);

	if (flags == ULINT_UNDEFINED) {
		*found = false;
		return(univ_page_size);
	}

	*found = true;

	return(page_size_t(flags));
}

void fil_system_t::create(ulint hash_size)
{
	ut_ad(this == &fil_system);
	ut_ad(!is_initialised());
	ut_ad(!(srv_page_size % FSP_EXTENT_SIZE));
	ut_ad(srv_page_size);
	ut_ad(!spaces);

	m_initialised = true;

	compile_time_assert(!(UNIV_PAGE_SIZE_MAX % FSP_EXTENT_SIZE_MAX));
	compile_time_assert(!(UNIV_PAGE_SIZE_MIN % FSP_EXTENT_SIZE_MIN));

	ut_ad(hash_size > 0);

	mutex_create(LATCH_ID_FIL_SYSTEM, &mutex);

	spaces = hash_create(hash_size);

	fil_space_crypt_init();
}

void fil_system_t::close()
{
	ut_ad(this == &fil_system);
	ut_a(!UT_LIST_GET_LEN(LRU));
	ut_a(!UT_LIST_GET_LEN(unflushed_spaces));
	ut_a(!UT_LIST_GET_LEN(space_list));
	ut_ad(!sys_space);
	ut_ad(!temp_space);

	if (is_initialised()) {
		m_initialised = false;
		hash_table_free(spaces);
		spaces = NULL;
		mutex_free(&mutex);
		fil_space_crypt_cleanup();
	}

	ut_ad(!spaces);
}

/*******************************************************************//**
Opens all log files and system tablespace data files. They stay open until the
database server shutdown. This should be called at a server startup after the
space objects for the log and the system tablespace have been created. The
purpose of this operation is to make sure we never run out of file descriptors
if we need to read from the insert buffer or to write to the log. */
void
fil_open_log_and_system_tablespace_files(void)
/*==========================================*/
{
	fil_space_t*	space;

	mutex_enter(&fil_system.mutex);

	for (space = UT_LIST_GET_FIRST(fil_system.space_list);
	     space != NULL;
	     space = UT_LIST_GET_NEXT(space_list, space)) {

		fil_node_t*	node;

		if (fil_space_belongs_in_lru(space)) {

			continue;
		}

		for (node = UT_LIST_GET_FIRST(space->chain);
		     node != NULL;
		     node = UT_LIST_GET_NEXT(chain, node)) {

			if (!node->is_open()) {
				if (!fil_node_open_file(node)) {
					/* This func is called during server's
					startup. If some file of log or system
					tablespace is missing, the server
					can't start successfully. So we should
					assert for it. */
					ut_a(0);
				}
			}

			if (srv_max_n_open_files < 10 + fil_system.n_open) {

				ib::warn() << "You must raise the value of"
					" innodb_open_files in my.cnf!"
					" Remember that InnoDB keeps all"
					" log files and all system"
					" tablespace files open"
					" for the whole time mysqld is"
					" running, and needs to open also"
					" some .ibd files if the"
					" file-per-table storage model is used."
					" Current open files "
					<< fil_system.n_open
					<< ", max allowed open files "
					<< srv_max_n_open_files
					<< ".";
			}
		}
	}

	mutex_exit(&fil_system.mutex);
}

/*******************************************************************//**
Closes all open files. There must not be any pending i/o's or not flushed
modifications in the files. */
void
fil_close_all_files(void)
/*=====================*/
{
	fil_space_t*	space;

	/* At shutdown, we should not have any files in this list. */
	ut_ad(fil_system.is_initialised());
	ut_ad(srv_fast_shutdown == 2
	      || !srv_was_started
	      || UT_LIST_GET_LEN(fil_system.named_spaces) == 0);

	mutex_enter(&fil_system.mutex);

	for (space = UT_LIST_GET_FIRST(fil_system.space_list);
	     space != NULL; ) {
		fil_node_t*	node;
		fil_space_t*	prev_space = space;

		for (node = UT_LIST_GET_FIRST(space->chain);
		     node != NULL;
		     node = UT_LIST_GET_NEXT(chain, node)) {

			if (node->is_open()) {
				node->close();
			}
		}

		space = UT_LIST_GET_NEXT(space_list, space);
		fil_space_detach(prev_space);
		fil_space_free_low(prev_space);
	}

	mutex_exit(&fil_system.mutex);

	ut_ad(srv_fast_shutdown == 2
	      || !srv_was_started
	      || UT_LIST_GET_LEN(fil_system.named_spaces) == 0);
}

/*******************************************************************//**
Closes the redo log files. There must not be any pending i/o's or not
flushed modifications in the files. */
void
fil_close_log_files(
/*================*/
	bool	free)	/*!< in: whether to free the memory object */
{
	fil_space_t*	space;

	mutex_enter(&fil_system.mutex);

	space = UT_LIST_GET_FIRST(fil_system.space_list);

	while (space != NULL) {
		fil_node_t*	node;
		fil_space_t*	prev_space = space;

		if (space->purpose != FIL_TYPE_LOG) {
			space = UT_LIST_GET_NEXT(space_list, space);
			continue;
		}

		/* Log files are not in the fil_system.named_spaces list. */
		ut_ad(space->max_lsn == 0);

		for (node = UT_LIST_GET_FIRST(space->chain);
		     node != NULL;
		     node = UT_LIST_GET_NEXT(chain, node)) {

			if (node->is_open()) {
				node->close();
			}
		}

		space = UT_LIST_GET_NEXT(space_list, space);

		if (free) {
			fil_space_detach(prev_space);
			fil_space_free_low(prev_space);
		}
	}

	mutex_exit(&fil_system.mutex);

	if (free) {
		log_sys.log.close();
	}
}

/*******************************************************************//**
Sets the max tablespace id counter if the given number is bigger than the
previous value. */
void
fil_set_max_space_id_if_bigger(
/*===========================*/
	ulint	max_id)	/*!< in: maximum known id */
{
	if (max_id >= SRV_LOG_SPACE_FIRST_ID) {
		ib::fatal() << "Max tablespace id is too high, " << max_id;
	}

	mutex_enter(&fil_system.mutex);

	if (fil_system.max_assigned_id < max_id) {

		fil_system.max_assigned_id = max_id;
	}

	mutex_exit(&fil_system.mutex);
}

/** Write the flushed LSN to the page header of the first page in the
system tablespace.
@param[in]	lsn	flushed LSN
@return DB_SUCCESS or error number */
dberr_t
fil_write_flushed_lsn(
	lsn_t	lsn)
{
	byte*	buf1;
	byte*	buf;
	dberr_t	err = DB_TABLESPACE_NOT_FOUND;

	buf1 = static_cast<byte*>(ut_malloc_nokey(2U << srv_page_size_shift));
	buf = static_cast<byte*>(ut_align(buf1, srv_page_size));

	const page_id_t	page_id(TRX_SYS_SPACE, 0);

	err = fil_read(page_id, univ_page_size, 0, srv_page_size,
		       buf);

	if (err == DB_SUCCESS) {
		mach_write_to_8(buf + FIL_PAGE_FILE_FLUSH_LSN_OR_KEY_VERSION, lsn);
		err = fil_write(page_id, univ_page_size, 0,
				srv_page_size, buf);
		fil_flush_file_spaces(FIL_TYPE_TABLESPACE);
	}

	ut_free(buf1);
	return(err);
}

/** Acquire a tablespace when it could be dropped concurrently.
Used by background threads that do not necessarily hold proper locks
for concurrency control.
@param[in]	id	tablespace ID
@param[in]	silent	whether to silently ignore missing tablespaces
@return	the tablespace
@retval	NULL if missing or being deleted or truncated */
UNIV_INTERN
fil_space_t*
fil_space_acquire_low(ulint id, bool silent)
{
	fil_space_t*	space;

	mutex_enter(&fil_system.mutex);

	space = fil_space_get_by_id(id);

	if (space == NULL) {
		if (!silent) {
			ib::warn() << "Trying to access missing"
				" tablespace " << id;
		}
	} else if (space->is_stopping()) {
		space = NULL;
	} else {
		space->acquire();
	}

	mutex_exit(&fil_system.mutex);

	return(space);
}

/** Acquire a tablespace for reading or writing a block,
when it could be dropped concurrently.
@param[in]	id	tablespace ID
@return	the tablespace
@retval	NULL if missing */
fil_space_t*
fil_space_acquire_for_io(ulint id)
{
	mutex_enter(&fil_system.mutex);

	fil_space_t* space = fil_space_get_by_id(id);

	if (space) {
		space->acquire_for_io();
	}

	mutex_exit(&fil_system.mutex);

	return(space);
}

/********************************************************//**
Creates the database directory for a table if it does not exist yet. */
void
fil_create_directory_for_tablename(
/*===============================*/
	const char*	name)	/*!< in: name in the standard
				'databasename/tablename' format */
{
	const char*	namend;
	char*		path;
	ulint		len;

	len = strlen(fil_path_to_mysql_datadir);
	namend = strchr(name, '/');
	ut_a(namend);
	path = static_cast<char*>(
		ut_malloc_nokey(len + ulint(namend - name) + 2));

	memcpy(path, fil_path_to_mysql_datadir, len);
	path[len] = '/';
	memcpy(path + len + 1, name, ulint(namend - name));
	path[len + ulint(namend - name) + 1] = 0;

	os_normalize_path(path);

	bool	success = os_file_create_directory(path, false);
	ut_a(success);

	ut_free(path);
}

/** Write a log record about an operation on a tablespace file.
@param[in]	type		MLOG_FILE_NAME or MLOG_FILE_DELETE
or MLOG_FILE_CREATE2 or MLOG_FILE_RENAME2
@param[in]	space_id	tablespace identifier
@param[in]	first_page_no	first page number in the file
@param[in]	path		file path
@param[in]	new_path	if type is MLOG_FILE_RENAME2, the new name
@param[in]	flags		if type is MLOG_FILE_CREATE2, the space flags
@param[in,out]	mtr		mini-transaction */
static
void
fil_op_write_log(
	mlog_id_t	type,
	ulint		space_id,
	ulint		first_page_no,
	const char*	path,
	const char*	new_path,
	ulint		flags,
	mtr_t*		mtr)
{
	byte*		log_ptr;
	ulint		len;

	ut_ad(first_page_no == 0 || type == MLOG_FILE_CREATE2);
	ut_ad(fsp_flags_is_valid(flags, space_id));

	/* fil_name_parse() requires that there be at least one path
	separator and that the file path end with ".ibd". */
	ut_ad(strchr(path, OS_PATH_SEPARATOR) != NULL);
	ut_ad(first_page_no /* trimming an undo tablespace */
	      || !strcmp(&path[strlen(path) - strlen(DOT_IBD)], DOT_IBD));

	log_ptr = mlog_open(mtr, 11 + 4 + 2 + 1);

	if (log_ptr == NULL) {
		/* Logging in mtr is switched off during crash recovery:
		in that case mlog_open returns NULL */
		return;
	}

	log_ptr = mlog_write_initial_log_record_low(
		type, space_id, first_page_no, log_ptr, mtr);

	if (type == MLOG_FILE_CREATE2) {
		mach_write_to_4(log_ptr, flags);
		log_ptr += 4;
	}

	/* Let us store the strings as null-terminated for easier readability
	and handling */

	len = strlen(path) + 1;

	mach_write_to_2(log_ptr, len);
	log_ptr += 2;
	mlog_close(mtr, log_ptr);

	mlog_catenate_string(
		mtr, reinterpret_cast<const byte*>(path), len);

	switch (type) {
	case MLOG_FILE_RENAME2:
		ut_ad(strchr(new_path, OS_PATH_SEPARATOR) != NULL);
		len = strlen(new_path) + 1;
		log_ptr = mlog_open(mtr, 2 + len);
		ut_a(log_ptr);
		mach_write_to_2(log_ptr, len);
		log_ptr += 2;
		mlog_close(mtr, log_ptr);

		mlog_catenate_string(
			mtr, reinterpret_cast<const byte*>(new_path), len);
		break;
	case MLOG_FILE_NAME:
	case MLOG_FILE_DELETE:
	case MLOG_FILE_CREATE2:
		break;
	default:
		ut_ad(0);
	}
}

/** Write redo log for renaming a file.
@param[in]	space_id	tablespace id
@param[in]	first_page_no	first page number in the file
@param[in]	old_name	tablespace file name
@param[in]	new_name	tablespace file name after renaming
@param[in,out]	mtr		mini-transaction */
static
void
fil_name_write_rename_low(
	ulint		space_id,
	ulint		first_page_no,
	const char*	old_name,
	const char*	new_name,
	mtr_t*		mtr)
{
	ut_ad(!is_predefined_tablespace(space_id));

	fil_op_write_log(
		MLOG_FILE_RENAME2,
		space_id, first_page_no, old_name, new_name, 0, mtr);
}

/** Write redo log for renaming a file.
@param[in]	space_id	tablespace id
@param[in]	old_name	tablespace file name
@param[in]	new_name	tablespace file name after renaming */
static void
fil_name_write_rename(
	ulint		space_id,
	const char*	old_name,
	const char*	new_name)
{
	mtr_t	mtr;
	mtr.start();
	fil_name_write_rename_low(space_id, 0, old_name, new_name, &mtr);
	mtr.commit();
	log_write_up_to(mtr.commit_lsn(), true);
}

/** Write MLOG_FILE_NAME for a file.
@param[in]	space_id	tablespace id
@param[in]	first_page_no	first page number in the file
@param[in]	name		tablespace file name
@param[in,out]	mtr		mini-transaction */
static
void
fil_name_write(
	ulint		space_id,
	ulint		first_page_no,
	const char*	name,
	mtr_t*		mtr)
{
	fil_op_write_log(
		MLOG_FILE_NAME, space_id, first_page_no, name, NULL, 0, mtr);
}
/** Write MLOG_FILE_NAME for a file.
@param[in]	space		tablespace
@param[in]	first_page_no	first page number in the file
@param[in]	file		tablespace file
@param[in,out]	mtr		mini-transaction */
static
void
fil_name_write(
	const fil_space_t*	space,
	ulint			first_page_no,
	const fil_node_t*	file,
	mtr_t*			mtr)
{
	fil_name_write(space->id, first_page_no, file->name, mtr);
}

/** Replay a file rename operation if possible.
@param[in]	space_id	tablespace identifier
@param[in]	first_page_no	first page number in the file
@param[in]	name		old file name
@param[in]	new_name	new file name
@return	whether the operation was successfully applied
(the name did not exist, or new_name did not exist and
name was successfully renamed to new_name)  */
bool
fil_op_replay_rename(
	ulint		space_id,
	ulint		first_page_no,
	const char*	name,
	const char*	new_name)
{
	ut_ad(first_page_no == 0);

	/* In order to replay the rename, the following must hold:
	* The new name is not already used.
	* A tablespace exists with the old name.
	* The space ID for that tablepace matches this log entry.
	This will prevent unintended renames during recovery. */
	fil_space_t*	space = fil_space_get(space_id);

	if (space == NULL) {
		return(true);
	}

	const bool name_match
		= strcmp(name, UT_LIST_GET_FIRST(space->chain)->name) == 0;

	if (!name_match) {
		return(true);
	}

	/* Create the database directory for the new name, if
	it does not exist yet */

	const char*	namend = strrchr(new_name, OS_PATH_SEPARATOR);
	ut_a(namend != NULL);

	char*		dir = static_cast<char*>(
		ut_malloc_nokey(ulint(namend - new_name) + 1));

	memcpy(dir, new_name, ulint(namend - new_name));
	dir[namend - new_name] = '\0';

	bool		success = os_file_create_directory(dir, false);
	ut_a(success);

	ulint		dirlen = 0;

	if (const char* dirend = strrchr(dir, OS_PATH_SEPARATOR)) {
		dirlen = ulint(dirend - dir) + 1;
	}

	ut_free(dir);

	/* New path must not exist. */
	dberr_t		err = fil_rename_tablespace_check(
		name, new_name, false);
	if (err != DB_SUCCESS) {
		ib::error() << " Cannot replay file rename."
			" Remove either file and try again.";
		return(false);
	}

	char*		new_table = mem_strdupl(
		new_name + dirlen,
		strlen(new_name + dirlen)
		- 4 /* remove ".ibd" */);

	ut_ad(new_table[ulint(namend - new_name) - dirlen]
	      == OS_PATH_SEPARATOR);
#if OS_PATH_SEPARATOR != '/'
	new_table[namend - new_name - dirlen] = '/';
#endif

	if (!fil_rename_tablespace(
		    space_id, name, new_table, new_name)) {
		ut_error;
	}

	ut_free(new_table);
	return(true);
}

/** File operations for tablespace */
enum fil_operation_t {
	FIL_OPERATION_DELETE,	/*!< delete a single-table tablespace */
	FIL_OPERATION_CLOSE,	/*!< close a single-table tablespace */
	FIL_OPERATION_TRUNCATE	/*!< truncate an undo tablespace */
};

/** Check for pending operations.
@param[in]	space	tablespace
@param[in]	count	number of attempts so far
@return 0 if no operations else count + 1. */
static
ulint
fil_check_pending_ops(const fil_space_t* space, ulint count)
{
	ut_ad(mutex_own(&fil_system.mutex));

	if (space == NULL) {
		return 0;
	}

	if (ulint n_pending_ops = my_atomic_loadlint(&space->n_pending_ops)) {

		if (count > 5000) {
			ib::warn() << "Trying to close/delete/truncate"
				" tablespace '" << space->name
				<< "' but there are " << n_pending_ops
				<< " pending operations on it.";
		}

		return(count + 1);
	}

	return(0);
}

/*******************************************************************//**
Check for pending IO.
@return 0 if no pending else count + 1. */
static
ulint
fil_check_pending_io(
/*=================*/
	fil_operation_t	operation,	/*!< in: File operation */
	fil_space_t*	space,		/*!< in/out: Tablespace to check */
	fil_node_t**	node,		/*!< out: Node in space list */
	ulint		count)		/*!< in: number of attempts so far */
{
	ut_ad(mutex_own(&fil_system.mutex));
	ut_ad(!space->referenced());

	switch (operation) {
	case FIL_OPERATION_DELETE:
	case FIL_OPERATION_CLOSE:
		break;
	case FIL_OPERATION_TRUNCATE:
		space->is_being_truncated = true;
		break;
	}

	/* The following code must change when InnoDB supports
	multiple datafiles per tablespace. */
	ut_a(UT_LIST_GET_LEN(space->chain) == 1);

	*node = UT_LIST_GET_FIRST(space->chain);

	if (space->n_pending_flushes > 0 || (*node)->n_pending > 0) {

		ut_a(!(*node)->being_extended);

		if (count > 1000) {
			ib::warn() << "Trying to delete/close/truncate"
				" tablespace '" << space->name
				<< "' but there are "
				<< space->n_pending_flushes
				<< " flushes and " << (*node)->n_pending
				<< " pending i/o's on it.";
		}

		return(count + 1);
	}

	return(0);
}

/*******************************************************************//**
Check pending operations on a tablespace.
@return DB_SUCCESS or error failure. */
static
dberr_t
fil_check_pending_operations(
/*=========================*/
	ulint		id,		/*!< in: space id */
	fil_operation_t	operation,	/*!< in: File operation */
	fil_space_t**	space,		/*!< out: tablespace instance
					in memory */
	char**		path)		/*!< out/own: tablespace path */
{
	ulint		count = 0;

	ut_a(!is_system_tablespace(id));
	ut_ad(space);

	*space = 0;

	mutex_enter(&fil_system.mutex);
	fil_space_t* sp = fil_space_get_by_id(id);

	if (sp) {
		sp->stop_new_ops = true;
		if (sp->crypt_data) {
			sp->acquire();
			mutex_exit(&fil_system.mutex);
			fil_space_crypt_close_tablespace(sp);
			mutex_enter(&fil_system.mutex);
			sp->release();
		}
	}

	/* Check for pending operations. */

	do {
		sp = fil_space_get_by_id(id);

		count = fil_check_pending_ops(sp, count);

		mutex_exit(&fil_system.mutex);

		if (count > 0) {
			os_thread_sleep(20000);
		}

		mutex_enter(&fil_system.mutex);
	} while (count > 0);

	/* Check for pending IO. */

	for (;;) {
		sp = fil_space_get_by_id(id);

		if (sp == NULL) {
			mutex_exit(&fil_system.mutex);
			return(DB_TABLESPACE_NOT_FOUND);
		}

		fil_node_t*	node;

		count = fil_check_pending_io(operation, sp, &node, count);

		if (count == 0 && path) {
			*path = mem_strdup(node->name);
		}

		mutex_exit(&fil_system.mutex);

		if (count == 0) {
			break;
		}

		os_thread_sleep(20000);
		mutex_enter(&fil_system.mutex);
	}

	ut_ad(sp);

	*space = sp;
	return(DB_SUCCESS);
}

/*******************************************************************//**
Closes a single-table tablespace. The tablespace must be cached in the
memory cache. Free all pages used by the tablespace.
@return DB_SUCCESS or error */
dberr_t
fil_close_tablespace(
/*=================*/
	trx_t*		trx,	/*!< in/out: Transaction covering the close */
	ulint		id)	/*!< in: space id */
{
	char*		path = 0;
	fil_space_t*	space = 0;
	dberr_t		err;

	ut_a(!is_system_tablespace(id));

	err = fil_check_pending_operations(id, FIL_OPERATION_CLOSE,
					   &space, &path);

	if (err != DB_SUCCESS) {
		return(err);
	}

	ut_a(space);
	ut_a(path != 0);

	rw_lock_x_lock(&space->latch);

	/* Invalidate in the buffer pool all pages belonging to the
	tablespace. Since we have set space->stop_new_ops = true, readahead
	or ibuf merge can no longer read more pages of this tablespace to the
	buffer pool. Thus we can clean the tablespace out of the buffer pool
	completely and permanently. The flag stop_new_ops also prevents
	fil_flush() from being applied to this tablespace. */

	{
		FlushObserver observer(space, trx, NULL);
		buf_LRU_flush_or_remove_pages(id, &observer);
	}

	/* If the free is successful, the X lock will be released before
	the space memory data structure is freed. */

	if (!fil_space_free(id, true)) {
		rw_lock_x_unlock(&space->latch);
		err = DB_TABLESPACE_NOT_FOUND;
	} else {
		err = DB_SUCCESS;
	}

	/* If it is a delete then also delete any generated files, otherwise
	when we drop the database the remove directory will fail. */

	char*	cfg_name = fil_make_filepath(path, NULL, CFG, false);
	if (cfg_name != NULL) {
		os_file_delete_if_exists(innodb_data_file_key, cfg_name, NULL);
		ut_free(cfg_name);
	}

	ut_free(path);

	return(err);
}

/** Determine whether a table can be accessed in operations that are
not (necessarily) protected by meta-data locks.
(Rollback would generally be protected, but rollback of
FOREIGN KEY CASCADE/SET NULL is not protected by meta-data locks
but only by InnoDB table locks, which may be broken by
lock_remove_all_on_table().)
@param[in]	table	persistent table
checked @return whether the table is accessible */
bool
fil_table_accessible(const dict_table_t* table)
{
	if (UNIV_UNLIKELY(!table->is_readable() || table->corrupted)) {
		return(false);
	}

	mutex_enter(&fil_system.mutex);
	bool accessible = table->space && !table->space->is_stopping();
	mutex_exit(&fil_system.mutex);
	ut_ad(accessible || dict_table_is_file_per_table(table));
	return accessible;
}

/** Delete a tablespace and associated .ibd file.
@param[in]	id		tablespace identifier
@return	DB_SUCCESS or error */
dberr_t
fil_delete_tablespace(
	ulint id
#ifdef BTR_CUR_HASH_ADAPT
	, bool drop_ahi /*!< whether to drop the adaptive hash index */
#endif /* BTR_CUR_HASH_ADAPT */
	)
{
	char*		path = 0;
	fil_space_t*	space = 0;

	ut_a(!is_system_tablespace(id));

	dberr_t err = fil_check_pending_operations(
		id, FIL_OPERATION_DELETE, &space, &path);

	if (err != DB_SUCCESS) {

		ib::error() << "Cannot delete tablespace " << id
			<< " because it is not found in the tablespace"
			" memory cache.";

		return(err);
	}

	ut_a(space);
	ut_a(path != 0);

	/* IMPORTANT: Because we have set space::stop_new_ops there
	can't be any new ibuf merges, reads or flushes. We are here
	because node::n_pending was zero above. However, it is still
	possible to have pending read and write requests:

	A read request can happen because the reader thread has
	gone through the ::stop_new_ops check in buf_page_init_for_read()
	before the flag was set and has not yet incremented ::n_pending
	when we checked it above.

	A write request can be issued any time because we don't check
	the ::stop_new_ops flag when queueing a block for write.

	We deal with pending write requests in the following function
	where we'd minimally evict all dirty pages belonging to this
	space from the flush_list. Note that if a block is IO-fixed
	we'll wait for IO to complete.

	To deal with potential read requests, we will check the
	::stop_new_ops flag in fil_io(). */

	buf_LRU_flush_or_remove_pages(id, NULL);

	/* If it is a delete then also delete any generated files, otherwise
	when we drop the database the remove directory will fail. */
	{
		/* Before deleting the file, write a log record about
		it, so that InnoDB crash recovery will expect the file
		to be gone. */
		mtr_t		mtr;

		mtr_start(&mtr);
		fil_op_write_log(MLOG_FILE_DELETE, id, 0, path, NULL, 0, &mtr);
		mtr_commit(&mtr);
		/* Even if we got killed shortly after deleting the
		tablespace file, the record must have already been
		written to the redo log. */
		log_write_up_to(mtr.commit_lsn(), true);

		char*	cfg_name = fil_make_filepath(path, NULL, CFG, false);
		if (cfg_name != NULL) {
			os_file_delete_if_exists(innodb_data_file_key, cfg_name, NULL);
			ut_free(cfg_name);
		}
	}

	/* Delete the link file pointing to the ibd file we are deleting. */
	if (FSP_FLAGS_HAS_DATA_DIR(space->flags)) {
		RemoteDatafile::delete_link_file(space->name);
	}

	mutex_enter(&fil_system.mutex);

	/* Double check the sanity of pending ops after reacquiring
	the fil_system::mutex. */
	if (const fil_space_t* s = fil_space_get_by_id(id)) {
		ut_a(s == space);
		ut_a(!space->referenced());
		ut_a(UT_LIST_GET_LEN(space->chain) == 1);
		fil_node_t* node = UT_LIST_GET_FIRST(space->chain);
		ut_a(node->n_pending == 0);

		fil_space_detach(space);
		mutex_exit(&fil_system.mutex);

		log_mutex_enter();

		if (space->max_lsn != 0) {
			ut_d(space->max_lsn = 0);
			UT_LIST_REMOVE(fil_system.named_spaces, space);
		}

		log_mutex_exit();
		fil_space_free_low(space);

		if (!os_file_delete(innodb_data_file_key, path)
		    && !os_file_delete_if_exists(
			    innodb_data_file_key, path, NULL)) {

			/* Note: This is because we have removed the
			tablespace instance from the cache. */

			err = DB_IO_ERROR;
		}
	} else {
		mutex_exit(&fil_system.mutex);
		err = DB_TABLESPACE_NOT_FOUND;
	}

	ut_free(path);

	return(err);
}

/** Prepare to truncate an undo tablespace.
@param[in]	space_id	undo tablespace id
@return	the tablespace
@retval	NULL if tablespace not found */
fil_space_t* fil_truncate_prepare(ulint space_id)
{
	/* Stop all I/O on the tablespace and ensure that related
	pages are flushed to disk. */
	fil_space_t* space;
	if (fil_check_pending_operations(space_id, FIL_OPERATION_TRUNCATE,
					 &space, NULL) != DB_SUCCESS) {
		return NULL;
	}
	ut_ad(space != NULL);
	return space;
}

/** Write log about an undo tablespace truncate operation. */
void fil_truncate_log(fil_space_t* space, ulint size, mtr_t* mtr)
{
	/* Write a MLOG_FILE_CREATE2 record with the new size, so that
	recovery and backup will ignore any preceding redo log records
	for writing pages that are after the new end of the tablespace. */
	ut_ad(UT_LIST_GET_LEN(space->chain) == 1);
	const fil_node_t* file = UT_LIST_GET_FIRST(space->chain);
	fil_op_write_log(MLOG_FILE_CREATE2, space->id, size, file->name,
			 NULL, space->flags & ~FSP_FLAGS_MEM_MASK, mtr);
}

/*******************************************************************//**
Allocates and builds a file name from a path, a table or tablespace name
and a suffix. The string must be freed by caller with ut_free().
@param[in] path NULL or the direcory path or the full path and filename.
@param[in] name NULL if path is full, or Table/Tablespace name
@param[in] suffix NULL or the file extention to use.
@param[in] trim_name true if the last name on the path should be trimmed.
@return own: file name */
char*
fil_make_filepath(
	const char*	path,
	const char*	name,
	ib_extention	ext,
	bool		trim_name)
{
	/* The path may contain the basename of the file, if so we do not
	need the name.  If the path is NULL, we can use the default path,
	but there needs to be a name. */
	ut_ad(path != NULL || name != NULL);

	/* If we are going to strip a name off the path, there better be a
	path and a new name to put back on. */
	ut_ad(!trim_name || (path != NULL && name != NULL));

	if (path == NULL) {
		path = fil_path_to_mysql_datadir;
	}

	ulint	len		= 0;	/* current length */
	ulint	path_len	= strlen(path);
	ulint	name_len	= (name ? strlen(name) : 0);
	const char* suffix	= dot_ext[ext];
	ulint	suffix_len	= strlen(suffix);
	ulint	full_len	= path_len + 1 + name_len + suffix_len + 1;

	char*	full_name = static_cast<char*>(ut_malloc_nokey(full_len));
	if (full_name == NULL) {
		return NULL;
	}

	/* If the name is a relative path, do not prepend "./". */
	if (path[0] == '.'
	    && (path[1] == '\0' || path[1] == OS_PATH_SEPARATOR)
	    && name != NULL && name[0] == '.') {
		path = NULL;
		path_len = 0;
	}

	if (path != NULL) {
		memcpy(full_name, path, path_len);
		len = path_len;
		full_name[len] = '\0';
		os_normalize_path(full_name);
	}

	if (trim_name) {
		/* Find the offset of the last DIR separator and set it to
		null in order to strip off the old basename from this path. */
		char* last_dir_sep = strrchr(full_name, OS_PATH_SEPARATOR);
		if (last_dir_sep) {
			last_dir_sep[0] = '\0';
			len = strlen(full_name);
		}
	}

	if (name != NULL) {
		if (len && full_name[len - 1] != OS_PATH_SEPARATOR) {
			/* Add a DIR separator */
			full_name[len] = OS_PATH_SEPARATOR;
			full_name[++len] = '\0';
		}

		char*	ptr = &full_name[len];
		memcpy(ptr, name, name_len);
		len += name_len;
		full_name[len] = '\0';
		os_normalize_path(ptr);
	}

	/* Make sure that the specified suffix is at the end of the filepath
	string provided. This assumes that the suffix starts with '.'.
	If the first char of the suffix is found in the filepath at the same
	length as the suffix from the end, then we will assume that there is
	a previous suffix that needs to be replaced. */
	if (suffix != NULL) {
		/* Need room for the trailing null byte. */
		ut_ad(len < full_len);

		if ((len > suffix_len)
		   && (full_name[len - suffix_len] == suffix[0])) {
			/* Another suffix exists, make it the one requested. */
			memcpy(&full_name[len - suffix_len], suffix, suffix_len);

		} else {
			/* No previous suffix, add it. */
			ut_ad(len + suffix_len < full_len);
			memcpy(&full_name[len], suffix, suffix_len);
			full_name[len + suffix_len] = '\0';
		}
	}

	return(full_name);
}

/** Test if a tablespace file can be renamed to a new filepath by checking
if that the old filepath exists and the new filepath does not exist.
@param[in]	old_path	old filepath
@param[in]	new_path	new filepath
@param[in]	is_discarded	whether the tablespace is discarded
@param[in]	replace_new	whether to ignore the existence of new_path
@return innodb error code */
static dberr_t
fil_rename_tablespace_check(
	const char*	old_path,
	const char*	new_path,
	bool		is_discarded,
	bool		replace_new)
{
	bool	exists = false;
	os_file_type_t	ftype;

	if (!is_discarded
	    && os_file_status(old_path, &exists, &ftype)
	    && !exists) {
		ib::error() << "Cannot rename '" << old_path
			<< "' to '" << new_path
			<< "' because the source file"
			<< " does not exist.";
		return(DB_TABLESPACE_NOT_FOUND);
	}

	exists = false;
	if (os_file_status(new_path, &exists, &ftype) && !exists) {
		return DB_SUCCESS;
	}

	if (!replace_new) {
		ib::error() << "Cannot rename '" << old_path
			<< "' to '" << new_path
			<< "' because the target file exists."
			" Remove the target file and try again.";
		return(DB_TABLESPACE_EXISTS);
	}

	/* This must be during the ROLLBACK of TRUNCATE TABLE.
	Because InnoDB only allows at most one data dictionary
	transaction at a time, and because this incomplete TRUNCATE
	would have created a new tablespace file, we must remove
	a possibly existing tablespace that is associated with the
	new tablespace file. */
retry:
	mutex_enter(&fil_system.mutex);
	for (fil_space_t* space = UT_LIST_GET_FIRST(fil_system.space_list);
	     space; space = UT_LIST_GET_NEXT(space_list, space)) {
		ulint id = space->id;
		if (id && id < SRV_LOG_SPACE_FIRST_ID
		    && space->purpose == FIL_TYPE_TABLESPACE
		    && !strcmp(new_path,
			       UT_LIST_GET_FIRST(space->chain)->name)) {
			ib::info() << "TRUNCATE rollback: " << id
				<< "," << new_path;
			mutex_exit(&fil_system.mutex);
			dberr_t err = fil_delete_tablespace(id);
			if (err != DB_SUCCESS) {
				return err;
			}
			goto retry;
		}
	}
	mutex_exit(&fil_system.mutex);
	fil_delete_file(new_path);

	return(DB_SUCCESS);
}

dberr_t fil_space_t::rename(const char* name, const char* path, bool log,
			    bool replace)
{
	ut_ad(UT_LIST_GET_LEN(chain) == 1);
	ut_ad(!is_system_tablespace(id));

	if (log) {
		dberr_t err = fil_rename_tablespace_check(
			chain.start->name, path, false, replace);
		if (err != DB_SUCCESS) {
			return(err);
		}
		fil_name_write_rename(id, chain.start->name, path);
	}

	return fil_rename_tablespace(id, chain.start->name, name, path)
		? DB_SUCCESS : DB_ERROR;
}

/** Rename a single-table tablespace.
The tablespace must exist in the memory cache.
@param[in]	id		tablespace identifier
@param[in]	old_path	old file name
@param[in]	new_name	new table name in the
databasename/tablename format
@param[in]	new_path_in	new file name,
or NULL if it is located in the normal data directory
@return true if success */
static bool
fil_rename_tablespace(
	ulint		id,
	const char*	old_path,
	const char*	new_name,
	const char*	new_path_in)
{
	fil_space_t*	space;
	fil_node_t*	node;
	ut_a(id != 0);

	ut_ad(strchr(new_name, '/') != NULL);

	mutex_enter(&fil_system.mutex);

	space = fil_space_get_by_id(id);

	if (space == NULL) {
		ib::error() << "Cannot find space id " << id
			<< " in the tablespace memory cache, though the file '"
			<< old_path
			<< "' in a rename operation should have that id.";
		mutex_exit(&fil_system.mutex);
		return(false);
	}

	/* The following code must change when InnoDB supports
	multiple datafiles per tablespace. */
	ut_a(UT_LIST_GET_LEN(space->chain) == 1);
	node = UT_LIST_GET_FIRST(space->chain);
	space->n_pending_ops++;

	mutex_exit(&fil_system.mutex);

	char*	new_file_name = new_path_in == NULL
		? fil_make_filepath(NULL, new_name, IBD, false)
		: mem_strdup(new_path_in);
	char*	old_file_name = node->name;
	char*	new_space_name = mem_strdup(new_name);
	char*	old_space_name = space->name;

	ut_ad(strchr(old_file_name, OS_PATH_SEPARATOR) != NULL);
	ut_ad(strchr(new_file_name, OS_PATH_SEPARATOR) != NULL);

	if (!recv_recovery_is_on()) {
		fil_name_write_rename(id, old_file_name, new_file_name);
		log_mutex_enter();
	}

	/* log_sys.mutex is above fil_system.mutex in the latching order */
	ut_ad(log_mutex_own());
	mutex_enter(&fil_system.mutex);
	ut_ad(space->n_pending_ops);
	space->n_pending_ops--;
	ut_ad(space->name == old_space_name);
	ut_ad(node->name == old_file_name);

	bool	success = os_file_rename(
		innodb_data_file_key, old_file_name, new_file_name);

	ut_ad(node->name == old_file_name);

	if (success) {
		node->name = new_file_name;
	}

	if (!recv_recovery_is_on()) {
		log_mutex_exit();
	}

	ut_ad(space->name == old_space_name);
	if (success) {
		space->name = new_space_name;
	} else {
		/* Because nothing was renamed, we must free the new
		names, not the old ones. */
		old_file_name = new_file_name;
		old_space_name = new_space_name;
	}

	mutex_exit(&fil_system.mutex);

	ut_free(old_file_name);
	ut_free(old_space_name);

	return(success);
}

/** Create a tablespace file.
@param[in]	space_id	Tablespace ID
@param[in]	name		Tablespace name in dbname/tablename format.
@param[in]	path		Path and filename of the datafile to create.
@param[in]	flags		Tablespace flags
@param[in]	size		Initial size of the tablespace file in pages,
must be >= FIL_IBD_FILE_INITIAL_SIZE
@param[in]	mode		MariaDB encryption mode
@param[in]	key_id		MariaDB encryption key_id
@param[out]	err		DB_SUCCESS or error code
@return	the created tablespace
@retval	NULL	on error */
fil_space_t*
fil_ibd_create(
	ulint		space_id,
	const char*	name,
	const char*	path,
	ulint		flags,
	ulint		size,
	fil_encryption_t mode,
	uint32_t	key_id,
	dberr_t*	err)
{
	pfs_os_file_t	file;
	byte*		buf2;
	byte*		page;
	bool		success;
	bool		has_data_dir = FSP_FLAGS_HAS_DATA_DIR(flags) != 0;
	fil_space_t*	space = NULL;
	fil_space_crypt_t *crypt_data = NULL;

	ut_ad(!is_system_tablespace(space_id));
	ut_ad(!srv_read_only_mode);
	ut_a(space_id < SRV_LOG_SPACE_FIRST_ID);
	ut_a(size >= FIL_IBD_FILE_INITIAL_SIZE);
	ut_a(fsp_flags_is_valid(flags & ~FSP_FLAGS_MEM_MASK, space_id));

	/* Create the subdirectories in the path, if they are
	not there already. */
	*err = os_file_create_subdirs_if_needed(path);
	if (*err != DB_SUCCESS) {
		return NULL;
	}

	file = os_file_create(
		innodb_data_file_key, path,
		OS_FILE_CREATE | OS_FILE_ON_ERROR_NO_EXIT,
		OS_FILE_NORMAL,
		OS_DATA_FILE,
		srv_read_only_mode,
		&success);

	if (!success) {
		/* The following call will print an error message */
		switch (os_file_get_last_error(true)) {
		case OS_FILE_ALREADY_EXISTS:
			ib::info() << "The file '" << path << "'"
				" already exists though the"
				" corresponding table did not exist"
				" in the InnoDB data dictionary."
				" You can resolve the problem by removing"
				" the file.";
			*err = DB_TABLESPACE_EXISTS;
			break;
		case OS_FILE_DISK_FULL:
			*err = DB_OUT_OF_FILE_SPACE;
			break;
		default:
			*err = DB_ERROR;
		}
		ib::error() << "Cannot create file '" << path << "'";
		return NULL;
	}

	const bool is_compressed = FSP_FLAGS_HAS_PAGE_COMPRESSION(flags);

#ifdef _WIN32
	if (is_compressed) {
		os_file_set_sparse_win32(file);
	}
#endif

	if (!os_file_set_size(
		path, file,
		os_offset_t(size) << srv_page_size_shift, is_compressed)) {
		*err = DB_OUT_OF_FILE_SPACE;
err_exit:
		os_file_close(file);
		os_file_delete(innodb_data_file_key, path);
		return NULL;
	}

	bool punch_hole = os_is_sparse_file_supported(file);

	ulint block_size = os_file_get_block_size(file, path);

	/* We have to write the space id to the file immediately and flush the
	file to disk. This is because in crash recovery we must be aware what
	tablespaces exist and what are their space id's, so that we can apply
	the log records to the right file. It may take quite a while until
	buffer pool flush algorithms write anything to the file and flush it to
	disk. If we would not write here anything, the file would be filled
	with zeros from the call of os_file_set_size(), until a buffer pool
	flush would write to it. */

	buf2 = static_cast<byte*>(ut_malloc_nokey(3U << srv_page_size_shift));
	/* Align the memory for file i/o if we might have O_DIRECT set */
	page = static_cast<byte*>(ut_align(buf2, srv_page_size));

	memset(page, '\0', srv_page_size);

	flags |= FSP_FLAGS_PAGE_SSIZE();
	fsp_header_init_fields(page, space_id, flags);
	mach_write_to_4(page + FIL_PAGE_ARCH_LOG_NO_OR_SPACE_ID, space_id);

	const page_size_t	page_size(flags);
	IORequest		request(IORequest::WRITE);

	if (!page_size.is_compressed()) {

		buf_flush_init_for_writing(NULL, page, NULL, 0);

		*err = os_file_write(
			request, path, file, page, 0, page_size.physical());
	} else {
		page_zip_des_t	page_zip;
		page_zip_set_size(&page_zip, page_size.physical());
		page_zip.data = page + srv_page_size;
#ifdef UNIV_DEBUG
		page_zip.m_start =
#endif /* UNIV_DEBUG */
			page_zip.m_end = page_zip.m_nonempty =
			page_zip.n_blobs = 0;

		buf_flush_init_for_writing(NULL, page, &page_zip, 0);

		*err = os_file_write(
			request, path, file, page_zip.data, 0,
			page_size.physical());
	}

	ut_free(buf2);

	if (*err != DB_SUCCESS) {
		ib::error()
			<< "Could not write the first page to"
			<< " tablespace '" << path << "'";
		goto err_exit;
	}

	if (!os_file_flush(file)) {
		ib::error() << "File flush of tablespace '"
			<< path << "' failed";
		*err = DB_ERROR;
		goto err_exit;
	}

	if (has_data_dir) {
		/* Make the ISL file if the IBD file is not
		in the default location. */
		*err = RemoteDatafile::create_link_file(name, path);
		if (*err != DB_SUCCESS) {
			goto err_exit;
		}
	}

	/* Create crypt data if the tablespace is either encrypted or user has
	requested it to remain unencrypted. */
	if (mode == FIL_ENCRYPTION_ON || mode == FIL_ENCRYPTION_OFF ||
		srv_encrypt_tables) {
		crypt_data = fil_space_create_crypt_data(mode, key_id);
	}

	space = fil_space_create(name, space_id, flags, FIL_TYPE_TABLESPACE,
				 crypt_data, mode);
	if (!space) {
		free(crypt_data);
		*err = DB_ERROR;
	} else {
		fil_node_t* file = space->add(path, OS_FILE_CLOSED, size,
					      false, true);
		mtr_t mtr;
		mtr.start();
		fil_op_write_log(
			MLOG_FILE_CREATE2, space_id, 0, file->name,
			NULL, space->flags & ~FSP_FLAGS_MEM_MASK, &mtr);
		fil_name_write(space, 0, file, &mtr);
		mtr.commit();

		file->block_size = block_size;
		space->punch_hole = punch_hole;

		*err = DB_SUCCESS;
	}

	os_file_close(file);

	if (*err != DB_SUCCESS) {
		if (has_data_dir) {
			RemoteDatafile::delete_link_file(name);
		}

		os_file_delete(innodb_data_file_key, path);
	}

	return space;
}

/** Try to open a single-table tablespace and optionally check that the
space id in it is correct. If this does not succeed, print an error message
to the .err log. This function is used to open a tablespace when we start
mysqld after the dictionary has been booted, and also in IMPORT TABLESPACE.

NOTE that we assume this operation is used either at the database startup
or under the protection of the dictionary mutex, so that two users cannot
race here. This operation does not leave the file associated with the
tablespace open, but closes it after we have looked at the space id in it.

If the validate boolean is set, we read the first page of the file and
check that the space id in the file is what we expect. We assume that
this function runs much faster if no check is made, since accessing the
file inode probably is much faster (the OS caches them) than accessing
the first page of the file.  This boolean may be initially false, but if
a remote tablespace is found it will be changed to true.

If the fix_dict boolean is set, then it is safe to use an internal SQL
statement to update the dictionary tables if they are incorrect.

@param[in]	validate	true if we should validate the tablespace
@param[in]	fix_dict	true if the dictionary is available to be fixed
@param[in]	purpose		FIL_TYPE_TABLESPACE or FIL_TYPE_TEMPORARY
@param[in]	id		tablespace ID
@param[in]	flags		expected FSP_SPACE_FLAGS
@param[in]	space_name	tablespace name of the datafile
If file-per-table, it is the table name in the databasename/tablename format
@param[in]	path_in		expected filepath, usually read from dictionary
@param[out]	err		DB_SUCCESS or error code
@return	tablespace
@retval	NULL	if the tablespace could not be opened */
fil_space_t*
fil_ibd_open(
	bool			validate,
	bool			fix_dict,
	fil_type_t		purpose,
	ulint			id,
	ulint			flags,
	const table_name_t&	tablename,
	const char*		path_in,
	dberr_t*		err)
{
	mutex_enter(&fil_system.mutex);
	if (fil_space_t* space = fil_space_get_by_id(id)) {
		if (strcmp(space->name, tablename.m_name)) {
			table_name_t space_name;
			space_name.m_name = space->name;
			ib::error()
				<< "Trying to open table " << tablename
				<< " with id " << id
				<< ", conflicting with " << space_name;
			space = NULL;
			if (err) *err = DB_TABLESPACE_EXISTS;
		} else if (err) *err = DB_SUCCESS;

		mutex_exit(&fil_system.mutex);

		if (space && validate && !srv_read_only_mode) {
			fsp_flags_try_adjust(space,
					     flags & ~FSP_FLAGS_MEM_MASK);
		}

		return space;
	}
	mutex_exit(&fil_system.mutex);

	bool		dict_filepath_same_as_default = false;
	bool		link_file_found = false;
	bool		link_file_is_bad = false;
	Datafile	df_default;	/* default location */
	Datafile	df_dict;	/* dictionary location */
	RemoteDatafile	df_remote;	/* remote location */
	ulint		tablespaces_found = 0;
	ulint		valid_tablespaces_found = 0;

	ut_ad(!fix_dict || rw_lock_own(dict_operation_lock, RW_LOCK_X));

	ut_ad(!fix_dict || mutex_own(&dict_sys->mutex));
	ut_ad(!fix_dict || !srv_read_only_mode);
	ut_ad(!fix_dict || srv_log_file_size != 0);
	ut_ad(fil_type_is_data(purpose));

	/* Table flags can be ULINT_UNDEFINED if
	dict_tf_to_fsp_flags_failure is set. */
	if (flags == ULINT_UNDEFINED) {
corrupted:
		if (err) *err = DB_CORRUPTION;
		return NULL;
	}

	ut_ad(fsp_flags_is_valid(flags & ~FSP_FLAGS_MEM_MASK, id));
	df_default.init(tablename.m_name, flags);
	df_dict.init(tablename.m_name, flags);
	df_remote.init(tablename.m_name, flags);

	/* Discover the correct file by looking in three possible locations
	while avoiding unecessary effort. */

	/* We will always look for an ibd in the default location. */
	df_default.make_filepath(NULL, tablename.m_name, IBD);

	/* Look for a filepath embedded in an ISL where the default file
	would be. */
	if (df_remote.open_read_only(true) == DB_SUCCESS) {
		ut_ad(df_remote.is_open());

		/* Always validate a file opened from an ISL pointer */
		validate = true;
		++tablespaces_found;
		link_file_found = true;
	} else if (df_remote.filepath() != NULL) {
		/* An ISL file was found but contained a bad filepath in it.
		Better validate anything we do find. */
		validate = true;
	}

	/* Attempt to open the tablespace at the dictionary filepath. */
	if (path_in) {
		if (df_default.same_filepath_as(path_in)) {
			dict_filepath_same_as_default = true;
		} else {
			/* Dict path is not the default path. Always validate
			remote files. If default is opened, it was moved. */
			validate = true;
			df_dict.set_filepath(path_in);
			if (df_dict.open_read_only(true) == DB_SUCCESS) {
				ut_ad(df_dict.is_open());
				++tablespaces_found;
			}
		}
	}

	/* Always look for a file at the default location. But don't log
	an error if the tablespace is already open in remote or dict. */
	ut_a(df_default.filepath());
	const bool	strict = (tablespaces_found == 0);
	if (df_default.open_read_only(strict) == DB_SUCCESS) {
		ut_ad(df_default.is_open());
		++tablespaces_found;
	}

	/* Check if multiple locations point to the same file. */
	if (tablespaces_found > 1 && df_default.same_as(df_remote)) {
		/* A link file was found with the default path in it.
		Use the default path and delete the link file. */
		--tablespaces_found;
		df_remote.delete_link_file();
		df_remote.close();
	}
	if (tablespaces_found > 1 && df_default.same_as(df_dict)) {
		--tablespaces_found;
		df_dict.close();
	}
	if (tablespaces_found > 1 && df_remote.same_as(df_dict)) {
		--tablespaces_found;
		df_dict.close();
	}

	/*  We have now checked all possible tablespace locations and
	have a count of how many unique files we found.  If things are
	normal, we only found 1. */
	/* For encrypted tablespace, we need to check the
	encryption in header of first page. */
	if (!validate && tablespaces_found == 1) {
		goto skip_validate;
	}

	/* Read and validate the first page of these three tablespace
	locations, if found. */
	valid_tablespaces_found +=
		(df_remote.validate_to_dd(id, flags) == DB_SUCCESS);

	valid_tablespaces_found +=
		(df_default.validate_to_dd(id, flags) == DB_SUCCESS);

	valid_tablespaces_found +=
		(df_dict.validate_to_dd(id, flags) == DB_SUCCESS);

	/* Make sense of these three possible locations.
	First, bail out if no tablespace files were found. */
	if (valid_tablespaces_found == 0) {
		os_file_get_last_error(true);
		ib::error() << "Could not find a valid tablespace file for `"
			<< tablename << "`. " << TROUBLESHOOT_DATADICT_MSG;
		goto corrupted;
	}
	if (!validate) {
		goto skip_validate;
	}

	/* Do not open any tablespaces if more than one tablespace with
	the correct space ID and flags were found. */
	if (tablespaces_found > 1) {
		ib::error() << "A tablespace for `" << tablename
			<< "` has been found in multiple places;";

		if (df_default.is_open()) {
			ib::error() << "Default location: "
				<< df_default.filepath()
				<< ", Space ID=" << df_default.space_id()
				<< ", Flags=" << df_default.flags();
		}
		if (df_remote.is_open()) {
			ib::error() << "Remote location: "
				<< df_remote.filepath()
				<< ", Space ID=" << df_remote.space_id()
				<< ", Flags=" << df_remote.flags();
		}
		if (df_dict.is_open()) {
			ib::error() << "Dictionary location: "
				<< df_dict.filepath()
				<< ", Space ID=" << df_dict.space_id()
				<< ", Flags=" << df_dict.flags();
		}

		/* Force-recovery will allow some tablespaces to be
		skipped by REDO if there was more than one file found.
		Unlike during the REDO phase of recovery, we now know
		if the tablespace is valid according to the dictionary,
		which was not available then. So if we did not force
		recovery and there is only one good tablespace, ignore
		any bad tablespaces. */
		if (valid_tablespaces_found > 1 || srv_force_recovery > 0) {
			ib::error() << "Will not open tablespace `"
				<< tablename << "`";

			/* If the file is not open it cannot be valid. */
			ut_ad(df_default.is_open() || !df_default.is_valid());
			ut_ad(df_dict.is_open()    || !df_dict.is_valid());
			ut_ad(df_remote.is_open()  || !df_remote.is_valid());

			/* Having established that, this is an easy way to
			look for corrupted data files. */
			if (df_default.is_open() != df_default.is_valid()
			    || df_dict.is_open() != df_dict.is_valid()
			    || df_remote.is_open() != df_remote.is_valid()) {
				goto corrupted;
			}
error:
			if (err) *err = DB_ERROR;
			return NULL;
		}

		/* There is only one valid tablespace found and we did
		not use srv_force_recovery during REDO.  Use this one
		tablespace and clean up invalid tablespace pointers */
		if (df_default.is_open() && !df_default.is_valid()) {
			df_default.close();
			tablespaces_found--;
		}

		if (df_dict.is_open() && !df_dict.is_valid()) {
			df_dict.close();
			/* Leave dict.filepath so that SYS_DATAFILES
			can be corrected below. */
			tablespaces_found--;
		}

		if (df_remote.is_open() && !df_remote.is_valid()) {
			df_remote.close();
			tablespaces_found--;
			link_file_is_bad = true;
		}
	}

	/* At this point, there should be only one filepath. */
	ut_a(tablespaces_found == 1);
	ut_a(valid_tablespaces_found == 1);

	/* Only fix the dictionary at startup when there is only one thread.
	Calls to dict_load_table() can be done while holding other latches. */
	if (!fix_dict) {
		goto skip_validate;
	}

	/* We may need to update what is stored in SYS_DATAFILES or
	SYS_TABLESPACES or adjust the link file.  Since a failure to
	update SYS_TABLESPACES or SYS_DATAFILES does not prevent opening
	and using the tablespace either this time or the next, we do not
	check the return code or fail to open the tablespace. But if it
	fails, dict_update_filepath() will issue a warning to the log. */
	if (df_dict.filepath()) {
		ut_ad(path_in != NULL);
		ut_ad(df_dict.same_filepath_as(path_in));

		if (df_remote.is_open()) {
			if (!df_remote.same_filepath_as(path_in)) {
				dict_update_filepath(id, df_remote.filepath());
			}

		} else if (df_default.is_open()) {
			ut_ad(!dict_filepath_same_as_default);
			dict_update_filepath(id, df_default.filepath());
			if (link_file_is_bad) {
				RemoteDatafile::delete_link_file(
					tablename.m_name);
			}

		} else if (!link_file_found || link_file_is_bad) {
			ut_ad(df_dict.is_open());
			/* Fix the link file if we got our filepath
			from the dictionary but a link file did not
			exist or it did not point to a valid file. */
			RemoteDatafile::delete_link_file(tablename.m_name);
			RemoteDatafile::create_link_file(
				tablename.m_name, df_dict.filepath());
		}

	} else if (df_remote.is_open()) {
		if (dict_filepath_same_as_default) {
			dict_update_filepath(id, df_remote.filepath());

		} else if (path_in == NULL) {
			/* SYS_DATAFILES record for this space ID
			was not found. */
			dict_replace_tablespace_and_filepath(
				id, tablename.m_name,
				df_remote.filepath(), flags);
		}

	} else if (df_default.is_open()) {
		/* We opened the tablespace in the default location.
		SYS_DATAFILES.PATH needs to be updated if it is different
		from this default path or if the SYS_DATAFILES.PATH was not
		supplied and it should have been. Also update the dictionary
		if we found an ISL file (since !df_remote.is_open).  Since
		path_in is not suppled for file-per-table, we must assume
		that it matched the ISL. */
		if ((path_in != NULL && !dict_filepath_same_as_default)
		    || (path_in == NULL && DICT_TF_HAS_DATA_DIR(flags))
		    || df_remote.filepath() != NULL) {
			dict_replace_tablespace_and_filepath(
				id, tablename.m_name, df_default.filepath(),
				flags);
		}
	}

skip_validate:
	const byte* first_page =
		df_default.is_open() ? df_default.get_first_page() :
		df_dict.is_open() ? df_dict.get_first_page() :
		df_remote.get_first_page();

	fil_space_crypt_t* crypt_data = first_page
		? fil_space_read_crypt_data(page_size_t(flags), first_page)
		: NULL;

	fil_space_t* space = fil_space_create(
		tablename.m_name, id, flags, purpose, crypt_data);
	if (!space) {
		goto error;
	}

	/* We do not measure the size of the file, that is why
	we pass the 0 below */

	space->add(
		df_remote.is_open() ? df_remote.filepath() :
		df_dict.is_open() ? df_dict.filepath() :
		df_default.filepath(), OS_FILE_CLOSED, 0, false, true);

	if (validate && purpose != FIL_TYPE_IMPORT && !srv_read_only_mode) {
		df_remote.close();
		df_dict.close();
		df_default.close();
		fsp_flags_try_adjust(space, flags & ~FSP_FLAGS_MEM_MASK);
	}

	if (err) *err = DB_SUCCESS;
	return space;
}

/** Looks for a pre-existing fil_space_t with the given tablespace ID
and, if found, returns the name and filepath in newly allocated buffers
that the caller must free.
@param[in]	space_id	The tablespace ID to search for.
@param[out]	name		Name of the tablespace found.
@param[out]	filepath	The filepath of the first datafile for the
tablespace.
@return true if tablespace is found, false if not. */
bool
fil_space_read_name_and_filepath(
	ulint	space_id,
	char**	name,
	char**	filepath)
{
	bool	success = false;
	*name = NULL;
	*filepath = NULL;

	mutex_enter(&fil_system.mutex);

	fil_space_t*	space = fil_space_get_by_id(space_id);

	if (space != NULL) {
		*name = mem_strdup(space->name);

		fil_node_t* node = UT_LIST_GET_FIRST(space->chain);
		*filepath = mem_strdup(node->name);

		success = true;
	}

	mutex_exit(&fil_system.mutex);

	return(success);
}

/** Convert a file name to a tablespace name.
@param[in]	filename	directory/databasename/tablename.ibd
@return database/tablename string, to be freed with ut_free() */
char*
fil_path_to_space_name(
	const char*	filename)
{
	/* Strip the file name prefix and suffix, leaving
	only databasename/tablename. */
	ulint		filename_len	= strlen(filename);
	const char*	end		= filename + filename_len;
#ifdef HAVE_MEMRCHR
	const char*	tablename	= 1 + static_cast<const char*>(
		memrchr(filename, OS_PATH_SEPARATOR,
			filename_len));
	const char*	dbname		= 1 + static_cast<const char*>(
		memrchr(filename, OS_PATH_SEPARATOR,
			tablename - filename - 1));
#else /* HAVE_MEMRCHR */
	const char*	tablename	= filename;
	const char*	dbname		= NULL;

	while (const char* t = static_cast<const char*>(
		       memchr(tablename, OS_PATH_SEPARATOR,
			      ulint(end - tablename)))) {
		dbname = tablename;
		tablename = t + 1;
	}
#endif /* HAVE_MEMRCHR */

	ut_ad(dbname != NULL);
	ut_ad(tablename > dbname);
	ut_ad(tablename < end);
	ut_ad(end - tablename > 4);
	ut_ad(memcmp(end - 4, DOT_IBD, 4) == 0);

	char*	name = mem_strdupl(dbname, ulint(end - dbname) - 4);

	ut_ad(name[tablename - dbname - 1] == OS_PATH_SEPARATOR);
#if OS_PATH_SEPARATOR != '/'
	/* space->name uses '/', not OS_PATH_SEPARATOR. */
	name[tablename - dbname - 1] = '/';
#endif

	return(name);
}

/** Discover the correct IBD file to open given a remote or missing
filepath from the REDO log. Administrators can move a crashed
database to another location on the same machine and try to recover it.
Remote IBD files might be moved as well to the new location.
    The problem with this is that the REDO log contains the old location
which may be still accessible.  During recovery, if files are found in
both locations, we can chose on based on these priorities;
1. Default location
2. ISL location
3. REDO location
@param[in]	space_id	tablespace ID
@param[in]	df		Datafile object with path from redo
@return true if a valid datafile was found, false if not */
static
bool
fil_ibd_discover(
	ulint		space_id,
	Datafile&	df)
{
	Datafile	df_def_per;	/* default file-per-table datafile */
	RemoteDatafile	df_rem_per;	/* remote file-per-table datafile */

	/* Look for the datafile in the default location. */
	const char*	filename = df.filepath();
	const char*	basename = base_name(filename);

	/* If this datafile is file-per-table it will have a schema dir. */
	ulint		sep_found = 0;
	const char*	db = basename;
	for (; db > filename && sep_found < 2; db--) {
		if (db[0] == OS_PATH_SEPARATOR) {
			sep_found++;
		}
	}
	if (sep_found == 2) {
		db += 2;
		df_def_per.init(db, 0);
		df_def_per.make_filepath(NULL, db, IBD);
		if (df_def_per.open_read_only(false) == DB_SUCCESS
		    && df_def_per.validate_for_recovery() == DB_SUCCESS
		    && df_def_per.space_id() == space_id) {
			df.set_filepath(df_def_per.filepath());
			df.open_read_only(false);
			return(true);
		}

		/* Look for a remote file-per-table tablespace. */

		switch (srv_operation) {
		case SRV_OPERATION_BACKUP:
		case SRV_OPERATION_RESTORE_DELTA:
			ut_ad(0);
			break;
		case SRV_OPERATION_RESTORE_EXPORT:
		case SRV_OPERATION_RESTORE:
			break;
		case SRV_OPERATION_NORMAL:
			df_rem_per.set_name(db);
			if (df_rem_per.open_link_file() != DB_SUCCESS) {
				break;
			}

			/* An ISL file was found with contents. */
			if (df_rem_per.open_read_only(false) != DB_SUCCESS
				|| df_rem_per.validate_for_recovery()
				   != DB_SUCCESS) {

				/* Assume that this ISL file is intended to
				be used. Do not continue looking for another
				if this file cannot be opened or is not
				a valid IBD file. */
				ib::error() << "ISL file '"
					<< df_rem_per.link_filepath()
					<< "' was found but the linked file '"
					<< df_rem_per.filepath()
					<< "' could not be opened or is"
					" not correct.";
				return(false);
			}

			/* Use this file if it has the space_id from the
			MLOG record. */
			if (df_rem_per.space_id() == space_id) {
				df.set_filepath(df_rem_per.filepath());
				df.open_read_only(false);
				return(true);
			}

			/* Since old MLOG records can use the same basename
			in multiple CREATE/DROP TABLE sequences, this ISL
			file could be pointing to a later version of this
			basename.ibd file which has a different space_id.
			Keep looking. */
		}
	}

	/* No ISL files were found in the default location. Use the location
	given in the redo log. */
	if (df.open_read_only(false) == DB_SUCCESS
	    && df.validate_for_recovery() == DB_SUCCESS
	    && df.space_id() == space_id) {
		return(true);
	}

	/* A datafile was not discovered for the filename given. */
	return(false);
}
/** Open an ibd tablespace and add it to the InnoDB data structures.
This is similar to fil_ibd_open() except that it is used while processing
the REDO log, so the data dictionary is not available and very little
validation is done. The tablespace name is extracred from the
dbname/tablename.ibd portion of the filename, which assumes that the file
is a file-per-table tablespace.  Any name will do for now.  General
tablespace names will be read from the dictionary after it has been
recovered.  The tablespace flags are read at this time from the first page
of the file in validate_for_recovery().
@param[in]	space_id	tablespace ID
@param[in]	filename	path/to/databasename/tablename.ibd
@param[out]	space		the tablespace, or NULL on error
@return status of the operation */
enum fil_load_status
fil_ibd_load(
	ulint		space_id,
	const char*	filename,
	fil_space_t*&	space)
{
	/* If the a space is already in the file system cache with this
	space ID, then there is nothing to do. */
	mutex_enter(&fil_system.mutex);
	space = fil_space_get_by_id(space_id);
	mutex_exit(&fil_system.mutex);

	if (space != NULL) {
		/* Compare the filename we are trying to open with the
		filename from the first node of the tablespace we opened
		previously. Fail if it is different. */
		fil_node_t* node = UT_LIST_GET_FIRST(space->chain);
		if (0 != strcmp(innobase_basename(filename),
				innobase_basename(node->name))) {
			ib::info()
				<< "Ignoring data file '" << filename
				<< "' with space ID " << space->id
				<< ". Another data file called " << node->name
				<< " exists with the same space ID.";
				space = NULL;
				return(FIL_LOAD_ID_CHANGED);
		}
		return(FIL_LOAD_OK);
	}

	if (srv_operation == SRV_OPERATION_RESTORE) {
		/* Replace absolute DATA DIRECTORY file paths with
		short names relative to the backup directory. */
		if (const char* name = strrchr(filename, OS_PATH_SEPARATOR)) {
			while (--name > filename
			       && *name != OS_PATH_SEPARATOR);
			if (name > filename) {
				filename = name + 1;
			}
		}
	}

	Datafile	file;
	file.set_filepath(filename);
	file.open_read_only(false);

	if (!file.is_open()) {
		/* The file has been moved or it is a remote datafile. */
		if (!fil_ibd_discover(space_id, file)
		    || !file.is_open()) {
			return(FIL_LOAD_NOT_FOUND);
		}
	}

	os_offset_t	size;

	/* Read and validate the first page of the tablespace.
	Assign a tablespace name based on the tablespace type. */
	switch (file.validate_for_recovery()) {
		os_offset_t	minimum_size;
	case DB_SUCCESS:
		if (file.space_id() != space_id) {
			ib::info()
				<< "Ignoring data file '"
				<< file.filepath()
				<< "' with space ID " << file.space_id()
				<< ", since the redo log references "
				<< file.filepath() << " with space ID "
				<< space_id << ".";
			return(FIL_LOAD_ID_CHANGED);
		}
		/* Get and test the file size. */
		size = os_file_get_size(file.handle());

		/* Every .ibd file is created >= 4 pages in size.
		Smaller files cannot be OK. */
		minimum_size = os_offset_t(FIL_IBD_FILE_INITIAL_SIZE)
			<< srv_page_size_shift;

		if (size == static_cast<os_offset_t>(-1)) {
			/* The following call prints an error message */
			os_file_get_last_error(true);

			ib::error() << "Could not measure the size of"
				" single-table tablespace file '"
				<< file.filepath() << "'";
		} else if (size < minimum_size) {
			ib::error() << "The size of tablespace file '"
				<< file.filepath() << "' is only " << size
				<< ", should be at least " << minimum_size
				<< "!";
		} else {
			/* Everything is fine so far. */
			break;
		}

		/* fall through */

	case DB_TABLESPACE_EXISTS:
		return(FIL_LOAD_INVALID);

	default:
		return(FIL_LOAD_NOT_FOUND);
	}

	ut_ad(space == NULL);

	/* Adjust the memory-based flags that would normally be set by
	dict_tf_to_fsp_flags(). In recovery, we have no data dictionary. */
	ulint flags = file.flags();
	if (FSP_FLAGS_HAS_PAGE_COMPRESSION(flags)) {
		flags |= page_zip_level
			<< FSP_FLAGS_MEM_COMPRESSION_LEVEL;
	}

	const byte* first_page = file.get_first_page();
	fil_space_crypt_t* crypt_data = first_page
		? fil_space_read_crypt_data(page_size_t(flags), first_page)
		: NULL;
	space = fil_space_create(
		file.name(), space_id, flags, FIL_TYPE_TABLESPACE, crypt_data);

	if (space == NULL) {
		return(FIL_LOAD_INVALID);
	}

	ut_ad(space->id == file.space_id());
	ut_ad(space->id == space_id);

	/* We do not use the size information we have about the file, because
	the rounding formula for extents and pages is somewhat complex; we
	let fil_node_open() do that task. */

	space->add(file.filepath(), OS_FILE_CLOSED, 0, false, false);

	return(FIL_LOAD_OK);
}

/***********************************************************************//**
A fault-tolerant function that tries to read the next file name in the
directory. We retry 100 times if os_file_readdir_next_file() returns -1. The
idea is to read as much good data as we can and jump over bad data.
@return 0 if ok, -1 if error even after the retries, 1 if at the end
of the directory */
int
fil_file_readdir_next_file(
/*=======================*/
	dberr_t*	err,	/*!< out: this is set to DB_ERROR if an error
				was encountered, otherwise not changed */
	const char*	dirname,/*!< in: directory name or path */
	os_file_dir_t	dir,	/*!< in: directory stream */
	os_file_stat_t*	info)	/*!< in/out: buffer where the
				info is returned */
{
	for (ulint i = 0; i < 100; i++) {
		int	ret = os_file_readdir_next_file(dirname, dir, info);

		if (ret != -1) {

			return(ret);
		}

		ib::error() << "os_file_readdir_next_file() returned -1 in"
			" directory " << dirname
			<< ", crash recovery may have failed"
			" for some .ibd files!";

		*err = DB_ERROR;
	}

	return(-1);
}

/** Try to adjust FSP_SPACE_FLAGS if they differ from the expectations.
(Typically when upgrading from MariaDB 10.1.0..10.1.20.)
@param[in,out]	space		tablespace
@param[in]	flags		desired tablespace flags */
void fsp_flags_try_adjust(fil_space_t* space, ulint flags)
{
	ut_ad(!srv_read_only_mode);
	ut_ad(fsp_flags_is_valid(flags, space->id));
	if (!space->size && (space->purpose != FIL_TYPE_TABLESPACE
			     || !fil_space_get_size(space->id))) {
		return;
	}
	/* This code is executed during server startup while no
	connections are allowed. We do not need to protect against
	DROP TABLE by fil_space_acquire(). */
	mtr_t	mtr;
	mtr.start();
	if (buf_block_t* b = buf_page_get(
		    page_id_t(space->id, 0), page_size_t(flags),
		    RW_X_LATCH, &mtr)) {
		ulint f = fsp_header_get_flags(b->frame);
		/* Suppress the message if only the DATA_DIR flag to differs. */
		if ((f ^ flags) & ~(1U << FSP_FLAGS_POS_RESERVED)) {
			ib::warn()
				<< "adjusting FSP_SPACE_FLAGS of file '"
				<< UT_LIST_GET_FIRST(space->chain)->name
				<< "' from " << ib::hex(f)
				<< " to " << ib::hex(flags);
		}
		if (f != flags) {
			mtr.set_named_space(space);
			mlog_write_ulint(FSP_HEADER_OFFSET
					 + FSP_SPACE_FLAGS + b->frame,
					 flags, MLOG_4BYTES, &mtr);
		}
	}
	mtr.commit();
}

/** Determine if a matching tablespace exists in the InnoDB tablespace
memory cache. Note that if we have not done a crash recovery at the database
startup, there may be many tablespaces which are not yet in the memory cache.
@param[in]	id		Tablespace ID
@param[in]	name		Tablespace name used in fil_space_create().
@param[in]	table_flags	table flags
@return the tablespace
@retval	NULL	if no matching tablespace exists in the memory cache */
fil_space_t*
fil_space_for_table_exists_in_mem(
	ulint		id,
	const char*	name,
	ulint		table_flags)
{
	const ulint	expected_flags = dict_tf_to_fsp_flags(table_flags);

	mutex_enter(&fil_system.mutex);
	if (fil_space_t* space = fil_space_get_by_id(id)) {
		if ((space->flags ^ expected_flags) & ~FSP_FLAGS_MEM_MASK) {
			goto func_exit;
		}

		if (strcmp(space->name, name)) {
			ib::error() << "Table " << name
				<< " in InnoDB data dictionary"
				" has tablespace id " << id
				<< ", but the tablespace"
				" with that id has name " << space->name << "."
				" Have you deleted or moved .ibd files?";
			ib::info() << TROUBLESHOOT_DATADICT_MSG;
			goto func_exit;
		}

		/* Adjust the flags that are in FSP_FLAGS_MEM_MASK.
		FSP_SPACE_FLAGS will not be written back here. */
		space->flags = expected_flags;
		mutex_exit(&fil_system.mutex);
		if (!srv_read_only_mode) {
			fsp_flags_try_adjust(space, expected_flags
					     & ~FSP_FLAGS_MEM_MASK);
		}
		return space;
	}

func_exit:
	mutex_exit(&fil_system.mutex);
	return NULL;
}

/*============================ FILE I/O ================================*/

/********************************************************************//**
NOTE: you must call fil_mutex_enter_and_prepare_for_io() first!

Prepares a file node for i/o. Opens the file if it is closed. Updates the
pending i/o's field in the node and the system appropriately. Takes the node
off the LRU list if it is in the LRU list. The caller must hold the fil_sys
mutex.
@return false if the file can't be opened, otherwise true */
static
bool
fil_node_prepare_for_io(
/*====================*/
	fil_node_t*	node,	/*!< in: file node */
	fil_space_t*	space)	/*!< in: space */
{
	ut_ad(node && space);
	ut_ad(mutex_own(&fil_system.mutex));

	if (fil_system.n_open > srv_max_n_open_files + 5) {
		ib::warn() << "Open files " << fil_system.n_open
			<< " exceeds the limit " << srv_max_n_open_files;
	}

	if (!node->is_open()) {
		/* File is closed: open it */
		ut_a(node->n_pending == 0);

		if (!fil_node_open_file(node)) {
			return(false);
		}
	}

	if (node->n_pending == 0 && fil_space_belongs_in_lru(space)) {
		/* The node is in the LRU list, remove it */
		ut_a(UT_LIST_GET_LEN(fil_system.LRU) > 0);
		UT_LIST_REMOVE(fil_system.LRU, node);
	}

	node->n_pending++;

	return(true);
}

/** Update the data structures when an i/o operation finishes.
@param[in,out] node		file node
@param[in] type			IO context */
static
void
fil_node_complete_io(fil_node_t* node, const IORequest& type)
{
	ut_ad(mutex_own(&fil_system.mutex));
	ut_a(node->n_pending > 0);

	--node->n_pending;

	ut_ad(type.validate());

	if (type.is_write()) {

		ut_ad(!srv_read_only_mode
		      || node->space->purpose == FIL_TYPE_TEMPORARY);

		if (fil_buffering_disabled(node->space)) {

			/* We don't need to keep track of unflushed
			changes as user has explicitly disabled
			buffering. */
			ut_ad(!node->space->is_in_unflushed_spaces());
			ut_ad(node->needs_flush == false);

		} else {
			node->needs_flush = true;

			if (!node->space->is_in_unflushed_spaces()) {
				UT_LIST_ADD_FIRST(fil_system.unflushed_spaces,
						  node->space);
			}
		}
	}

	if (node->n_pending == 0 && fil_space_belongs_in_lru(node->space)) {

		/* The node must be put back to the LRU list */
		UT_LIST_ADD_FIRST(fil_system.LRU, node);
	}
}

/** Report information about an invalid page access. */
static
void
fil_report_invalid_page_access(
	ulint		block_offset,	/*!< in: block offset */
	ulint		space_id,	/*!< in: space id */
	const char*	space_name,	/*!< in: space name */
	ulint		byte_offset,	/*!< in: byte offset */
	ulint		len,		/*!< in: I/O length */
	bool		is_read)	/*!< in: I/O type */
{
	ib::fatal()
		<< "Trying to " << (is_read ? "read" : "write")
		<< " page number " << block_offset << " in"
		" space " << space_id << ", space name " << space_name << ","
		" which is outside the tablespace bounds. Byte offset "
		<< byte_offset << ", len " << len <<
		(space_id == 0 && !srv_was_started
		? "Please check that the configuration matches"
		" the InnoDB system tablespace location (ibdata files)"
		: "");
}

/** Reads or writes data. This operation could be asynchronous (aio).

@param[in,out] type	IO context
@param[in] sync		true if synchronous aio is desired
@param[in] page_id	page id
@param[in] page_size	page size
@param[in] byte_offset	remainder of offset in bytes; in aio this
			must be divisible by the OS block size
@param[in] len		how many bytes to read or write; this must
			not cross a file boundary; in aio this must
			be a block size multiple
@param[in,out] buf	buffer where to store read data or from where
			to write; in aio this must be appropriately
			aligned
@param[in] message	message for aio handler if non-sync aio
			used, else ignored
@param[in] ignore_missing_space true=ignore missing space duging read
@return DB_SUCCESS, DB_TABLESPACE_DELETED or DB_TABLESPACE_TRUNCATED
	if we are trying to do i/o on a tablespace which does not exist */
dberr_t
fil_io(
	const IORequest&	type,
	bool			sync,
	const page_id_t		page_id,
	const page_size_t&	page_size,
	ulint			byte_offset,
	ulint			len,
	void*			buf,
	void*			message,
	bool			ignore_missing_space)
{
	os_offset_t		offset;
	IORequest		req_type(type);

	ut_ad(req_type.validate());

	ut_ad(len > 0);
	ut_ad(byte_offset < srv_page_size);
	ut_ad(!page_size.is_compressed() || byte_offset == 0);
	ut_ad(srv_page_size == 1UL << srv_page_size_shift);
	compile_time_assert((1U << UNIV_PAGE_SIZE_SHIFT_MAX)
			    == UNIV_PAGE_SIZE_MAX);
	compile_time_assert((1U << UNIV_PAGE_SIZE_SHIFT_MIN)
			    == UNIV_PAGE_SIZE_MIN);
	ut_ad(fil_validate_skip());

	/* ibuf bitmap pages must be read in the sync AIO mode: */
	ut_ad(recv_no_ibuf_operations
	      || req_type.is_write()
	      || !ibuf_bitmap_page(page_id, page_size)
	      || sync
	      || req_type.is_log());

	ulint	mode;

	if (sync) {

		mode = OS_AIO_SYNC;

	} else if (req_type.is_log()) {

		mode = OS_AIO_LOG;

	} else if (req_type.is_read()
		   && !recv_no_ibuf_operations
		   && ibuf_page(page_id, page_size, NULL)) {

		mode = OS_AIO_IBUF;

		/* Reduce probability of deadlock bugs in connection with ibuf:
		do not let the ibuf i/o handler sleep */

		req_type.clear_do_not_wake();
	} else {
		mode = OS_AIO_NORMAL;
	}

	if (req_type.is_read()) {

		srv_stats.data_read.add(len);

	} else if (req_type.is_write()) {

		ut_ad(!srv_read_only_mode
		      || fsp_is_system_temporary(page_id.space()));

		srv_stats.data_written.add(len);
	}

	/* Reserve the fil_system mutex and make sure that we can open at
	least one file while holding it, if the file is not already open */

	fil_mutex_enter_and_prepare_for_io(page_id.space());

	fil_space_t*	space = fil_space_get_by_id(page_id.space());

	/* If we are deleting a tablespace we don't allow async read operations
	on that. However, we do allow write operations and sync read operations. */
	if (space == NULL
	    || (req_type.is_read()
		&& !sync
		&& space->stop_new_ops
		&& !space->is_being_truncated)) {

		mutex_exit(&fil_system.mutex);

		if (!req_type.ignore_missing() && !ignore_missing_space) {
			ib::error()
				<< "Trying to do I/O to a tablespace which"
				" does not exist. I/O type: "
				<< (req_type.is_read() ? "read" : "write")
				<< ", page: " << page_id
				<< ", I/O length: " << len << " bytes";
		}

		return(DB_TABLESPACE_DELETED);
	}

	ut_ad(mode != OS_AIO_IBUF || fil_type_is_data(space->purpose));

	ulint		cur_page_no = page_id.page_no();
	fil_node_t*	node = UT_LIST_GET_FIRST(space->chain);

	for (;;) {

		if (node == NULL) {

			if (req_type.ignore_missing()) {
				mutex_exit(&fil_system.mutex);
				return(DB_ERROR);
			}

			fil_report_invalid_page_access(
				page_id.page_no(), page_id.space(),
				space->name, byte_offset, len,
				req_type.is_read());

		} else if (fil_is_user_tablespace_id(space->id)
			   && node->size == 0) {

			/* We do not know the size of a single-table tablespace
			before we open the file */
			break;

		} else if (node->size > cur_page_no) {
			/* Found! */
			break;

		} else {
			if (space->id != TRX_SYS_SPACE
			    && UT_LIST_GET_LEN(space->chain) == 1
			    && (srv_is_tablespace_truncated(space->id)
				|| srv_was_tablespace_truncated(space))
			    && req_type.is_read()) {

				/* Handle page which is outside the truncated
				tablespace bounds when recovering from a crash
				happened during a truncation */
				mutex_exit(&fil_system.mutex);
				return(DB_TABLESPACE_TRUNCATED);
			}

			cur_page_no -= node->size;

			node = UT_LIST_GET_NEXT(chain, node);
		}
	}

	/* Open file if closed */
	if (!fil_node_prepare_for_io(node, space)) {
		if (fil_type_is_data(space->purpose)
		    && fil_is_user_tablespace_id(space->id)) {
			mutex_exit(&fil_system.mutex);

			if (!req_type.ignore_missing()) {
				ib::error()
					<< "Trying to do I/O to a tablespace"
					" which exists without .ibd data file."
					" I/O type: "
					<< (req_type.is_read()
					    ? "read" : "write")
					<< ", page: "
					<< page_id_t(page_id.space(),
						     cur_page_no)
					<< ", I/O length: " << len << " bytes";
			}

			return(DB_TABLESPACE_DELETED);
		}

		/* The tablespace is for log. Currently, we just assert here
		to prevent handling errors along the way fil_io returns.
		Also, if the log files are missing, it would be hard to
		promise the server can continue running. */
		ut_a(0);
	}

	/* Check that at least the start offset is within the bounds of a
	single-table tablespace, including rollback tablespaces. */
	if (node->size <= cur_page_no
	    && space->id != TRX_SYS_SPACE
	    && fil_type_is_data(space->purpose)) {

		if (req_type.ignore_missing()) {
			/* If we can tolerate the non-existent pages, we
			should return with DB_ERROR and let caller decide
			what to do. */
			fil_node_complete_io(node, req_type);
			mutex_exit(&fil_system.mutex);
			return(DB_ERROR);
		}

		fil_report_invalid_page_access(
			page_id.page_no(), page_id.space(),
			space->name, byte_offset, len, req_type.is_read());
	}

	/* Now we have made the changes in the data structures of fil_system */
	mutex_exit(&fil_system.mutex);

	/* Calculate the low 32 bits and the high 32 bits of the file offset */

	if (!page_size.is_compressed()) {

		offset = ((os_offset_t) cur_page_no
			  << srv_page_size_shift) + byte_offset;

		ut_a(node->size - cur_page_no
		     >= ((byte_offset + len + (srv_page_size - 1))
			 >> srv_page_size_shift));
	} else {
		ulint	size_shift;

		switch (page_size.physical()) {
		case 1024: size_shift = 10; break;
		case 2048: size_shift = 11; break;
		case 4096: size_shift = 12; break;
		case 8192: size_shift = 13; break;
		case 16384: size_shift = 14; break;
		case 32768: size_shift = 15; break;
		case 65536: size_shift = 16; break;
		default: ut_error;
		}

		offset = ((os_offset_t) cur_page_no << size_shift)
			+ byte_offset;

		ut_a(node->size - cur_page_no
		     >= (len + (page_size.physical() - 1))
		     / page_size.physical());
	}

	/* Do AIO */

	ut_a(byte_offset % OS_FILE_LOG_BLOCK_SIZE == 0);
	ut_a((len % OS_FILE_LOG_BLOCK_SIZE) == 0);

	const char* name = node->name == NULL ? space->name : node->name;

	req_type.set_fil_node(node);

	/* Queue the aio request */
	dberr_t err = os_aio(
		req_type,
		mode, name, node->handle, buf, offset, len,
		space->purpose != FIL_TYPE_TEMPORARY
		&& srv_read_only_mode,
		node, message);

	/* We an try to recover the page from the double write buffer if
	the decompression fails or the page is corrupt. */

	ut_a(req_type.is_dblwr_recover() || err == DB_SUCCESS);

	if (sync) {
		/* The i/o operation is already completed when we return from
		os_aio: */

		mutex_enter(&fil_system.mutex);

		fil_node_complete_io(node, req_type);

		mutex_exit(&fil_system.mutex);

		ut_ad(fil_validate_skip());
	}

	return(err);
}

/**********************************************************************//**
Waits for an aio operation to complete. This function is used to write the
handler for completed requests. The aio array of pending requests is divided
into segments (see os0file.cc for more info). The thread specifies which
segment it wants to wait for. */
void
fil_aio_wait(
/*=========*/
	ulint	segment)	/*!< in: the number of the segment in the aio
				array to wait for */
{
	fil_node_t*	node;
	IORequest	type;
	void*		message;

	ut_ad(fil_validate_skip());

	dberr_t	err = os_aio_handler(segment, &node, &message, &type);

	ut_a(err == DB_SUCCESS);

	if (node == NULL) {
		ut_ad(srv_shutdown_state == SRV_SHUTDOWN_EXIT_THREADS);
		return;
	}

	srv_set_io_thread_op_info(segment, "complete io for fil node");

	mutex_enter(&fil_system.mutex);

	fil_node_complete_io(node, type);
	const fil_type_t	purpose	= node->space->purpose;
	const ulint		space_id= node->space->id;
	const bool		dblwr	= node->space->use_doublewrite();

	mutex_exit(&fil_system.mutex);

	ut_ad(fil_validate_skip());

	/* Do the i/o handling */
	/* IMPORTANT: since i/o handling for reads will read also the insert
	buffer in tablespace 0, you have to be very careful not to introduce
	deadlocks in the i/o system. We keep tablespace 0 data files always
	open, and use a special i/o thread to serve insert buffer requests. */

	switch (purpose) {
	case FIL_TYPE_LOG:
		srv_set_io_thread_op_info(segment, "complete io for log");
		/* We use synchronous writing of the logs
		and can only end up here when writing a log checkpoint! */
		ut_a(ptrdiff_t(message) == 1);
		/* It was a checkpoint write */
		switch (srv_flush_t(srv_file_flush_method)) {
		case SRV_O_DSYNC:
		case SRV_NOSYNC:
			break;
		case SRV_FSYNC:
		case SRV_LITTLESYNC:
		case SRV_O_DIRECT:
		case SRV_O_DIRECT_NO_FSYNC:
#ifdef _WIN32
		case SRV_ALL_O_DIRECT_FSYNC:
#endif
			fil_flush(SRV_LOG_SPACE_FIRST_ID);
		}

		DBUG_PRINT("ib_log", ("checkpoint info written"));
		log_sys.complete_checkpoint();
		return;
	case FIL_TYPE_TABLESPACE:
	case FIL_TYPE_TEMPORARY:
	case FIL_TYPE_IMPORT:
		srv_set_io_thread_op_info(segment, "complete io for buf page");

		/* async single page writes from the dblwr buffer don't have
		access to the page */
		buf_page_t* bpage = static_cast<buf_page_t*>(message);
		if (!bpage) {
			return;
		}

		ulint offset = bpage->id.page_no();
		dberr_t err = buf_page_io_complete(bpage, dblwr);
		if (err == DB_SUCCESS) {
			return;
		}

		ut_ad(type.is_read());
		if (recv_recovery_is_on() && !srv_force_recovery) {
			recv_sys->found_corrupt_fs = true;
		}

		if (fil_space_t* space = fil_space_acquire_for_io(space_id)) {
			if (space == node->space) {
				ib::error() << "Failed to read file '"
					    << node->name
					    << "' at offset " << offset
					    << ": " << ut_strerr(err);
			}

			space->release_for_io();
		}
		return;
	}

	ut_ad(0);
}

/**********************************************************************//**
Flushes to disk possible writes cached by the OS. If the space does not exist
or is being dropped, does not do anything. */
void
fil_flush(
/*======*/
	ulint	space_id)	/*!< in: file space id (this can be a group of
				log files or a tablespace of the database) */
{
	mutex_enter(&fil_system.mutex);

	if (fil_space_t* space = fil_space_get_by_id(space_id)) {
		if (space->purpose != FIL_TYPE_TEMPORARY
		    && !space->is_stopping()) {
			fil_flush_low(space);
		}
	}

	mutex_exit(&fil_system.mutex);
}

/** Flush a tablespace.
@param[in,out]	space	tablespace to flush */
void
fil_flush(fil_space_t* space)
{
	ut_ad(space->pending_io());
	ut_ad(space->purpose == FIL_TYPE_TABLESPACE
	      || space->purpose == FIL_TYPE_IMPORT);

	if (!space->is_stopping()) {
		mutex_enter(&fil_system.mutex);
		if (!space->is_stopping()) {
			fil_flush_low(space);
		}
		mutex_exit(&fil_system.mutex);
	}
}

/** Flush to disk the writes in file spaces of the given type
possibly cached by the OS.
@param[in]	purpose	FIL_TYPE_TABLESPACE or FIL_TYPE_LOG */
void
fil_flush_file_spaces(
	fil_type_t	purpose)
{
	fil_space_t*	space;
	ulint*		space_ids;
	ulint		n_space_ids;

	ut_ad(purpose == FIL_TYPE_TABLESPACE || purpose == FIL_TYPE_LOG);

	mutex_enter(&fil_system.mutex);

	n_space_ids = UT_LIST_GET_LEN(fil_system.unflushed_spaces);
	if (n_space_ids == 0) {

		mutex_exit(&fil_system.mutex);
		return;
	}

	/* Assemble a list of space ids to flush.  Previously, we
	traversed fil_system.unflushed_spaces and called UT_LIST_GET_NEXT()
	on a space that was just removed from the list by fil_flush().
	Thus, the space could be dropped and the memory overwritten. */
	space_ids = static_cast<ulint*>(
		ut_malloc_nokey(n_space_ids * sizeof(*space_ids)));

	n_space_ids = 0;

	for (space = UT_LIST_GET_FIRST(fil_system.unflushed_spaces);
	     space;
	     space = UT_LIST_GET_NEXT(unflushed_spaces, space)) {

		if (space->purpose == purpose
		    && !space->is_stopping()) {

			space_ids[n_space_ids++] = space->id;
		}
	}

	mutex_exit(&fil_system.mutex);

	/* Flush the spaces.  It will not hurt to call fil_flush() on
	a non-existing space id. */
	for (ulint i = 0; i < n_space_ids; i++) {

		fil_flush(space_ids[i]);
	}

	ut_free(space_ids);
}

/** Functor to validate the file node list of a tablespace. */
struct	Check {
	/** Total size of file nodes visited so far */
	ulint	size;
	/** Total number of open files visited so far */
	ulint	n_open;

	/** Constructor */
	Check() : size(0), n_open(0) {}

	/** Visit a file node
	@param[in]	elem	file node to visit */
	void	operator()(const fil_node_t* elem)
	{
		ut_a(elem->is_open() || !elem->n_pending);
		n_open += elem->is_open();
		size += elem->size;
	}

	/** Validate a tablespace.
	@param[in]	space	tablespace to validate
	@return		number of open file nodes */
	static ulint validate(const fil_space_t* space)
	{
		ut_ad(mutex_own(&fil_system.mutex));
		Check	check;
		ut_list_validate(space->chain, check);
		ut_a(space->size == check.size);
		ut_ad(space->id != TRX_SYS_SPACE
		      || space == fil_system.sys_space);
		ut_ad(space->id != SRV_TMP_SPACE_ID
		      || space == fil_system.temp_space);
		return(check.n_open);
	}
};

/******************************************************************//**
Checks the consistency of the tablespace cache.
@return true if ok */
bool
fil_validate(void)
/*==============*/
{
	fil_space_t*	space;
	fil_node_t*	fil_node;
	ulint		n_open		= 0;

	mutex_enter(&fil_system.mutex);

	/* Look for spaces in the hash table */

	for (ulint i = 0; i < hash_get_n_cells(fil_system.spaces); i++) {

		for (space = static_cast<fil_space_t*>(
				HASH_GET_FIRST(fil_system.spaces, i));
		     space != 0;
		     space = static_cast<fil_space_t*>(
				HASH_GET_NEXT(hash, space))) {

			n_open += Check::validate(space);
		}
	}

	ut_a(fil_system.n_open == n_open);

	ut_list_validate(fil_system.LRU);

	for (fil_node = UT_LIST_GET_FIRST(fil_system.LRU);
	     fil_node != 0;
	     fil_node = UT_LIST_GET_NEXT(LRU, fil_node)) {

		ut_a(fil_node->n_pending == 0);
		ut_a(!fil_node->being_extended);
		ut_a(fil_node->is_open());
		ut_a(fil_space_belongs_in_lru(fil_node->space));
	}

	mutex_exit(&fil_system.mutex);

	return(true);
}

/********************************************************************//**
Returns true if file address is undefined.
@return true if undefined */
bool
fil_addr_is_null(
/*=============*/
	fil_addr_t	addr)	/*!< in: address */
{
	return(addr.page == FIL_NULL);
}

/********************************************************************//**
Get the predecessor of a file page.
@return FIL_PAGE_PREV */
ulint
fil_page_get_prev(
/*==============*/
	const byte*	page)	/*!< in: file page */
{
	return(mach_read_from_4(page + FIL_PAGE_PREV));
}

/********************************************************************//**
Get the successor of a file page.
@return FIL_PAGE_NEXT */
ulint
fil_page_get_next(
/*==============*/
	const byte*	page)	/*!< in: file page */
{
	return(mach_read_from_4(page + FIL_PAGE_NEXT));
}

/*********************************************************************//**
Sets the file page type. */
void
fil_page_set_type(
/*==============*/
	byte*	page,	/*!< in/out: file page */
	ulint	type)	/*!< in: type */
{
	ut_ad(page);

	mach_write_to_2(page + FIL_PAGE_TYPE, type);
}

/********************************************************************//**
Delete the tablespace file and any related files like .cfg.
This should not be called for temporary tables.
@param[in] ibd_filepath File path of the IBD tablespace */
void
fil_delete_file(
/*============*/
	const char*	ibd_filepath)
{
	/* Force a delete of any stale .ibd files that are lying around. */

	ib::info() << "Deleting " << ibd_filepath;
	os_file_delete_if_exists(innodb_data_file_key, ibd_filepath, NULL);

	char*	cfg_filepath = fil_make_filepath(
		ibd_filepath, NULL, CFG, false);
	if (cfg_filepath != NULL) {
		os_file_delete_if_exists(
			innodb_data_file_key, cfg_filepath, NULL);
		ut_free(cfg_filepath);
	}
}

/** Generate redo log for swapping two .ibd files
@param[in]	old_table	old table
@param[in]	new_table	new table
@param[in]	tmp_name	temporary table name
@param[in,out]	mtr		mini-transaction
@return innodb error code */
dberr_t
fil_mtr_rename_log(
	const dict_table_t*	old_table,
	const dict_table_t*	new_table,
	const char*		tmp_name,
	mtr_t*			mtr)
{
	ut_ad(old_table->space != fil_system.temp_space);
	ut_ad(new_table->space != fil_system.temp_space);
	ut_ad(old_table->space->id == old_table->space_id);
	ut_ad(new_table->space->id == new_table->space_id);

	/* If neither table is file-per-table,
	there will be no renaming of files. */
	if (!old_table->space_id && !new_table->space_id) {
		return(DB_SUCCESS);
	}

	const bool has_data_dir = DICT_TF_HAS_DATA_DIR(old_table->flags);

	if (old_table->space_id) {
		char*	tmp_path = fil_make_filepath(
			has_data_dir ? old_table->data_dir_path : NULL,
			tmp_name, IBD, has_data_dir);
		if (tmp_path == NULL) {
			return(DB_OUT_OF_MEMORY);
		}

		const char* old_path = old_table->space->chain.start->name;
		/* Temp filepath must not exist. */
		dberr_t err = fil_rename_tablespace_check(
			old_path, tmp_path, !old_table->space);
		if (err != DB_SUCCESS) {
			ut_free(tmp_path);
			return(err);
		}

		fil_name_write_rename_low(
			old_table->space_id, 0, old_path, tmp_path, mtr);

		ut_free(tmp_path);
	}

	if (new_table->space_id) {
		const char* new_path = new_table->space->chain.start->name;
		char* old_path = fil_make_filepath(
			has_data_dir ? old_table->data_dir_path : NULL,
			old_table->name.m_name, IBD, has_data_dir);

		/* Destination filepath must not exist unless this ALTER
		TABLE starts and ends with a file_per-table tablespace. */
		if (!old_table->space_id) {
			dberr_t err = fil_rename_tablespace_check(
				new_path, old_path, !new_table->space);
			if (err != DB_SUCCESS) {
				ut_free(old_path);
				return(err);
			}
		}

		fil_name_write_rename_low(
			new_table->space_id, 0, new_path, old_path, mtr);
		ut_free(old_path);
	}

	return DB_SUCCESS;
}

#ifdef UNIV_DEBUG
/** Check that a tablespace is valid for mtr_commit().
@param[in]	space	persistent tablespace that has been changed */
static
void
fil_space_validate_for_mtr_commit(
	const fil_space_t*	space)
{
	ut_ad(!mutex_own(&fil_system.mutex));
	ut_ad(space != NULL);
	ut_ad(space->purpose == FIL_TYPE_TABLESPACE);
	ut_ad(!is_predefined_tablespace(space->id));

	/* We are serving mtr_commit(). While there is an active
	mini-transaction, we should have !space->stop_new_ops. This is
	guaranteed by meta-data locks or transactional locks, or
	dict_operation_lock (X-lock in DROP, S-lock in purge).

	However, a file I/O thread can invoke change buffer merge
	while fil_check_pending_operations() is waiting for operations
	to quiesce. This is not a problem, because
	ibuf_merge_or_delete_for_page() would call
	fil_space_acquire() before mtr_start() and
	fil_space_t::release() after mtr_commit(). This is why
	n_pending_ops should not be zero if stop_new_ops is set. */
	ut_ad(!space->stop_new_ops
	      || space->is_being_truncated /* fil_truncate_prepare() */
	      || space->referenced());
}
#endif /* UNIV_DEBUG */

/** Write a MLOG_FILE_NAME record for a persistent tablespace.
@param[in]	space	tablespace
@param[in,out]	mtr	mini-transaction */
static
void
fil_names_write(
	const fil_space_t*	space,
	mtr_t*			mtr)
{
	ut_ad(UT_LIST_GET_LEN(space->chain) == 1);
	fil_name_write(space, 0, UT_LIST_GET_FIRST(space->chain), mtr);
}

/** Note that a non-predefined persistent tablespace has been modified
by redo log.
@param[in,out]	space	tablespace */
void
fil_names_dirty(
	fil_space_t*	space)
{
	ut_ad(log_mutex_own());
	ut_ad(recv_recovery_is_on());
	ut_ad(log_sys.lsn != 0);
	ut_ad(space->max_lsn == 0);
	ut_d(fil_space_validate_for_mtr_commit(space));

	UT_LIST_ADD_LAST(fil_system.named_spaces, space);
	space->max_lsn = log_sys.lsn;
}

/** Write MLOG_FILE_NAME records when a non-predefined persistent
tablespace was modified for the first time since the latest
fil_names_clear().
@param[in,out]	space	tablespace
@param[in,out]	mtr	mini-transaction */
void
fil_names_dirty_and_write(
	fil_space_t*	space,
	mtr_t*		mtr)
{
	ut_ad(log_mutex_own());
	ut_d(fil_space_validate_for_mtr_commit(space));
	ut_ad(space->max_lsn == log_sys.lsn);

	UT_LIST_ADD_LAST(fil_system.named_spaces, space);
	fil_names_write(space, mtr);

	DBUG_EXECUTE_IF("fil_names_write_bogus",
			{
				char bogus_name[] = "./test/bogus file.ibd";
				os_normalize_path(bogus_name);
				fil_name_write(
					SRV_LOG_SPACE_FIRST_ID, 0,
					bogus_name, mtr);
			});
}

/** On a log checkpoint, reset fil_names_dirty_and_write() flags
and write out MLOG_FILE_NAME and MLOG_CHECKPOINT if needed.
@param[in]	lsn		checkpoint LSN
@param[in]	do_write	whether to always write MLOG_CHECKPOINT
@return whether anything was written to the redo log
@retval false	if no flags were set and nothing written
@retval true	if anything was written to the redo log */
bool
fil_names_clear(
	lsn_t	lsn,
	bool	do_write)
{
	mtr_t	mtr;
	ulint	mtr_checkpoint_size = LOG_CHECKPOINT_FREE_PER_THREAD;

	DBUG_EXECUTE_IF(
		"increase_mtr_checkpoint_size",
		mtr_checkpoint_size = 75 * 1024;
		);

	ut_ad(log_mutex_own());

	if (log_sys.append_on_checkpoint) {
		mtr_write_log(log_sys.append_on_checkpoint);
		do_write = true;
	}

	mtr.start();

	for (fil_space_t* space = UT_LIST_GET_FIRST(fil_system.named_spaces);
	     space != NULL; ) {
		fil_space_t*	next = UT_LIST_GET_NEXT(named_spaces, space);

		ut_ad(space->max_lsn > 0);
		if (space->max_lsn < lsn) {
			/* The tablespace was last dirtied before the
			checkpoint LSN. Remove it from the list, so
			that if the tablespace is not going to be
			modified any more, subsequent checkpoints will
			avoid calling fil_names_write() on it. */
			space->max_lsn = 0;
			UT_LIST_REMOVE(fil_system.named_spaces, space);
		}

		/* max_lsn is the last LSN where fil_names_dirty_and_write()
		was called. If we kept track of "min_lsn" (the first LSN
		where max_lsn turned nonzero), we could avoid the
		fil_names_write() call if min_lsn > lsn. */

		fil_names_write(space, &mtr);
		do_write = true;

		const mtr_buf_t* mtr_log = mtr_get_log(&mtr);

		/** If the mtr buffer size exceeds the size of
		LOG_CHECKPOINT_FREE_PER_THREAD then commit the multi record
		mini-transaction, start the new mini-transaction to
		avoid the parsing buffer overflow error during recovery. */

		if (mtr_log->size() > mtr_checkpoint_size) {
			ut_ad(mtr_log->size() < (RECV_PARSING_BUF_SIZE / 2));
			mtr.commit_checkpoint(lsn, false);
			mtr.start();
		}

		space = next;
	}

	if (do_write) {
		mtr.commit_checkpoint(lsn, true);
	} else {
		ut_ad(!mtr.has_modifications());
	}

	return(do_write);
}

/** Truncate a single-table tablespace. The tablespace must be cached
in the memory cache.
@param space_id			space id
@param dir_path			directory path
@param tablename		the table name in the usual
				databasename/tablename format of InnoDB
@param flags			tablespace flags
@param trunc_to_default		truncate to default size if tablespace
				is being newly re-initialized.
@return DB_SUCCESS or error */
dberr_t
truncate_t::truncate(
/*=================*/
	ulint		space_id,
	const char*	dir_path,
	const char*	tablename,
	ulint		flags,
	bool		trunc_to_default)
{
	dberr_t		err = DB_SUCCESS;
	char*		path;

	ut_a(!is_system_tablespace(space_id));

	if (FSP_FLAGS_HAS_DATA_DIR(flags)) {
		ut_ad(dir_path != NULL);
		path = fil_make_filepath(dir_path, tablename, IBD, true);
	} else {
		path = fil_make_filepath(NULL, tablename, IBD, false);
	}

	if (path == NULL) {
		return(DB_OUT_OF_MEMORY);
	}

	mutex_enter(&fil_system.mutex);

	fil_space_t*	space = fil_space_get_by_id(space_id);

	/* The following code must change when InnoDB supports
	multiple datafiles per tablespace. */
	ut_a(UT_LIST_GET_LEN(space->chain) == 1);

	fil_node_t*	node = UT_LIST_GET_FIRST(space->chain);

	if (trunc_to_default) {
		space->size = node->size = FIL_IBD_FILE_INITIAL_SIZE;
	}

	const bool already_open = node->is_open();

	if (!already_open) {

		bool	ret;

		node->handle = os_file_create_simple_no_error_handling(
			innodb_data_file_key, path, OS_FILE_OPEN,
			OS_FILE_READ_WRITE,
			space->purpose != FIL_TYPE_TEMPORARY
			&& srv_read_only_mode, &ret);

		if (!ret) {
			ib::error() << "Failed to open tablespace file "
				<< path << ".";

			ut_free(path);

			return(DB_ERROR);
		}

		ut_a(node->is_open());
	}

	os_offset_t	trunc_size = trunc_to_default
		? FIL_IBD_FILE_INITIAL_SIZE
		: space->size;

	const bool success = os_file_truncate(
		path, node->handle, trunc_size << srv_page_size_shift);

	if (!success) {
		ib::error() << "Cannot truncate file " << path
			<< " in TRUNCATE TABLESPACE.";
		err = DB_ERROR;
	}

	space->stop_new_ops = false;

	/* If we opened the file in this function, close it. */
	if (!already_open) {
		bool	closed = os_file_close(node->handle);

		if (!closed) {

			ib::error() << "Failed to close tablespace file "
				<< path << ".";

			err = DB_ERROR;
		} else {
			node->handle = OS_FILE_CLOSED;
		}
	}

	mutex_exit(&fil_system.mutex);

	ut_free(path);

	return(err);
}

/* Unit Tests */
#ifdef UNIV_ENABLE_UNIT_TEST_MAKE_FILEPATH
#define MF  fil_make_filepath
#define DISPLAY ib::info() << path
void
test_make_filepath()
{
	char* path;
	const char* long_path =
		"this/is/a/very/long/path/including/a/very/"
		"looooooooooooooooooooooooooooooooooooooooooooooooo"
		"oooooooooooooooooooooooooooooooooooooooooooooooooo"
		"oooooooooooooooooooooooooooooooooooooooooooooooooo"
		"oooooooooooooooooooooooooooooooooooooooooooooooooo"
		"oooooooooooooooooooooooooooooooooooooooooooooooooo"
		"oooooooooooooooooooooooooooooooooooooooooooooooooo"
		"oooooooooooooooooooooooooooooooooooooooooooooooooo"
		"oooooooooooooooooooooooooooooooooooooooooooooooooo"
		"oooooooooooooooooooooooooooooooooooooooooooooooooo"
		"oooooooooooooooooooooooooooooooooooooooooooooooong"
		"/folder/name";
	path = MF("/this/is/a/path/with/a/filename", NULL, IBD, false); DISPLAY;
	path = MF("/this/is/a/path/with/a/filename", NULL, ISL, false); DISPLAY;
	path = MF("/this/is/a/path/with/a/filename", NULL, CFG, false); DISPLAY;
	path = MF("/this/is/a/path/with/a/filename.ibd", NULL, IBD, false); DISPLAY;
	path = MF("/this/is/a/path/with/a/filename.ibd", NULL, IBD, false); DISPLAY;
	path = MF("/this/is/a/path/with/a/filename.dat", NULL, IBD, false); DISPLAY;
	path = MF(NULL, "tablespacename", NO_EXT, false); DISPLAY;
	path = MF(NULL, "tablespacename", IBD, false); DISPLAY;
	path = MF(NULL, "dbname/tablespacename", NO_EXT, false); DISPLAY;
	path = MF(NULL, "dbname/tablespacename", IBD, false); DISPLAY;
	path = MF(NULL, "dbname/tablespacename", ISL, false); DISPLAY;
	path = MF(NULL, "dbname/tablespacename", CFG, false); DISPLAY;
	path = MF(NULL, "dbname\\tablespacename", NO_EXT, false); DISPLAY;
	path = MF(NULL, "dbname\\tablespacename", IBD, false); DISPLAY;
	path = MF("/this/is/a/path", "dbname/tablespacename", IBD, false); DISPLAY;
	path = MF("/this/is/a/path", "dbname/tablespacename", IBD, true); DISPLAY;
	path = MF("./this/is/a/path", "dbname/tablespacename.ibd", IBD, true); DISPLAY;
	path = MF("this\\is\\a\\path", "dbname/tablespacename", IBD, true); DISPLAY;
	path = MF("/this/is/a/path", "dbname\\tablespacename", IBD, true); DISPLAY;
	path = MF(long_path, NULL, IBD, false); DISPLAY;
	path = MF(long_path, "tablespacename", IBD, false); DISPLAY;
	path = MF(long_path, "tablespacename", IBD, true); DISPLAY;
}
#endif /* UNIV_ENABLE_UNIT_TEST_MAKE_FILEPATH */
/* @} */

/** Return the next fil_space_t.
Once started, the caller must keep calling this until it returns NULL.
fil_space_t::acquire() and fil_space_t::release() are invoked here which
blocks a concurrent operation from dropping the tablespace.
@param[in]	prev_space	Pointer to the previous fil_space_t.
If NULL, use the first fil_space_t on fil_system.space_list.
@return pointer to the next fil_space_t.
@retval NULL if this was the last*/
fil_space_t*
fil_space_next(fil_space_t* prev_space)
{
	fil_space_t*		space=prev_space;

	mutex_enter(&fil_system.mutex);

	if (!space) {
		space = UT_LIST_GET_FIRST(fil_system.space_list);
	} else {
		ut_a(space->referenced());

		/* Move on to the next fil_space_t */
		space->release();
		space = UT_LIST_GET_NEXT(space_list, space);
	}

	/* Skip spaces that are being created by
	fil_ibd_create(), or dropped, or !tablespace. */
	while (space != NULL
	       && (UT_LIST_GET_LEN(space->chain) == 0
		   || space->is_stopping()
		   || space->purpose != FIL_TYPE_TABLESPACE)) {
		space = UT_LIST_GET_NEXT(space_list, space);
	}

	if (space != NULL) {
		space->acquire();
	}

	mutex_exit(&fil_system.mutex);

	return(space);
}

/**
Remove space from key rotation list if there are no more
pending operations.
@param[in,out]	space		Tablespace */
static
void
fil_space_remove_from_keyrotation(fil_space_t* space)
{
	ut_ad(mutex_own(&fil_system.mutex));
	ut_ad(space);

	if (!space->referenced() && space->is_in_rotation_list()) {
		ut_a(UT_LIST_GET_LEN(fil_system.rotation_list) > 0);
		UT_LIST_REMOVE(fil_system.rotation_list, space);
	}
}


/** Return the next fil_space_t from key rotation list.
Once started, the caller must keep calling this until it returns NULL.
fil_space_t::acquire() and fil_space_t::release() are invoked here which
blocks a concurrent operation from dropping the tablespace.
@param[in]	prev_space	Pointer to the previous fil_space_t.
If NULL, use the first fil_space_t on fil_system.space_list.
@return pointer to the next fil_space_t.
@retval NULL if this was the last*/
fil_space_t*
fil_space_keyrotate_next(
	fil_space_t*	prev_space)
{
	fil_space_t* space = prev_space;
	fil_space_t* old   = NULL;

	mutex_enter(&fil_system.mutex);

	if (UT_LIST_GET_LEN(fil_system.rotation_list) == 0) {
		if (space) {
			space->release();
			fil_space_remove_from_keyrotation(space);
		}
		mutex_exit(&fil_system.mutex);
		return(NULL);
	}

	if (prev_space == NULL) {
		space = UT_LIST_GET_FIRST(fil_system.rotation_list);

		/* We can trust that space is not NULL because we
		checked list length above */
	} else {
		/* Move on to the next fil_space_t */
		space->release();

		old = space;
		space = UT_LIST_GET_NEXT(rotation_list, space);

		fil_space_remove_from_keyrotation(old);
	}

	/* Skip spaces that are being created by fil_ibd_create(),
	or dropped. Note that rotation_list contains only
	space->purpose == FIL_TYPE_TABLESPACE. */
	while (space != NULL
	       && (UT_LIST_GET_LEN(space->chain) == 0
		   || space->is_stopping())) {

		old = space;
		space = UT_LIST_GET_NEXT(rotation_list, space);
		fil_space_remove_from_keyrotation(old);
	}

	if (space != NULL) {
		space->acquire();
	}

	mutex_exit(&fil_system.mutex);

	return(space);
}

/** Determine the block size of the data file.
@param[in]	space		tablespace
@param[in]	offset		page number
@return	block size */
UNIV_INTERN
ulint
fil_space_get_block_size(const fil_space_t* space, unsigned offset)
{
	ulint block_size = 512;

	for (fil_node_t* node = UT_LIST_GET_FIRST(space->chain);
	     node != NULL;
	     node = UT_LIST_GET_NEXT(chain, node)) {
		block_size = node->block_size;
		if (node->size > offset) {
			ut_ad(node->size <= 0xFFFFFFFFU);
			break;
		}
		offset -= static_cast<unsigned>(node->size);
	}

	/* Currently supporting block size up to 4K,
	fall back to default if bigger requested. */
	if (block_size > 4096) {
		block_size = 512;
	}

	return block_size;
}

/*******************************************************************//**
Returns the table space by a given id, NULL if not found. */
fil_space_t*
fil_space_found_by_id(
/*==================*/
	ulint	id)	/*!< in: space id */
{
	fil_space_t* space = NULL;
	mutex_enter(&fil_system.mutex);
	space = fil_space_get_by_id(id);

	/* Not found if space is being deleted */
	if (space && space->stop_new_ops) {
		space = NULL;
	}

	mutex_exit(&fil_system.mutex);
	return space;
}

/**
Get should we punch hole to tablespace.
@param[in]	node		File node
@return true, if punch hole should be tried, false if not. */
bool
fil_node_should_punch_hole(
	const fil_node_t*	node)
{
	return (node->space->punch_hole);
}

/**
Set punch hole to tablespace to given value.
@param[in]	node		File node
@param[in]	val		value to be set. */
void
fil_space_set_punch_hole(
	fil_node_t*		node,
	bool			val)
{
	node->space->punch_hole = val;
}

/** Checks that this tablespace in a list of unflushed tablespaces.
@return true if in a list */
bool fil_space_t::is_in_unflushed_spaces() const {
	ut_ad(mutex_own(&fil_system.mutex));

	return fil_system.unflushed_spaces.start == this
	       || unflushed_spaces.next || unflushed_spaces.prev;
}

/** Checks that this tablespace needs key rotation.
@return true if in a rotation list */
bool fil_space_t::is_in_rotation_list() const {
	ut_ad(mutex_own(&fil_system.mutex));

	return fil_system.rotation_list.start == this || rotation_list.next
	       || rotation_list.prev;
}<|MERGE_RESOLUTION|>--- conflicted
+++ resolved
@@ -334,6 +334,7 @@
 {
 	fil_space_t*	space;
 
+	ut_ad(fil_system.is_initialised());
 	ut_ad(mutex_own(&fil_system.mutex));
 
 	HASH_SEARCH(hash, fil_system.spaces, id,
@@ -1497,7 +1498,7 @@
 	the file yet; the following calls will open it and update the
 	size fields */
 
-	if (!fil_node_prepare_for_io(node, fil_system, space)) {
+	if (!fil_node_prepare_for_io(node, space)) {
 		/* The single-table tablespace can't be opened,
 		because the ibd file is missing. */
 		return(NULL);
@@ -1518,16 +1519,7 @@
 /*================*/
 	ulint	id)	/*!< in: space id */
 {
-<<<<<<< HEAD
-	fil_space_t*	space;
-	fil_node_t*	node;
-
-	ut_ad(fil_system.is_initialised());
-
-	space = fil_space_get_by_id(id);
-=======
 	fil_space_t* space = fil_space_get_by_id(id);
->>>>>>> ada1074b
 	if (space == NULL || space->size != 0) {
 		return(space);
 	}
@@ -1538,45 +1530,7 @@
 	case FIL_TYPE_TEMPORARY:
 	case FIL_TYPE_TABLESPACE:
 	case FIL_TYPE_IMPORT:
-<<<<<<< HEAD
-		ut_a(id != 0);
-
-		mutex_exit(&fil_system.mutex);
-
-		/* It is possible that the space gets evicted at this point
-		before the fil_mutex_enter_and_prepare_for_io() acquires
-		the fil_system.mutex. Check for this after completing the
-		call to fil_mutex_enter_and_prepare_for_io(). */
-		fil_mutex_enter_and_prepare_for_io(id);
-
-		/* We are still holding the fil_system.mutex. Check if
-		the space is still in memory cache. */
-		space = fil_space_get_by_id(id);
-
-		if (space == NULL || UT_LIST_GET_LEN(space->chain) == 0) {
-			return(NULL);
-		}
-
-		/* The following code must change when InnoDB supports
-		multiple datafiles per tablespace. */
-		ut_a(1 == UT_LIST_GET_LEN(space->chain));
-
-		node = UT_LIST_GET_FIRST(space->chain);
-
-		/* It must be a single-table tablespace and we have not opened
-		the file yet; the following calls will open it and update the
-		size fields */
-
-		if (!fil_node_prepare_for_io(node, space)) {
-			/* The single-table tablespace can't be opened,
-			because the ibd file is missing. */
-			return(NULL);
-		}
-
-		fil_node_complete_io(node, IORequestRead);
-=======
-		space = fil_system->read_page0(id);
->>>>>>> ada1074b
+		space = fil_system.read_page0(id);
 	}
 
 	return(space);
