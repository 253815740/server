/*****************************************************************************

Copyright (c) 2000, 2018, Oracle and/or its affiliates. All Rights Reserved.
Copyright (c) 2015, 2019, MariaDB Corporation.

This program is free software; you can redistribute it and/or modify it under
the terms of the GNU General Public License as published by the Free Software
Foundation; version 2 of the License.

This program is distributed in the hope that it will be useful, but WITHOUT
ANY WARRANTY; without even the implied warranty of MERCHANTABILITY or FITNESS
FOR A PARTICULAR PURPOSE. See the GNU General Public License for more details.

You should have received a copy of the GNU General Public License along with
this program; if not, write to the Free Software Foundation, Inc.,
51 Franklin Street, Suite 500, Boston, MA 02110-1335 USA

*****************************************************************************/

/**************************************************//**
@file row/row0mysql.cc
Interface between Innobase row operations and MySQL.
Contains also create table and other data dictionary operations.

Created 9/17/2000 Heikki Tuuri
*******************************************************/

#include "univ.i"
#include <debug_sync.h>
#include <gstream.h>
#include <spatial.h>

#include "row0mysql.h"
#include "btr0sea.h"
#include "dict0boot.h"
#include "dict0crea.h"
#include <sql_const.h>
#include "dict0dict.h"
#include "dict0load.h"
#include "dict0priv.h"
#include "dict0boot.h"
#include "dict0stats.h"
#include "dict0stats_bg.h"
#include "dict0defrag_bg.h"
#include "btr0defragment.h"
#include "fil0fil.h"
#include "fil0crypt.h"
#include "fsp0file.h"
#include "fts0fts.h"
#include "fts0types.h"
#include "ibuf0ibuf.h"
#include "lock0lock.h"
#include "log0log.h"
#include "pars0pars.h"
#include "que0que.h"
#include "rem0cmp.h"
#include "row0import.h"
#include "row0ins.h"
#include "row0merge.h"
#include "row0row.h"
#include "row0sel.h"
#include "row0upd.h"
#include "trx0purge.h"
#include "trx0rec.h"
#include "trx0roll.h"
#include "trx0undo.h"
#include "srv0start.h"
#include "row0ext.h"
#include "srv0start.h"

#include <algorithm>
#include <deque>
#include <vector>

#ifdef WITH_WSREP
#include "mysql/service_wsrep.h"
#include "wsrep.h"
#include "log.h"
#include "wsrep_mysqld.h"
#endif

/** Provide optional 4.x backwards compatibility for 5.0 and above */
ibool	row_rollback_on_timeout	= FALSE;

/** Chain node of the list of tables to drop in the background. */
struct row_mysql_drop_t{
	table_id_t			table_id;	/*!< table id */
	UT_LIST_NODE_T(row_mysql_drop_t)row_mysql_drop_list;
							/*!< list chain node */
};

/** @brief List of tables we should drop in background.

ALTER TABLE in MySQL requires that the table handler can drop the
table in background when there are no queries to it any
more.  Protected by row_drop_list_mutex. */
static UT_LIST_BASE_NODE_T(row_mysql_drop_t)	row_mysql_drop_list;

/** Mutex protecting the background table drop list. */
static ib_mutex_t row_drop_list_mutex;

/** Flag: has row_mysql_drop_list been initialized? */
static ibool	row_mysql_drop_list_inited	= FALSE;

/*******************************************************************//**
Determine if the given name is a name reserved for MySQL system tables.
@return TRUE if name is a MySQL system table name */
static
ibool
row_mysql_is_system_table(
/*======================*/
	const char*	name)
{
	if (strncmp(name, "mysql/", 6) != 0) {

		return(FALSE);
	}

	return(0 == strcmp(name + 6, "host")
	       || 0 == strcmp(name + 6, "user")
	       || 0 == strcmp(name + 6, "db"));
}

#ifdef UNIV_DEBUG
/** Wait for the background drop list to become empty. */
void
row_wait_for_background_drop_list_empty()
{
	bool	empty = false;
	while (!empty) {
		mutex_enter(&row_drop_list_mutex);
		empty = (UT_LIST_GET_LEN(row_mysql_drop_list) == 0);
		mutex_exit(&row_drop_list_mutex);
		os_thread_sleep(100000);
	}
}
#endif /* UNIV_DEBUG */

/*******************************************************************//**
Delays an INSERT, DELETE or UPDATE operation if the purge is lagging. */
static
void
row_mysql_delay_if_needed(void)
/*===========================*/
{
	if (srv_dml_needed_delay) {
		os_thread_sleep(srv_dml_needed_delay);
	}
}

/*******************************************************************//**
Frees the blob heap in prebuilt when no longer needed. */
void
row_mysql_prebuilt_free_blob_heap(
/*==============================*/
	row_prebuilt_t*	prebuilt)	/*!< in: prebuilt struct of a
					ha_innobase:: table handle */
{
	DBUG_ENTER("row_mysql_prebuilt_free_blob_heap");

	DBUG_PRINT("row_mysql_prebuilt_free_blob_heap",
		   ("blob_heap freeing: %p", prebuilt->blob_heap));

	mem_heap_free(prebuilt->blob_heap);
	prebuilt->blob_heap = NULL;
	DBUG_VOID_RETURN;
}

/*******************************************************************//**
Stores a >= 5.0.3 format true VARCHAR length to dest, in the MySQL row
format.
@return pointer to the data, we skip the 1 or 2 bytes at the start
that are used to store the len */
byte*
row_mysql_store_true_var_len(
/*=========================*/
	byte*	dest,	/*!< in: where to store */
	ulint	len,	/*!< in: length, must fit in two bytes */
	ulint	lenlen)	/*!< in: storage length of len: either 1 or 2 bytes */
{
	if (lenlen == 2) {
		ut_a(len < 256 * 256);

		mach_write_to_2_little_endian(dest, len);

		return(dest + 2);
	}

	ut_a(lenlen == 1);
	ut_a(len < 256);

	mach_write_to_1(dest, len);

	return(dest + 1);
}

/*******************************************************************//**
Reads a >= 5.0.3 format true VARCHAR length, in the MySQL row format, and
returns a pointer to the data.
@return pointer to the data, we skip the 1 or 2 bytes at the start
that are used to store the len */
const byte*
row_mysql_read_true_varchar(
/*========================*/
	ulint*		len,	/*!< out: variable-length field length */
	const byte*	field,	/*!< in: field in the MySQL format */
	ulint		lenlen)	/*!< in: storage length of len: either 1
				or 2 bytes */
{
	if (lenlen == 2) {
		*len = mach_read_from_2_little_endian(field);

		return(field + 2);
	}

	ut_a(lenlen == 1);

	*len = mach_read_from_1(field);

	return(field + 1);
}

/*******************************************************************//**
Stores a reference to a BLOB in the MySQL format. */
void
row_mysql_store_blob_ref(
/*=====================*/
	byte*		dest,	/*!< in: where to store */
	ulint		col_len,/*!< in: dest buffer size: determines into
				how many bytes the BLOB length is stored,
				the space for the length may vary from 1
				to 4 bytes */
	const void*	data,	/*!< in: BLOB data; if the value to store
				is SQL NULL this should be NULL pointer */
	ulint		len)	/*!< in: BLOB length; if the value to store
				is SQL NULL this should be 0; remember
				also to set the NULL bit in the MySQL record
				header! */
{
	/* MySQL might assume the field is set to zero except the length and
	the pointer fields */

	memset(dest, '\0', col_len);

	/* In dest there are 1 - 4 bytes reserved for the BLOB length,
	and after that 8 bytes reserved for the pointer to the data.
	In 32-bit architectures we only use the first 4 bytes of the pointer
	slot. */

	ut_a(col_len - 8 > 1 || len < 256);
	ut_a(col_len - 8 > 2 || len < 256 * 256);
	ut_a(col_len - 8 > 3 || len < 256 * 256 * 256);

	mach_write_to_n_little_endian(dest, col_len - 8, len);

	memcpy(dest + col_len - 8, &data, sizeof data);
}

/*******************************************************************//**
Reads a reference to a BLOB in the MySQL format.
@return pointer to BLOB data */
const byte*
row_mysql_read_blob_ref(
/*====================*/
	ulint*		len,		/*!< out: BLOB length */
	const byte*	ref,		/*!< in: BLOB reference in the
					MySQL format */
	ulint		col_len)	/*!< in: BLOB reference length
					(not BLOB length) */
{
	byte*	data;

	*len = mach_read_from_n_little_endian(ref, col_len - 8);

	memcpy(&data, ref + col_len - 8, sizeof data);

	return(data);
}

/*******************************************************************//**
Converting InnoDB geometry data format to MySQL data format. */
void
row_mysql_store_geometry(
/*=====================*/
	byte*		dest,		/*!< in/out: where to store */
	ulint		dest_len,	/*!< in: dest buffer size: determines
					into how many bytes the GEOMETRY length
					is stored, the space for the length
					may vary from 1 to 4 bytes */
	const byte*	src,		/*!< in: GEOMETRY data; if the value to
					store is SQL NULL this should be NULL
					pointer */
	ulint		src_len)	/*!< in: GEOMETRY length; if the value
					to store is SQL NULL this should be 0;
					remember also to set the NULL bit in
					the MySQL record header! */
{
	/* MySQL might assume the field is set to zero except the length and
	the pointer fields */
	UNIV_MEM_ASSERT_RW(src, src_len);
	UNIV_MEM_ASSERT_W(dest, dest_len);
	UNIV_MEM_INVALID(dest, dest_len);

	memset(dest, '\0', dest_len);

	/* In dest there are 1 - 4 bytes reserved for the BLOB length,
	and after that 8 bytes reserved for the pointer to the data.
	In 32-bit architectures we only use the first 4 bytes of the pointer
	slot. */

	ut_ad(dest_len - 8 > 1 || src_len < 1<<8);
	ut_ad(dest_len - 8 > 2 || src_len < 1<<16);
	ut_ad(dest_len - 8 > 3 || src_len < 1<<24);

	mach_write_to_n_little_endian(dest, dest_len - 8, src_len);

	memcpy(dest + dest_len - 8, &src, sizeof src);
}

/*******************************************************************//**
Read geometry data in the MySQL format.
@return pointer to geometry data */
static
const byte*
row_mysql_read_geometry(
/*====================*/
	ulint*		len,		/*!< out: data length */
	const byte*	ref,		/*!< in: geometry data in the
					MySQL format */
	ulint		col_len)	/*!< in: MySQL format length */
{
	byte*		data;

	*len = mach_read_from_n_little_endian(ref, col_len - 8);

	memcpy(&data, ref + col_len - 8, sizeof data);

	return(data);
}

/**************************************************************//**
Pad a column with spaces. */
void
row_mysql_pad_col(
/*==============*/
	ulint	mbminlen,	/*!< in: minimum size of a character,
				in bytes */
	byte*	pad,		/*!< out: padded buffer */
	ulint	len)		/*!< in: number of bytes to pad */
{
	const byte*	pad_end;

	switch (UNIV_EXPECT(mbminlen, 1)) {
	default:
		ut_error;
	case 1:
		/* space=0x20 */
		memset(pad, 0x20, len);
		break;
	case 2:
		/* space=0x0020 */
		pad_end = pad + len;
		ut_a(!(len % 2));
		while (pad < pad_end) {
			*pad++ = 0x00;
			*pad++ = 0x20;
		};
		break;
	case 4:
		/* space=0x00000020 */
		pad_end = pad + len;
		ut_a(!(len % 4));
		while (pad < pad_end) {
			*pad++ = 0x00;
			*pad++ = 0x00;
			*pad++ = 0x00;
			*pad++ = 0x20;
		}
		break;
	}
}

/**************************************************************//**
Stores a non-SQL-NULL field given in the MySQL format in the InnoDB format.
The counterpart of this function is row_sel_field_store_in_mysql_format() in
row0sel.cc.
@return up to which byte we used buf in the conversion */
byte*
row_mysql_store_col_in_innobase_format(
/*===================================*/
	dfield_t*	dfield,		/*!< in/out: dfield where dtype
					information must be already set when
					this function is called! */
	byte*		buf,		/*!< in/out: buffer for a converted
					integer value; this must be at least
					col_len long then! NOTE that dfield
					may also get a pointer to 'buf',
					therefore do not discard this as long
					as dfield is used! */
	ibool		row_format_col,	/*!< TRUE if the mysql_data is from
					a MySQL row, FALSE if from a MySQL
					key value;
					in MySQL, a true VARCHAR storage
					format differs in a row and in a
					key value: in a key value the length
					is always stored in 2 bytes! */
	const byte*	mysql_data,	/*!< in: MySQL column value, not
					SQL NULL; NOTE that dfield may also
					get a pointer to mysql_data,
					therefore do not discard this as long
					as dfield is used! */
	ulint		col_len,	/*!< in: MySQL column length; NOTE that
					this is the storage length of the
					column in the MySQL format row, not
					necessarily the length of the actual
					payload data; if the column is a true
					VARCHAR then this is irrelevant */
	ulint		comp)		/*!< in: nonzero=compact format */
{
	const byte*	ptr	= mysql_data;
	const dtype_t*	dtype;
	ulint		type;
	ulint		lenlen;

	dtype = dfield_get_type(dfield);

	type = dtype->mtype;

	if (type == DATA_INT) {
		/* Store integer data in Innobase in a big-endian format,
		sign bit negated if the data is a signed integer. In MySQL,
		integers are stored in a little-endian format. */

		byte*	p = buf + col_len;

		for (;;) {
			p--;
			*p = *mysql_data;
			if (p == buf) {
				break;
			}
			mysql_data++;
		}

		if (!(dtype->prtype & DATA_UNSIGNED)) {

			*buf ^= 128;
		}

		ptr = buf;
		buf += col_len;
	} else if ((type == DATA_VARCHAR
		    || type == DATA_VARMYSQL
		    || type == DATA_BINARY)) {

		if (dtype_get_mysql_type(dtype) == DATA_MYSQL_TRUE_VARCHAR) {
			/* The length of the actual data is stored to 1 or 2
			bytes at the start of the field */

			if (row_format_col) {
				if (dtype->prtype & DATA_LONG_TRUE_VARCHAR) {
					lenlen = 2;
				} else {
					lenlen = 1;
				}
			} else {
				/* In a MySQL key value, lenlen is always 2 */
				lenlen = 2;
			}

			ptr = row_mysql_read_true_varchar(&col_len, mysql_data,
							  lenlen);
		} else {
			/* Remove trailing spaces from old style VARCHAR
			columns. */

			/* Handle Unicode strings differently. */
			ulint	mbminlen	= dtype_get_mbminlen(dtype);

			ptr = mysql_data;

			switch (mbminlen) {
			default:
				ut_error;
			case 4:
				/* space=0x00000020 */
				/* Trim "half-chars", just in case. */
				col_len &= ~3;

				while (col_len >= 4
				       && ptr[col_len - 4] == 0x00
				       && ptr[col_len - 3] == 0x00
				       && ptr[col_len - 2] == 0x00
				       && ptr[col_len - 1] == 0x20) {
					col_len -= 4;
				}
				break;
			case 2:
				/* space=0x0020 */
				/* Trim "half-chars", just in case. */
				col_len &= ~1;

				while (col_len >= 2 && ptr[col_len - 2] == 0x00
				       && ptr[col_len - 1] == 0x20) {
					col_len -= 2;
				}
				break;
			case 1:
				/* space=0x20 */
				while (col_len > 0
				       && ptr[col_len - 1] == 0x20) {
					col_len--;
				}
			}
		}
	} else if (comp && type == DATA_MYSQL
		   && dtype_get_mbminlen(dtype) == 1
		   && dtype_get_mbmaxlen(dtype) > 1) {
		/* In some cases we strip trailing spaces from UTF-8 and other
		multibyte charsets, from FIXED-length CHAR columns, to save
		space. UTF-8 would otherwise normally use 3 * the string length
		bytes to store an ASCII string! */

		/* We assume that this CHAR field is encoded in a
		variable-length character set where spaces have
		1:1 correspondence to 0x20 bytes, such as UTF-8.

		Consider a CHAR(n) field, a field of n characters.
		It will contain between n * mbminlen and n * mbmaxlen bytes.
		We will try to truncate it to n bytes by stripping
		space padding.	If the field contains single-byte
		characters only, it will be truncated to n characters.
		Consider a CHAR(5) field containing the string
		".a   " where "." denotes a 3-byte character represented
		by the bytes "$%&". After our stripping, the string will
		be stored as "$%&a " (5 bytes). The string
		".abc " will be stored as "$%&abc" (6 bytes).

		The space padding will be restored in row0sel.cc, function
		row_sel_field_store_in_mysql_format(). */

		ulint		n_chars;

		ut_a(!(dtype_get_len(dtype) % dtype_get_mbmaxlen(dtype)));

		n_chars = dtype_get_len(dtype) / dtype_get_mbmaxlen(dtype);

		/* Strip space padding. */
		while (col_len > n_chars && ptr[col_len - 1] == 0x20) {
			col_len--;
		}
	} else if (!row_format_col) {
		/* if mysql data is from a MySQL key value
		since the length is always stored in 2 bytes,
		we need do nothing here. */
	} else if (type == DATA_BLOB) {

		ptr = row_mysql_read_blob_ref(&col_len, mysql_data, col_len);
	} else if (DATA_GEOMETRY_MTYPE(type)) {
		ptr = row_mysql_read_geometry(&col_len, mysql_data, col_len);
	}

	dfield_set_data(dfield, ptr, col_len);

	return(buf);
}

/**************************************************************//**
Convert a row in the MySQL format to a row in the Innobase format. Note that
the function to convert a MySQL format key value to an InnoDB dtuple is
row_sel_convert_mysql_key_to_innobase() in row0sel.cc. */
static
void
row_mysql_convert_row_to_innobase(
/*==============================*/
	dtuple_t*	row,		/*!< in/out: Innobase row where the
					field type information is already
					copied there! */
	row_prebuilt_t*	prebuilt,	/*!< in: prebuilt struct where template
					must be of type ROW_MYSQL_WHOLE_ROW */
	const byte*	mysql_rec,	/*!< in: row in the MySQL format;
					NOTE: do not discard as long as
					row is used, as row may contain
					pointers to this record! */
	mem_heap_t**	blob_heap)	/*!< in: FIX_ME, remove this after
					server fixes its issue */
{
	const mysql_row_templ_t*templ;
	dfield_t*		dfield;
	ulint			i;
	ulint			n_col = 0;
	ulint			n_v_col = 0;

	ut_ad(prebuilt->template_type == ROW_MYSQL_WHOLE_ROW);
	ut_ad(prebuilt->mysql_template);

	for (i = 0; i < prebuilt->n_template; i++) {

		templ = prebuilt->mysql_template + i;

		if (templ->is_virtual) {
			ut_ad(n_v_col < dtuple_get_n_v_fields(row));
			dfield = dtuple_get_nth_v_field(row, n_v_col);
			n_v_col++;
		} else {
			dfield = dtuple_get_nth_field(row, n_col);
			n_col++;
		}

		if (templ->mysql_null_bit_mask != 0) {
			/* Column may be SQL NULL */

			if (mysql_rec[templ->mysql_null_byte_offset]
			    & (byte) (templ->mysql_null_bit_mask)) {

				/* It is SQL NULL */

				dfield_set_null(dfield);

				goto next_column;
			}
		}

		row_mysql_store_col_in_innobase_format(
			dfield,
			prebuilt->ins_upd_rec_buff + templ->mysql_col_offset,
			TRUE, /* MySQL row format data */
			mysql_rec + templ->mysql_col_offset,
			templ->mysql_col_len,
			dict_table_is_comp(prebuilt->table));

		/* server has issue regarding handling BLOB virtual fields,
		and we need to duplicate it with our own memory here */
		if (templ->is_virtual
		    && DATA_LARGE_MTYPE(dfield_get_type(dfield)->mtype)) {
			if (*blob_heap == NULL) {
				*blob_heap = mem_heap_create(dfield->len);
			}
			dfield_dup(dfield, *blob_heap);
		}
next_column:
		;
	}

	/* If there is a FTS doc id column and it is not user supplied (
	generated by server) then assign it a new doc id. */
	if (!prebuilt->table->fts) {
		return;
	}

	ut_a(prebuilt->table->fts->doc_col != ULINT_UNDEFINED);

	doc_id_t	doc_id;

	if (!DICT_TF2_FLAG_IS_SET(prebuilt->table, DICT_TF2_FTS_HAS_DOC_ID)) {
		if (prebuilt->table->fts->cache->first_doc_id
		    == FTS_NULL_DOC_ID) {
			fts_get_next_doc_id(prebuilt->table, &doc_id);
		}
		return;
	}

	dfield_t*	fts_doc_id = dtuple_get_nth_field(
		row, prebuilt->table->fts->doc_col);

	if (fts_get_next_doc_id(prebuilt->table, &doc_id) == DB_SUCCESS) {
		ut_a(doc_id != FTS_NULL_DOC_ID);
		ut_ad(sizeof(doc_id) == fts_doc_id->type.len);
		dfield_set_data(fts_doc_id, prebuilt->ins_upd_rec_buff
				+ prebuilt->mysql_row_len, 8);
		fts_write_doc_id(fts_doc_id->data, doc_id);
	} else {
		dfield_set_null(fts_doc_id);
	}
}

/****************************************************************//**
Handles user errors and lock waits detected by the database engine.
@return true if it was a lock wait and we should continue running the
query thread and in that case the thr is ALREADY in the running state. */
bool
row_mysql_handle_errors(
/*====================*/
	dberr_t*	new_err,/*!< out: possible new error encountered in
				lock wait, or if no new error, the value
				of trx->error_state at the entry of this
				function */
	trx_t*		trx,	/*!< in: transaction */
	que_thr_t*	thr,	/*!< in: query thread, or NULL */
	trx_savept_t*	savept)	/*!< in: savepoint, or NULL */
{
	dberr_t	err;

	DBUG_ENTER("row_mysql_handle_errors");

handle_new_error:
	err = trx->error_state;

	ut_a(err != DB_SUCCESS);

	trx->error_state = DB_SUCCESS;

	DBUG_LOG("trx", "handle error: " << ut_strerr(err)
		 << ";id=" << ib::hex(trx->id) << ", " << trx);

	switch (err) {
	case DB_LOCK_WAIT_TIMEOUT:
		if (row_rollback_on_timeout) {
			trx_rollback_to_savepoint(trx, NULL);
			break;
		}
		/* fall through */
	case DB_DUPLICATE_KEY:
	case DB_FOREIGN_DUPLICATE_KEY:
	case DB_TOO_BIG_RECORD:
	case DB_UNDO_RECORD_TOO_BIG:
	case DB_ROW_IS_REFERENCED:
	case DB_NO_REFERENCED_ROW:
	case DB_CANNOT_ADD_CONSTRAINT:
	case DB_TOO_MANY_CONCURRENT_TRXS:
	case DB_OUT_OF_FILE_SPACE:
	case DB_READ_ONLY:
	case DB_FTS_INVALID_DOCID:
	case DB_INTERRUPTED:
	case DB_CANT_CREATE_GEOMETRY_OBJECT:
	case DB_TABLE_NOT_FOUND:
	case DB_DECRYPTION_FAILED:
	case DB_COMPUTE_VALUE_FAILED:
		DBUG_EXECUTE_IF("row_mysql_crash_if_error", {
					log_buffer_flush_to_disk();
					DBUG_SUICIDE(); });
		if (savept) {
			/* Roll back the latest, possibly incomplete insertion
			or update */

			trx_rollback_to_savepoint(trx, savept);
		}
		/* MySQL will roll back the latest SQL statement */
		break;
	case DB_LOCK_WAIT:
		lock_wait_suspend_thread(thr);

		if (trx->error_state != DB_SUCCESS) {
			que_thr_stop_for_mysql(thr);

			goto handle_new_error;
		}

		*new_err = err;

		DBUG_RETURN(true);

	case DB_DEADLOCK:
	case DB_LOCK_TABLE_FULL:
		/* Roll back the whole transaction; this resolution was added
		to version 3.23.43 */

		trx_rollback_to_savepoint(trx, NULL);
		break;

	case DB_MUST_GET_MORE_FILE_SPACE:
		ib::fatal() << "The database cannot continue operation because"
			" of lack of space. You must add a new data file"
			" to my.cnf and restart the database.";
		break;

	case DB_CORRUPTION:
	case DB_PAGE_CORRUPTED:
		ib::error() << "We detected index corruption in an InnoDB type"
			" table. You have to dump + drop + reimport the"
			" table or, in a case of widespread corruption,"
			" dump all InnoDB tables and recreate the whole"
			" tablespace. If the mysqld server crashes after"
			" the startup or when you dump the tables. "
			<< FORCE_RECOVERY_MSG;
		break;
	case DB_FOREIGN_EXCEED_MAX_CASCADE:
		ib::error() << "Cannot delete/update rows with cascading"
			" foreign key constraints that exceed max depth of "
			<< FK_MAX_CASCADE_DEL << ". Please drop excessive"
			" foreign constraints and try again";
		break;
	default:
		ib::fatal() << "Unknown error code " << err << ": "
			<< ut_strerr(err);
	}

	if (trx->error_state != DB_SUCCESS) {
		*new_err = trx->error_state;
	} else {
		*new_err = err;
	}

	trx->error_state = DB_SUCCESS;

	DBUG_RETURN(false);
}

/********************************************************************//**
Create a prebuilt struct for a MySQL table handle.
@return own: a prebuilt struct */
row_prebuilt_t*
row_create_prebuilt(
/*================*/
	dict_table_t*	table,		/*!< in: Innobase table handle */
	ulint		mysql_row_len)	/*!< in: length in bytes of a row in
					the MySQL format */
{
	DBUG_ENTER("row_create_prebuilt");

	row_prebuilt_t*	prebuilt;
	mem_heap_t*	heap;
	dict_index_t*	clust_index;
	dict_index_t*	temp_index;
	dtuple_t*	ref;
	ulint		ref_len;
	uint		srch_key_len = 0;
	ulint		search_tuple_n_fields;

	search_tuple_n_fields = 2 * (dict_table_get_n_cols(table)
				     + dict_table_get_n_v_cols(table));

	clust_index = dict_table_get_first_index(table);

	/* Make sure that search_tuple is long enough for clustered index */
	ut_a(2 * dict_table_get_n_cols(table) >= clust_index->n_fields);

	ref_len = dict_index_get_n_unique(clust_index);


        /* Maximum size of the buffer needed for conversion of INTs from
	little endian format to big endian format in an index. An index
	can have maximum 16 columns (MAX_REF_PARTS) in it. Therfore
	Max size for PK: 16 * 8 bytes (BIGINT's size) = 128 bytes
	Max size Secondary index: 16 * 8 bytes + PK = 256 bytes. */
#define MAX_SRCH_KEY_VAL_BUFFER         2* (8 * MAX_REF_PARTS)

#define PREBUILT_HEAP_INITIAL_SIZE	\
	( \
	sizeof(*prebuilt) \
	/* allocd in this function */ \
	+ DTUPLE_EST_ALLOC(search_tuple_n_fields) \
	+ DTUPLE_EST_ALLOC(ref_len) \
	/* allocd in row_prebuild_sel_graph() */ \
	+ sizeof(sel_node_t) \
	+ sizeof(que_fork_t) \
	+ sizeof(que_thr_t) \
	/* allocd in row_get_prebuilt_update_vector() */ \
	+ sizeof(upd_node_t) \
	+ sizeof(upd_t) \
	+ sizeof(upd_field_t) \
	  * dict_table_get_n_cols(table) \
	+ sizeof(que_fork_t) \
	+ sizeof(que_thr_t) \
	/* allocd in row_get_prebuilt_insert_row() */ \
	+ sizeof(ins_node_t) \
	/* mysql_row_len could be huge and we are not \
	sure if this prebuilt instance is going to be \
	used in inserts */ \
	+ (mysql_row_len < 256 ? mysql_row_len : 0) \
	+ DTUPLE_EST_ALLOC(dict_table_get_n_cols(table) \
			   + dict_table_get_n_v_cols(table)) \
	+ sizeof(que_fork_t) \
	+ sizeof(que_thr_t) \
	+ sizeof(*prebuilt->pcur) \
	+ sizeof(*prebuilt->clust_pcur) \
	)

	/* Calculate size of key buffer used to store search key in
	InnoDB format. MySQL stores INTs in little endian format and
	InnoDB stores INTs in big endian format with the sign bit
	flipped. All other field types are stored/compared the same
	in MySQL and InnoDB, so we must create a buffer containing
	the INT key parts in InnoDB format.We need two such buffers
	since both start and end keys are used in records_in_range(). */

	for (temp_index = dict_table_get_first_index(table); temp_index;
	     temp_index = dict_table_get_next_index(temp_index)) {
		DBUG_EXECUTE_IF("innodb_srch_key_buffer_max_value",
			ut_a(temp_index->n_user_defined_cols
						== MAX_REF_PARTS););
		uint temp_len = 0;
		for (uint i = 0; i < temp_index->n_uniq; i++) {
			ulint type = temp_index->fields[i].col->mtype;
			if (type == DATA_INT) {
				temp_len +=
					temp_index->fields[i].fixed_len;
			}
		}
		srch_key_len = std::max(srch_key_len,temp_len);
	}

	ut_a(srch_key_len <= MAX_SRCH_KEY_VAL_BUFFER);

	DBUG_EXECUTE_IF("innodb_srch_key_buffer_max_value",
		ut_a(srch_key_len == MAX_SRCH_KEY_VAL_BUFFER););

	/* We allocate enough space for the objects that are likely to
	be created later in order to minimize the number of malloc()
	calls */
	heap = mem_heap_create(PREBUILT_HEAP_INITIAL_SIZE + 2 * srch_key_len);

	prebuilt = static_cast<row_prebuilt_t*>(
		mem_heap_zalloc(heap, sizeof(*prebuilt)));

	prebuilt->magic_n = ROW_PREBUILT_ALLOCATED;
	prebuilt->magic_n2 = ROW_PREBUILT_ALLOCATED;

	prebuilt->table = table;

	prebuilt->sql_stat_start = TRUE;
	prebuilt->heap = heap;

	prebuilt->srch_key_val_len = srch_key_len;
	if (prebuilt->srch_key_val_len) {
		prebuilt->srch_key_val1 = static_cast<byte*>(
			mem_heap_alloc(prebuilt->heap,
				       2 * prebuilt->srch_key_val_len));
		prebuilt->srch_key_val2 = prebuilt->srch_key_val1 +
						prebuilt->srch_key_val_len;
	} else {
		prebuilt->srch_key_val1 = NULL;
		prebuilt->srch_key_val2 = NULL;
	}

	prebuilt->pcur = static_cast<btr_pcur_t*>(
				mem_heap_zalloc(prebuilt->heap,
					       sizeof(btr_pcur_t)));
	prebuilt->clust_pcur = static_cast<btr_pcur_t*>(
					mem_heap_zalloc(prebuilt->heap,
						       sizeof(btr_pcur_t)));
	btr_pcur_reset(prebuilt->pcur);
	btr_pcur_reset(prebuilt->clust_pcur);

	prebuilt->select_lock_type = LOCK_NONE;
	prebuilt->stored_select_lock_type = LOCK_NONE_UNSET;

	prebuilt->search_tuple = dtuple_create(heap, search_tuple_n_fields);

	ref = dtuple_create(heap, ref_len);

	dict_index_copy_types(ref, clust_index, ref_len);

	prebuilt->clust_ref = ref;

	prebuilt->autoinc_error = DB_SUCCESS;
	prebuilt->autoinc_offset = 0;

	/* Default to 1, we will set the actual value later in
	ha_innobase::get_auto_increment(). */
	prebuilt->autoinc_increment = 1;

	prebuilt->autoinc_last_value = 0;

	/* During UPDATE and DELETE we need the doc id. */
	prebuilt->fts_doc_id = 0;

	prebuilt->mysql_row_len = mysql_row_len;

	prebuilt->fts_doc_id_in_read_set = 0;
	prebuilt->blob_heap = NULL;

	prebuilt->m_no_prefetch = false;
	prebuilt->m_read_virtual_key = false;

	DBUG_RETURN(prebuilt);
}

/********************************************************************//**
Free a prebuilt struct for a MySQL table handle. */
void
row_prebuilt_free(
/*==============*/
	row_prebuilt_t*	prebuilt,	/*!< in, own: prebuilt struct */
	ibool		dict_locked)	/*!< in: TRUE=data dictionary locked */
{
	DBUG_ENTER("row_prebuilt_free");

	ut_a(prebuilt->magic_n == ROW_PREBUILT_ALLOCATED);
	ut_a(prebuilt->magic_n2 == ROW_PREBUILT_ALLOCATED);

	prebuilt->magic_n = ROW_PREBUILT_FREED;
	prebuilt->magic_n2 = ROW_PREBUILT_FREED;

	btr_pcur_reset(prebuilt->pcur);
	btr_pcur_reset(prebuilt->clust_pcur);

	ut_free(prebuilt->mysql_template);

	if (prebuilt->ins_graph) {
		que_graph_free_recursive(prebuilt->ins_graph);
	}

	if (prebuilt->sel_graph) {
		que_graph_free_recursive(prebuilt->sel_graph);
	}

	if (prebuilt->upd_graph) {
		que_graph_free_recursive(prebuilt->upd_graph);
	}

	if (prebuilt->blob_heap) {
		row_mysql_prebuilt_free_blob_heap(prebuilt);
	}

	if (prebuilt->old_vers_heap) {
		mem_heap_free(prebuilt->old_vers_heap);
	}

	if (prebuilt->fetch_cache[0] != NULL) {
		byte*	base = prebuilt->fetch_cache[0] - 4;
		byte*	ptr = base;

		for (ulint i = 0; i < MYSQL_FETCH_CACHE_SIZE; i++) {
			ulint	magic1 = mach_read_from_4(ptr);
			ut_a(magic1 == ROW_PREBUILT_FETCH_MAGIC_N);
			ptr += 4;

			byte*	row = ptr;
			ut_a(row == prebuilt->fetch_cache[i]);
			ptr += prebuilt->mysql_row_len;

			ulint	magic2 = mach_read_from_4(ptr);
			ut_a(magic2 == ROW_PREBUILT_FETCH_MAGIC_N);
			ptr += 4;
		}

		ut_free(base);
	}

	if (prebuilt->rtr_info) {
		rtr_clean_rtr_info(prebuilt->rtr_info, true);
	}
	if (prebuilt->table) {
		dict_table_close(prebuilt->table, dict_locked, TRUE);
	}

	mem_heap_free(prebuilt->heap);

	DBUG_VOID_RETURN;
}

/*********************************************************************//**
Updates the transaction pointers in query graphs stored in the prebuilt
struct. */
void
row_update_prebuilt_trx(
/*====================*/
	row_prebuilt_t*	prebuilt,	/*!< in/out: prebuilt struct
					in MySQL handle */
	trx_t*		trx)		/*!< in: transaction handle */
{
	ut_a(trx->magic_n == TRX_MAGIC_N);
	ut_a(prebuilt->magic_n == ROW_PREBUILT_ALLOCATED);
	ut_a(prebuilt->magic_n2 == ROW_PREBUILT_ALLOCATED);

	prebuilt->trx = trx;

	if (prebuilt->ins_graph) {
		prebuilt->ins_graph->trx = trx;
	}

	if (prebuilt->upd_graph) {
		prebuilt->upd_graph->trx = trx;
	}

	if (prebuilt->sel_graph) {
		prebuilt->sel_graph->trx = trx;
	}
}

/*********************************************************************//**
Gets pointer to a prebuilt dtuple used in insertions. If the insert graph
has not yet been built in the prebuilt struct, then this function first
builds it.
@return prebuilt dtuple; the column type information is also set in it */
static
dtuple_t*
row_get_prebuilt_insert_row(
/*========================*/
	row_prebuilt_t*	prebuilt)	/*!< in: prebuilt struct in MySQL
					handle */
{
	dict_table_t*		table	= prebuilt->table;

	ut_ad(prebuilt && table && prebuilt->trx);

	if (prebuilt->ins_node != 0) {

		/* Check if indexes have been dropped or added and we
		may need to rebuild the row insert template. */

		if (prebuilt->trx_id == table->def_trx_id
		    && UT_LIST_GET_LEN(prebuilt->ins_node->entry_list)
		    == UT_LIST_GET_LEN(table->indexes)) {

			return(prebuilt->ins_node->row);
		}

		ut_ad(prebuilt->trx_id < table->def_trx_id);

		que_graph_free_recursive(prebuilt->ins_graph);

		prebuilt->ins_graph = 0;
	}

	/* Create an insert node and query graph to the prebuilt struct */

	ins_node_t*		node;

	node = ins_node_create(INS_DIRECT, table, prebuilt->heap);

	prebuilt->ins_node = node;

	if (prebuilt->ins_upd_rec_buff == 0) {
		prebuilt->ins_upd_rec_buff = static_cast<byte*>(
			mem_heap_alloc(
				prebuilt->heap,
				DICT_TF2_FLAG_IS_SET(prebuilt->table,
						     DICT_TF2_FTS_HAS_DOC_ID)
				? prebuilt->mysql_row_len + 8/* FTS_DOC_ID */
				: prebuilt->mysql_row_len));
	}

	dtuple_t*	row;

	row = dtuple_create_with_vcol(
			prebuilt->heap, dict_table_get_n_cols(table),
			dict_table_get_n_v_cols(table));

	dict_table_copy_types(row, table);

	ins_node_set_new_row(node, row);

	prebuilt->ins_graph = static_cast<que_fork_t*>(
		que_node_get_parent(
			pars_complete_graph_for_exec(
				node,
				prebuilt->trx, prebuilt->heap, prebuilt)));

	prebuilt->ins_graph->state = QUE_FORK_ACTIVE;

	prebuilt->trx_id = table->def_trx_id;

	return(prebuilt->ins_node->row);
}

/*********************************************************************//**
Sets an AUTO_INC type lock on the table mentioned in prebuilt. The
AUTO_INC lock gives exclusive access to the auto-inc counter of the
table. The lock is reserved only for the duration of an SQL statement.
It is not compatible with another AUTO_INC or exclusive lock on the
table.
@return error code or DB_SUCCESS */
dberr_t
row_lock_table_autoinc_for_mysql(
/*=============================*/
	row_prebuilt_t*	prebuilt)	/*!< in: prebuilt struct in the MySQL
					table handle */
{
	trx_t*			trx	= prebuilt->trx;
	ins_node_t*		node	= prebuilt->ins_node;
	const dict_table_t*	table	= prebuilt->table;
	que_thr_t*		thr;
	dberr_t			err;
	ibool			was_lock_wait;

	/* If we already hold an AUTOINC lock on the table then do nothing.
	Note: We peek at the value of the current owner without acquiring
	the lock mutex. */
	if (trx == table->autoinc_trx) {

		return(DB_SUCCESS);
	}

	trx->op_info = "setting auto-inc lock";

	row_get_prebuilt_insert_row(prebuilt);
	node = prebuilt->ins_node;

	/* We use the insert query graph as the dummy graph needed
	in the lock module call */

	thr = que_fork_get_first_thr(prebuilt->ins_graph);

	que_thr_move_to_run_state_for_mysql(thr, trx);

run_again:
	thr->run_node = node;
	thr->prev_node = node;

	/* It may be that the current session has not yet started
	its transaction, or it has been committed: */

	trx_start_if_not_started_xa(trx, true);

	err = lock_table(0, prebuilt->table, LOCK_AUTO_INC, thr);

	trx->error_state = err;

	if (err != DB_SUCCESS) {
		que_thr_stop_for_mysql(thr);

		was_lock_wait = row_mysql_handle_errors(&err, trx, thr, NULL);

		if (was_lock_wait) {
			goto run_again;
		}

		trx->op_info = "";

		return(err);
	}

	que_thr_stop_for_mysql_no_error(thr, trx);

	trx->op_info = "";

	return(err);
}

/** Lock a table.
@param[in,out]	prebuilt	table handle
@return error code or DB_SUCCESS */
dberr_t
row_lock_table(row_prebuilt_t* prebuilt)
{
	trx_t*		trx		= prebuilt->trx;
	que_thr_t*	thr;
	dberr_t		err;
	ibool		was_lock_wait;

	trx->op_info = "setting table lock";

	if (prebuilt->sel_graph == NULL) {
		/* Build a dummy select query graph */
		row_prebuild_sel_graph(prebuilt);
	}

	/* We use the select query graph as the dummy graph needed
	in the lock module call */

	thr = que_fork_get_first_thr(prebuilt->sel_graph);

	que_thr_move_to_run_state_for_mysql(thr, trx);

run_again:
	thr->run_node = thr;
	thr->prev_node = thr->common.parent;

	/* It may be that the current session has not yet started
	its transaction, or it has been committed: */

	trx_start_if_not_started_xa(trx, false);

	err = lock_table(0, prebuilt->table,
			 static_cast<enum lock_mode>(
				 prebuilt->select_lock_type),
			 thr);

	trx->error_state = err;

	if (err != DB_SUCCESS) {
		que_thr_stop_for_mysql(thr);

		was_lock_wait = row_mysql_handle_errors(&err, trx, thr, NULL);

		if (was_lock_wait) {
			goto run_again;
		}

		trx->op_info = "";

		return(err);
	}

	que_thr_stop_for_mysql_no_error(thr, trx);

	trx->op_info = "";

	return(err);
}

/** Determine is tablespace encrypted but decryption failed, is table corrupted
or is tablespace .ibd file missing.
@param[in]	table		Table
@param[in]	trx		Transaction
@param[in]	push_warning	true if we should push warning to user
@retval	DB_DECRYPTION_FAILED	table is encrypted but decryption failed
@retval	DB_CORRUPTION		table is corrupted
@retval	DB_TABLESPACE_NOT_FOUND	tablespace .ibd file not found */
static
dberr_t
row_mysql_get_table_status(
	const dict_table_t*	table,
	trx_t*			trx,
	bool 			push_warning = true)
{
	dberr_t err;
	if (fil_space_t* space = fil_space_acquire_silent(table->space)) {
		if (space->crypt_data && space->crypt_data->is_encrypted()) {
			// maybe we cannot access the table due to failing
			// to decrypt
			if (push_warning) {
				ib_push_warning(trx, DB_DECRYPTION_FAILED,
					"Table %s in tablespace %lu encrypted."
					"However key management plugin or used key_id is not found or"
					" used encryption algorithm or method does not match.",
					table->name, table->space);
			}

			err = DB_DECRYPTION_FAILED;
		} else {
			if (push_warning) {
				ib_push_warning(trx, DB_CORRUPTION,
					"Table %s in tablespace %lu corrupted.",
					table->name, table->space);
			}

			err = DB_CORRUPTION;
		}

		fil_space_release(space);
	} else {
		ib::error() << ".ibd file is missing for table "
			<< table->name;
		err = DB_TABLESPACE_NOT_FOUND;
	}

	return(err);
}

/** Does an insert for MySQL.
@param[in]	mysql_rec	row in the MySQL format
@param[in,out]	prebuilt	prebuilt struct in MySQL handle
@return error code or DB_SUCCESS */
dberr_t
row_insert_for_mysql(
	const byte*	mysql_rec,
	row_prebuilt_t*	prebuilt)
{
	trx_savept_t	savept;
	que_thr_t*	thr;
	dberr_t		err;
	ibool		was_lock_wait;
	trx_t*		trx		= prebuilt->trx;
	ins_node_t*	node		= prebuilt->ins_node;
	dict_table_t*	table		= prebuilt->table;

	/* FIX_ME: This blob heap is used to compensate an issue in server
	for virtual column blob handling */
	mem_heap_t*	blob_heap = NULL;

	ut_ad(trx);
	ut_a(prebuilt->magic_n == ROW_PREBUILT_ALLOCATED);
	ut_a(prebuilt->magic_n2 == ROW_PREBUILT_ALLOCATED);

	if (dict_table_is_discarded(prebuilt->table)) {

		ib::error() << "The table " << prebuilt->table->name
			<< " doesn't have a corresponding tablespace, it was"
			" discarded.";

		return(DB_TABLESPACE_DELETED);

	} else if (!prebuilt->table->is_readable()) {
		return(row_mysql_get_table_status(prebuilt->table, trx, true));
	} else if (high_level_read_only) {
		return(DB_READ_ONLY);
	}

	DBUG_EXECUTE_IF("mark_table_corrupted", {
		/* Mark the table corrupted for the clustered index */
		dict_index_t*	index = dict_table_get_first_index(table);
		ut_ad(dict_index_is_clust(index));
		dict_set_corrupted(index, trx, "INSERT TABLE"); });

	if (dict_table_is_corrupted(table)) {

		ib::error() << "Table " << table->name << " is corrupt.";
		return(DB_TABLE_CORRUPT);
	}

	trx->op_info = "inserting";

	row_mysql_delay_if_needed();

	trx_start_if_not_started_xa(trx, true);

	row_get_prebuilt_insert_row(prebuilt);
	node = prebuilt->ins_node;

	row_mysql_convert_row_to_innobase(node->row, prebuilt, mysql_rec,
					  &blob_heap);

	savept = trx_savept_take(trx);

	thr = que_fork_get_first_thr(prebuilt->ins_graph);

	if (prebuilt->sql_stat_start) {
		node->state = INS_NODE_SET_IX_LOCK;
		prebuilt->sql_stat_start = FALSE;
	} else {
		node->state = INS_NODE_ALLOC_ROW_ID;
	}

	que_thr_move_to_run_state_for_mysql(thr, trx);

run_again:
	thr->run_node = node;
	thr->prev_node = node;

	row_ins_step(thr);

	DEBUG_SYNC_C("ib_after_row_insert_step");

	err = trx->error_state;

	if (err != DB_SUCCESS) {
error_exit:
		que_thr_stop_for_mysql(thr);

		/* FIXME: What's this ? */
		thr->lock_state = QUE_THR_LOCK_ROW;

		was_lock_wait = row_mysql_handle_errors(
			&err, trx, thr, &savept);

		thr->lock_state = QUE_THR_LOCK_NOLOCK;

		if (was_lock_wait) {
			ut_ad(node->state == INS_NODE_INSERT_ENTRIES
			      || node->state == INS_NODE_ALLOC_ROW_ID);
			goto run_again;
		}

		node->duplicate = NULL;
		trx->op_info = "";

		if (blob_heap != NULL) {
			mem_heap_free(blob_heap);
		}

		return(err);
	}

	node->duplicate = NULL;

	if (dict_table_has_fts_index(table)) {
		doc_id_t	doc_id;

		/* Extract the doc id from the hidden FTS column */
		doc_id = fts_get_doc_id_from_row(table, node->row);

		if (doc_id <= 0) {
			ib::error() << "FTS Doc ID must be large than 0";
			err = DB_FTS_INVALID_DOCID;
			trx->error_state = DB_FTS_INVALID_DOCID;
			goto error_exit;
		}

		if (!DICT_TF2_FLAG_IS_SET(table, DICT_TF2_FTS_HAS_DOC_ID)) {
			doc_id_t	next_doc_id
				= table->fts->cache->next_doc_id;

			if (doc_id < next_doc_id) {

				ib::error() << "FTS Doc ID must be large than "
					<< next_doc_id - 1 << " for table "
					<< table->name;

				err = DB_FTS_INVALID_DOCID;
				trx->error_state = DB_FTS_INVALID_DOCID;
				goto error_exit;
			}

			/* Difference between Doc IDs are restricted within
			4 bytes integer. See fts_get_encoded_len(). Consecutive
			doc_ids difference should not exceed
			FTS_DOC_ID_MAX_STEP value. */

			if (doc_id - next_doc_id >= FTS_DOC_ID_MAX_STEP) {
				 ib::error() << "Doc ID " << doc_id
					<< " is too big. Its difference with"
					" largest used Doc ID "
					<< next_doc_id - 1 << " cannot"
					" exceed or equal to "
					<< FTS_DOC_ID_MAX_STEP;
				err = DB_FTS_INVALID_DOCID;
				trx->error_state = DB_FTS_INVALID_DOCID;
				goto error_exit;
			}
		}

		if (table->skip_alter_undo) {
			if (trx->fts_trx == NULL) {
				trx->fts_trx = fts_trx_create(trx);
			}

			fts_trx_table_t ftt;
			ftt.table = table;
			ftt.fts_trx = trx->fts_trx;

			fts_add_doc_from_tuple(&ftt, doc_id, node->row);
		} else {
			/* Pass NULL for the columns affected, since an INSERT affects
			all FTS indexes. */
			fts_trx_add_op(trx, table, doc_id, FTS_INSERT, NULL);
		}
	}

	que_thr_stop_for_mysql_no_error(thr, trx);

	if (table->is_system_db) {
		srv_stats.n_system_rows_inserted.inc(size_t(trx->id));
	} else {
		srv_stats.n_rows_inserted.inc(size_t(trx->id));
	}

	/* Not protected by dict_table_stats_lock() for performance
	reasons, we would rather get garbage in stat_n_rows (which is
	just an estimate anyway) than protecting the following code
	with a latch. */
	dict_table_n_rows_inc(table);

	if (prebuilt->clust_index_was_generated) {
		/* set row id to prebuilt */
		memcpy(prebuilt->row_id, node->sys_buf, DATA_ROW_ID_LEN);
	}

	dict_stats_update_if_needed(table, trx->mysql_thd);
	trx->op_info = "";

	if (blob_heap != NULL) {
		mem_heap_free(blob_heap);
	}

	return(err);
}

/*********************************************************************//**
Builds a dummy query graph used in selects. */
void
row_prebuild_sel_graph(
/*===================*/
	row_prebuilt_t*	prebuilt)	/*!< in: prebuilt struct in MySQL
					handle */
{
	sel_node_t*	node;

	ut_ad(prebuilt && prebuilt->trx);

	if (prebuilt->sel_graph == NULL) {

		node = sel_node_create(prebuilt->heap);

		prebuilt->sel_graph = static_cast<que_fork_t*>(
			que_node_get_parent(
				pars_complete_graph_for_exec(
					static_cast<sel_node_t*>(node),
					prebuilt->trx, prebuilt->heap,
					prebuilt)));

		prebuilt->sel_graph->state = QUE_FORK_ACTIVE;
	}
}

/*********************************************************************//**
Creates an query graph node of 'update' type to be used in the MySQL
interface.
@return own: update node */
upd_node_t*
row_create_update_node_for_mysql(
/*=============================*/
	dict_table_t*	table,	/*!< in: table to update */
	mem_heap_t*	heap)	/*!< in: mem heap from which allocated */
{
	upd_node_t*	node;

	DBUG_ENTER("row_create_update_node_for_mysql");

	node = upd_node_create(heap);

	node->in_mysql_interface = TRUE;
	node->is_delete = FALSE;
	node->searched_update = FALSE;
	node->select = NULL;
	node->pcur = btr_pcur_create_for_mysql();

	DBUG_PRINT("info", ("node: %p, pcur: %p", node, node->pcur));

	node->table = table;

	node->update = upd_create(dict_table_get_n_cols(table)
				  + dict_table_get_n_v_cols(table), heap);

	node->update_n_fields = dict_table_get_n_cols(table);

	UT_LIST_INIT(node->columns, &sym_node_t::col_var_list);

	node->has_clust_rec_x_lock = TRUE;
	node->cmpl_info = 0;

	node->table_sym = NULL;
	node->col_assign_list = NULL;

	DBUG_RETURN(node);
}

/*********************************************************************//**
Gets pointer to a prebuilt update vector used in updates. If the update
graph has not yet been built in the prebuilt struct, then this function
first builds it.
@return prebuilt update vector */
upd_t*
row_get_prebuilt_update_vector(
/*===========================*/
	row_prebuilt_t*	prebuilt)	/*!< in: prebuilt struct in MySQL
					handle */
{
	if (prebuilt->upd_node == NULL) {

		/* Not called before for this handle: create an update node
		and query graph to the prebuilt struct */

		prebuilt->upd_node = row_create_update_node_for_mysql(
			prebuilt->table, prebuilt->heap);

		prebuilt->upd_graph = static_cast<que_fork_t*>(
			que_node_get_parent(
				pars_complete_graph_for_exec(
					prebuilt->upd_node,
					prebuilt->trx, prebuilt->heap,
					prebuilt)));

		prebuilt->upd_graph->state = QUE_FORK_ACTIVE;
	}

	return(prebuilt->upd_node->update);
}

/********************************************************************
Handle an update of a column that has an FTS index. */
static
void
row_fts_do_update(
/*==============*/
	trx_t*		trx,		/* in: transaction */
	dict_table_t*	table,		/* in: Table with FTS index */
	doc_id_t	old_doc_id,	/* in: old document id */
	doc_id_t	new_doc_id)	/* in: new document id */
{
	if(trx->fts_next_doc_id) {
		fts_trx_add_op(trx, table, old_doc_id, FTS_DELETE, NULL);
		if(new_doc_id != FTS_NULL_DOC_ID)
		fts_trx_add_op(trx, table, new_doc_id, FTS_INSERT, NULL);
	}
}

/************************************************************************
Handles FTS matters for an update or a delete.
NOTE: should not be called if the table does not have an FTS index. .*/
static
dberr_t
row_fts_update_or_delete(
/*=====================*/
	row_prebuilt_t*	prebuilt)	/* in: prebuilt struct in MySQL
					handle */
{
	trx_t*		trx = prebuilt->trx;
	dict_table_t*	table = prebuilt->table;
	upd_node_t*	node = prebuilt->upd_node;
	doc_id_t	old_doc_id = prebuilt->fts_doc_id;

	DBUG_ENTER("row_fts_update_or_delete");

	ut_a(dict_table_has_fts_index(prebuilt->table));

	/* Deletes are simple; get them out of the way first. */
	if (node->is_delete) {
		/* A delete affects all FTS indexes, so we pass NULL */
		fts_trx_add_op(trx, table, old_doc_id, FTS_DELETE, NULL);
	} else {
		doc_id_t	new_doc_id;
		new_doc_id = fts_read_doc_id((byte*) &trx->fts_next_doc_id);

		if (new_doc_id == 0) {
			ib::error() << "InnoDB FTS: Doc ID cannot be 0";
			return(DB_FTS_INVALID_DOCID);
		}
		row_fts_do_update(trx, table, old_doc_id, new_doc_id);
	}

	DBUG_RETURN(DB_SUCCESS);
}

/*********************************************************************//**
Initialize the Doc ID system for FK table with FTS index */
static
void
init_fts_doc_id_for_ref(
/*====================*/
	dict_table_t*	table,		/*!< in: table */
	ulint*		depth)		/*!< in: recusive call depth */
{
	dict_foreign_t* foreign;

	table->fk_max_recusive_level = 0;

	(*depth)++;

	/* Limit on tables involved in cascading delete/update */
	if (*depth > FK_MAX_CASCADE_DEL) {
		return;
	}

	/* Loop through this table's referenced list and also
	recursively traverse each table's foreign table list */
	for (dict_foreign_set::iterator it = table->referenced_set.begin();
	     it != table->referenced_set.end();
	     ++it) {

		foreign = *it;

		ut_ad(foreign->foreign_table != NULL);

		if (foreign->foreign_table->fts != NULL) {
			fts_init_doc_id(foreign->foreign_table);
		}

		if (!foreign->foreign_table->referenced_set.empty()
		    && foreign->foreign_table != table) {
			init_fts_doc_id_for_ref(
				foreign->foreign_table, depth);
		}
	}
}

/** Does an update or delete of a row for MySQL.
@param[in,out]	prebuilt	prebuilt struct in MySQL handle
@return error code or DB_SUCCESS */
dberr_t
row_update_for_mysql(row_prebuilt_t* prebuilt)
{
	trx_savept_t	savept;
	dberr_t		err;
	que_thr_t*	thr;
	dict_index_t*	clust_index;
	upd_node_t*	node;
	dict_table_t*	table		= prebuilt->table;
	trx_t*		trx		= prebuilt->trx;
	ulint		fk_depth	= 0;
	bool		got_s_lock	= false;

	DBUG_ENTER("row_update_for_mysql");

	ut_ad(trx);
	ut_a(prebuilt->magic_n == ROW_PREBUILT_ALLOCATED);
	ut_a(prebuilt->magic_n2 == ROW_PREBUILT_ALLOCATED);
	ut_a(prebuilt->template_type == ROW_MYSQL_WHOLE_ROW);
	ut_ad(table->stat_initialized);

	if (!table->is_readable()) {
		return(row_mysql_get_table_status(table, trx, true));
	}

	if (high_level_read_only) {
		return(DB_READ_ONLY);
	}

	DEBUG_SYNC_C("innodb_row_update_for_mysql_begin");

	trx->op_info = "updating or deleting";

	row_mysql_delay_if_needed();

	init_fts_doc_id_for_ref(table, &fk_depth);

	trx_start_if_not_started_xa(trx, true);

	if (dict_table_is_referenced_by_foreign_key(table)) {
		/* Share lock the data dictionary to prevent any
		table dictionary (for foreign constraint) change.
		This is similar to row_ins_check_foreign_constraint
		check protect by the dictionary lock as well.
		In the future, this can be removed once the Foreign
		key MDL is implemented */
		row_mysql_freeze_data_dictionary(trx);
		init_fts_doc_id_for_ref(table, &fk_depth);
		row_mysql_unfreeze_data_dictionary(trx);
	}

	node = prebuilt->upd_node;
	const bool is_delete = node->is_delete;
	ut_ad(node->table == table);

	clust_index = dict_table_get_first_index(table);

	if (prebuilt->pcur->btr_cur.index == clust_index) {
		btr_pcur_copy_stored_position(node->pcur, prebuilt->pcur);
	} else {
		btr_pcur_copy_stored_position(node->pcur,
					      prebuilt->clust_pcur);
	}

	ut_a(node->pcur->rel_pos == BTR_PCUR_ON);

	/* MySQL seems to call rnd_pos before updating each row it
	has cached: we can get the correct cursor position from
	prebuilt->pcur; NOTE that we cannot build the row reference
	from mysql_rec if the clustered index was automatically
	generated for the table: MySQL does not know anything about
	the row id used as the clustered index key */

	savept = trx_savept_take(trx);

	thr = que_fork_get_first_thr(prebuilt->upd_graph);

	node->state = UPD_NODE_UPDATE_CLUSTERED;

	ut_ad(!prebuilt->sql_stat_start);

	que_thr_move_to_run_state_for_mysql(thr, trx);

	for (;;) {
		thr->run_node = node;
		thr->prev_node = node;
		thr->fk_cascade_depth = 0;

		row_upd_step(thr);

		err = trx->error_state;

		if (err == DB_SUCCESS) {
			break;
		}

		que_thr_stop_for_mysql(thr);

		if (err == DB_RECORD_NOT_FOUND) {
			trx->error_state = DB_SUCCESS;
			goto error;
		}

		thr->lock_state= QUE_THR_LOCK_ROW;

		DEBUG_SYNC(trx->mysql_thd, "row_update_for_mysql_error");

		bool was_lock_wait = row_mysql_handle_errors(
			&err, trx, thr, &savept);
		thr->lock_state= QUE_THR_LOCK_NOLOCK;

		if (!was_lock_wait) {
			goto error;
		}
	}

	que_thr_stop_for_mysql_no_error(thr, trx);

	if (dict_table_has_fts_index(table)
	    && trx->fts_next_doc_id != UINT64_UNDEFINED) {
		err = row_fts_update_or_delete(prebuilt);
		if (UNIV_UNLIKELY(err != DB_SUCCESS)) {
			ut_ad(!"unexpected error");
			goto error;
		}
	}

	/* Completed cascading operations (if any) */
	if (got_s_lock) {
		row_mysql_unfreeze_data_dictionary(trx);
	}

	bool	update_statistics;
	ut_ad(node->is_delete == is_delete);

	if (/*node->*/is_delete) {
		/* Not protected by dict_table_stats_lock() for performance
		reasons, we would rather get garbage in stat_n_rows (which is
		just an estimate anyway) than protecting the following code
		with a latch. */
		dict_table_n_rows_dec(prebuilt->table);

		if (table->is_system_db) {
			srv_stats.n_system_rows_deleted.inc(size_t(trx->id));
		} else {
			srv_stats.n_rows_deleted.inc(size_t(trx->id));
		}

		update_statistics = !srv_stats_include_delete_marked;
	} else {
		if (table->is_system_db) {
			srv_stats.n_system_rows_updated.inc(size_t(trx->id));
		} else {
			srv_stats.n_rows_updated.inc(size_t(trx->id));
		}

		update_statistics
			= !(node->cmpl_info & UPD_NODE_NO_ORD_CHANGE);
	}

	if (update_statistics) {
		dict_stats_update_if_needed(prebuilt->table, trx->mysql_thd);
	} else {
		/* Always update the table modification counter. */
		prebuilt->table->stat_modified_counter++;
	}

	trx->op_info = "";

	DBUG_RETURN(err);

error:
	trx->op_info = "";
	if (got_s_lock) {
		row_mysql_unfreeze_data_dictionary(trx);
	}

	DBUG_RETURN(err);
}

/** This can only be used when srv_locks_unsafe_for_binlog is TRUE or this
session is using a READ COMMITTED or READ UNCOMMITTED isolation level.
Before calling this function row_search_for_mysql() must have
initialized prebuilt->new_rec_locks to store the information which new
record locks really were set. This function removes a newly set
clustered index record lock under prebuilt->pcur or
prebuilt->clust_pcur.  Thus, this implements a 'mini-rollback' that
releases the latest clustered index record lock we set.
@param[in,out]	prebuilt		prebuilt struct in MySQL handle
@param[in]	has_latches_on_recs	TRUE if called so that we have the
					latches on the records under pcur
					and clust_pcur, and we do not need
					to reposition the cursors. */
void
row_unlock_for_mysql(
	row_prebuilt_t*	prebuilt,
	ibool		has_latches_on_recs)
{
	btr_pcur_t*	pcur		= prebuilt->pcur;
	btr_pcur_t*	clust_pcur	= prebuilt->clust_pcur;
	trx_t*		trx		= prebuilt->trx;

	ut_ad(prebuilt != NULL);
	ut_ad(trx != NULL);

	if (UNIV_UNLIKELY
	    (!srv_locks_unsafe_for_binlog
	     && trx->isolation_level > TRX_ISO_READ_COMMITTED)) {

		ib::error() << "Calling row_unlock_for_mysql though"
			" innodb_locks_unsafe_for_binlog is FALSE and this"
			" session is not using READ COMMITTED isolation"
			" level.";
		return;
	}
	if (dict_index_is_spatial(prebuilt->index)) {
		return;
	}

	trx->op_info = "unlock_row";

	if (prebuilt->new_rec_locks >= 1) {

		const rec_t*	rec;
		dict_index_t*	index;
		trx_id_t	rec_trx_id;
		mtr_t		mtr;

		mtr_start(&mtr);

		/* Restore the cursor position and find the record */

		if (!has_latches_on_recs) {
			btr_pcur_restore_position(BTR_SEARCH_LEAF, pcur, &mtr);
		}

		rec = btr_pcur_get_rec(pcur);
		index = btr_pcur_get_btr_cur(pcur)->index;

		if (prebuilt->new_rec_locks >= 2) {
			/* Restore the cursor position and find the record
			in the clustered index. */

			if (!has_latches_on_recs) {
				btr_pcur_restore_position(BTR_SEARCH_LEAF,
							  clust_pcur, &mtr);
			}

			rec = btr_pcur_get_rec(clust_pcur);
			index = btr_pcur_get_btr_cur(clust_pcur)->index;
		}

		if (!dict_index_is_clust(index)) {
			/* This is not a clustered index record.  We
			do not know how to unlock the record. */
			goto no_unlock;
		}

		/* If the record has been modified by this
		transaction, do not unlock it. */

		if (index->trx_id_offset) {
			rec_trx_id = trx_read_trx_id(rec
						     + index->trx_id_offset);
		} else {
			mem_heap_t*	heap			= NULL;
			ulint	offsets_[REC_OFFS_NORMAL_SIZE];
			ulint*	offsets				= offsets_;

			rec_offs_init(offsets_);
			offsets = rec_get_offsets(rec, index, offsets, true,
						  ULINT_UNDEFINED, &heap);

			rec_trx_id = row_get_rec_trx_id(rec, index, offsets);

			if (UNIV_LIKELY_NULL(heap)) {
				mem_heap_free(heap);
			}
		}

		if (rec_trx_id != trx->id) {
			/* We did not update the record: unlock it */

			rec = btr_pcur_get_rec(pcur);

			lock_rec_unlock(
				trx,
				btr_pcur_get_block(pcur),
				rec,
				static_cast<enum lock_mode>(
					prebuilt->select_lock_type));

			if (prebuilt->new_rec_locks >= 2) {
				rec = btr_pcur_get_rec(clust_pcur);

				lock_rec_unlock(
					trx,
					btr_pcur_get_block(clust_pcur),
					rec,
					static_cast<enum lock_mode>(
						prebuilt->select_lock_type));
			}
		}
no_unlock:
		mtr_commit(&mtr);
	}

	trx->op_info = "";
}

/*********************************************************************//**
Locks the data dictionary in shared mode from modifications, for performing
foreign key check, rollback, or other operation invisible to MySQL. */
void
row_mysql_freeze_data_dictionary_func(
/*==================================*/
	trx_t*		trx,	/*!< in/out: transaction */
	const char*	file,	/*!< in: file name */
	unsigned	line)	/*!< in: line number */
{
	ut_a(trx->dict_operation_lock_mode == 0);

	rw_lock_s_lock_inline(dict_operation_lock, 0, file, line);

	trx->dict_operation_lock_mode = RW_S_LATCH;
}

/*********************************************************************//**
Unlocks the data dictionary shared lock. */
void
row_mysql_unfreeze_data_dictionary(
/*===============================*/
	trx_t*	trx)	/*!< in/out: transaction */
{
	ut_ad(lock_trx_has_sys_table_locks(trx) == NULL);

	ut_a(trx->dict_operation_lock_mode == RW_S_LATCH);

	rw_lock_s_unlock(dict_operation_lock);

	trx->dict_operation_lock_mode = 0;
}

/**********************************************************************//**
Does a cascaded delete or set null in a foreign key operation.
@return error code or DB_SUCCESS */
dberr_t
row_update_cascade_for_mysql(
/*=========================*/
        que_thr_t*      thr,    /*!< in: query thread */
        upd_node_t*     node,   /*!< in: update node used in the cascade
                                or set null operation */
        dict_table_t*   table)  /*!< in: table where we do the operation */
{
        /* Increment fk_cascade_depth to record the recursive call depth on
        a single update/delete that affects multiple tables chained
        together with foreign key relations. */

        if (++thr->fk_cascade_depth > FK_MAX_CASCADE_DEL) {
                return(DB_FOREIGN_EXCEED_MAX_CASCADE);
        }

	const trx_t* trx = thr_get_trx(thr);

	for (;;) {
		thr->run_node = node;
		thr->prev_node = node;

		DEBUG_SYNC_C("foreign_constraint_update_cascade");
		{
			TABLE *mysql_table = thr->prebuilt->m_mysql_table;
			thr->prebuilt->m_mysql_table = NULL;
			row_upd_step(thr);
			thr->prebuilt->m_mysql_table = mysql_table;
		}

		switch (trx->error_state) {
		case DB_LOCK_WAIT:
			que_thr_stop_for_mysql(thr);
			lock_wait_suspend_thread(thr);

			if (trx->error_state == DB_SUCCESS) {
				continue;
			}

			/* fall through */
		default:
			/* Other errors are handled for the parent node. */
			thr->fk_cascade_depth = 0;
			return trx->error_state;

		case DB_SUCCESS:
			thr->fk_cascade_depth = 0;
			bool stats;

			if (node->is_delete) {
				/* Not protected by
				dict_table_stats_lock() for
				performance reasons, we would rather
				get garbage in stat_n_rows (which is
				just an estimate anyway) than
				protecting the following code with a
				latch. */
				dict_table_n_rows_dec(node->table);

				stats = !srv_stats_include_delete_marked;
				srv_stats.n_rows_deleted.inc(size_t(trx->id));
			} else {
				stats = !(node->cmpl_info
					  & UPD_NODE_NO_ORD_CHANGE);
				srv_stats.n_rows_updated.inc(size_t(trx->id));
			}

			if (stats) {
				dict_stats_update_if_needed(node->table,
							    trx->mysql_thd);
			} else {
				/* Always update the table
				modification counter. */
				node->table->stat_modified_counter++;
			}

			return(DB_SUCCESS);
		}
	}
}

/*********************************************************************//**
Locks the data dictionary exclusively for performing a table create or other
data dictionary modification operation. */
void
row_mysql_lock_data_dictionary_func(
/*================================*/
	trx_t*		trx,	/*!< in/out: transaction */
	const char*	file,	/*!< in: file name */
	unsigned	line)	/*!< in: line number */
{
	ut_a(trx->dict_operation_lock_mode == 0
	     || trx->dict_operation_lock_mode == RW_X_LATCH);

	/* Serialize data dictionary operations with dictionary mutex:
	no deadlocks or lock waits can occur then in these operations */

	rw_lock_x_lock_inline(dict_operation_lock, 0, file, line);
	trx->dict_operation_lock_mode = RW_X_LATCH;

	mutex_enter(&dict_sys->mutex);
}

/*********************************************************************//**
Unlocks the data dictionary exclusive lock. */
void
row_mysql_unlock_data_dictionary(
/*=============================*/
	trx_t*	trx)	/*!< in/out: transaction */
{
	ut_ad(lock_trx_has_sys_table_locks(trx) == NULL);

	ut_a(trx->dict_operation_lock_mode == RW_X_LATCH);

	/* Serialize data dictionary operations with dictionary mutex:
	no deadlocks can occur then in these operations */

	mutex_exit(&dict_sys->mutex);
	rw_lock_x_unlock(dict_operation_lock);

	trx->dict_operation_lock_mode = 0;
}

/*********************************************************************//**
Creates a table for MySQL. On failure the transaction will be rolled back
and the 'table' object will be freed.
@return error code or DB_SUCCESS */
dberr_t
row_create_table_for_mysql(
/*=======================*/
	dict_table_t*	table,	/*!< in, own: table definition
				(will be freed, or on DB_SUCCESS
				added to the data dictionary cache) */
	trx_t*		trx,	/*!< in/out: transaction */
	fil_encryption_t mode,	/*!< in: encryption mode */
	uint32_t	key_id)	/*!< in: encryption key_id */
{
	tab_node_t*	node;
	mem_heap_t*	heap;
	que_thr_t*	thr;
	dberr_t		err;

	ut_ad(rw_lock_own(dict_operation_lock, RW_LOCK_X));
	ut_ad(mutex_own(&dict_sys->mutex));
	ut_ad(trx->dict_operation_lock_mode == RW_X_LATCH);

	DBUG_EXECUTE_IF(
		"ib_create_table_fail_at_start_of_row_create_table_for_mysql",
		goto err_exit;
	);

	trx->op_info = "creating table";

	if (row_mysql_is_system_table(table->name.m_name)) {

		ib::error() << "Trying to create a MySQL system table "
			<< table->name << " of type InnoDB. MySQL system"
			" tables must be of the MyISAM type!";
#ifndef DBUG_OFF
err_exit:
#endif /* !DBUG_OFF */
		dict_mem_table_free(table);

		trx->op_info = "";

		return(DB_ERROR);
	}

	trx_start_if_not_started_xa(trx, true);

	heap = mem_heap_create(512);

	switch (trx_get_dict_operation(trx)) {
	case TRX_DICT_OP_NONE:
		trx_set_dict_operation(trx, TRX_DICT_OP_TABLE);
	case TRX_DICT_OP_TABLE:
		break;
	case TRX_DICT_OP_INDEX:
		/* If the transaction was previously flagged as
		TRX_DICT_OP_INDEX, we should be creating auxiliary
		tables for full-text indexes. */
		ut_ad(strstr(table->name.m_name, "/FTS_") != NULL);
	}

	node = tab_create_graph_create(table, heap, mode, key_id);

	thr = pars_complete_graph_for_exec(node, trx, heap, NULL);

	ut_a(thr == que_fork_start_command(
			static_cast<que_fork_t*>(que_node_get_parent(thr))));

	que_run_threads(thr);

	err = trx->error_state;

	/* Update SYS_TABLESPACES and SYS_DATAFILES if a new file-per-table
	tablespace was created. */
	if (err == DB_SUCCESS && dict_table_is_file_per_table(table)) {

		ut_ad(dict_table_is_file_per_table(table));

		char*	path;
		path = fil_space_get_first_path(table->space);

		err = dict_replace_tablespace_in_dictionary(
			table->space, table->name.m_name,
			fil_space_get_flags(table->space),
			path, trx);

			ut_free(path);

		if (err != DB_SUCCESS) {

			/* We must delete the link file. */
			RemoteDatafile::delete_link_file(table->name.m_name);
		}
	}

	switch (err) {
	case DB_SUCCESS:
		break;
	case DB_OUT_OF_FILE_SPACE:
		trx->error_state = DB_SUCCESS;
		trx_rollback_to_savepoint(trx, NULL);

		ib::warn() << "Cannot create table "
			<< table->name
			<< " because tablespace full";

		if (dict_table_open_on_name(table->name.m_name, TRUE, FALSE,
					    DICT_ERR_IGNORE_NONE)) {

			dict_table_close_and_drop(trx, table);
		} else {
			dict_mem_table_free(table);
		}

		break;

	case DB_UNSUPPORTED:
	case DB_TOO_MANY_CONCURRENT_TRXS:
		/* We already have .ibd file here. it should be deleted. */

		if (dict_table_is_file_per_table(table)
		    && fil_delete_tablespace(table->space) != DB_SUCCESS) {

			ib::error() << "Not able to delete tablespace "
				<< table->space << " of table "
				<< table->name << "!";
		}
		/* fall through */

	case DB_DUPLICATE_KEY:
	case DB_TABLESPACE_EXISTS:
	default:
		trx->error_state = DB_SUCCESS;
		trx_rollback_to_savepoint(trx, NULL);
		dict_mem_table_free(table);
		break;
	}

	que_graph_free((que_t*) que_node_get_parent(thr));

	trx->op_info = "";

	return(err);
}

/*********************************************************************//**
Create an index when creating a table.
On failure, the caller must drop the table!
@return error number or DB_SUCCESS */
dberr_t
row_create_index_for_mysql(
/*=======================*/
	dict_index_t*	index,		/*!< in, own: index definition
					(will be freed) */
	trx_t*		trx,		/*!< in: transaction handle */
	const ulint*	field_lengths)	/*!< in: if not NULL, must contain
					dict_index_get_n_fields(index)
					actual field lengths for the
					index columns, which are
					then checked for not being too
					large. */
{
	ind_node_t*	node;
	mem_heap_t*	heap;
	que_thr_t*	thr;
	dberr_t		err;
	ulint		i;
	ulint		len;
	char*		table_name;
	char*		index_name;
	dict_table_t*	table = NULL;
	ibool		is_fts;

	trx->op_info = "creating index";

	/* Copy the table name because we may want to drop the
	table later, after the index object is freed (inside
	que_run_threads()) and thus index->table_name is not available. */
	table_name = mem_strdup(index->table_name);
	index_name = mem_strdup(index->name);

	is_fts = (index->type == DICT_FTS);

	ut_ad(rw_lock_own(dict_operation_lock, RW_LOCK_X));
	ut_ad(mutex_own(&dict_sys->mutex));

	table = dict_table_open_on_name(table_name, TRUE, TRUE,
					DICT_ERR_IGNORE_NONE);

	if (!dict_table_is_temporary(table)) {
		trx_start_if_not_started_xa(trx, true);
	}

	for (i = 0; i < index->n_def; i++) {
		/* Check that prefix_len and actual length
		< DICT_MAX_INDEX_COL_LEN */

		len = dict_index_get_nth_field(index, i)->prefix_len;

		if (field_lengths && field_lengths[i]) {
			len = ut_max(len, field_lengths[i]);
		}

		DBUG_EXECUTE_IF(
			"ib_create_table_fail_at_create_index",
			len = DICT_MAX_FIELD_LEN_BY_FORMAT(table) + 1;
		);

		/* Column or prefix length exceeds maximum column length */
		if (len > (ulint) DICT_MAX_FIELD_LEN_BY_FORMAT(table)) {
			err = DB_TOO_BIG_INDEX_COL;

			dict_mem_index_free(index);
			goto error_handling;
		}
	}

	trx_set_dict_operation(trx, TRX_DICT_OP_TABLE);

	/* For temp-table we avoid insertion into SYSTEM TABLES to
	maintain performance and so we have separate path that directly
	just updates dictonary cache. */
	if (!dict_table_is_temporary(table)) {
		/* Note that the space id where we store the index is
		inherited from the table in dict_build_index_def_step()
		in dict0crea.cc. */

		heap = mem_heap_create(512);
		node = ind_create_graph_create(index, heap, NULL);

		thr = pars_complete_graph_for_exec(node, trx, heap, NULL);

		ut_a(thr == que_fork_start_command(
				static_cast<que_fork_t*>(
					que_node_get_parent(thr))));

		que_run_threads(thr);

		err = trx->error_state;

		que_graph_free((que_t*) que_node_get_parent(thr));
	} else {
		dict_build_index_def(table, index, trx);

		index_id_t index_id = index->id;

		/* add index to dictionary cache and also free index object. */
		err = dict_index_add_to_cache(
			table, index, FIL_NULL, trx_is_strict(trx));

		if (err != DB_SUCCESS) {
			goto error_handling;
		}

		/* as above function has freed index object re-load it
		now from dictionary cache using index_id */
		index = dict_index_get_if_in_cache_low(index_id);
		ut_a(index != NULL);
		index->table = table;

		err = dict_create_index_tree_in_mem(index, trx);

		if (err != DB_SUCCESS) {
			dict_index_remove_from_cache(table, index);
		}
	}

	/* Create the index specific FTS auxiliary tables. */
	if (err == DB_SUCCESS && is_fts) {
		dict_index_t*	idx;

		idx = dict_table_get_index_on_name(table, index_name);

		ut_ad(idx);
		err = fts_create_index_tables_low(
			trx, idx, table->name.m_name, table->id);
	}

error_handling:
	dict_table_close(table, TRUE, FALSE);

	trx->op_info = "";

	ut_free(table_name);
	ut_free(index_name);

	return(err);
}

/*********************************************************************//**
Drops a table for MySQL as a background operation. MySQL relies on Unix
in ALTER TABLE to the fact that the table handler does not remove the
table before all handles to it has been removed. Furhermore, the MySQL's
call to drop table must be non-blocking. Therefore we do the drop table
as a background operation, which is taken care of by the master thread
in srv0srv.cc.
@return error code or DB_SUCCESS */
static
dberr_t
row_drop_table_for_mysql_in_background(
/*===================================*/
	const char*	name)	/*!< in: table name */
{
	dberr_t	error;
	trx_t*	trx;

	trx = trx_allocate_for_background();

	/* If the original transaction was dropping a table referenced by
	foreign keys, we must set the following to be able to drop the
	table: */

	trx->check_foreigns = false;

	/* Try to drop the table in InnoDB */

	error = row_drop_table_for_mysql(name, trx, SQLCOM_TRUNCATE);

	trx_commit_for_mysql(trx);

	trx_free_for_background(trx);

	return(error);
}

/*********************************************************************//**
The master thread in srv0srv.cc calls this regularly to drop tables which
we must drop in background after queries to them have ended. Such lazy
dropping of tables is needed in ALTER TABLE on Unix.
@return how many tables dropped + remaining tables in list */
ulint
row_drop_tables_for_mysql_in_background(void)
/*=========================================*/
{
	row_mysql_drop_t*	drop;
	dict_table_t*		table;
	ulint			n_tables;
	ulint			n_tables_dropped = 0;
loop:
	mutex_enter(&row_drop_list_mutex);

	ut_a(row_mysql_drop_list_inited);
next:
	drop = UT_LIST_GET_FIRST(row_mysql_drop_list);

	n_tables = UT_LIST_GET_LEN(row_mysql_drop_list);

	mutex_exit(&row_drop_list_mutex);

	if (drop == NULL) {
		/* All tables dropped */

		return(n_tables + n_tables_dropped);
	}

	/* On fast shutdown, just empty the list without dropping tables. */
	table = srv_shutdown_state == SRV_SHUTDOWN_NONE || !srv_fast_shutdown
		? dict_table_open_on_id(drop->table_id, FALSE,
					DICT_TABLE_OP_OPEN_ONLY_IF_CACHED)
		: NULL;

	if (!table) {
		n_tables_dropped++;
		mutex_enter(&row_drop_list_mutex);
		UT_LIST_REMOVE(row_mysql_drop_list, drop);
		MONITOR_DEC(MONITOR_BACKGROUND_DROP_TABLE);
		ut_free(drop);
		goto next;
	}

	ut_a(!table->can_be_evicted);

	if (!table->to_be_dropped) {
		dict_table_close(table, FALSE, FALSE);

		mutex_enter(&row_drop_list_mutex);
		UT_LIST_REMOVE(row_mysql_drop_list, drop);
		UT_LIST_ADD_LAST(row_mysql_drop_list, drop);
		goto next;
	}

	dict_table_close(table, FALSE, FALSE);

	if (DB_SUCCESS != row_drop_table_for_mysql_in_background(
		    table->name.m_name)) {
		/* If the DROP fails for some table, we return, and let the
		main thread retry later */
		return(n_tables + n_tables_dropped);
	}

	goto loop;
}

/*********************************************************************//**
Get the background drop list length. NOTE: the caller must own the
drop list mutex!
@return how many tables in list */
ulint
row_get_background_drop_list_len_low(void)
/*======================================*/
{
	ulint	len;

	mutex_enter(&row_drop_list_mutex);

	ut_a(row_mysql_drop_list_inited);

	len = UT_LIST_GET_LEN(row_mysql_drop_list);

	mutex_exit(&row_drop_list_mutex);

	return(len);
}

/** Drop garbage tables during recovery. */
void
row_mysql_drop_garbage_tables()
{
	mem_heap_t*	heap = mem_heap_create(FN_REFLEN);
	btr_pcur_t	pcur;
	mtr_t		mtr;
	trx_t*		trx = trx_allocate_for_background();
	trx->op_info = "dropping garbage tables";
	row_mysql_lock_data_dictionary(trx);

	mtr.start();
	btr_pcur_open_at_index_side(
		true, dict_table_get_first_index(dict_sys->sys_tables),
		BTR_SEARCH_LEAF, &pcur, true, 0, &mtr);

	for (;;) {
		const rec_t*	rec;
		const byte*	field;
		ulint		len;
		const char*	table_name;

		btr_pcur_move_to_next_user_rec(&pcur, &mtr);

		if (!btr_pcur_is_on_user_rec(&pcur)) {
			break;
		}

		rec = btr_pcur_get_rec(&pcur);
		if (rec_get_deleted_flag(rec, 0)) {
			continue;
		}

		field = rec_get_nth_field_old(rec, 0/*NAME*/, &len);
		if (len == UNIV_SQL_NULL || len == 0) {
			/* Corrupted SYS_TABLES.NAME */
			continue;
		}

		table_name = mem_heap_strdupl(
			heap,
			reinterpret_cast<const char*>(field), len);
		if (strstr(table_name, "/" TEMP_FILE_PREFIX "-")) {
			btr_pcur_store_position(&pcur, &mtr);
			btr_pcur_commit_specify_mtr(&pcur, &mtr);

			if (dict_load_table(table_name, true,
					    DICT_ERR_IGNORE_ALL)) {
				row_drop_table_for_mysql(
					table_name, trx,
					SQLCOM_DROP_TABLE);
				trx_commit_for_mysql(trx);
			}

			mtr.start();
			btr_pcur_restore_position(BTR_SEARCH_LEAF,
						  &pcur, &mtr);
		}

		mem_heap_empty(heap);
	}

	btr_pcur_close(&pcur);
	mtr.commit();
	row_mysql_unlock_data_dictionary(trx);
	trx_free_for_background(trx);
	mem_heap_free(heap);
}

/*********************************************************************//**
If a table is not yet in the drop list, adds the table to the list of tables
which the master thread drops in background. We need this on Unix because in
ALTER TABLE MySQL may call drop table even if the table has running queries on
it. Also, if there are running foreign key checks on the table, we drop the
table lazily.
@return	whether background DROP TABLE was scheduled for the first time */
static
bool
row_add_table_to_background_drop_list(table_id_t table_id)
{
	row_mysql_drop_t*	drop;
	bool			added = true;

	mutex_enter(&row_drop_list_mutex);

	ut_a(row_mysql_drop_list_inited);

	/* Look if the table already is in the drop list */
	for (drop = UT_LIST_GET_FIRST(row_mysql_drop_list);
	     drop != NULL;
	     drop = UT_LIST_GET_NEXT(row_mysql_drop_list, drop)) {

		if (drop->table_id == table_id) {
			added = false;
			goto func_exit;
		}
	}

	drop = static_cast<row_mysql_drop_t*>(ut_malloc_nokey(sizeof *drop));
	drop->table_id = table_id;

	UT_LIST_ADD_LAST(row_mysql_drop_list, drop);

	MONITOR_INC(MONITOR_BACKGROUND_DROP_TABLE);
func_exit:
	mutex_exit(&row_drop_list_mutex);
	return added;
}

/** Reassigns the table identifier of a table.
@param[in,out]	table	table
@param[in,out]	trx	transaction
@param[out]	new_id	new table id
@return error code or DB_SUCCESS */
static
dberr_t
row_mysql_table_id_reassign(
	dict_table_t*	table,
	trx_t*		trx,
	table_id_t*	new_id)
{
	dberr_t		err;
	pars_info_t*	info	= pars_info_create();

	dict_hdr_get_new_id(new_id, NULL, NULL, table, false);

	/* Remove all locks except the table-level S and X locks. */
	lock_remove_all_on_table(table, FALSE);

	pars_info_add_ull_literal(info, "old_id", table->id);
	pars_info_add_ull_literal(info, "new_id", *new_id);

	err = que_eval_sql(
		info,
		"PROCEDURE RENUMBER_TABLE_PROC () IS\n"
		"BEGIN\n"
		"UPDATE SYS_TABLES SET ID = :new_id\n"
		" WHERE ID = :old_id;\n"
		"UPDATE SYS_COLUMNS SET TABLE_ID = :new_id\n"
		" WHERE TABLE_ID = :old_id;\n"
		"UPDATE SYS_INDEXES SET TABLE_ID = :new_id\n"
		" WHERE TABLE_ID = :old_id;\n"
		"UPDATE SYS_VIRTUAL SET TABLE_ID = :new_id\n"
		" WHERE TABLE_ID = :old_id;\n"
		"END;\n", FALSE, trx);

	return(err);
}

/*********************************************************************//**
Setup the pre-requisites for DISCARD TABLESPACE. It will start the transaction,
acquire the data dictionary lock in X mode and open the table.
@return table instance or 0 if not found. */
static
dict_table_t*
row_discard_tablespace_begin(
/*=========================*/
	const char*	name,	/*!< in: table name */
	trx_t*		trx)	/*!< in: transaction handle */
{
	trx->op_info = "discarding tablespace";

	trx_set_dict_operation(trx, TRX_DICT_OP_TABLE);

	trx_start_if_not_started_xa(trx, true);

	/* Serialize data dictionary operations with dictionary mutex:
	this is to avoid deadlocks during data dictionary operations */

	row_mysql_lock_data_dictionary(trx);

	dict_table_t*	table;

	table = dict_table_open_on_name(
		name, TRUE, FALSE, DICT_ERR_IGNORE_NONE);

	if (table) {
		dict_stats_wait_bg_to_stop_using_table(table, trx);
		ut_a(!is_system_tablespace(table->space));
		ut_a(table->n_foreign_key_checks_running == 0);
	}

	return(table);
}

/*********************************************************************//**
Do the foreign key constraint checks.
@return DB_SUCCESS or error code. */
static
dberr_t
row_discard_tablespace_foreign_key_checks(
/*======================================*/
	const trx_t*		trx,	/*!< in: transaction handle */
	const dict_table_t*	table)	/*!< in: table to be discarded */
{

	if (srv_read_only_mode || !trx->check_foreigns) {
		return(DB_SUCCESS);
	}

	/* Check if the table is referenced by foreign key constraints from
	some other table (not the table itself) */
	dict_foreign_set::const_iterator	it
		= std::find_if(table->referenced_set.begin(),
			       table->referenced_set.end(),
			       dict_foreign_different_tables());

	if (it == table->referenced_set.end()) {
		return(DB_SUCCESS);
	}

	const dict_foreign_t*	foreign	= *it;
	FILE*			ef	= dict_foreign_err_file;

	ut_ad(foreign->foreign_table != table);
	ut_ad(foreign->referenced_table == table);

	/* We only allow discarding a referenced table if
	FOREIGN_KEY_CHECKS is set to 0 */

	mutex_enter(&dict_foreign_err_mutex);

	rewind(ef);

	ut_print_timestamp(ef);

	fputs("  Cannot DISCARD table ", ef);
	ut_print_name(ef, trx, table->name.m_name);
	fputs("\n"
	      "because it is referenced by ", ef);
	ut_print_name(ef, trx, foreign->foreign_table_name);
	putc('\n', ef);

	mutex_exit(&dict_foreign_err_mutex);

	return(DB_CANNOT_DROP_CONSTRAINT);
}

/*********************************************************************//**
Cleanup after the DISCARD TABLESPACE operation.
@return error code. */
static
dberr_t
row_discard_tablespace_end(
/*=======================*/
	trx_t*		trx,	/*!< in/out: transaction handle */
	dict_table_t*	table,	/*!< in/out: table to be discarded */
	dberr_t		err)	/*!< in: error code */
{
	if (table != 0) {
		dict_table_close(table, TRUE, FALSE);
	}

	DBUG_EXECUTE_IF("ib_discard_before_commit_crash",
			log_make_checkpoint_at(LSN_MAX, TRUE);
			DBUG_SUICIDE(););

	trx_commit_for_mysql(trx);

	DBUG_EXECUTE_IF("ib_discard_after_commit_crash",
			log_make_checkpoint_at(LSN_MAX, TRUE);
			DBUG_SUICIDE(););

	row_mysql_unlock_data_dictionary(trx);

	trx->op_info = "";

	return(err);
}

/*********************************************************************//**
Do the DISCARD TABLESPACE operation.
@return DB_SUCCESS or error code. */
static
dberr_t
row_discard_tablespace(
/*===================*/
	trx_t*		trx,	/*!< in/out: transaction handle */
	dict_table_t*	table)	/*!< in/out: table to be discarded */
{
	dberr_t		err;

	/* How do we prevent crashes caused by ongoing operations on
	the table? Old operations could try to access non-existent
	pages. MySQL will block all DML on the table using MDL and a
	DISCARD will not start unless all existing operations on the
	table to be discarded are completed.

	1) Acquire the data dictionary latch in X mode. To prevent any
	internal operations that MySQL is not aware off and also for
	the internal SQL parser.

	2) Purge and rollback: we assign a new table id for the
	table. Since purge and rollback look for the table based on
	the table id, they see the table as 'dropped' and discard
	their operations.

	3) Insert buffer: we remove all entries for the tablespace in
	the insert buffer tree.

	4) FOREIGN KEY operations: if table->n_foreign_key_checks_running > 0,
	we do not allow the discard. */

	ibuf_delete_for_discarded_space(table->space);

	table_id_t	new_id;

	/* Set the TABLESPACE DISCARD flag in the table definition
	on disk. */
	err = row_import_update_discarded_flag(
		trx, table->id, true, true);

	if (err != DB_SUCCESS) {
		return(err);
	}

	/* Update the index root pages in the system tables, on disk */
	err = row_import_update_index_root(trx, table, true, true);

	if (err != DB_SUCCESS) {
		return(err);
	}

	/* Drop all the FTS auxiliary tables. */
	if (dict_table_has_fts_index(table)
	    || DICT_TF2_FLAG_IS_SET(table, DICT_TF2_FTS_HAS_DOC_ID)) {

		fts_drop_tables(trx, table);
	}

	/* Assign a new space ID to the table definition so that purge
	can ignore the changes. Update the system table on disk. */

	err = row_mysql_table_id_reassign(table, trx, &new_id);

	if (err != DB_SUCCESS) {
		return(err);
	}

	/* Discard the physical file that is used for the tablespace. */

	err = fil_discard_tablespace(table->space);

	switch (err) {
	case DB_SUCCESS:
	case DB_IO_ERROR:
	case DB_TABLESPACE_NOT_FOUND:
		/* All persistent operations successful, update the
		data dictionary memory cache. */

		table->file_unreadable = true;

		table->flags2 |= DICT_TF2_DISCARDED;

		dict_table_change_id_in_cache(table, new_id);

		/* Reset the root page numbers. */

		for (dict_index_t* index = UT_LIST_GET_FIRST(table->indexes);
		     index != 0;
		     index = UT_LIST_GET_NEXT(indexes, index)) {

			index->page = FIL_NULL;
			index->space = FIL_NULL;
		}

		/* If the tablespace did not already exist or we couldn't
		write to it, we treat that as a successful DISCARD. It is
		unusable anyway. */

		err = DB_SUCCESS;
		break;

	default:
		/* We need to rollback the disk changes, something failed. */

		trx->error_state = DB_SUCCESS;

		trx_rollback_to_savepoint(trx, NULL);

		trx->error_state = DB_SUCCESS;
	}

	return(err);
}

/*********************************************************************//**
Discards the tablespace of a table which stored in an .ibd file. Discarding
means that this function renames the .ibd file and assigns a new table id for
the table. Also the file_unreadable flag is set.
@return error code or DB_SUCCESS */
dberr_t
row_discard_tablespace_for_mysql(
/*=============================*/
	const char*	name,	/*!< in: table name */
	trx_t*		trx)	/*!< in: transaction handle */
{
	dberr_t		err;
	dict_table_t*	table;

	/* Open the table and start the transaction if not started. */

	table = row_discard_tablespace_begin(name, trx);

	if (table == 0) {
		err = DB_TABLE_NOT_FOUND;
	} else if (dict_table_is_temporary(table)) {

		ib_senderrf(trx->mysql_thd, IB_LOG_LEVEL_ERROR,
			    ER_CANNOT_DISCARD_TEMPORARY_TABLE);

		err = DB_ERROR;

	} else if (table->space == TRX_SYS_SPACE) {
		char	table_name[MAX_FULL_NAME_LEN + 1];

		innobase_format_name(
			table_name, sizeof(table_name),
			table->name.m_name);

		ib_senderrf(trx->mysql_thd, IB_LOG_LEVEL_ERROR,
			    ER_TABLE_IN_SYSTEM_TABLESPACE, table_name);

		err = DB_ERROR;

	} else if (table->n_foreign_key_checks_running > 0) {
		char	table_name[MAX_FULL_NAME_LEN + 1];

		innobase_format_name(
			table_name, sizeof(table_name),
			table->name.m_name);

		ib_senderrf(trx->mysql_thd, IB_LOG_LEVEL_ERROR,
			    ER_DISCARD_FK_CHECKS_RUNNING, table_name);

		err = DB_ERROR;

	} else {
		/* Do foreign key constraint checks. */

		err = row_discard_tablespace_foreign_key_checks(trx, table);

		if (err == DB_SUCCESS) {
			err = row_discard_tablespace(trx, table);
		}
	}

	return(row_discard_tablespace_end(trx, table, err));
}

/*********************************************************************//**
Sets an exclusive lock on a table.
@return error code or DB_SUCCESS */
dberr_t
row_mysql_lock_table(
/*=================*/
	trx_t*		trx,		/*!< in/out: transaction */
	dict_table_t*	table,		/*!< in: table to lock */
	enum lock_mode	mode,		/*!< in: LOCK_X or LOCK_S */
	const char*	op_info)	/*!< in: string for trx->op_info */
{
	mem_heap_t*	heap;
	que_thr_t*	thr;
	dberr_t		err;
	sel_node_t*	node;

	ut_ad(trx);
	ut_ad(mode == LOCK_X || mode == LOCK_S);

	heap = mem_heap_create(512);

	trx->op_info = op_info;

	node = sel_node_create(heap);
	thr = pars_complete_graph_for_exec(node, trx, heap, NULL);
	thr->graph->state = QUE_FORK_ACTIVE;

	/* We use the select query graph as the dummy graph needed
	in the lock module call */

	thr = que_fork_get_first_thr(
		static_cast<que_fork_t*>(que_node_get_parent(thr)));

	que_thr_move_to_run_state_for_mysql(thr, trx);

run_again:
	thr->run_node = thr;
	thr->prev_node = thr->common.parent;

	err = lock_table(0, table, mode, thr);

	trx->error_state = err;

	if (err == DB_SUCCESS) {
		que_thr_stop_for_mysql_no_error(thr, trx);
	} else {
		que_thr_stop_for_mysql(thr);

		if (row_mysql_handle_errors(&err, trx, thr, NULL)) {
			goto run_again;
		}
	}

	que_graph_free(thr->graph);
	trx->op_info = "";

	return(err);
}

/** Drop ancillary FTS tables as part of dropping a table.
@param[in,out]	table		Table cache entry
@param[in,out]	trx		Transaction handle
@return error code or DB_SUCCESS */
UNIV_INLINE
dberr_t
row_drop_ancillary_fts_tables(
	dict_table_t*	table,
	trx_t*		trx)
{
	/* Drop ancillary FTS tables */
	if (dict_table_has_fts_index(table)
	    || DICT_TF2_FLAG_IS_SET(table, DICT_TF2_FTS_HAS_DOC_ID)) {

		ut_ad(table->get_ref_count() == 0);
		ut_ad(trx_is_started(trx));

		dberr_t err = fts_drop_tables(trx, table);

		if (err != DB_SUCCESS) {
			ib::error() << " Unable to remove ancillary FTS"
				" tables for table "
				<< table->name << " : " << ut_strerr(err);

			return(err);
		}
	}

	/* The table->fts flag can be set on the table for which
	the cluster index is being rebuilt. Such table might not have
	DICT_TF2_FTS flag set. So keep this out of above
	dict_table_has_fts_index condition */
	if (table->fts != NULL) {
		/* Need to set TABLE_DICT_LOCKED bit, since
		fts_que_graph_free_check_lock would try to acquire
		dict mutex lock */
		table->fts->fts_status |= TABLE_DICT_LOCKED;

		fts_free(table);
	}

	return(DB_SUCCESS);
}

/** Drop a table from the memory cache as part of dropping a table.
@param[in]	tablename	A copy of table->name. Used when table == null
@param[in,out]	table		Table cache entry
@param[in,out]	trx		Transaction handle
@return error code or DB_SUCCESS */
UNIV_INLINE
dberr_t
row_drop_table_from_cache(
	const char*	tablename,
	dict_table_t*	table,
	trx_t*		trx)
{
	dberr_t	err = DB_SUCCESS;
	ut_ad(!dict_table_is_temporary(table));

	/* Remove the pointer to this table object from the list
	of modified tables by the transaction because the object
	is going to be destroyed below. */
	trx->mod_tables.erase(table);

	dict_table_remove_from_cache(table);

	if (dict_load_table(tablename, true, DICT_ERR_IGNORE_NONE)) {
		ib::error() << "Not able to remove table "
			<< ut_get_name(trx, tablename)
			<< " from the dictionary cache!";
		err = DB_ERROR;
	}

	return(err);
}

/** Drop a single-table tablespace as part of dropping or renaming a table.
This deletes the fil_space_t if found and the file on disk.
@param[in]	space_id	Tablespace ID
@param[in]	tablename	Table name, same as the tablespace name
@param[in]	filepath	File path of tablespace to delete
@param[in]	table_flags	table flags
@return error code or DB_SUCCESS */
UNIV_INLINE
dberr_t
row_drop_single_table_tablespace(
	ulint		space_id,
	const char*	tablename,
	const char*	filepath,
	ulint		table_flags)
{
	dberr_t	err = DB_SUCCESS;

	/* If the tablespace is not in the cache, just delete the file. */
	if (!fil_space_for_table_exists_in_mem(
		    space_id, tablename, true, NULL, table_flags)) {

		/* Force a delete of any discarded or temporary files. */
		fil_delete_file(filepath);

		ib::info() << "Removed datafile " << filepath
			<< " for table " << tablename;
	} else if (fil_delete_tablespace(space_id) != DB_SUCCESS) {

		ib::error() << "We removed the InnoDB internal data"
			" dictionary entry of table " << tablename
			<< " but we are not able to delete the tablespace "
			<< space_id << " file " << filepath << "!";

		err = DB_ERROR;
	}

	return(err);
}

/** Drop a table.
If the data dictionary was not already locked by the transaction,
the transaction will be committed.  Otherwise, the data dictionary
will remain locked.
@param[in]	name		Table name
@param[in,out]	trx		Transaction handle
@param[in]	sqlcom		type of SQL operation
@param[in]	create_failed	true=create table failed
				because e.g. foreign key column
@param[in]	nonatomic	Whether it is permitted to release
				and reacquire dict_operation_lock
@return error code or DB_SUCCESS */
dberr_t
row_drop_table_for_mysql(
	const char*		name,
	trx_t*			trx,
	enum_sql_command	sqlcom,
	bool			create_failed,
	bool			nonatomic)
{
	dberr_t		err;
	dict_foreign_t*	foreign;
	dict_table_t*	table;
	char*		filepath		= NULL;
	char*		tablename		= NULL;
	bool		locked_dictionary	= false;
	pars_info_t*	info			= NULL;

	DBUG_ENTER("row_drop_table_for_mysql");
	DBUG_PRINT("row_drop_table_for_mysql", ("table: '%s'", name));

	ut_a(name != NULL);

	/* Serialize data dictionary operations with dictionary mutex:
	no deadlocks can occur then in these operations */

	trx->op_info = "dropping table";

	if (trx->dict_operation_lock_mode != RW_X_LATCH) {
		/* Prevent foreign key checks etc. while we are
		dropping the table */

		row_mysql_lock_data_dictionary(trx);

		locked_dictionary = true;
		nonatomic = true;
	}

	ut_ad(mutex_own(&dict_sys->mutex));
	ut_ad(rw_lock_own(dict_operation_lock, RW_LOCK_X));

	table = dict_table_open_on_name(
		name, TRUE, FALSE,
		static_cast<dict_err_ignore_t>(
			DICT_ERR_IGNORE_INDEX_ROOT
			| DICT_ERR_IGNORE_CORRUPT));

	if (!table) {
		if (locked_dictionary) {
			row_mysql_unlock_data_dictionary(trx);
		}
		trx->op_info = "";
		DBUG_RETURN(DB_TABLE_NOT_FOUND);
	}

	/* This function is called recursively via fts_drop_tables(). */
	if (!trx_is_started(trx)) {

		if (!dict_table_is_temporary(table)) {
			trx_start_for_ddl(trx, TRX_DICT_OP_TABLE);
		} else {
			trx_set_dict_operation(trx, TRX_DICT_OP_TABLE);
		}
	}

	/* Turn on this drop bit before we could release the dictionary
	latch */
	table->to_be_dropped = true;

	if (nonatomic) {
		/* This trx did not acquire any locks on dictionary
		table records yet. Thus it is safe to release and
		reacquire the data dictionary latches. */
		if (table->fts) {
			ut_ad(!table->fts->add_wq);
			ut_ad(lock_trx_has_sys_table_locks(trx) == 0);

			for (;;) {
				bool retry = false;
				if (dict_fts_index_syncing(table)) {
					retry = true;
				}
				if (!retry) {
					break;
				}
				DICT_BG_YIELD(trx);
			}
			row_mysql_unlock_data_dictionary(trx);
			fts_optimize_remove_table(table);
			row_mysql_lock_data_dictionary(trx);
		}

		/* Do not bother to deal with persistent stats for temp
		tables since we know temp tables do not use persistent
		stats. */
		if (!dict_table_is_temporary(table)) {
			dict_stats_wait_bg_to_stop_using_table(
				table, trx);
		}
	}

	/* make sure background stats thread is not running on the table */
	ut_ad(!(table->stats_bg_flag & BG_STAT_IN_PROGRESS));
	const bool is_temp_name = strstr(table->name.m_name,
					 "/" TEMP_FILE_PREFIX);
	mem_heap_t* heap = NULL;

	if (!dict_table_is_temporary(table)) {
		if (table->space != TRX_SYS_SPACE) {
#ifdef BTR_CUR_HASH_ADAPT
			/* On DISCARD TABLESPACE, we would not drop the
			adaptive hash index entries. If the tablespace is
			missing here, delete-marking the record in SYS_INDEXES
			would not free any pages in the buffer pool. Thus,
			dict_index_remove_from_cache() would hang due to
			adaptive hash index entries existing in the buffer
			pool.  To prevent this hang, and also to guarantee
			that btr_search_drop_page_hash_when_freed() will avoid
			calling btr_search_drop_page_hash_index() while we
			hold the InnoDB dictionary lock, we will drop any
			adaptive hash index entries upfront. */
			while (buf_LRU_drop_page_hash_for_tablespace(table)) {
				if ((!is_temp_name && trx_is_interrupted(trx))
				    || srv_shutdown_state
				    != SRV_SHUTDOWN_NONE) {
					err = DB_INTERRUPTED;
					table->to_be_dropped = false;
					dict_table_close(table, true, false);
					goto funct_exit;
				}
			}
#endif /* BTR_CUR_HASH_ADAPT */

			/* Delete the link file if used. */
			if (DICT_TF_HAS_DATA_DIR(table->flags)) {
				RemoteDatafile::delete_link_file(name);
			}
		}

		dict_stats_recalc_pool_del(table);
		dict_stats_defrag_pool_del(table, NULL);
		if (btr_defragment_thread_active) {
			/* During fts_drop_orphaned_tables() in
			recv_recovery_rollback_active() the
			btr_defragment_mutex has not yet been
			initialized by btr_defragment_init(). */
			btr_defragment_remove_table(table);
		}

		/* Remove stats for this table and all of its indexes from the
		persistent storage if it exists and if there are stats for this
		table in there. This function creates its own trx and commits
		it. */
		char	errstr[1024];
		err = dict_stats_drop_table(name, errstr, sizeof(errstr));

		if (err != DB_SUCCESS) {
			ib::warn() << errstr;
		}
	}

	dict_table_prevent_eviction(table);
	dict_table_close(table, TRUE, FALSE);

	/* Check if the table is referenced by foreign key constraints from
	some other table (not the table itself) */

	if (!srv_read_only_mode && trx->check_foreigns) {

		for (dict_foreign_set::iterator it
			= table->referenced_set.begin();
		     it != table->referenced_set.end();
		     ++it) {

			foreign = *it;

			const bool	ref_ok = sqlcom == SQLCOM_DROP_DB
				&& dict_tables_have_same_db(
					name,
					foreign->foreign_table_name_lookup);

			/* We should allow dropping a referenced table if creating
			that referenced table has failed for some reason. For example
			if referenced table is created but it column types that are
			referenced do not match. */
			if (foreign->foreign_table != table &&
			    !create_failed && !ref_ok) {

				FILE*	ef	= dict_foreign_err_file;

				/* We only allow dropping a referenced table
				if FOREIGN_KEY_CHECKS is set to 0 */

				err = DB_CANNOT_DROP_CONSTRAINT;

				mutex_enter(&dict_foreign_err_mutex);
				rewind(ef);
				ut_print_timestamp(ef);

				fputs("  Cannot drop table ", ef);
				ut_print_name(ef, trx, name);
				fputs("\n"
				      "because it is referenced by ", ef);
				ut_print_name(ef, trx,
					      foreign->foreign_table_name);
				putc('\n', ef);
				mutex_exit(&dict_foreign_err_mutex);

				goto funct_exit;
			}
		}
	}

	DBUG_EXECUTE_IF("row_drop_table_add_to_background", goto defer;);

	/* TODO: could we replace the counter n_foreign_key_checks_running
	with lock checks on the table? Acquire here an exclusive lock on the
	table, and rewrite lock0lock.cc and the lock wait in srv0srv.cc so that
	they can cope with the table having been dropped here? Foreign key
	checks take an IS or IX lock on the table. */

	if (table->n_foreign_key_checks_running > 0) {
defer:
		if (!is_temp_name) {
			heap = mem_heap_create(FN_REFLEN);
			const char* tmp_name
				= dict_mem_create_temporary_tablename(
					heap, table->name.m_name, table->id);
			ib::info() << "Deferring DROP TABLE " << table->name
				   << "; renaming to " << tmp_name;
			err = row_rename_table_for_mysql(
				table->name.m_name, tmp_name, trx,
				false, false);
		} else {
			err = DB_SUCCESS;
		}
		if (err == DB_SUCCESS) {
			row_add_table_to_background_drop_list(table->id);
		}
		goto funct_exit;
	}

	/* Remove all locks that are on the table or its records, if there
	are no references to the table but it has record locks, we release
	the record locks unconditionally. One use case is:

		CREATE TABLE t2 (PRIMARY KEY (a)) SELECT * FROM t1;

	If after the user transaction has done the SELECT and there is a
	problem in completing the CREATE TABLE operation, MySQL will drop
	the table. InnoDB will create a new background transaction to do the
	actual drop, the trx instance that is passed to this function. To
	preserve existing behaviour we remove the locks but ideally we
	shouldn't have to. There should never be record locks on a table
	that is going to be dropped. */

	if (table->get_ref_count() > 0 || table->n_rec_locks > 0
	    || lock_table_has_locks(table)) {
		goto defer;
	}

	/* The "to_be_dropped" marks table that is to be dropped, but
	has not been dropped, instead, was put in the background drop
	list due to being used by concurrent DML operations. Clear it
	here since there are no longer any concurrent activities on it,
	and it is free to be dropped */
	table->to_be_dropped = false;

<<<<<<< HEAD
=======
	/* If we get this far then the table to be dropped must not have
	any table or record locks on it. */

	ut_a(!lock_table_has_locks(table));

	if (table->space != TRX_SYS_SPACE) {
		/* On DISCARD TABLESPACE, we would not drop the
		adaptive hash index entries. If the tablespace is
		missing here, delete-marking the record in SYS_INDEXES
		would not free any pages in the buffer pool. Thus,
		dict_index_remove_from_cache() would hang due to
		adaptive hash index entries existing in the buffer
		pool.  To prevent this hang, and also to guarantee
		that btr_search_drop_page_hash_when_freed() will avoid
		calling btr_search_drop_page_hash_index() while we
		hold the InnoDB dictionary lock, we will drop any
		adaptive hash index entries upfront. */
		const bool is_temp = dict_table_is_temporary(table)
			|| strncmp(tablename_minus_db, tmp_file_prefix,
				   tmp_file_prefix_length)
			|| strncmp(tablename_minus_db, "FTS_", 4);
		while (buf_LRU_drop_page_hash_for_tablespace(table)) {
			if ((!is_temp && trx_is_interrupted(trx))
			    || srv_shutdown_state != SRV_SHUTDOWN_NONE) {
				err = DB_INTERRUPTED;
				goto funct_exit;
			}
		}
	}

>>>>>>> 1d72db45
	switch (trx_get_dict_operation(trx)) {
	case TRX_DICT_OP_NONE:
		trx_set_dict_operation(trx, TRX_DICT_OP_TABLE);
		trx->table_id = table->id;
	case TRX_DICT_OP_TABLE:
		break;
	case TRX_DICT_OP_INDEX:
		/* If the transaction was previously flagged as
		TRX_DICT_OP_INDEX, we should be dropping auxiliary
		tables for full-text indexes or temp tables. */
		ut_ad(strstr(table->name.m_name, "/FTS_")
		      || strstr(table->name.m_name, TEMP_TABLE_PATH_PREFIX));
	}

	/* Mark all indexes unavailable in the data dictionary cache
	before starting to drop the table. */

	unsigned*	page_no;
	unsigned*	page_nos;
	heap = mem_heap_create(
		200 + UT_LIST_GET_LEN(table->indexes) * sizeof *page_nos);
	tablename = mem_heap_strdup(heap, name);

	page_no = page_nos = static_cast<unsigned*>(
		mem_heap_alloc(
			heap,
			UT_LIST_GET_LEN(table->indexes) * sizeof *page_no));

	for (dict_index_t* index = dict_table_get_first_index(table);
	     index != NULL;
	     index = dict_table_get_next_index(index)) {
		rw_lock_x_lock(dict_index_get_lock(index));
		/* Save the page numbers so that we can restore them
		if the operation fails. */
		*page_no++ = index->page;
		/* Mark the index unusable. */
		index->page = FIL_NULL;
		rw_lock_x_unlock(dict_index_get_lock(index));
	}

	if (!table->is_temporary()) {
		/* We use the private SQL parser of Innobase to generate the
		query graphs needed in deleting the dictionary data from system
		tables in Innobase. Deleting a row from SYS_INDEXES table also
		frees the file segments of the B-tree associated with the
		index. */

		info = pars_info_create();

		pars_info_add_str_literal(info, "name", name);

		if (sqlcom != SQLCOM_TRUNCATE
		    && strchr(name, '/')
		    && dict_table_get_low("SYS_FOREIGN")
		    && dict_table_get_low("SYS_FOREIGN_COLS")) {
			err = que_eval_sql(
				info,
				"PROCEDURE DROP_FOREIGN_PROC () IS\n"
				"fid CHAR;\n"

				"DECLARE CURSOR fk IS\n"
				"SELECT ID FROM SYS_FOREIGN\n"
				"WHERE FOR_NAME = :name\n"
				"AND TO_BINARY(FOR_NAME) = TO_BINARY(:name)\n"
				"FOR UPDATE;\n"

				"BEGIN\n"
				"OPEN fk;\n"
				"WHILE 1 = 1 LOOP\n"
				"  FETCH fk INTO fid;\n"
				"  IF (SQL % NOTFOUND) THEN RETURN; END IF;\n"
				"  DELETE FROM SYS_FOREIGN_COLS WHERE ID=fid;\n"
				"  DELETE FROM SYS_FOREIGN WHERE ID=fid;\n"
				"END LOOP;\n"
				"CLOSE fk;\n"
				"END;\n", FALSE, trx);
			if (err == DB_SUCCESS) {
				info = pars_info_create();
				pars_info_add_str_literal(info, "name", name);
				goto do_drop;
			}
		} else {
do_drop:
			if (dict_table_get_low("SYS_VIRTUAL")) {
				err = que_eval_sql(
					info,
					"PROCEDURE DROP_VIRTUAL_PROC () IS\n"
					"tid CHAR;\n"

					"BEGIN\n"
					"SELECT ID INTO tid FROM SYS_TABLES\n"
					"WHERE NAME = :name FOR UPDATE;\n"
					"IF (SQL % NOTFOUND) THEN RETURN;"
					" END IF;\n"
					"DELETE FROM SYS_VIRTUAL"
					" WHERE TABLE_ID = tid;\n"
					"END;\n", FALSE, trx);
				if (err == DB_SUCCESS) {
					info = pars_info_create();
					pars_info_add_str_literal(
						info, "name", name);
				}
			} else {
				err = DB_SUCCESS;
			}

			err = err == DB_SUCCESS ? que_eval_sql(
				info,
				"PROCEDURE DROP_TABLE_PROC () IS\n"
				"tid CHAR;\n"
				"iid CHAR;\n"

				"DECLARE CURSOR cur_idx IS\n"
				"SELECT ID FROM SYS_INDEXES\n"
				"WHERE TABLE_ID = tid FOR UPDATE;\n"

				"BEGIN\n"
				"SELECT ID INTO tid FROM SYS_TABLES\n"
				"WHERE NAME = :name FOR UPDATE;\n"
				"IF (SQL % NOTFOUND) THEN RETURN; END IF;\n"

				"OPEN cur_idx;\n"
				"WHILE 1 = 1 LOOP\n"
				"  FETCH cur_idx INTO iid;\n"
				"  IF (SQL % NOTFOUND) THEN EXIT; END IF;\n"
				"  DELETE FROM SYS_FIELDS\n"
				"  WHERE INDEX_ID = iid;\n"
				"  DELETE FROM SYS_INDEXES\n"
				"  WHERE ID = iid AND TABLE_ID = tid;\n"
				"END LOOP;\n"
				"CLOSE cur_idx;\n"

				"DELETE FROM SYS_COLUMNS WHERE TABLE_ID=tid;\n"
				"DELETE FROM SYS_TABLES WHERE NAME=:name;\n"

				"END;\n", FALSE, trx) : err;

			if (err == DB_SUCCESS && table->space
			    && dict_table_get_low("SYS_TABLESPACES")
			    && dict_table_get_low("SYS_DATAFILES")) {
				info = pars_info_create();
				pars_info_add_int4_literal(info, "id",
							   lint(table->space));
				err = que_eval_sql(
					info,
					"PROCEDURE DROP_SPACE_PROC () IS\n"
					"BEGIN\n"
					"DELETE FROM SYS_TABLESPACES\n"
					"WHERE SPACE = :id;\n"
					"DELETE FROM SYS_DATAFILES\n"
					"WHERE SPACE = :id;\n"
					"END;\n", FALSE, trx);
			}
		}
	} else {
		page_no = page_nos;
		for (dict_index_t* index = dict_table_get_first_index(table);
		     index != NULL;
		     index = dict_table_get_next_index(index)) {
			/* remove the index object associated. */
			dict_drop_index_tree_in_mem(index, *page_no++);
		}
		trx->mod_tables.erase(table);
		dict_table_remove_from_cache(table);
		err = DB_SUCCESS;
		goto funct_exit;
	}

	switch (err) {
		ulint	space_id;
		bool	is_discarded;
		ulint	table_flags;

	case DB_SUCCESS:
		space_id = table->space;
		is_discarded = dict_table_is_discarded(table);
		table_flags = table->flags;
		ut_ad(!dict_table_is_temporary(table));

		err = row_drop_ancillary_fts_tables(table, trx);
		if (err != DB_SUCCESS) {
			break;
		}

		/* Determine the tablespace filename before we drop
		dict_table_t.  Free this memory before returning. */
		if (DICT_TF_HAS_DATA_DIR(table->flags)) {
			dict_get_and_save_data_dir_path(table, true);
			ut_a(table->data_dir_path);
			filepath = fil_make_filepath(
				table->data_dir_path,
				table->name.m_name, IBD, true);
		} else {
			filepath = fil_make_filepath(
				NULL, table->name.m_name, IBD, false);
		}

		/* Free the dict_table_t object. */
		err = row_drop_table_from_cache(tablename, table, trx);
		if (err != DB_SUCCESS) {
			break;
		}

		/* Do not attempt to drop known-to-be-missing tablespaces,
		nor the system tablespace. */
		if (is_discarded || is_system_tablespace(space_id)) {
			break;
		}

		/* We can now drop the single-table tablespace. */
		err = row_drop_single_table_tablespace(
			space_id, tablename, filepath, table_flags);
		break;

	case DB_OUT_OF_FILE_SPACE:
		err = DB_MUST_GET_MORE_FILE_SPACE;
		trx->error_state = err;
		row_mysql_handle_errors(&err, trx, NULL, NULL);

		/* raise error */
		ut_error;
		break;

	case DB_TOO_MANY_CONCURRENT_TRXS:
		/* Cannot even find a free slot for the
		the undo log. We can directly exit here
		and return the DB_TOO_MANY_CONCURRENT_TRXS
		error. */

	default:
		/* This is some error we do not expect. Print
		the error number and rollback the transaction */
		ib::error() << "Unknown error code " << err << " while"
			" dropping table: "
			<< ut_get_name(trx, tablename) << ".";

		trx->error_state = DB_SUCCESS;
		trx_rollback_to_savepoint(trx, NULL);
		trx->error_state = DB_SUCCESS;

		/* Mark all indexes available in the data dictionary
		cache again. */

		page_no = page_nos;

		for (dict_index_t* index = dict_table_get_first_index(table);
		     index != NULL;
		     index = dict_table_get_next_index(index)) {
			rw_lock_x_lock(dict_index_get_lock(index));
			ut_a(index->page == FIL_NULL);
			index->page = *page_no++;
			rw_lock_x_unlock(dict_index_get_lock(index));
		}
	}

	if (err != DB_SUCCESS && table != NULL) {
		/* Drop table has failed with error but as drop table is not
		transaction safe we should mark the table as corrupted to avoid
		unwarranted follow-up action on this table that can result
		in more serious issues. */

		table->corrupted = true;
		for (dict_index_t* index = UT_LIST_GET_FIRST(table->indexes);
		     index != NULL;
		     index = UT_LIST_GET_NEXT(indexes, index)) {
			dict_set_corrupted(index, trx, "DROP TABLE");
		}
	}

funct_exit:
	if (heap) {
		mem_heap_free(heap);
	}

	ut_free(filepath);

	if (locked_dictionary) {

		if (trx_is_started(trx)) {

			trx_commit_for_mysql(trx);
		}

		row_mysql_unlock_data_dictionary(trx);
	}

	trx->op_info = "";

	srv_wake_master_thread();

	DBUG_RETURN(err);
}

/** Drop a table after failed CREATE TABLE. */
dberr_t row_drop_table_after_create_fail(const char* name, trx_t* trx)
{
	ib::warn() << "Dropping incompletely created " << name << " table.";
	return row_drop_table_for_mysql(name, trx, SQLCOM_DROP_DB, true);
}

/*******************************************************************//**
Drop all foreign keys in a database, see Bug#18942.
Called at the end of row_drop_database_for_mysql().
@return error code or DB_SUCCESS */
static MY_ATTRIBUTE((nonnull, warn_unused_result))
dberr_t
drop_all_foreign_keys_in_db(
/*========================*/
	const char*	name,	/*!< in: database name which ends to '/' */
	trx_t*		trx)	/*!< in: transaction handle */
{
	pars_info_t*	pinfo;
	dberr_t		err;

	ut_a(name[strlen(name) - 1] == '/');

	pinfo = pars_info_create();

	pars_info_add_str_literal(pinfo, "dbname", name);

/** true if for_name is not prefixed with dbname */
#define TABLE_NOT_IN_THIS_DB \
"SUBSTR(for_name, 0, LENGTH(:dbname)) <> :dbname"

	err = que_eval_sql(pinfo,
			   "PROCEDURE DROP_ALL_FOREIGN_KEYS_PROC () IS\n"
			   "foreign_id CHAR;\n"
			   "for_name CHAR;\n"
			   "found INT;\n"
			   "DECLARE CURSOR cur IS\n"
			   "SELECT ID, FOR_NAME FROM SYS_FOREIGN\n"
			   "WHERE FOR_NAME >= :dbname\n"
			   "LOCK IN SHARE MODE\n"
			   "ORDER BY FOR_NAME;\n"
			   "BEGIN\n"
			   "found := 1;\n"
			   "OPEN cur;\n"
			   "WHILE found = 1 LOOP\n"
			   "        FETCH cur INTO foreign_id, for_name;\n"
			   "        IF (SQL % NOTFOUND) THEN\n"
			   "                found := 0;\n"
			   "        ELSIF (" TABLE_NOT_IN_THIS_DB ") THEN\n"
			   "                found := 0;\n"
			   "        ELSIF (1=1) THEN\n"
			   "                DELETE FROM SYS_FOREIGN_COLS\n"
			   "                WHERE ID = foreign_id;\n"
			   "                DELETE FROM SYS_FOREIGN\n"
			   "                WHERE ID = foreign_id;\n"
			   "        END IF;\n"
			   "END LOOP;\n"
			   "CLOSE cur;\n"
			   "COMMIT WORK;\n"
			   "END;\n",
			   FALSE, /* do not reserve dict mutex,
				  we are already holding it */
			   trx);

	return(err);
}

/** Drop a database for MySQL.
@param[in]	name	database name which ends at '/'
@param[in]	trx	transaction handle
@param[out]	found	number of dropped tables/partitions
@return error code or DB_SUCCESS */
dberr_t
row_drop_database_for_mysql(
	const char*	name,
	trx_t*		trx,
	ulint*		found)
{
	dict_table_t*	table;
	char*		table_name;
	dberr_t		err	= DB_SUCCESS;
	ulint		namelen	= strlen(name);
	bool		is_partition = false;

	ut_ad(found != NULL);

	DBUG_ENTER("row_drop_database_for_mysql");

	DBUG_PRINT("row_drop_database_for_mysql", ("db: '%s'", name));

	ut_a(name != NULL);
	/* Assert DB name or partition name. */
	if (name[namelen - 1] == '#') {
		ut_ad(name[namelen - 2] != '/');
		is_partition = true;
		trx->op_info = "dropping partitions";
	} else {
		ut_a(name[namelen - 1] == '/');
		trx->op_info = "dropping database";
	}

	*found = 0;

	trx_set_dict_operation(trx, TRX_DICT_OP_TABLE);

	trx_start_if_not_started_xa(trx, true);

loop:
	row_mysql_lock_data_dictionary(trx);

	while ((table_name = dict_get_first_table_name_in_db(name))) {
		/* Drop parent table if it is a fts aux table, to
		avoid accessing dropped fts aux tables in information
		scheam when parent table still exists.
		Note: Drop parent table will drop fts aux tables. */
		char*	parent_table_name;
		parent_table_name = fts_get_parent_table_name(
				table_name, strlen(table_name));

		if (parent_table_name != NULL) {
			ut_free(table_name);
			table_name = parent_table_name;
		}

		ut_a(memcmp(table_name, name, namelen) == 0);

		table = dict_table_open_on_name(
			table_name, TRUE, FALSE, static_cast<dict_err_ignore_t>(
				DICT_ERR_IGNORE_INDEX_ROOT
				| DICT_ERR_IGNORE_CORRUPT));

		if (!table) {
			ib::error() << "Cannot load table " << table_name
				<< " from InnoDB internal data dictionary"
				" during drop database";
			ut_free(table_name);
			err = DB_TABLE_NOT_FOUND;
			break;

		}

		if (!row_is_mysql_tmp_table_name(table->name.m_name)) {
			/* There could be orphan temp tables left from
			interrupted alter table. Leave them, and handle
			the rest.*/
			if (table->can_be_evicted
			    && (name[namelen - 1] != '#')) {
				ib::warn() << "Orphan table encountered during"
					" DROP DATABASE. This is possible if '"
					<< table->name << ".frm' was lost.";
			}

			if (!table->is_readable()
			    && !fil_space_get(table->space)) {
				ib::warn() << "Missing .ibd file for table "
					<< table->name << ".";
			}
		}

		dict_table_close(table, TRUE, FALSE);

		/* The dict_table_t object must not be accessed before
		dict_table_open() or after dict_table_close(). But this is OK
		if we are holding, the dict_sys->mutex. */
		ut_ad(mutex_own(&dict_sys->mutex));

		/* Disable statistics on the found table. */
		if (!dict_stats_stop_bg(table)) {
			row_mysql_unlock_data_dictionary(trx);

			os_thread_sleep(250000);

			ut_free(table_name);

			goto loop;
		}

		/* Wait until MySQL does not have any queries running on
		the table */

		if (table->get_ref_count() > 0) {
			row_mysql_unlock_data_dictionary(trx);

			ib::warn() << "MySQL is trying to drop database "
				<< ut_get_name(trx, name) << " though"
				" there are still open handles to table "
				<< table->name << ".";

			os_thread_sleep(1000000);

			ut_free(table_name);

			goto loop;
		}

		err = row_drop_table_for_mysql(
			table_name, trx, SQLCOM_DROP_DB);
		trx_commit_for_mysql(trx);

		if (err != DB_SUCCESS) {
			ib::error() << "DROP DATABASE "
				<< ut_get_name(trx, name) << " failed"
				" with error (" << ut_strerr(err) << ") for"
				" table " << ut_get_name(trx, table_name);
			ut_free(table_name);
			break;
		}

		ut_free(table_name);
		(*found)++;
	}

	/* Partitioning does not yet support foreign keys. */
	if (err == DB_SUCCESS && !is_partition) {
		/* after dropping all tables try to drop all leftover
		foreign keys in case orphaned ones exist */
		err = drop_all_foreign_keys_in_db(name, trx);

		if (err != DB_SUCCESS) {
			const std::string&	db = ut_get_name(trx, name);
			ib::error() << "DROP DATABASE " << db << " failed with"
				" error " << err << " while dropping all"
				" foreign keys";
		}
	}

	trx_commit_for_mysql(trx);

	row_mysql_unlock_data_dictionary(trx);

	trx->op_info = "";

	DBUG_RETURN(err);
}

/*********************************************************************//**
Checks if a table name contains the string "/#sql" which denotes temporary
tables in MySQL.
@return true if temporary table */
MY_ATTRIBUTE((warn_unused_result))
bool
row_is_mysql_tmp_table_name(
/*========================*/
	const char*	name)	/*!< in: table name in the form
				'database/tablename' */
{
	return(strstr(name, "/" TEMP_FILE_PREFIX) != NULL);
	/* return(strstr(name, "/@0023sql") != NULL); */
}

/****************************************************************//**
Delete a single constraint.
@return error code or DB_SUCCESS */
static MY_ATTRIBUTE((nonnull, warn_unused_result))
dberr_t
row_delete_constraint_low(
/*======================*/
	const char*	id,		/*!< in: constraint id */
	trx_t*		trx)		/*!< in: transaction handle */
{
	pars_info_t*	info = pars_info_create();

	pars_info_add_str_literal(info, "id", id);

	return(que_eval_sql(info,
			    "PROCEDURE DELETE_CONSTRAINT () IS\n"
			    "BEGIN\n"
			    "DELETE FROM SYS_FOREIGN_COLS WHERE ID = :id;\n"
			    "DELETE FROM SYS_FOREIGN WHERE ID = :id;\n"
			    "END;\n"
			    , FALSE, trx));
}

/****************************************************************//**
Delete a single constraint.
@return error code or DB_SUCCESS */
static MY_ATTRIBUTE((nonnull, warn_unused_result))
dberr_t
row_delete_constraint(
/*==================*/
	const char*	id,		/*!< in: constraint id */
	const char*	database_name,	/*!< in: database name, with the
					trailing '/' */
	mem_heap_t*	heap,		/*!< in: memory heap */
	trx_t*		trx)		/*!< in: transaction handle */
{
	dberr_t	err;

	/* New format constraints have ids <databasename>/<constraintname>. */
	err = row_delete_constraint_low(
		mem_heap_strcat(heap, database_name, id), trx);

	if ((err == DB_SUCCESS) && !strchr(id, '/')) {
		/* Old format < 4.0.18 constraints have constraint ids
		NUMBER_NUMBER. We only try deleting them if the
		constraint name does not contain a '/' character, otherwise
		deleting a new format constraint named 'foo/bar' from
		database 'baz' would remove constraint 'bar' from database
		'foo', if it existed. */

		err = row_delete_constraint_low(id, trx);
	}

	return(err);
}

/*********************************************************************//**
Renames a table for MySQL.
@return error code or DB_SUCCESS */
dberr_t
row_rename_table_for_mysql(
/*=======================*/
	const char*	old_name,	/*!< in: old table name */
	const char*	new_name,	/*!< in: new table name */
	trx_t*		trx,		/*!< in/out: transaction */
	bool		commit,		/*!< in: whether to commit trx */
	bool		use_fk)		/*!< in: whether to parse and enforce
					FOREIGN KEY constraints */
{
	dict_table_t*	table			= NULL;
	ibool		dict_locked		= FALSE;
	dberr_t		err			= DB_ERROR;
	mem_heap_t*	heap			= NULL;
	const char**	constraints_to_drop	= NULL;
	ulint		n_constraints_to_drop	= 0;
	ibool		old_is_tmp, new_is_tmp;
	pars_info_t*	info			= NULL;
	int		retry;
	bool		aux_fts_rename		= false;
	char*		is_part 		= NULL;

	ut_a(old_name != NULL);
	ut_a(new_name != NULL);
	ut_ad(trx->state == TRX_STATE_ACTIVE);

	if (high_level_read_only) {
		return(DB_READ_ONLY);

	} else if (row_mysql_is_system_table(new_name)) {

		ib::error() << "Trying to create a MySQL system table "
			<< new_name << " of type InnoDB. MySQL system tables"
			" must be of the MyISAM type!";

		goto funct_exit;
	}

	trx->op_info = "renaming table";

	old_is_tmp = row_is_mysql_tmp_table_name(old_name);
	new_is_tmp = row_is_mysql_tmp_table_name(new_name);

	dict_locked = trx->dict_operation_lock_mode == RW_X_LATCH;

	table = dict_table_open_on_name(old_name, dict_locked, FALSE,
					DICT_ERR_IGNORE_NONE);

	/* We look for pattern #P# to see if the table is partitioned
	MySQL table. */
#ifdef __WIN__
	is_part = strstr((char *)old_name, (char *)"#p#");
#else
	is_part = strstr((char *)old_name, (char *)"#P#");
#endif /* __WIN__ */

	/* MySQL partition engine hard codes the file name
	separator as "#P#". The text case is fixed even if
	lower_case_table_names is set to 1 or 2. This is true
	for sub-partition names as well. InnoDB always
	normalises file names to lower case on Windows, this
	can potentially cause problems when copying/moving
	tables between platforms.

	1) If boot against an installation from Windows
	platform, then its partition table name could
	be all be in lower case in system tables. So we
	will need to check lower case name when load table.

	2) If  we boot an installation from other case
	sensitive platform in Windows, we might need to
	check the existence of table name without lowering
	case them in the system table. */
	if (!table &&
	    is_part &&
	    innobase_get_lower_case_table_names() == 1) {
		char par_case_name[MAX_FULL_NAME_LEN + 1];
#ifndef __WIN__
		/* Check for the table using lower
		case name, including the partition
		separator "P" */
		memcpy(par_case_name, old_name,
			strlen(old_name));
		par_case_name[strlen(old_name)] = 0;
		innobase_casedn_str(par_case_name);
#else
		/* On Windows platfrom, check
		whether there exists table name in
		system table whose name is
		not being normalized to lower case */
		normalize_table_name_c_low(
			par_case_name, old_name, FALSE);
#endif
		table = dict_table_open_on_name(par_case_name, dict_locked, FALSE,
					DICT_ERR_IGNORE_NONE);
	}

	if (!table) {
		err = DB_TABLE_NOT_FOUND;
		goto funct_exit;

	} else if (!table->is_readable()
		   && fil_space_get(table->space) == NULL
		   && !dict_table_is_discarded(table)) {

		err = DB_TABLE_NOT_FOUND;

		ib::error() << "Table " << old_name << " does not have an .ibd"
			" file in the database directory. "
			<< TROUBLESHOOTING_MSG;

		goto funct_exit;

	} else if (use_fk && !old_is_tmp && new_is_tmp) {
		/* MySQL is doing an ALTER TABLE command and it renames the
		original table to a temporary table name. We want to preserve
		the original foreign key constraint definitions despite the
		name change. An exception is those constraints for which
		the ALTER TABLE contained DROP FOREIGN KEY <foreign key id>.*/

		heap = mem_heap_create(100);

		err = dict_foreign_parse_drop_constraints(
			heap, trx, table, &n_constraints_to_drop,
			&constraints_to_drop);

		if (err != DB_SUCCESS) {
			goto funct_exit;
		}
	}

	/* Is a foreign key check running on this table? */
	for (retry = 0; retry < 100
	     && table->n_foreign_key_checks_running > 0; ++retry) {
		row_mysql_unlock_data_dictionary(trx);
		os_thread_yield();
		row_mysql_lock_data_dictionary(trx);
	}

	if (table->n_foreign_key_checks_running > 0) {
		ib::error() << "In ALTER TABLE "
			<< ut_get_name(trx, old_name)
			<< " a FOREIGN KEY check is running. Cannot rename"
			" table.";
		err = DB_TABLE_IN_FK_CHECK;
		goto funct_exit;
	}

	if (!table->is_temporary() && srv_safe_truncate) {
		err = trx_undo_report_rename(trx, table);

		if (err != DB_SUCCESS) {
			goto funct_exit;
		}
	}

	/* We use the private SQL parser of Innobase to generate the query
	graphs needed in updating the dictionary data from system tables. */

	info = pars_info_create();

	pars_info_add_str_literal(info, "new_table_name", new_name);
	pars_info_add_str_literal(info, "old_table_name", old_name);

	err = que_eval_sql(info,
			   "PROCEDURE RENAME_TABLE () IS\n"
			   "BEGIN\n"
			   "UPDATE SYS_TABLES"
			   " SET NAME = :new_table_name\n"
			   " WHERE NAME = :old_table_name;\n"
			   "END;\n"
			   , FALSE, trx);

	/* SYS_TABLESPACES and SYS_DATAFILES need to be updated if
	the table is in a single-table tablespace. */
	if (err == DB_SUCCESS
	    && dict_table_is_file_per_table(table)) {
		/* Make a new pathname to update SYS_DATAFILES. */
		char*	new_path = row_make_new_pathname(table, new_name);
		char*	old_path = fil_space_get_first_path(table->space);

		/* If old path and new path are the same means tablename
		has not changed and only the database name holding the table
		has changed so we need to make the complete filepath again. */
		if (!dict_tables_have_same_db(old_name, new_name)) {
			ut_free(new_path);
			new_path = fil_make_filepath(NULL, new_name, IBD, false);
		}

		info = pars_info_create();

		pars_info_add_str_literal(info, "new_table_name", new_name);
		pars_info_add_str_literal(info, "new_path_name", new_path);
		pars_info_add_int4_literal(info, "space_id", table->space);

		err = que_eval_sql(info,
				   "PROCEDURE RENAME_SPACE () IS\n"
				   "BEGIN\n"
				   "UPDATE SYS_TABLESPACES"
				   " SET NAME = :new_table_name\n"
				   " WHERE SPACE = :space_id;\n"
				   "UPDATE SYS_DATAFILES"
				   " SET PATH = :new_path_name\n"
				   " WHERE SPACE = :space_id;\n"
				   "END;\n"
				   , FALSE, trx);

		ut_free(old_path);
		ut_free(new_path);
	}
	if (err != DB_SUCCESS) {
		goto end;
	}

	if (!new_is_tmp) {
		/* Rename all constraints. */
		char	new_table_name[MAX_TABLE_NAME_LEN] = "";
		char	old_table_utf8[MAX_TABLE_NAME_LEN] = "";
		uint	errors = 0;

		strncpy(old_table_utf8, old_name, MAX_TABLE_NAME_LEN);
		innobase_convert_to_system_charset(
			strchr(old_table_utf8, '/') + 1,
			strchr(old_name, '/') +1,
			MAX_TABLE_NAME_LEN, &errors);

		if (errors) {
			/* Table name could not be converted from charset
			my_charset_filename to UTF-8. This means that the
			table name is already in UTF-8 (#mysql#50). */
			strncpy(old_table_utf8, old_name, MAX_TABLE_NAME_LEN);
		}

		info = pars_info_create();

		pars_info_add_str_literal(info, "new_table_name", new_name);
		pars_info_add_str_literal(info, "old_table_name", old_name);
		pars_info_add_str_literal(info, "old_table_name_utf8",
					  old_table_utf8);

		strncpy(new_table_name, new_name, MAX_TABLE_NAME_LEN);
		innobase_convert_to_system_charset(
			strchr(new_table_name, '/') + 1,
			strchr(new_name, '/') +1,
			MAX_TABLE_NAME_LEN, &errors);

		if (errors) {
			/* Table name could not be converted from charset
			my_charset_filename to UTF-8. This means that the
			table name is already in UTF-8 (#mysql#50). */
			strncpy(new_table_name, new_name, MAX_TABLE_NAME_LEN);
		}

		pars_info_add_str_literal(info, "new_table_utf8", new_table_name);

		err = que_eval_sql(
			info,
			"PROCEDURE RENAME_CONSTRAINT_IDS () IS\n"
			"gen_constr_prefix CHAR;\n"
			"new_db_name CHAR;\n"
			"foreign_id CHAR;\n"
			"new_foreign_id CHAR;\n"
			"old_db_name_len INT;\n"
			"old_t_name_len INT;\n"
			"new_db_name_len INT;\n"
			"id_len INT;\n"
			"offset INT;\n"
			"found INT;\n"
			"BEGIN\n"
			"found := 1;\n"
			"old_db_name_len := INSTR(:old_table_name, '/')-1;\n"
			"new_db_name_len := INSTR(:new_table_name, '/')-1;\n"
			"new_db_name := SUBSTR(:new_table_name, 0,\n"
			"                      new_db_name_len);\n"
			"old_t_name_len := LENGTH(:old_table_name);\n"
			"gen_constr_prefix := CONCAT(:old_table_name_utf8,\n"
			"                            '_ibfk_');\n"
			"WHILE found = 1 LOOP\n"
			"       SELECT ID INTO foreign_id\n"
			"        FROM SYS_FOREIGN\n"
			"        WHERE FOR_NAME = :old_table_name\n"
			"         AND TO_BINARY(FOR_NAME)\n"
			"           = TO_BINARY(:old_table_name)\n"
			"         LOCK IN SHARE MODE;\n"
			"       IF (SQL % NOTFOUND) THEN\n"
			"        found := 0;\n"
			"       ELSE\n"
			"        UPDATE SYS_FOREIGN\n"
			"        SET FOR_NAME = :new_table_name\n"
			"         WHERE ID = foreign_id;\n"
			"        id_len := LENGTH(foreign_id);\n"
			"        IF (INSTR(foreign_id, '/') > 0) THEN\n"
			"               IF (INSTR(foreign_id,\n"
			"                         gen_constr_prefix) > 0)\n"
			"               THEN\n"
                        "                offset := INSTR(foreign_id, '_ibfk_') - 1;\n"
			"                new_foreign_id :=\n"
			"                CONCAT(:new_table_utf8,\n"
			"                SUBSTR(foreign_id, offset,\n"
			"                       id_len - offset));\n"
			"               ELSE\n"
			"                new_foreign_id :=\n"
			"                CONCAT(new_db_name,\n"
			"                SUBSTR(foreign_id,\n"
			"                       old_db_name_len,\n"
			"                       id_len - old_db_name_len));\n"
			"               END IF;\n"
			"               UPDATE SYS_FOREIGN\n"
			"                SET ID = new_foreign_id\n"
			"                WHERE ID = foreign_id;\n"
			"               UPDATE SYS_FOREIGN_COLS\n"
			"                SET ID = new_foreign_id\n"
			"                WHERE ID = foreign_id;\n"
			"        END IF;\n"
			"       END IF;\n"
			"END LOOP;\n"
			"UPDATE SYS_FOREIGN SET REF_NAME = :new_table_name\n"
			"WHERE REF_NAME = :old_table_name\n"
			"  AND TO_BINARY(REF_NAME)\n"
			"    = TO_BINARY(:old_table_name);\n"
			"END;\n"
			, FALSE, trx);
		if (err != DB_SUCCESS) {
			goto end;
		}

	} else if (n_constraints_to_drop > 0) {
		/* Drop some constraints of tmp tables. */

		ulint	db_name_len = dict_get_db_name_len(old_name) + 1;
		char*	db_name = mem_heap_strdupl(heap, old_name,
						   db_name_len);
		ulint	i;

		for (i = 0; i < n_constraints_to_drop; i++) {
			err = row_delete_constraint(constraints_to_drop[i],
						    db_name, heap, trx);

			if (err != DB_SUCCESS) {
				break;
			}
		}
	}

	if (err == DB_SUCCESS
	    && (dict_table_has_fts_index(table)
		|| DICT_TF2_FLAG_IS_SET(table, DICT_TF2_FTS_HAS_DOC_ID))
	    && !dict_tables_have_same_db(old_name, new_name)) {
		err = fts_rename_aux_tables(table, new_name, trx);
		if (err != DB_TABLE_NOT_FOUND) {
			aux_fts_rename = true;
		}
	}

end:
	if (err != DB_SUCCESS) {
		if (err == DB_DUPLICATE_KEY) {
			ib::error() << "Possible reasons:";
			ib::error() << "(1) Table rename would cause two"
				" FOREIGN KEY constraints to have the same"
				" internal name in case-insensitive"
				" comparison.";
			ib::error() << "(2) Table "
				<< ut_get_name(trx, new_name)
				<< " exists in the InnoDB internal data"
				" dictionary though MySQL is trying to rename"
				" table " << ut_get_name(trx, old_name)
				<< " to it. Have you deleted the .frm file and"
				" not used DROP TABLE?";
			ib::info() << TROUBLESHOOTING_MSG;
			ib::error() << "If table "
				<< ut_get_name(trx, new_name)
				<< " is a temporary table #sql..., then"
				" it can be that there are still queries"
				" running on the table, and it will be dropped"
				" automatically when the queries end. You can"
				" drop the orphaned table inside InnoDB by"
				" creating an InnoDB table with the same name"
				" in another database and copying the .frm file"
				" to the current database. Then MySQL thinks"
				" the table exists, and DROP TABLE will"
				" succeed.";
		}
		trx->error_state = DB_SUCCESS;
		trx_rollback_to_savepoint(trx, NULL);
		trx->error_state = DB_SUCCESS;
	} else {
		/* The following call will also rename the .ibd data file if
		the table is stored in a single-table tablespace */

		err = dict_table_rename_in_cache(
			table, new_name, !new_is_tmp);
		if (err != DB_SUCCESS) {
			trx->error_state = DB_SUCCESS;
			trx_rollback_to_savepoint(trx, NULL);
			trx->error_state = DB_SUCCESS;
			goto funct_exit;
		}

		/* In case of copy alter, template db_name and
		table_name should be renamed only for newly
		created table. */
		if (table->vc_templ != NULL && !new_is_tmp) {
			innobase_rename_vc_templ(table);
		}

		/* We only want to switch off some of the type checking in
		an ALTER TABLE...ALGORITHM=COPY, not in a RENAME. */
		dict_names_t	fk_tables;

		err = dict_load_foreigns(
			new_name, NULL,
			false, !old_is_tmp || trx->check_foreigns,
			DICT_ERR_IGNORE_NONE, fk_tables);

		if (err != DB_SUCCESS) {

			if (old_is_tmp) {
				ib::error() << "In ALTER TABLE "
					<< ut_get_name(trx, new_name)
					<< " has or is referenced in foreign"
					" key constraints which are not"
					" compatible with the new table"
					" definition.";
			} else {
				ib::error() << "In RENAME TABLE table "
					<< ut_get_name(trx, new_name)
					<< " is referenced in foreign key"
					" constraints which are not compatible"
					" with the new table definition.";
			}

			ut_a(DB_SUCCESS == dict_table_rename_in_cache(
				table, old_name, FALSE));
			trx->error_state = DB_SUCCESS;
			trx_rollback_to_savepoint(trx, NULL);
			trx->error_state = DB_SUCCESS;
		}

		/* Check whether virtual column or stored column affects
		the foreign key constraint of the table. */
		if (dict_foreigns_has_s_base_col(
				table->foreign_set, table)) {
			err = DB_NO_FK_ON_S_BASE_COL;
			ut_a(DB_SUCCESS == dict_table_rename_in_cache(
				table, old_name, FALSE));
			trx->error_state = DB_SUCCESS;
			trx_rollback_to_savepoint(trx, NULL);
			trx->error_state = DB_SUCCESS;
			goto funct_exit;
		}

		/* Fill the virtual column set in foreign when
		the table undergoes copy alter operation. */
		dict_mem_table_free_foreign_vcol_set(table);
		dict_mem_table_fill_foreign_vcol_set(table);

		while (!fk_tables.empty()) {
			dict_load_table(fk_tables.front(), true,
					DICT_ERR_IGNORE_NONE);
			fk_tables.pop_front();
		}

		table->data_dir_path= NULL;
	}

funct_exit:
	if (aux_fts_rename && err != DB_SUCCESS
	    && table != NULL && (table->space != 0)) {

		char*	orig_name = table->name.m_name;
		trx_t*	trx_bg = trx_allocate_for_background();

		/* If the first fts_rename fails, the trx would
		be rolled back and committed, we can't use it any more,
		so we have to start a new background trx here. */
		ut_a(trx_state_eq(trx_bg, TRX_STATE_NOT_STARTED));
		trx_bg->op_info = "Revert the failing rename "
				  "for fts aux tables";
		trx_bg->dict_operation_lock_mode = RW_X_LATCH;
		trx_start_for_ddl(trx_bg, TRX_DICT_OP_TABLE);

		/* If rename fails and table has its own tablespace,
		we need to call fts_rename_aux_tables again to
		revert the ibd file rename, which is not under the
		control of trx. Also notice the parent table name
		in cache is not changed yet. If the reverting fails,
		the ibd data may be left in the new database, which
		can be fixed only manually. */
		table->name.m_name = const_cast<char*>(new_name);
		fts_rename_aux_tables(table, old_name, trx_bg);
		table->name.m_name = orig_name;

		trx_bg->dict_operation_lock_mode = 0;
		trx_commit_for_mysql(trx_bg);
		trx_free_for_background(trx_bg);
	}

	if (table != NULL) {
		dict_table_close(table, dict_locked, FALSE);
	}

	if (commit) {
		DEBUG_SYNC(trx->mysql_thd, "before_rename_table_commit");
		trx_commit_for_mysql(trx);
	}

	if (UNIV_LIKELY_NULL(heap)) {
		mem_heap_free(heap);
	}

	trx->op_info = "";

	return(err);
}

/*********************************************************************//**
Scans an index for either COUNT(*) or CHECK TABLE.
If CHECK TABLE; Checks that the index contains entries in an ascending order,
unique constraint is not broken, and calculates the number of index entries
in the read view of the current transaction.
@return DB_SUCCESS or other error */
dberr_t
row_scan_index_for_mysql(
/*=====================*/
	row_prebuilt_t*		prebuilt,	/*!< in: prebuilt struct
						in MySQL handle */
	const dict_index_t*	index,		/*!< in: index */
	ulint*			n_rows)		/*!< out: number of entries
						seen in the consistent read */
{
	dtuple_t*	prev_entry	= NULL;
	ulint		matched_fields;
	byte*		buf;
	dberr_t		ret;
	rec_t*		rec;
	int		cmp;
	ibool		contains_null;
	ulint		i;
	ulint		cnt;
	mem_heap_t*	heap		= NULL;
	ulint		n_ext;
	ulint		offsets_[REC_OFFS_NORMAL_SIZE];
	ulint*		offsets;
	rec_offs_init(offsets_);

	*n_rows = 0;

	/* Don't support RTree Leaf level scan */
	ut_ad(!dict_index_is_spatial(index));

	if (dict_index_is_clust(index)) {
		/* The clustered index of a table is always available.
		During online ALTER TABLE that rebuilds the table, the
		clustered index in the old table will have
		index->online_log pointing to the new table. All
		indexes of the old table will remain valid and the new
		table will be unaccessible to MySQL until the
		completion of the ALTER TABLE. */
	} else if (dict_index_is_online_ddl(index)
		   || (index->type & DICT_FTS)) {
		/* Full Text index are implemented by auxiliary tables,
		not the B-tree. We also skip secondary indexes that are
		being created online. */
		return(DB_SUCCESS);
	}

	ulint bufsize = ut_max(UNIV_PAGE_SIZE, prebuilt->mysql_row_len);
	buf = static_cast<byte*>(ut_malloc_nokey(bufsize));
	heap = mem_heap_create(100);

	cnt = 1000;

	ret = row_search_for_mysql(buf, PAGE_CUR_G, prebuilt, 0, 0);
loop:
	/* Check thd->killed every 1,000 scanned rows */
	if (--cnt == 0) {
		if (trx_is_interrupted(prebuilt->trx)) {
			ret = DB_INTERRUPTED;
			goto func_exit;
		}
		cnt = 1000;
	}

	switch (ret) {
	case DB_SUCCESS:
		break;
	case DB_DEADLOCK:
	case DB_LOCK_TABLE_FULL:
	case DB_LOCK_WAIT_TIMEOUT:
	case DB_INTERRUPTED:
		goto func_exit;
	default:
		ib::warn() << "CHECK TABLE on index " << index->name << " of"
			" table " << index->table->name << " returned " << ret;
		/* (this error is ignored by CHECK TABLE) */
		/* fall through */
	case DB_END_OF_INDEX:
		ret = DB_SUCCESS;
func_exit:
		ut_free(buf);
		mem_heap_free(heap);

		return(ret);
	}

	*n_rows = *n_rows + 1;

	/* else this code is doing handler::check() for CHECK TABLE */

	/* row_search... returns the index record in buf, record origin offset
	within buf stored in the first 4 bytes, because we have built a dummy
	template */

	rec = buf + mach_read_from_4(buf);

	offsets = rec_get_offsets(rec, index, offsets_, true,
				  ULINT_UNDEFINED, &heap);

	if (prev_entry != NULL) {
		matched_fields = 0;

		cmp = cmp_dtuple_rec_with_match(prev_entry, rec, offsets,
						&matched_fields);
		contains_null = FALSE;

		/* In a unique secondary index we allow equal key values if
		they contain SQL NULLs */

		for (i = 0;
		     i < dict_index_get_n_ordering_defined_by_user(index);
		     i++) {
			if (UNIV_SQL_NULL == dfield_get_len(
				    dtuple_get_nth_field(prev_entry, i))) {

				contains_null = TRUE;
				break;
			}
		}

		const char* msg;

		if (cmp > 0) {
			ret = DB_INDEX_CORRUPT;
			msg = "index records in a wrong order in ";
not_ok:
			ib::error()
				<< msg << index->name
				<< " of table " << index->table->name
				<< ": " << *prev_entry << ", "
				<< rec_offsets_print(rec, offsets);
			/* Continue reading */
		} else if (dict_index_is_unique(index)
			   && !contains_null
			   && matched_fields
			   >= dict_index_get_n_ordering_defined_by_user(
				   index)) {
			ret = DB_DUPLICATE_KEY;
			msg = "duplicate key in ";
			goto not_ok;
		}
	}

	{
		mem_heap_t*	tmp_heap = NULL;

		/* Empty the heap on each round.  But preserve offsets[]
		for the row_rec_to_index_entry() call, by copying them
		into a separate memory heap when needed. */
		if (UNIV_UNLIKELY(offsets != offsets_)) {
			ulint	size = rec_offs_get_n_alloc(offsets)
				* sizeof *offsets;

			tmp_heap = mem_heap_create(size);

			offsets = static_cast<ulint*>(
				mem_heap_dup(tmp_heap, offsets, size));
		}

		mem_heap_empty(heap);

		prev_entry = row_rec_to_index_entry(
			rec, index, offsets, &n_ext, heap);

		if (UNIV_LIKELY_NULL(tmp_heap)) {
			mem_heap_free(tmp_heap);
		}
	}

	ret = row_search_for_mysql(
		buf, PAGE_CUR_G, prebuilt, 0, ROW_SEL_NEXT);

	goto loop;
}

/*********************************************************************//**
Initialize this module */
void
row_mysql_init(void)
/*================*/
{
	mutex_create(LATCH_ID_ROW_DROP_LIST, &row_drop_list_mutex);

	UT_LIST_INIT(
		row_mysql_drop_list,
		&row_mysql_drop_t::row_mysql_drop_list);

	row_mysql_drop_list_inited = TRUE;
}

/*********************************************************************//**
Close this module */
void
row_mysql_close(void)
/*================*/
{
	ut_a(UT_LIST_GET_LEN(row_mysql_drop_list) == 0);

	if (row_mysql_drop_list_inited) {
		mutex_free(&row_drop_list_mutex);
		row_mysql_drop_list_inited = FALSE;
	}
}<|MERGE_RESOLUTION|>--- conflicted
+++ resolved
@@ -3377,8 +3377,11 @@
 			calling btr_search_drop_page_hash_index() while we
 			hold the InnoDB dictionary lock, we will drop any
 			adaptive hash index entries upfront. */
+			bool immune = is_temp_name
+				|| strstr(table->name.m_name, "/FTS");
+
 			while (buf_LRU_drop_page_hash_for_tablespace(table)) {
-				if ((!is_temp_name && trx_is_interrupted(trx))
+				if ((!immune && trx_is_interrupted(trx))
 				    || srv_shutdown_state
 				    != SRV_SHUTDOWN_NONE) {
 					err = DB_INTERRUPTED;
@@ -3524,39 +3527,6 @@
 	and it is free to be dropped */
 	table->to_be_dropped = false;
 
-<<<<<<< HEAD
-=======
-	/* If we get this far then the table to be dropped must not have
-	any table or record locks on it. */
-
-	ut_a(!lock_table_has_locks(table));
-
-	if (table->space != TRX_SYS_SPACE) {
-		/* On DISCARD TABLESPACE, we would not drop the
-		adaptive hash index entries. If the tablespace is
-		missing here, delete-marking the record in SYS_INDEXES
-		would not free any pages in the buffer pool. Thus,
-		dict_index_remove_from_cache() would hang due to
-		adaptive hash index entries existing in the buffer
-		pool.  To prevent this hang, and also to guarantee
-		that btr_search_drop_page_hash_when_freed() will avoid
-		calling btr_search_drop_page_hash_index() while we
-		hold the InnoDB dictionary lock, we will drop any
-		adaptive hash index entries upfront. */
-		const bool is_temp = dict_table_is_temporary(table)
-			|| strncmp(tablename_minus_db, tmp_file_prefix,
-				   tmp_file_prefix_length)
-			|| strncmp(tablename_minus_db, "FTS_", 4);
-		while (buf_LRU_drop_page_hash_for_tablespace(table)) {
-			if ((!is_temp && trx_is_interrupted(trx))
-			    || srv_shutdown_state != SRV_SHUTDOWN_NONE) {
-				err = DB_INTERRUPTED;
-				goto funct_exit;
-			}
-		}
-	}
-
->>>>>>> 1d72db45
 	switch (trx_get_dict_operation(trx)) {
 	case TRX_DICT_OP_NONE:
 		trx_set_dict_operation(trx, TRX_DICT_OP_TABLE);
