--- conflicted
+++ resolved
@@ -283,16 +283,7 @@
 	if (thr->lock_state == QUE_THR_LOCK_ROW) {
 		srv_stats.n_lock_wait_count.inc();
 		srv_stats.n_lock_wait_current_count.inc();
-<<<<<<< HEAD
-
-		if (ut_usectime(&sec, &ms) == -1) {
-			start_time = -1;
-		} else {
-			start_time = int64_t(sec) * 1000000 + int64_t(ms);
-		}
-=======
 		start_time = my_interval_timer();
->>>>>>> a7e9395f
 	}
 
 	ulint	lock_type = ULINT_UNDEFINED;
@@ -379,49 +370,22 @@
 	lock_wait_table_release_slot(slot);
 
 	if (thr->lock_state == QUE_THR_LOCK_ROW) {
-<<<<<<< HEAD
-		int64_t	diff_time;
-		if (start_time == -1 || ut_usectime(&sec, &ms) == -1) {
-			finish_time = -1;
-			diff_time = 0;
-		} else {
-			finish_time = int64_t(sec) * 1000000 + int64_t(ms);
-			diff_time = std::max<int64_t>(
-				0, finish_time - start_time);
+		const ulonglong finish_time = my_interval_timer();
+
+		if (finish_time >= start_time) {
+			const ulint diff_time = static_cast<ulint>
+				((finish_time - start_time) / 1000);
 			srv_stats.n_lock_wait_time.add(diff_time);
-
 			/* Only update the variable if we successfully
 			retrieved the start and finish times. See Bug#36819. */
-			if (ulint(diff_time) > lock_sys.n_lock_max_wait_time) {
-				lock_sys.n_lock_max_wait_time
-					= ulint(diff_time);
+			if (diff_time > lock_sys.n_lock_max_wait_time) {
+				lock_sys.n_lock_max_wait_time = diff_time;
 			}
 			/* Record the lock wait time for this thread */
 			thd_storage_lock_wait(trx->mysql_thd, diff_time);
 		}
 
 		srv_stats.n_lock_wait_current_count.dec();
-=======
-		srv_stats.n_lock_wait_current_count.dec();
-
-		const ulonglong finish_time = my_interval_timer();
-		ulint diff_time;
-
-		if (finish_time < start_time) {
-			diff_time = 0;
-		} else {
-			diff_time = ulint((finish_time - start_time) / 1000);
-			srv_stats.n_lock_wait_time.add(diff_time);
-			/* Only update the variable if we successfully
-			retrieved the start and finish times. See Bug#36819. */
-			if (diff_time > lock_sys->n_lock_max_wait_time) {
-				lock_sys->n_lock_max_wait_time = diff_time;
-			}
-		}
-
-		/* Record the lock wait time for this thread */
-		thd_set_lock_wait_time(trx->mysql_thd, diff_time);
->>>>>>> a7e9395f
 
 		DBUG_EXECUTE_IF("lock_instrument_slow_query_log",
 			os_thread_sleep(1000););
