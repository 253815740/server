--- conflicted
+++ resolved
@@ -840,21 +840,10 @@
 
 	/* Choose a rollback segment evenly distributed between 0 and
 	innodb_undo_logs-1 in a round-robin fashion, skipping those
-<<<<<<< HEAD
-	undo tablespaces that are scheduled for truncation.
-
-	Because rseg_slot is not protected by atomics or any mutex, race
-	conditions are possible, meaning that multiple transactions
-	that start modifications concurrently will write their undo
-	log to the same rollback segment. */
-	static ulong	rseg_slot;
-	ulint		slot = rseg_slot++ % TRX_SYS_N_RSEGS;
-	ut_d(if (trx_rseg_n_slots_debug) slot = 0);
-=======
 	undo tablespaces that are scheduled for truncation. */
 	static Atomic_counter<unsigned>	rseg_slot;
-	ulong	slot = ulong{rseg_slot++} % srv_undo_logs;
->>>>>>> 205b0ce6
+	unsigned slot = rseg_slot++ % TRX_SYS_N_RSEGS;
+	ut_d(if (trx_rseg_n_slots_debug) slot = 0);
 	trx_rseg_t*	rseg;
 
 #ifdef UNIV_DEBUG
