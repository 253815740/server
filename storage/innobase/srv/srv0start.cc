/*****************************************************************************

Copyright (c) 1996, 2017, Oracle and/or its affiliates. All rights reserved.
Copyright (c) 2008, Google Inc.
Copyright (c) 2009, Percona Inc.
Copyright (c) 2013, 2019, MariaDB Corporation.

Portions of this file contain modifications contributed and copyrighted by
Google, Inc. Those modifications are gratefully acknowledged and are described
briefly in the InnoDB documentation. The contributions by Google are
incorporated with their permission, and subject to the conditions contained in
the file COPYING.Google.

Portions of this file contain modifications contributed and copyrighted
by Percona Inc.. Those modifications are
gratefully acknowledged and are described briefly in the InnoDB
documentation. The contributions by Percona Inc. are incorporated with
their permission, and subject to the conditions contained in the file
COPYING.Percona.

This program is free software; you can redistribute it and/or modify it under
the terms of the GNU General Public License as published by the Free Software
Foundation; version 2 of the License.

This program is distributed in the hope that it will be useful, but WITHOUT
ANY WARRANTY; without even the implied warranty of MERCHANTABILITY or FITNESS
FOR A PARTICULAR PURPOSE. See the GNU General Public License for more details.

You should have received a copy of the GNU General Public License along with
this program; if not, write to the Free Software Foundation, Inc.,
51 Franklin Street, Fifth Floor, Boston, MA 02110-1335 USA

*****************************************************************************/

/********************************************************************//**
@file srv/srv0start.cc
Starts the InnoDB database server

Created 2/16/1996 Heikki Tuuri
*************************************************************************/

#include "my_global.h"

#include "mysqld.h"
#include "mysql/psi/mysql_stage.h"
#include "mysql/psi/psi.h"

#include "row0ftsort.h"
#include "ut0mem.h"
#include "mem0mem.h"
#include "data0data.h"
#include "data0type.h"
#include "dict0dict.h"
#include "buf0buf.h"
#include "buf0dump.h"
#include "os0file.h"
#include "os0thread.h"
#include "fil0fil.h"
#include "fil0crypt.h"
#include "fsp0fsp.h"
#include "rem0rec.h"
#include "mtr0mtr.h"
#include "log0crypt.h"
#include "log0recv.h"
#include "page0page.h"
#include "page0cur.h"
#include "trx0trx.h"
#include "trx0sys.h"
#include "btr0btr.h"
#include "btr0cur.h"
#include "rem0rec.h"
#include "ibuf0ibuf.h"
#include "srv0start.h"
#include "srv0srv.h"
#include "btr0defragment.h"
#include "row0trunc.h"
#include "mysql/service_wsrep.h" /* wsrep_recovery */
#include "trx0rseg.h"
#include "os0proc.h"
#include "buf0flu.h"
#include "buf0rea.h"
#include "buf0mtflu.h"
#include "dict0boot.h"
#include "dict0load.h"
#include "dict0stats_bg.h"
#include "que0que.h"
#include "lock0lock.h"
#include "trx0roll.h"
#include "trx0purge.h"
#include "lock0lock.h"
#include "pars0pars.h"
#include "btr0sea.h"
#include "rem0cmp.h"
#include "dict0crea.h"
#include "row0ins.h"
#include "row0sel.h"
#include "row0upd.h"
#include "row0row.h"
#include "row0mysql.h"
#include "row0trunc.h"
#include "btr0pcur.h"
#include "os0event.h"
#include "zlib.h"
#include "ut0crc32.h"
#include "btr0scrub.h"

/** Log sequence number immediately after startup */
lsn_t	srv_start_lsn;
/** Log sequence number at shutdown */
lsn_t	srv_shutdown_lsn;

/** TRUE if a raw partition is in use */
ibool	srv_start_raw_disk_in_use;

/** Number of IO threads to use */
ulint	srv_n_file_io_threads;

/** UNDO tablespaces starts with space id. */
ulint	srv_undo_space_id_start;

/** TRUE if the server is being started, before rolling back any
incomplete transactions */
bool	srv_startup_is_before_trx_rollback_phase;
/** TRUE if the server is being started */
bool	srv_is_being_started;
/** TRUE if SYS_TABLESPACES is available for lookups */
bool	srv_sys_tablespaces_open;
/** TRUE if the server was successfully started */
bool	srv_was_started;
/** The original value of srv_log_file_size (innodb_log_file_size) */
static ulonglong	srv_log_file_size_requested;
/** TRUE if innobase_start_or_create_for_mysql() has been called */
static bool		srv_start_has_been_called;

/** Whether any undo log records can be generated */
UNIV_INTERN bool	srv_undo_sources;

#ifdef UNIV_DEBUG
/** InnoDB system tablespace to set during recovery */
UNIV_INTERN uint	srv_sys_space_size_debug;
/** whether redo log files have been created at startup */
UNIV_INTERN bool	srv_log_files_created;
#endif /* UNIV_DEBUG */

/** Bit flags for tracking background thread creation. They are used to
determine which threads need to be stopped if we need to abort during
the initialisation step. */
enum srv_start_state_t {
	/** No thread started */
	SRV_START_STATE_NONE = 0,		/*!< No thread started */
	/** lock_wait_timeout_thread started */
	SRV_START_STATE_LOCK_SYS = 1,		/*!< Started lock-timeout
						thread. */
	/** buf_flush_page_cleaner_coordinator,
	buf_flush_page_cleaner_worker started */
	SRV_START_STATE_IO = 2,
	/** srv_error_monitor_thread, srv_monitor_thread started */
	SRV_START_STATE_MONITOR = 4,
	/** srv_master_thread started */
	SRV_START_STATE_MASTER = 8,
	/** srv_purge_coordinator_thread, srv_worker_thread started */
	SRV_START_STATE_PURGE = 16,
	/** fil_crypt_thread, btr_defragment_thread started
	(all background threads that can generate redo log but not undo log */
	SRV_START_STATE_REDO = 32
};

/** Track server thrd starting phases */
static ulint	srv_start_state;

/** At a shutdown this value climbs from SRV_SHUTDOWN_NONE to
SRV_SHUTDOWN_CLEANUP and then to SRV_SHUTDOWN_LAST_PHASE, and so on */
enum srv_shutdown_t	srv_shutdown_state = SRV_SHUTDOWN_NONE;

/** Files comprising the system tablespace */
pfs_os_file_t	files[1000];

/** io_handler_thread parameters for thread identification */
static ulint		n[SRV_MAX_N_IO_THREADS + 6];
/** io_handler_thread identifiers, 32 is the maximum number of purge threads  */
/** 6 is the ? */
#define	START_OLD_THREAD_CNT	(SRV_MAX_N_IO_THREADS + 6 + 32)
static os_thread_id_t	thread_ids[SRV_MAX_N_IO_THREADS + 6 + 32 + MTFLUSH_MAX_WORKER];
/* Thread contex data for multi-threaded flush */
void *mtflush_ctx=NULL;

/** Thead handles */
static os_thread_t	thread_handles[SRV_MAX_N_IO_THREADS + 6 + 32];
static os_thread_t	buf_dump_thread_handle;
static os_thread_t	dict_stats_thread_handle;
/** Status variables, is thread started ?*/
static bool		thread_started[SRV_MAX_N_IO_THREADS + 6 + 32] = {false};
/** Name of srv_monitor_file */
static char*	srv_monitor_file_name;

/** Minimum expected tablespace size. (10M) */
static const ulint MIN_EXPECTED_TABLESPACE_SIZE = 5 * 1024 * 1024;

/** */
#define SRV_MAX_N_PENDING_SYNC_IOS	100

#ifdef UNIV_PFS_THREAD
/* Keys to register InnoDB threads with performance schema */
mysql_pfs_key_t	buf_dump_thread_key;
mysql_pfs_key_t	dict_stats_thread_key;
mysql_pfs_key_t	io_handler_thread_key;
mysql_pfs_key_t	io_ibuf_thread_key;
mysql_pfs_key_t	io_log_thread_key;
mysql_pfs_key_t	io_read_thread_key;
mysql_pfs_key_t	io_write_thread_key;
mysql_pfs_key_t	srv_error_monitor_thread_key;
mysql_pfs_key_t	srv_lock_timeout_thread_key;
mysql_pfs_key_t	srv_master_thread_key;
mysql_pfs_key_t	srv_monitor_thread_key;
mysql_pfs_key_t	srv_purge_thread_key;
mysql_pfs_key_t	srv_worker_thread_key;
#endif /* UNIV_PFS_THREAD */

#ifdef HAVE_PSI_STAGE_INTERFACE
/** Array of all InnoDB stage events for monitoring activities via
performance schema. */
static PSI_stage_info*	srv_stages[] =
{
	&srv_stage_alter_table_end,
	&srv_stage_alter_table_flush,
	&srv_stage_alter_table_insert,
	&srv_stage_alter_table_log_index,
	&srv_stage_alter_table_log_table,
	&srv_stage_alter_table_merge_sort,
	&srv_stage_alter_table_read_pk_internal_sort,
	&srv_stage_buffer_pool_load,
};
#endif /* HAVE_PSI_STAGE_INTERFACE */

/*********************************************************************//**
Check if a file can be opened in read-write mode.
@return true if it doesn't exist or can be opened in rw mode. */
static
bool
srv_file_check_mode(
/*================*/
	const char*	name)		/*!< in: filename to check */
{
	os_file_stat_t	stat;

	memset(&stat, 0x0, sizeof(stat));

	dberr_t		err = os_file_get_status(
		name, &stat, true, srv_read_only_mode);

	if (err == DB_FAIL) {
		ib::error() << "os_file_get_status() failed on '" << name
			<< "'. Can't determine file permissions.";
		return(false);

	} else if (err == DB_SUCCESS) {

		/* Note: stat.rw_perm is only valid of files */

		if (stat.type == OS_FILE_TYPE_FILE) {

			if (!stat.rw_perm) {
				const char*	mode = srv_read_only_mode
					? "read" : "read-write";
				ib::error() << name << " can't be opened in "
					<< mode << " mode.";
				return(false);
			}
		} else {
			/* Not a regular file, bail out. */
			ib::error() << "'" << name << "' not a regular file.";

			return(false);
		}
	} else {

		/* This is OK. If the file create fails on RO media, there
		is nothing we can do. */

		ut_a(err == DB_NOT_FOUND);
	}

	return(true);
}

/********************************************************************//**
I/o-handler thread function.
@return OS_THREAD_DUMMY_RETURN */
extern "C"
os_thread_ret_t
DECLARE_THREAD(io_handler_thread)(
/*==============================*/
	void*	arg)	/*!< in: pointer to the number of the segment in
			the aio array */
{
	ulint	segment;

	segment = *((ulint*) arg);

#ifdef UNIV_DEBUG_THREAD_CREATION
	ib::info() << "Io handler thread " << segment << " starts, id "
		<< os_thread_pf(os_thread_get_curr_id());
#endif

	/* For read only mode, we don't need ibuf and log I/O thread.
	Please see innobase_start_or_create_for_mysql() */
	ulint   start = (srv_read_only_mode) ? 0 : 2;

	if (segment < start) {
		if (segment == 0) {
			pfs_register_thread(io_ibuf_thread_key);
		} else {
			ut_ad(segment == 1);
			pfs_register_thread(io_log_thread_key);
		}
	} else if (segment >= start
		   && segment < (start + srv_n_read_io_threads)) {
			pfs_register_thread(io_read_thread_key);

	} else if (segment >= (start + srv_n_read_io_threads)
		   && segment < (start + srv_n_read_io_threads
				 + srv_n_write_io_threads)) {
		pfs_register_thread(io_write_thread_key);

	} else {
		pfs_register_thread(io_handler_thread_key);
	}

	while (srv_shutdown_state != SRV_SHUTDOWN_EXIT_THREADS
	       || buf_page_cleaner_is_active
	       || !os_aio_all_slots_free()) {
		fil_aio_wait(segment);
	}

	/* We count the number of threads in os_thread_exit(). A created
	thread should always use that to exit and not use return() to exit.
	The thread actually never comes here because it is exited in an
	os_event_wait(). */

	os_thread_exit();

	OS_THREAD_DUMMY_RETURN;
}

/*********************************************************************//**
Creates a log file.
@return DB_SUCCESS or error code */
static MY_ATTRIBUTE((nonnull, warn_unused_result))
dberr_t
create_log_file(
/*============*/
	pfs_os_file_t*	file,	/*!< out: file handle */
	const char*	name)	/*!< in: log file name */
{
	bool		ret;

	*file = os_file_create(
		innodb_log_file_key, name,
		OS_FILE_CREATE|OS_FILE_ON_ERROR_NO_EXIT, OS_FILE_NORMAL,
		OS_LOG_FILE, srv_read_only_mode, &ret);

	if (!ret) {
		ib::error() << "Cannot create " << name;
		return(DB_ERROR);
	}

	ib::info() << "Setting log file " << name << " size to "
		<< srv_log_file_size << " bytes";

	ret = os_file_set_size(name, *file, srv_log_file_size);
	if (!ret) {
		ib::error() << "Cannot set log file " << name << " size to "
			<< srv_log_file_size << " bytes";
		return(DB_ERROR);
	}

	ret = os_file_close(*file);
	ut_a(ret);

	return(DB_SUCCESS);
}

/** Initial number of the first redo log file */
#define INIT_LOG_FILE0	(SRV_N_LOG_FILES_MAX + 1)

/** Delete all log files.
@param[in,out]	logfilename	buffer for log file name
@param[in]	dirnamelen	length of the directory path
@param[in]	n_files		number of files to delete
@param[in]	i		first file to delete */
static
void
delete_log_files(char* logfilename, size_t dirnamelen, uint n_files, uint i=0)
{
	/* Remove any old log files. */
	for (; i < n_files; i++) {
		sprintf(logfilename + dirnamelen, "ib_logfile%u", i);

		/* Ignore errors about non-existent files or files
		that cannot be removed. The create_log_file() will
		return an error when the file exists. */
#ifdef _WIN32
		DeleteFile((LPCTSTR) logfilename);
#else
		unlink(logfilename);
#endif
	}
}

/*********************************************************************//**
Creates all log files.
@return DB_SUCCESS or error code */
static
dberr_t
create_log_files(
/*=============*/
	char*	logfilename,	/*!< in/out: buffer for log file name */
	size_t	dirnamelen,	/*!< in: length of the directory path */
	lsn_t	lsn,		/*!< in: FIL_PAGE_FILE_FLUSH_LSN value */
	char*&	logfile0)	/*!< out: name of the first log file */
{
	dberr_t err;

	if (srv_read_only_mode) {
		ib::error() << "Cannot create log files in read-only mode";
		return(DB_READ_ONLY);
	}

	/* Crashing after deleting the first file should be
	recoverable. The buffer pool was clean, and we can simply
	create all log files from the scratch. */
	DBUG_EXECUTE_IF("innodb_log_abort_6",
			delete_log_files(logfilename, dirnamelen, 1);
			return(DB_ERROR););

	delete_log_files(logfilename, dirnamelen, INIT_LOG_FILE0 + 1);

	DBUG_PRINT("ib_log", ("After innodb_log_abort_6"));
	ut_ad(!buf_pool_check_no_pending_io());

	DBUG_EXECUTE_IF("innodb_log_abort_7", return(DB_ERROR););
	DBUG_PRINT("ib_log", ("After innodb_log_abort_7"));

	for (unsigned i = 0; i < srv_n_log_files; i++) {
		sprintf(logfilename + dirnamelen,
			"ib_logfile%u", i ? i : INIT_LOG_FILE0);

		err = create_log_file(&files[i], logfilename);

		if (err != DB_SUCCESS) {
			return(err);
		}
	}

	DBUG_EXECUTE_IF("innodb_log_abort_8", return(DB_ERROR););
	DBUG_PRINT("ib_log", ("After innodb_log_abort_8"));

	/* We did not create the first log file initially as
	ib_logfile0, so that crash recovery cannot find it until it
	has been completed and renamed. */
	sprintf(logfilename + dirnamelen, "ib_logfile%u", INIT_LOG_FILE0);

	fil_space_t*	log_space = fil_space_create(
		"innodb_redo_log", SRV_LOG_SPACE_FIRST_ID, 0, FIL_TYPE_LOG,
		NULL/* innodb_encrypt_log works at a different level */);

	ut_a(fil_validate());
	ut_a(log_space != NULL);

	const ulint size = ulint(srv_log_file_size >> srv_page_size_shift);

	logfile0 = log_space->add(logfilename, OS_FILE_CLOSED, size,
				  false, false)->name;
	ut_a(logfile0);

	for (unsigned i = 1; i < srv_n_log_files; i++) {

		sprintf(logfilename + dirnamelen, "ib_logfile%u", i);

		log_space->add(logfilename, OS_FILE_CLOSED, size,
			       false, false);
	}

	log_init(srv_n_log_files);
	if (!log_set_capacity(srv_log_file_size_requested)) {
		return(DB_ERROR);
	}

	fil_open_log_and_system_tablespace_files();

	/* Create a log checkpoint. */
	log_mutex_enter();
	if (log_sys->is_encrypted() && !log_crypt_init()) {
		return DB_ERROR;
	}
	ut_d(recv_no_log_write = false);
	log_sys->lsn = ut_uint64_align_up(lsn, OS_FILE_LOG_BLOCK_SIZE);

	log_sys->log.lsn = log_sys->lsn;
	log_sys->log.lsn_offset = LOG_FILE_HDR_SIZE;

	log_sys->buf_next_to_write = 0;
	log_sys->write_lsn = log_sys->lsn;

	log_sys->next_checkpoint_no = 0;
	log_sys->last_checkpoint_lsn = 0;

	memset(log_sys->buf, 0, log_sys->buf_size);
	log_block_init(log_sys->buf, log_sys->lsn);
	log_block_set_first_rec_group(log_sys->buf, LOG_BLOCK_HDR_SIZE);

	log_sys->buf_free = LOG_BLOCK_HDR_SIZE;
	log_sys->lsn += LOG_BLOCK_HDR_SIZE;

	MONITOR_SET(MONITOR_LSN_CHECKPOINT_AGE,
		    (log_sys->lsn - log_sys->last_checkpoint_lsn));
	log_mutex_exit();

	log_make_checkpoint_at(LSN_MAX);

	return(DB_SUCCESS);
}

/** Rename the first redo log file.
@param[in,out]	logfilename	buffer for the log file name
@param[in]	dirnamelen	length of the directory path
@param[in]	lsn		FIL_PAGE_FILE_FLUSH_LSN value
@param[in,out]	logfile0	name of the first log file
@return	error code
@retval	DB_SUCCESS	on successful operation */
MY_ATTRIBUTE((warn_unused_result, nonnull))
static
dberr_t
create_log_files_rename(
/*====================*/
	char*	logfilename,	/*!< in/out: buffer for log file name */
	size_t	dirnamelen,	/*!< in: length of the directory path */
	lsn_t	lsn,		/*!< in: FIL_PAGE_FILE_FLUSH_LSN value */
	char*	logfile0)	/*!< in/out: name of the first log file */
{
	/* If innodb_flush_method=O_DSYNC,
	we need to explicitly flush the log buffers. */
	fil_flush(SRV_LOG_SPACE_FIRST_ID);

	ut_ad(!srv_log_files_created);
	ut_d(srv_log_files_created = true);

	DBUG_EXECUTE_IF("innodb_log_abort_9", return(DB_ERROR););
	DBUG_PRINT("ib_log", ("After innodb_log_abort_9"));

	/* Close the log files, so that we can rename
	the first one. */
	fil_close_log_files(false);

	/* Rename the first log file, now that a log
	checkpoint has been created. */
	sprintf(logfilename + dirnamelen, "ib_logfile%u", 0);

	ib::info() << "Renaming log file " << logfile0 << " to "
		<< logfilename;

	log_mutex_enter();
	ut_ad(strlen(logfile0) == 2 + strlen(logfilename));
	dberr_t err = os_file_rename(
		innodb_log_file_key, logfile0, logfilename)
		? DB_SUCCESS : DB_ERROR;

	/* Replace the first file with ib_logfile0. */
	strcpy(logfile0, logfilename);
	log_mutex_exit();

	DBUG_EXECUTE_IF("innodb_log_abort_10", err = DB_ERROR;);

	if (err == DB_SUCCESS) {
		fil_open_log_and_system_tablespace_files();
		ib::info() << "New log files created, LSN=" << lsn;
	}

	return(err);
}

/*********************************************************************//**
Create undo tablespace.
@return DB_SUCCESS or error code */
static
dberr_t
srv_undo_tablespace_create(
/*=======================*/
	const char*	name,		/*!< in: tablespace name */
	ulint		size)		/*!< in: tablespace size in pages */
{
	pfs_os_file_t	fh;
	bool		ret;
	dberr_t		err = DB_SUCCESS;

	os_file_create_subdirs_if_needed(name);

	fh = os_file_create(
		innodb_data_file_key,
		name,
		srv_read_only_mode ? OS_FILE_OPEN : OS_FILE_CREATE,
		OS_FILE_NORMAL, OS_DATA_FILE, srv_read_only_mode, &ret);

	if (srv_read_only_mode && ret) {

		ib::info() << name << " opened in read-only mode";

	} else if (ret == FALSE) {
		if (os_file_get_last_error(false) != OS_FILE_ALREADY_EXISTS
#ifdef UNIV_AIX
			/* AIX 5.1 after security patch ML7 may have
			errno set to 0 here, which causes our function
			to return 100; work around that AIX problem */
		    && os_file_get_last_error(false) != 100
#endif /* UNIV_AIX */
		) {
			ib::error() << "Can't create UNDO tablespace "
				<< name;
		}
		err = DB_ERROR;
	} else {
		ut_a(!srv_read_only_mode);

		/* We created the data file and now write it full of zeros */

		ib::info() << "Data file " << name << " did not exist: new to"
			" be created";

		ib::info() << "Setting file " << name << " size to "
			<< (size >> (20 - UNIV_PAGE_SIZE_SHIFT)) << " MB";

		ib::info() << "Database physically writes the file full: "
			<< "wait...";

		ret = os_file_set_size(
			name, fh, os_offset_t(size) << UNIV_PAGE_SIZE_SHIFT);

		if (!ret) {
			ib::info() << "Error in creating " << name
				<< ": probably out of disk space";

			err = DB_ERROR;
		}

		os_file_close(fh);
	}

	return(err);
}

/** Open an undo tablespace.
@param[in]	name		tablespace file name
@param[in]	space_id	tablespace ID
@param[in]	create_new_db	whether undo tablespaces are being created
@return whether the tablespace was opened */
static bool srv_undo_tablespace_open(const char* name, ulint space_id,
				     bool create_new_db)
{
	pfs_os_file_t	fh;
	bool		success;
	char		undo_name[sizeof "innodb_undo000"];

	snprintf(undo_name, sizeof(undo_name),
		 "innodb_undo%03u", static_cast<unsigned>(space_id));

	fh = os_file_create(
		innodb_data_file_key, name, OS_FILE_OPEN
		| OS_FILE_ON_ERROR_NO_EXIT | OS_FILE_ON_ERROR_SILENT,
		OS_FILE_AIO, OS_DATA_FILE, srv_read_only_mode, &success);
	if (!success) {
		return false;
	}

	os_offset_t size = os_file_get_size(fh);
	ut_a(size != os_offset_t(-1));

	/* Load the tablespace into InnoDB's internal data structures. */

	/* We set the biggest space id to the undo tablespace
	because InnoDB hasn't opened any other tablespace apart
	from the system tablespace. */

	fil_set_max_space_id_if_bigger(space_id);

	fil_space_t* space = fil_space_create(
		undo_name, space_id, FSP_FLAGS_PAGE_SSIZE(),
		FIL_TYPE_TABLESPACE, NULL);

	ut_a(fil_validate());
	ut_a(space);

	fil_node_t* file = space->add(name, fh, 0, false, true);

	mutex_enter(&fil_system->mutex);

	if (create_new_db) {
		space->size = file->size = ulint(size >> srv_page_size_shift);
		space->size_in_header = SRV_UNDO_TABLESPACE_SIZE_IN_PAGES;
	} else {
		success = file->read_page0(true);
		if (!success) {
			os_file_close(file->handle);
			file->handle = OS_FILE_CLOSED;
			ut_a(fil_system->n_open > 0);
			fil_system->n_open--;
		}
	}

	mutex_exit(&fil_system->mutex);

	return success;
}

/** Check if undo tablespaces and redo log files exist before creating a
new system tablespace
@retval DB_SUCCESS  if all undo and redo logs are not found
@retval DB_ERROR    if any undo and redo logs are found */
static
dberr_t
srv_check_undo_redo_logs_exists()
{
	bool		ret;
	os_file_t	fh;
	char	name[OS_FILE_MAX_PATH];

	/* Check if any undo tablespaces exist */
	for (ulint i = 1; i <= srv_undo_tablespaces; ++i) {

		snprintf(
			name, sizeof(name),
			"%s%cundo%03zu",
			srv_undo_dir, OS_PATH_SEPARATOR,
			i);

		fh = os_file_create(
			innodb_data_file_key, name,
			OS_FILE_OPEN_RETRY
			| OS_FILE_ON_ERROR_NO_EXIT
			| OS_FILE_ON_ERROR_SILENT,
			OS_FILE_NORMAL,
			OS_DATA_FILE,
			srv_read_only_mode,
			&ret);

		if (ret) {
			os_file_close(fh);
			ib::error()
				<< "undo tablespace '" << name << "' exists."
				" Creating system tablespace with existing undo"
				" tablespaces is not supported. Please delete"
				" all undo tablespaces before creating new"
				" system tablespace.";
			return(DB_ERROR);
		}
	}

	/* Check if any redo log files exist */
	char	logfilename[OS_FILE_MAX_PATH];
	size_t dirnamelen = strlen(srv_log_group_home_dir);
	memcpy(logfilename, srv_log_group_home_dir, dirnamelen);

	for (unsigned i = 0; i < srv_n_log_files; i++) {
		sprintf(logfilename + dirnamelen,
			"ib_logfile%u", i);

		fh = os_file_create(
			innodb_log_file_key, logfilename,
			OS_FILE_OPEN_RETRY
			| OS_FILE_ON_ERROR_NO_EXIT
			| OS_FILE_ON_ERROR_SILENT,
			OS_FILE_NORMAL,
			OS_LOG_FILE,
			srv_read_only_mode,
			&ret);

		if (ret) {
			os_file_close(fh);
			ib::error() << "redo log file '" << logfilename
				<< "' exists. Creating system tablespace with"
				" existing redo log files is not recommended."
				" Please delete all redo log files before"
				" creating new system tablespace.";
			return(DB_ERROR);
		}
	}

	return(DB_SUCCESS);
}

undo::undo_spaces_t	undo::Truncate::s_fix_up_spaces;

/** Open the configured number of dedicated undo tablespaces.
@param[in]	create_new_db	whether the database is being initialized
@return DB_SUCCESS or error code */
dberr_t
srv_undo_tablespaces_init(bool create_new_db)
{
	ulint			i;
	dberr_t			err = DB_SUCCESS;
	ulint			prev_space_id = 0;
	ulint			n_undo_tablespaces;
	ulint			undo_tablespace_ids[TRX_SYS_N_RSEGS + 1];

	srv_undo_tablespaces_open = 0;

	ut_a(srv_undo_tablespaces <= TRX_SYS_N_RSEGS);
	ut_a(!create_new_db || srv_operation == SRV_OPERATION_NORMAL);

	if (srv_undo_tablespaces == 1) { /* 1 is not allowed, make it 0 */
		srv_undo_tablespaces = 0;
	}

	memset(undo_tablespace_ids, 0x0, sizeof(undo_tablespace_ids));

	/* Create the undo spaces only if we are creating a new
	instance. We don't allow creating of new undo tablespaces
	in an existing instance (yet).  This restriction exists because
	we check in several places for SYSTEM tablespaces to be less than
	the min of user defined tablespace ids. Once we implement saving
	the location of the undo tablespaces and their space ids this
	restriction will/should be lifted. */

	for (i = 0; create_new_db && i < srv_undo_tablespaces; ++i) {
		char	name[OS_FILE_MAX_PATH];
		ulint	space_id  = i + 1;

		DBUG_EXECUTE_IF("innodb_undo_upgrade",
				space_id = i + 3;);

		snprintf(
			name, sizeof(name),
			"%s%cundo%03zu",
			srv_undo_dir, OS_PATH_SEPARATOR, space_id);

		if (i == 0) {
			srv_undo_space_id_start = space_id;
			prev_space_id = srv_undo_space_id_start - 1;
		}

		undo_tablespace_ids[i] = space_id;

		err = srv_undo_tablespace_create(
			name, SRV_UNDO_TABLESPACE_SIZE_IN_PAGES);

		if (err != DB_SUCCESS) {
			ib::error() << "Could not create undo tablespace '"
				<< name << "'.";
			return(err);
		}
	}

	/* Get the tablespace ids of all the undo segments excluding
	the system tablespace (0). If we are creating a new instance then
	we build the undo_tablespace_ids ourselves since they don't
	already exist. */
	n_undo_tablespaces = create_new_db
		|| srv_operation == SRV_OPERATION_BACKUP
		|| srv_operation == SRV_OPERATION_RESTORE_DELTA
		? srv_undo_tablespaces
		: trx_rseg_get_n_undo_tablespaces(undo_tablespace_ids);
	srv_undo_tablespaces_active = srv_undo_tablespaces;

	switch (srv_operation) {
	case SRV_OPERATION_RESTORE_DELTA:
	case SRV_OPERATION_BACKUP:
		for (i = 0; i < n_undo_tablespaces; i++) {
			undo_tablespace_ids[i] = i + srv_undo_space_id_start;
		}

		prev_space_id = srv_undo_space_id_start - 1;
		break;
	case SRV_OPERATION_NORMAL:
		if (create_new_db) {
			break;
		}
		/* fall through */
	case SRV_OPERATION_RESTORE:
	case SRV_OPERATION_RESTORE_EXPORT:
		ut_ad(!create_new_db);

		/* Check if any of the UNDO tablespace needs fix-up because
		server crashed while truncate was active on UNDO tablespace.*/
		for (i = 0; i < n_undo_tablespaces; ++i) {

			undo::Truncate	undo_trunc;

			if (undo_trunc.needs_fix_up(undo_tablespace_ids[i])) {

				char	name[OS_FILE_MAX_PATH];

				snprintf(name, sizeof(name),
					 "%s%cundo%03zu",
					 srv_undo_dir, OS_PATH_SEPARATOR,
					 undo_tablespace_ids[i]);

				os_file_delete(innodb_data_file_key, name);

				err = srv_undo_tablespace_create(
					name,
					SRV_UNDO_TABLESPACE_SIZE_IN_PAGES);

				if (err != DB_SUCCESS) {
					ib::error() << "Could not fix-up undo "
						" tablespace truncate '"
						<< name << "'.";
					return(err);
				}

				undo::Truncate::s_fix_up_spaces.push_back(
					undo_tablespace_ids[i]);
			}
		}
		break;
	}

	/* Open all the undo tablespaces that are currently in use. If we
	fail to open any of these it is a fatal error. The tablespace ids
	should be contiguous. It is a fatal error because they are required
	for recovery and are referenced by the UNDO logs (a.k.a RBS). */

	for (i = 0; i < n_undo_tablespaces; ++i) {
		char	name[OS_FILE_MAX_PATH];

		snprintf(
			name, sizeof(name),
			"%s%cundo%03zu",
			srv_undo_dir, OS_PATH_SEPARATOR,
			undo_tablespace_ids[i]);

		/* Should be no gaps in undo tablespace ids. */
		ut_a(!i || prev_space_id + 1 == undo_tablespace_ids[i]);

		/* The system space id should not be in this array. */
		ut_a(undo_tablespace_ids[i] != 0);
		ut_a(undo_tablespace_ids[i] != ULINT_UNDEFINED);

		if (!srv_undo_tablespace_open(name, undo_tablespace_ids[i],
					      create_new_db)) {
			ib::error() << "Unable to open undo tablespace '"
				<< name << "'.";
			return DB_ERROR;
		}

		prev_space_id = undo_tablespace_ids[i];

		/* Note the first undo tablespace id in case of
		no active undo tablespace. */
		if (0 == srv_undo_tablespaces_open++) {
			srv_undo_space_id_start = undo_tablespace_ids[i];
		}
	}

	/* Open any extra unused undo tablespaces. These must be contiguous.
	We stop at the first failure. These are undo tablespaces that are
	not in use and therefore not required by recovery. We only check
	that there are no gaps. */

	for (i = prev_space_id + 1;
	     i < srv_undo_space_id_start + TRX_SYS_N_RSEGS; ++i) {
		char	name[OS_FILE_MAX_PATH];

		snprintf(
			name, sizeof(name),
			"%s%cundo%03zu", srv_undo_dir, OS_PATH_SEPARATOR, i);

		if (!srv_undo_tablespace_open(name, i, create_new_db)) {
			err = DB_ERROR;
			break;
		}

		++n_undo_tablespaces;

		++srv_undo_tablespaces_open;
	}

	/* Initialize srv_undo_space_id_start=0 when there are no
	dedicated undo tablespaces. */
	if (n_undo_tablespaces == 0) {
		srv_undo_space_id_start = 0;
	}

	/* If the user says that there are fewer than what we find we
	tolerate that discrepancy but not the inverse. Because there could
	be unused undo tablespaces for future use. */

	if (srv_undo_tablespaces > n_undo_tablespaces) {
		ib::error() << "Expected to open innodb_undo_tablespaces="
			<< srv_undo_tablespaces
			<< " but was able to find only "
			<< n_undo_tablespaces;

		return(err != DB_SUCCESS ? err : DB_ERROR);

	} else if (n_undo_tablespaces > 0) {

		ib::info() << "Opened " << n_undo_tablespaces
			<< " undo tablespaces";

		if (srv_undo_tablespaces == 0) {
			ib::warn() << "innodb_undo_tablespaces=0 disables"
				" dedicated undo log tablespaces";
		}
	}

	if (create_new_db) {
		mtr_t	mtr;

		mtr_start(&mtr);

		/* The undo log tablespace */
		for (i = 0; i < n_undo_tablespaces; ++i) {

			fsp_header_init(
				undo_tablespace_ids[i],
				SRV_UNDO_TABLESPACE_SIZE_IN_PAGES, &mtr);
		}

		mtr_commit(&mtr);
	}

	if (!undo::Truncate::s_fix_up_spaces.empty()) {

		/* Step-1: Initialize the tablespace header and rsegs header. */
		mtr_t		mtr;
		trx_sysf_t*	sys_header;

		mtr_start(&mtr);
		/* Turn off REDO logging. We are in server start mode and fixing
		UNDO tablespace even before REDO log is read. Let's say we
		do REDO logging here then this REDO log record will be applied
		as part of the current recovery process. We surely don't need
		that as this is fix-up action parallel to REDO logging. */
		mtr_set_log_mode(&mtr, MTR_LOG_NO_REDO);
		sys_header = trx_sysf_get(&mtr);

		for (undo::undo_spaces_t::const_iterator it
			     = undo::Truncate::s_fix_up_spaces.begin();
		     it != undo::Truncate::s_fix_up_spaces.end();
		     ++it) {

			undo::Truncate::add_space_to_trunc_list(*it);

			fsp_header_init(
				*it, SRV_UNDO_TABLESPACE_SIZE_IN_PAGES, &mtr);

			mtr_x_lock(fil_space_get_latch(*it, NULL), &mtr);

			for (ulint i = 0; i < TRX_SYS_N_RSEGS; i++) {

				ulint	space_id = trx_sysf_rseg_get_space(
						sys_header, i, &mtr);

				if (space_id == *it) {
					trx_rseg_header_create(
						*it, ULINT_MAX, i, &mtr);
				}
			}

			undo::Truncate::clear_trunc_list();
		}
		mtr_commit(&mtr);

		/* Step-2: Flush the dirty pages from the buffer pool. */
		for (undo::undo_spaces_t::const_iterator it
			     = undo::Truncate::s_fix_up_spaces.begin();
		     it != undo::Truncate::s_fix_up_spaces.end();
		     ++it) {
			FlushObserver dummy(TRX_SYS_SPACE, NULL, NULL);
			buf_LRU_flush_or_remove_pages(TRX_SYS_SPACE, &dummy);
			FlushObserver dummy2(*it, NULL, NULL);
			buf_LRU_flush_or_remove_pages(*it, &dummy2);

			/* Remove the truncate redo log file. */
			undo::done(*it);
		}
	}

	return(DB_SUCCESS);
}

/********************************************************************
Wait for the purge thread(s) to start up. */
static
void
srv_start_wait_for_purge_to_start()
/*===============================*/
{
	/* Wait for the purge coordinator and master thread to startup. */

	purge_state_t	state = trx_purge_state();

	ut_a(state != PURGE_STATE_DISABLED);

	while (srv_shutdown_state == SRV_SHUTDOWN_NONE
	       && srv_force_recovery < SRV_FORCE_NO_BACKGROUND
	       && state == PURGE_STATE_INIT) {

		switch (state = trx_purge_state()) {
		case PURGE_STATE_RUN:
		case PURGE_STATE_STOP:
			break;

		case PURGE_STATE_INIT:
			ib::info() << "Waiting for purge to start";

			os_thread_sleep(50000);
			break;

		case PURGE_STATE_EXIT:
		case PURGE_STATE_DISABLED:
			ut_error;
		}
	}
}

/** Create the temporary file tablespace.
@param[in]	create_new_db	whether we are creating a new database
@return DB_SUCCESS or error code. */
static
dberr_t
srv_open_tmp_tablespace(bool create_new_db)
{
	ulint	sum_of_new_sizes;

	/* Will try to remove if there is existing file left-over by last
	unclean shutdown */
	srv_tmp_space.set_sanity_check_status(true);
	srv_tmp_space.delete_files();
	srv_tmp_space.set_ignore_read_only(true);

	ib::info() << "Creating shared tablespace for temporary tables";

	bool	create_new_temp_space;

	srv_tmp_space.set_space_id(SRV_TMP_SPACE_ID);

	dberr_t	err = srv_tmp_space.check_file_spec(
		&create_new_temp_space, 12 * 1024 * 1024);

	if (err == DB_FAIL) {

		ib::error() << "The " << srv_tmp_space.name()
			<< " data file must be writable!";

		err = DB_ERROR;

	} else if (err != DB_SUCCESS) {
		ib::error() << "Could not create the shared "
			<< srv_tmp_space.name() << ".";

	} else if ((err = srv_tmp_space.open_or_create(
			    true, create_new_db, &sum_of_new_sizes, NULL))
		   != DB_SUCCESS) {

		ib::error() << "Unable to create the shared "
			<< srv_tmp_space.name();

	} else {

		mtr_t	mtr;
		ulint	size = srv_tmp_space.get_sum_of_sizes();

		/* Open this shared temp tablespace in the fil_system so that
		it stays open until shutdown. */
		if (fil_space_open(srv_tmp_space.name())) {

			/* Initialize the header page */
			mtr_start(&mtr);
			mtr_set_log_mode(&mtr, MTR_LOG_NO_REDO);

			fsp_header_init(SRV_TMP_SPACE_ID, size, &mtr);

			mtr_commit(&mtr);
		} else {
			/* This file was just opened in the code above! */
			ib::error() << "The " << srv_tmp_space.name()
				<< " data file cannot be re-opened"
				" after check_file_spec() succeeded!";

			err = DB_ERROR;
		}
	}

	return(err);
}

/****************************************************************//**
Set state to indicate start of particular group of threads in InnoDB. */
UNIV_INLINE
void
srv_start_state_set(
/*================*/
	srv_start_state_t state)	/*!< in: indicate current state of
					thread startup */
{
	srv_start_state |= state;
}

/****************************************************************//**
Check if following group of threads is started.
@return true if started */
UNIV_INLINE
bool
srv_start_state_is_set(
/*===================*/
	srv_start_state_t state)	/*!< in: state to check for */
{
	return(srv_start_state & state);
}

/**
Shutdown all background threads created by InnoDB. */
static
void
srv_shutdown_all_bg_threads()
{
	ut_ad(!srv_undo_sources);
	srv_shutdown_state = SRV_SHUTDOWN_EXIT_THREADS;

	/* All threads end up waiting for certain events. Put those events
	to the signaled state. Then the threads will exit themselves after
	os_event_wait(). */
	for (uint i = 0; i < 1000; ++i) {
		/* NOTE: IF YOU CREATE THREADS IN INNODB, YOU MUST EXIT THEM
		HERE OR EARLIER */

		if (srv_start_state_is_set(SRV_START_STATE_LOCK_SYS)) {
			/* a. Let the lock timeout thread exit */
			os_event_set(lock_sys->timeout_event);
		}

		if (!srv_read_only_mode) {
			/* b. srv error monitor thread exits automatically,
			no need to do anything here */

			if (srv_start_state_is_set(SRV_START_STATE_MASTER)) {
				/* c. We wake the master thread so that
				it exits */
				srv_wake_master_thread();
			}

			if (srv_start_state_is_set(SRV_START_STATE_PURGE)) {
				/* d. Wakeup purge threads. */
				srv_purge_wakeup();
			}

			if (srv_n_fil_crypt_threads_started) {
				os_event_set(fil_crypt_threads_event);
			}

			if (log_scrub_thread_active) {
				os_event_set(log_scrub_event);
			}
		}

		if (srv_start_state_is_set(SRV_START_STATE_IO)) {
			ut_ad(!srv_read_only_mode);

			/* e. Exit the i/o threads */
			if (recv_sys->flush_start != NULL) {
				os_event_set(recv_sys->flush_start);
			}
			if (recv_sys->flush_end != NULL) {
				os_event_set(recv_sys->flush_end);
			}

			os_event_set(buf_flush_event);

			if (srv_use_mtflush) {
				buf_mtflu_io_thread_exit();
			}
		}

		if (!os_thread_count) {
			return;
		}

		switch (srv_operation) {
		case SRV_OPERATION_BACKUP:
		case SRV_OPERATION_RESTORE_DELTA:
			break;
		case SRV_OPERATION_NORMAL:
		case SRV_OPERATION_RESTORE:
		case SRV_OPERATION_RESTORE_EXPORT:
			if (!buf_page_cleaner_is_active
			    && os_aio_all_slots_free()) {
				os_aio_wake_all_threads_at_shutdown();
			}
		}

		os_thread_sleep(100000);
	}

	ib::warn() << os_thread_count << " threads created by InnoDB"
		" had not exited at shutdown!";
	ut_d(os_aio_print_pending_io(stderr));
	ut_ad(0);
}

#ifdef UNIV_DEBUG
# define srv_init_abort(_db_err)	\
	srv_init_abort_low(create_new_db, __FILE__, __LINE__, _db_err)
#else
# define srv_init_abort(_db_err)	\
	srv_init_abort_low(create_new_db, _db_err)
#endif /* UNIV_DEBUG */

/** Innobase start-up aborted. Perform cleanup actions.
@param[in]	create_new_db	TRUE if new db is  being created
@param[in]	file		File name
@param[in]	line		Line number
@param[in]	err		Reason for aborting InnoDB startup
@return DB_SUCCESS or error code. */
MY_ATTRIBUTE((warn_unused_result, nonnull))
static
dberr_t
srv_init_abort_low(
	bool		create_new_db,
#ifdef UNIV_DEBUG
	const char*	file,
	unsigned	line,
#endif /* UNIV_DEBUG */
	dberr_t		err)
{
	if (create_new_db) {
		ib::error() << "Database creation was aborted"
#ifdef UNIV_DEBUG
			" at " << innobase_basename(file) << "[" << line << "]"
#endif /* UNIV_DEBUG */
			" with error " << ut_strerr(err) << ". You may need"
			" to delete the ibdata1 file before trying to start"
			" up again.";
	} else {
		ib::error() << "Plugin initialization aborted"
#ifdef UNIV_DEBUG
			" at " << innobase_basename(file) << "[" << line << "]"
#endif /* UNIV_DEBUG */
			" with error " << ut_strerr(err);
	}

	srv_shutdown_all_bg_threads();
	return(err);
}

/** Prepare to delete the redo log files. Flush the dirty pages from all the
buffer pools.  Flush the redo log buffer to the redo log file.
@param[in]	n_files		number of old redo log files
@return lsn upto which data pages have been flushed. */
static
lsn_t
srv_prepare_to_delete_redo_log_files(
	ulint	n_files)
{
	DBUG_ENTER("srv_prepare_to_delete_redo_log_files");

	lsn_t	flushed_lsn;
	ulint	pending_io = 0;
	ulint	count = 0;

	if (srv_safe_truncate) {
		if ((log_sys->log.format & ~LOG_HEADER_FORMAT_ENCRYPTED)
		    != LOG_HEADER_FORMAT_10_3
		    || log_sys->log.subformat != 1) {
			srv_log_file_size = 0;
		}
	} else {
		if ((log_sys->log.format & ~LOG_HEADER_FORMAT_ENCRYPTED)
		    != LOG_HEADER_FORMAT_10_2) {
			srv_log_file_size = 0;
		}
	}

	do {
		/* Clean the buffer pool. */
		buf_flush_sync_all_buf_pools();

		DBUG_EXECUTE_IF("innodb_log_abort_1", DBUG_RETURN(0););
		DBUG_PRINT("ib_log", ("After innodb_log_abort_1"));

		log_mutex_enter();

		fil_names_clear(log_sys->lsn, false);

		flushed_lsn = log_sys->lsn;

		{
			ib::info	info;
			if (srv_log_file_size == 0) {
				info << ((log_sys->log.format
					  & ~LOG_HEADER_FORMAT_ENCRYPTED)
					 < LOG_HEADER_FORMAT_10_3
					 ? "Upgrading redo log: "
					 : "Downgrading redo log: ");
			} else if (n_files != srv_n_log_files
				   || srv_log_file_size
				   != srv_log_file_size_requested) {
				if (srv_encrypt_log
				    == log_sys->is_encrypted()) {
					info << (srv_encrypt_log
						 ? "Resizing encrypted"
						 : "Resizing");
				} else if (srv_encrypt_log) {
					info << "Encrypting and resizing";
				} else {
					info << "Removing encryption"
						" and resizing";
				}

				info << " redo log from " << n_files
				     << "*" << srv_log_file_size << " to ";
			} else if (srv_encrypt_log) {
				info << "Encrypting redo log: ";
			} else {
				info << "Removing redo log encryption: ";
			}

			info << srv_n_log_files << "*"
			     << srv_log_file_size_requested
			     << " bytes; LSN=" << flushed_lsn;
		}

		srv_start_lsn = flushed_lsn;
		/* Flush the old log files. */
		log_mutex_exit();

		log_write_up_to(flushed_lsn, true);

		/* If innodb_flush_method=O_DSYNC,
		we need to explicitly flush the log buffers. */
		fil_flush(SRV_LOG_SPACE_FIRST_ID);

		ut_ad(flushed_lsn == log_get_lsn());

		/* Check if the buffer pools are clean.  If not
		retry till it is clean. */
		pending_io = buf_pool_check_no_pending_io();

		if (pending_io > 0) {
			count++;
			/* Print a message every 60 seconds if we
			are waiting to clean the buffer pools */
			if (srv_print_verbose_log && count > 600) {
				ib::info() << "Waiting for "
					<< pending_io << " buffer "
					<< "page I/Os to complete";
				count = 0;
			}
		}
		os_thread_sleep(100000);

	} while (buf_pool_check_no_pending_io());

	DBUG_RETURN(flushed_lsn);
}

/********************************************************************
Starts InnoDB and creates a new database if database files
are not found and the user wants.
@return DB_SUCCESS or error code */
dberr_t
innobase_start_or_create_for_mysql()
{
	bool		create_new_db = false;
	lsn_t		flushed_lsn;
	dberr_t		err		= DB_SUCCESS;
	ulint		srv_n_log_files_found = srv_n_log_files;
	mtr_t		mtr;
	char		logfilename[10000];
	char*		logfile0	= NULL;
	size_t		dirnamelen;
	unsigned	i = 0;

<<<<<<< HEAD
	ut_ad(srv_operation == SRV_OPERATION_NORMAL
	      || srv_operation == SRV_OPERATION_RESTORE
	      || srv_operation == SRV_OPERATION_RESTORE_EXPORT);
=======
	os_fast_mutex_lock(&srv_os_test_mutex);

	os_fast_mutex_unlock(&srv_os_test_mutex);

	os_fast_mutex_free(&srv_os_test_mutex);
>>>>>>> 8d0dabc5

	if (srv_force_recovery == SRV_FORCE_NO_LOG_REDO) {
		srv_read_only_mode = true;
	}

	high_level_read_only = srv_read_only_mode
		|| srv_force_recovery > SRV_FORCE_NO_TRX_UNDO
		|| srv_sys_space.created_new_raw();

	/* Reset the start state. */
	srv_start_state = SRV_START_STATE_NONE;

	if (srv_read_only_mode) {
		ib::info() << "Started in read only mode";

		/* There is no write to InnoDB tablespaces (not even
		temporary ones, because also CREATE TEMPORARY TABLE is
		refused in read-only mode). */
		srv_use_doublewrite_buf = FALSE;
	}

	compile_time_assert(sizeof(ulint) == sizeof(void*));

#ifdef UNIV_DEBUG
	ib::info() << "!!!!!!!! UNIV_DEBUG switched on !!!!!!!!!";
#endif

#ifdef UNIV_IBUF_DEBUG
	ib::info() << "!!!!!!!! UNIV_IBUF_DEBUG switched on !!!!!!!!!";
#endif

#ifdef UNIV_LOG_LSN_DEBUG
	ib::info() << "!!!!!!!! UNIV_LOG_LSN_DEBUG switched on !!!!!!!!!";
#endif /* UNIV_LOG_LSN_DEBUG */

#if defined(COMPILER_HINTS_ENABLED)
	ib::info() << "Compiler hints enabled.";
#endif /* defined(COMPILER_HINTS_ENABLED) */

#ifdef _WIN32
	ib::info() << "Mutexes and rw_locks use Windows interlocked functions";
#else
	ib::info() << "Mutexes and rw_locks use GCC atomic builtins";
#endif
	ib::info() << MUTEX_TYPE;

	ib::info() << "Compressed tables use zlib " ZLIB_VERSION
#ifdef UNIV_ZIP_DEBUG
	      " with validation"
#endif /* UNIV_ZIP_DEBUG */
	      ;
#ifdef UNIV_ZIP_COPY
	ib::info() << "and extra copying";
#endif /* UNIV_ZIP_COPY */

	/* Since InnoDB does not currently clean up all its internal data
	structures in MySQL Embedded Server Library server_end(), we
	print an error message if someone tries to start up InnoDB a
	second time during the process lifetime. */

	if (srv_start_has_been_called) {
		ib::error() << "Startup called second time"
			" during the process lifetime."
			" In the MySQL Embedded Server Library"
			" you cannot call server_init() more than"
			" once during the process lifetime.";
	}

	srv_start_has_been_called = true;

	srv_is_being_started = true;

#ifdef _WIN32
	srv_use_native_aio = TRUE;

#elif defined(LINUX_NATIVE_AIO)

	if (srv_use_native_aio) {
		ib::info() << "Using Linux native AIO";
	}
#else
	/* Currently native AIO is supported only on windows and linux
	and that also when the support is compiled in. In all other
	cases, we ignore the setting of innodb_use_native_aio. */
	srv_use_native_aio = FALSE;
#endif /* _WIN32 */

	/* Register performance schema stages before any real work has been
	started which may need to be instrumented. */
	mysql_stage_register("innodb", srv_stages, UT_ARR_SIZE(srv_stages));

	if (srv_file_flush_method_str == NULL) {
		/* These are the default options */
		srv_file_flush_method = IF_WIN(SRV_ALL_O_DIRECT_FSYNC,SRV_FSYNC);
	} else if (0 == ut_strcmp(srv_file_flush_method_str, "fsync")) {
		srv_file_flush_method = SRV_FSYNC;

	} else if (0 == ut_strcmp(srv_file_flush_method_str, "O_DSYNC")) {
		srv_file_flush_method = SRV_O_DSYNC;

	} else if (0 == ut_strcmp(srv_file_flush_method_str, "O_DIRECT")) {
		srv_file_flush_method = SRV_O_DIRECT;

	} else if (0 == ut_strcmp(srv_file_flush_method_str, "O_DIRECT_NO_FSYNC")) {
		srv_file_flush_method = SRV_O_DIRECT_NO_FSYNC;

	} else if (0 == ut_strcmp(srv_file_flush_method_str, "littlesync")) {
		srv_file_flush_method = SRV_LITTLESYNC;

	} else if (0 == ut_strcmp(srv_file_flush_method_str, "nosync")) {
		srv_file_flush_method = SRV_NOSYNC;
#ifdef _WIN32
	} else if (0 == ut_strcmp(srv_file_flush_method_str, "normal")) {
		srv_file_flush_method = SRV_FSYNC;
	} else if (0 == ut_strcmp(srv_file_flush_method_str, "unbuffered")) {
	} else if (0 == ut_strcmp(srv_file_flush_method_str,
				  "async_unbuffered")) {
#endif /* _WIN32 */
	} else {
		ib::error() << "Unrecognized value "
			<< srv_file_flush_method_str
			<< " for innodb_flush_method";
		err = DB_ERROR;
	}

	/* Note that the call srv_boot() also changes the values of
	some variables to the units used by InnoDB internally */

	/* Set the maximum number of threads which can wait for a semaphore
	inside InnoDB: this is the 'sync wait array' size, as well as the
	maximum number of threads that can wait in the 'srv_conc array' for
	their time to enter InnoDB. */

	srv_max_n_threads = 1   /* io_ibuf_thread */
			    + 1 /* io_log_thread */
			    + 1 /* lock_wait_timeout_thread */
			    + 1 /* srv_error_monitor_thread */
			    + 1 /* srv_monitor_thread */
			    + 1 /* srv_master_thread */
			    + 1 /* srv_purge_coordinator_thread */
			    + 1 /* buf_dump_thread */
			    + 1 /* dict_stats_thread */
			    + 1 /* fts_optimize_thread */
			    + 1 /* recv_writer_thread */
			    + 1 /* trx_rollback_or_clean_all_recovered */
			    + 128 /* added as margin, for use of
				  InnoDB Memcached etc. */
			    + max_connections
			    + srv_n_read_io_threads
			    + srv_n_write_io_threads
			    + srv_n_purge_threads
			    + srv_n_page_cleaners
			    /* FTS Parallel Sort */
			    + fts_sort_pll_degree * FTS_NUM_AUX_INDEX
			      * max_connections;

	if (srv_buf_pool_size >= BUF_POOL_SIZE_THRESHOLD) {

		if (srv_buf_pool_instances == srv_buf_pool_instances_default) {
#if defined(_WIN32) && !defined(_WIN64)
			/* Do not allocate too large of a buffer pool on
			Windows 32-bit systems, which can have trouble
			allocating larger single contiguous memory blocks. */
			srv_buf_pool_size = static_cast<ulint>(ut_uint64_align_up(srv_buf_pool_size, srv_buf_pool_chunk_unit));
			srv_buf_pool_instances = ut_min(
				static_cast<ulong>(MAX_BUFFER_POOLS),
				static_cast<ulong>(srv_buf_pool_size / srv_buf_pool_chunk_unit));
#else /* defined(_WIN32) && !defined(_WIN64) */
			/* Default to 8 instances when size > 1GB. */
			srv_buf_pool_instances = 8;
#endif /* defined(_WIN32) && !defined(_WIN64) */
		}
	} else {
		/* If buffer pool is less than 1 GiB, assume fewer
		threads. Also use only one buffer pool instance. */
		if (srv_buf_pool_instances != srv_buf_pool_instances_default
		    && srv_buf_pool_instances != 1) {
			/* We can't distinguish whether the user has explicitly
			started mysqld with --innodb-buffer-pool-instances=0,
			(srv_buf_pool_instances_default is 0) or has not
			specified that option at all. Thus we have the
			limitation that if the user started with =0, we
			will not emit a warning here, but we should actually
			do so. */
			ib::info()
				<< "Adjusting innodb_buffer_pool_instances"
				" from " << srv_buf_pool_instances << " to 1"
				" since innodb_buffer_pool_size is less than "
				<< BUF_POOL_SIZE_THRESHOLD / (1024 * 1024)
				<< " MiB";
		}

		srv_buf_pool_instances = 1;
	}

	if (srv_buf_pool_chunk_unit * srv_buf_pool_instances
	    > srv_buf_pool_size) {
		/* Size unit of buffer pool is larger than srv_buf_pool_size.
		adjust srv_buf_pool_chunk_unit for srv_buf_pool_size. */
		srv_buf_pool_chunk_unit
			= static_cast<ulong>(srv_buf_pool_size)
			  / srv_buf_pool_instances;
		if (srv_buf_pool_size % srv_buf_pool_instances != 0) {
			++srv_buf_pool_chunk_unit;
		}
	}

	srv_buf_pool_size = buf_pool_size_align(srv_buf_pool_size);

	if (srv_n_page_cleaners > srv_buf_pool_instances) {
		/* limit of page_cleaner parallelizability
		is number of buffer pool instances. */
		srv_n_page_cleaners = srv_buf_pool_instances;
	}

	srv_boot();

	ib::info() << ut_crc32_implementation;

	if (!srv_read_only_mode) {

		mutex_create(LATCH_ID_SRV_MONITOR_FILE,
			     &srv_monitor_file_mutex);

		if (srv_innodb_status) {

			srv_monitor_file_name = static_cast<char*>(
				ut_malloc_nokey(
					strlen(fil_path_to_mysql_datadir)
					+ 20 + sizeof "/innodb_status."));

			sprintf(srv_monitor_file_name,
				"%s/innodb_status." ULINTPF,
				fil_path_to_mysql_datadir,
				os_proc_get_number());

			srv_monitor_file = fopen(srv_monitor_file_name, "w+");

			if (!srv_monitor_file) {
				ib::error() << "Unable to create "
					<< srv_monitor_file_name << ": "
					<< strerror(errno);
				if (err == DB_SUCCESS) {
					err = DB_ERROR;
				}
			}
		} else {

			srv_monitor_file_name = NULL;
			srv_monitor_file = os_file_create_tmpfile(NULL);

			if (!srv_monitor_file && err == DB_SUCCESS) {
				err = DB_ERROR;
			}
		}

		mutex_create(LATCH_ID_SRV_MISC_TMPFILE,
			     &srv_misc_tmpfile_mutex);

		srv_misc_tmpfile = os_file_create_tmpfile(NULL);

		if (!srv_misc_tmpfile && err == DB_SUCCESS) {
			err = DB_ERROR;
		}
	}

	if (err != DB_SUCCESS) {
		return(srv_init_abort(err));
	}

	srv_n_file_io_threads = srv_n_read_io_threads;

	srv_n_file_io_threads += srv_n_write_io_threads;

	if (!srv_read_only_mode) {
		/* Add the log and ibuf IO threads. */
		srv_n_file_io_threads += 2;
	} else {
		ib::info() << "Disabling background log and ibuf IO write"
			<< " threads.";
	}

	ut_a(srv_n_file_io_threads <= SRV_MAX_N_IO_THREADS);

	if (!os_aio_init(srv_n_read_io_threads,
			 srv_n_write_io_threads,
			 SRV_MAX_N_PENDING_SYNC_IOS)) {

		ib::error() << "Cannot initialize AIO sub-system";

		return(srv_init_abort(DB_ERROR));
	}

	fil_init(srv_file_per_table ? 50000 : 5000, srv_max_n_open_files);

	double	size;
	char	unit;

	if (srv_buf_pool_size >= 1024 * 1024 * 1024) {
		size = ((double) srv_buf_pool_size) / (1024 * 1024 * 1024);
		unit = 'G';
	} else {
		size = ((double) srv_buf_pool_size) / (1024 * 1024);
		unit = 'M';
	}

	double	chunk_size;
	char	chunk_unit;

	if (srv_buf_pool_chunk_unit >= 1024 * 1024 * 1024) {
		chunk_size = srv_buf_pool_chunk_unit / 1024.0 / 1024 / 1024;
		chunk_unit = 'G';
	} else {
		chunk_size = srv_buf_pool_chunk_unit / 1024.0 / 1024;
		chunk_unit = 'M';
	}

	ib::info() << "Initializing buffer pool, total size = "
		<< size << unit << ", instances = " << srv_buf_pool_instances
		<< ", chunk size = " << chunk_size << chunk_unit;

	err = buf_pool_init(srv_buf_pool_size, srv_buf_pool_instances);

	if (err != DB_SUCCESS) {
		ib::error() << "Cannot allocate memory for the buffer pool";

		return(srv_init_abort(DB_ERROR));
	}

	ib::info() << "Completed initialization of buffer pool";

#ifdef UNIV_DEBUG
	/* We have observed deadlocks with a 5MB buffer pool but
	the actual lower limit could very well be a little higher. */

	if (srv_buf_pool_size <= 5 * 1024 * 1024) {

		ib::info() << "Small buffer pool size ("
			<< srv_buf_pool_size / 1024 / 1024
			<< "M), the flst_validate() debug function can cause a"
			<< " deadlock if the buffer pool fills up.";
	}
#endif /* UNIV_DEBUG */

	fsp_init();
	log_sys_init();

	recv_sys_init();
	lock_sys_create(srv_lock_table_size);

	/* Create i/o-handler threads: */

	for (ulint t = 0; t < srv_n_file_io_threads; ++t) {

		n[t] = t;

		thread_handles[t] = os_thread_create(io_handler_thread, n + t, thread_ids + t);
		thread_started[t] = true;
	}

	if (!srv_read_only_mode) {
		buf_flush_page_cleaner_init();

		buf_page_cleaner_is_active = true;
		os_thread_create(buf_flush_page_cleaner_coordinator,
				 NULL, NULL);

		for (i = 1; i < srv_n_page_cleaners; ++i) {
			os_thread_create(buf_flush_page_cleaner_worker,
					 NULL, NULL);
		}

#ifdef UNIV_LINUX
		/* Wait for the setpriority() call to finish. */
		os_event_wait(recv_sys->flush_end);
#endif /* UNIV_LINUX */
		srv_start_state_set(SRV_START_STATE_IO);
	}

	if (srv_n_log_files * srv_log_file_size >= 512ULL << 30) {
		/* log_block_convert_lsn_to_no() limits the returned block
		number to 1G and given that OS_FILE_LOG_BLOCK_SIZE is 512
		bytes, then we have a limit of 512 GB. If that limit is to
		be raised, then log_block_convert_lsn_to_no() must be
		modified. */
		ib::error() << "Combined size of log files must be < 512 GB";

		return(srv_init_abort(DB_ERROR));
	}

	os_normalize_path(srv_data_home);

	/* Check if the data files exist or not. */
	err = srv_sys_space.check_file_spec(
		&create_new_db, MIN_EXPECTED_TABLESPACE_SIZE);

	if (err != DB_SUCCESS) {
		return(srv_init_abort(DB_ERROR));
	}

	srv_startup_is_before_trx_rollback_phase = !create_new_db;

	/* Check if undo tablespaces and redo log files exist before creating
	a new system tablespace */
	if (create_new_db) {
		err = srv_check_undo_redo_logs_exists();
		if (err != DB_SUCCESS) {
			return(srv_init_abort(DB_ERROR));
		}
		recv_sys_debug_free();
	}

	/* Open or create the data files. */
	ulint	sum_of_new_sizes;

	err = srv_sys_space.open_or_create(
		false, create_new_db, &sum_of_new_sizes, &flushed_lsn);

	switch (err) {
	case DB_SUCCESS:
		break;
	case DB_CANNOT_OPEN_FILE:
		ib::error()
			<< "Could not open or create the system tablespace. If"
			" you tried to add new data files to the system"
			" tablespace, and it failed here, you should now"
			" edit innodb_data_file_path in my.cnf back to what"
			" it was, and remove the new ibdata files InnoDB"
			" created in this failed attempt. InnoDB only wrote"
			" those files full of zeros, but did not yet use"
			" them in any way. But be careful: do not remove"
			" old data files which contain your precious data!";
		/* fall through */
	default:
		/* Other errors might come from Datafile::validate_first_page() */
		return(srv_init_abort(err));
	}

	dirnamelen = strlen(srv_log_group_home_dir);
	ut_a(dirnamelen < (sizeof logfilename) - 10 - sizeof "ib_logfile");
	memcpy(logfilename, srv_log_group_home_dir, dirnamelen);

	/* Add a path separator if needed. */
	if (dirnamelen && logfilename[dirnamelen - 1] != OS_PATH_SEPARATOR) {
		logfilename[dirnamelen++] = OS_PATH_SEPARATOR;
	}

	srv_log_file_size_requested = srv_log_file_size;

	if (innodb_encrypt_temporary_tables && !log_crypt_init()) {
		return srv_init_abort(DB_ERROR);
	}

	if (create_new_db) {

		buf_flush_sync_all_buf_pools();

		flushed_lsn = log_get_lsn();

		err = create_log_files(
			logfilename, dirnamelen, flushed_lsn, logfile0);

		if (err != DB_SUCCESS) {
			return(srv_init_abort(err));
		}
	} else {
		srv_log_file_size = 0;

		for (i = 0; i < SRV_N_LOG_FILES_MAX; i++) {
			os_file_stat_t	stat_info;

			sprintf(logfilename + dirnamelen,
				"ib_logfile%u", i);

			err = os_file_get_status(
				logfilename, &stat_info, false,
				srv_read_only_mode);

			if (err == DB_NOT_FOUND) {
				if (i == 0) {
					if (srv_operation
					    == SRV_OPERATION_RESTORE
					    || srv_operation
					    == SRV_OPERATION_RESTORE_EXPORT) {
						return(DB_SUCCESS);
					}
				}

				/* opened all files */
				break;
			}

			if (stat_info.type != OS_FILE_TYPE_FILE) {
				break;
			}

			if (!srv_file_check_mode(logfilename)) {
				return(srv_init_abort(DB_ERROR));
			}

			const os_offset_t size = stat_info.size;
			ut_a(size != (os_offset_t) -1);

			if (size & (OS_FILE_LOG_BLOCK_SIZE - 1)) {

				ib::error() << "Log file " << logfilename
					<< " size " << size << " is not a"
					" multiple of 512 bytes";
				return(srv_init_abort(DB_ERROR));
			}

			if (i == 0) {
				if (size == 0
				    && (srv_operation
					== SRV_OPERATION_RESTORE
					|| srv_operation
					== SRV_OPERATION_RESTORE_EXPORT)) {
					/* Tolerate an empty ib_logfile0
					from a previous run of
					mariabackup --prepare. */
					return(DB_SUCCESS);
				}
				/* The first log file must consist of
				at least the following 512-byte pages:
				header, checkpoint page 1, empty,
				checkpoint page 2, redo log page(s).

				Mariabackup --prepare would create an
				empty ib_logfile0. Tolerate it if there
				are no other ib_logfile* files. */
				if ((size != 0 || i != 0)
				    && size <= OS_FILE_LOG_BLOCK_SIZE * 4) {
					ib::error() << "Log file "
						<< logfilename << " size "
						<< size << " is too small";
					return(srv_init_abort(DB_ERROR));
				}
				srv_log_file_size = size;
			} else if (size != srv_log_file_size) {

				ib::error() << "Log file " << logfilename
					<< " is of different size " << size
					<< " bytes than other log files "
					<< srv_log_file_size << " bytes!";
				return(srv_init_abort(DB_ERROR));
			}
		}

		if (srv_log_file_size == 0) {
			if (flushed_lsn < lsn_t(1000)) {
				ib::error()
					<< "Cannot create log files because"
					" data files are corrupt or the"
					" database was not shut down cleanly"
					" after creating the data files.";
				return srv_init_abort(DB_ERROR);
			}

			strcpy(logfilename + dirnamelen, "ib_logfile0");
			srv_log_file_size = srv_log_file_size_requested;

			err = create_log_files(
				logfilename, dirnamelen,
				flushed_lsn, logfile0);

			if (err == DB_SUCCESS) {
				err = create_log_files_rename(
					logfilename, dirnamelen,
					flushed_lsn, logfile0);
			}

			if (err != DB_SUCCESS) {
				return(srv_init_abort(err));
			}

			/* Suppress the message about
			crash recovery. */
			flushed_lsn = log_get_lsn();
			goto files_checked;
		}

		srv_n_log_files_found = i;

		/* Create the in-memory file space objects. */

		sprintf(logfilename + dirnamelen, "ib_logfile%u", 0);

		/* Disable the doublewrite buffer for log files. */
		fil_space_t*	log_space = fil_space_create(
			"innodb_redo_log",
			SRV_LOG_SPACE_FIRST_ID, 0,
			FIL_TYPE_LOG,
			NULL /* no encryption yet */);

		ut_a(fil_validate());
		ut_a(log_space);

		ut_a(srv_log_file_size <= 512ULL << 30);

		const ulint size = 1 + ulint((srv_log_file_size - 1)
					     >> srv_page_size_shift);

		for (unsigned j = 0; j < srv_n_log_files_found; j++) {
			sprintf(logfilename + dirnamelen, "ib_logfile%u", j);

			log_space->add(logfilename, OS_FILE_CLOSED, size,
				       false, false);
		}

		log_init(srv_n_log_files_found);

		if (!log_set_capacity(srv_log_file_size_requested)) {
			return(srv_init_abort(DB_ERROR));
		}
	}

files_checked:
	/* Open all log files and data files in the system
	tablespace: we keep them open until database
	shutdown */

	fil_open_log_and_system_tablespace_files();
	ut_d(fil_space_get(0)->recv_size = srv_sys_space_size_debug);

	err = srv_undo_tablespaces_init(create_new_db);

	/* If the force recovery is set very high then we carry on regardless
	of all errors. Basically this is fingers crossed mode. */

	if (err != DB_SUCCESS
	    && srv_force_recovery < SRV_FORCE_NO_UNDO_LOG_SCAN) {

		return(srv_init_abort(err));
	}

	/* Initialize objects used by dict stats gathering thread, which
	can also be used by recovery if it tries to drop some table */
	if (!srv_read_only_mode) {
		dict_stats_thread_init();
	}

	trx_sys_file_format_init();

	trx_sys_create();

	if (create_new_db) {
		ut_a(!srv_read_only_mode);

		mtr_start(&mtr);

		fsp_header_init(0, sum_of_new_sizes, &mtr);

		compile_time_assert(TRX_SYS_SPACE == 0);
		compile_time_assert(IBUF_SPACE_ID == 0);

		ulint ibuf_root = btr_create(
			DICT_CLUSTERED | DICT_IBUF,
			0, univ_page_size, DICT_IBUF_ID_MIN,
			dict_ind_redundant, NULL, &mtr);

		mtr_commit(&mtr);

		if (ibuf_root == FIL_NULL) {
			return(srv_init_abort(DB_ERROR));
		}

		ut_ad(ibuf_root == IBUF_TREE_ROOT_PAGE_NO);

		/* To maintain backward compatibility we create only
		the first rollback segment before the double write buffer.
		All the remaining rollback segments will be created later,
		after the double write buffer has been created. */
		trx_sys_create_sys_pages();
		trx_sys_init_at_db_start();

		err = dict_create();

		if (err != DB_SUCCESS) {
			return(srv_init_abort(err));
		}

		buf_flush_sync_all_buf_pools();

		flushed_lsn = log_get_lsn();

		err = fil_write_flushed_lsn(flushed_lsn);

		if (err == DB_SUCCESS) {
			err = create_log_files_rename(
				logfilename, dirnamelen,
				flushed_lsn, logfile0);
		}

		if (err != DB_SUCCESS) {
			return(srv_init_abort(err));
		}
	} else {

		/* Check if we support the max format that is stamped
		on the system tablespace.
		Note:  We are NOT allowed to make any modifications to
		the TRX_SYS_PAGE_NO page before recovery  because this
		page also contains the max_trx_id etc. important system
		variables that are required for recovery.  We need to
		ensure that we return the system to a state where normal
		recovery is guaranteed to work. We do this by
		invalidating the buffer cache, this will force the
		reread of the page and restoration to its last known
		consistent state, this is REQUIRED for the recovery
		process to work. */
		err = trx_sys_file_format_max_check(
			srv_max_file_format_at_startup);

		if (err != DB_SUCCESS) {
			return(srv_init_abort(err));
		}

		/* Invalidate the buffer pool to ensure that we reread
		the page that we read above, during recovery.
		Note that this is not as heavy weight as it seems. At
		this point there will be only ONE page in the buf_LRU
		and there must be no page in the buf_flush list. */
		buf_pool_invalidate();

		/* Scan and locate truncate log files. Parsed located files
		and add table to truncate information to central vector for
		truncate fix-up action post recovery. */
		err = TruncateLogParser::scan_and_parse(srv_log_group_home_dir);
		if (err != DB_SUCCESS) {

			return(srv_init_abort(DB_ERROR));
		}

		/* We always try to do a recovery, even if the database had
		been shut down normally: this is the normal startup path */

		err = recv_recovery_from_checkpoint_start(flushed_lsn);

		recv_sys->dblwr.pages.clear();

		if (err != DB_SUCCESS) {
			return(srv_init_abort(err));
		}

		switch (srv_operation) {
		case SRV_OPERATION_NORMAL:
		case SRV_OPERATION_RESTORE_EXPORT:
			/* Initialize the change buffer. */
			err = dict_boot();
			if (err != DB_SUCCESS) {
				return(srv_init_abort(err));
			}
			/* This must precede
			recv_apply_hashed_log_recs(true). */
			trx_sys_init_at_db_start();
			break;
		case SRV_OPERATION_RESTORE_DELTA:
		case SRV_OPERATION_BACKUP:
			ut_ad(!"wrong mariabackup mode");
			/* fall through */
		case SRV_OPERATION_RESTORE:
			/* mariabackup --prepare only deals with
			the redo log and the data files, not with
			transactions or the data dictionary. */
			break;
		}

		if (srv_force_recovery < SRV_FORCE_NO_LOG_REDO) {
			/* Apply the hashed log records to the
			respective file pages, for the last batch of
			recv_group_scan_log_recs(). */

			recv_apply_hashed_log_recs(true);

			if (recv_sys->found_corrupt_log
			    || recv_sys->found_corrupt_fs) {
				return(srv_init_abort(DB_CORRUPTION));
			}

			DBUG_PRINT("ib_log", ("apply completed"));

			if (recv_needed_recovery) {
				trx_sys_print_mysql_binlog_offset();
			}
		}

		if (!srv_read_only_mode) {
			const ulint flags = FSP_FLAGS_PAGE_SSIZE();
			for (ulint id = 0; id <= srv_undo_tablespaces; id++) {
				if (fil_space_get(id)) {
					fsp_flags_try_adjust(id, flags);
				}
			}

			if (sum_of_new_sizes > 0) {
				/* New data file(s) were added */
				mtr.start();
				fsp_header_inc_size(0, sum_of_new_sizes, &mtr);
				mtr.commit();
				/* Immediately write the log record about
				increased tablespace size to disk, so that it
				is durable even if mysqld would crash
				quickly */
				log_buffer_flush_to_disk();
			}
		}

		const ulint	tablespace_size_in_header
			= fsp_header_get_tablespace_size();
		const ulint	sum_of_data_file_sizes
			= srv_sys_space.get_sum_of_sizes();
		/* Compare the system tablespace file size to what is
		stored in FSP_SIZE. In srv_sys_space.open_or_create()
		we already checked that the file sizes match the
		innodb_data_file_path specification. */
		if (srv_read_only_mode
		    || sum_of_data_file_sizes == tablespace_size_in_header) {
			/* Do not complain about the size. */
		} else if (!srv_sys_space.can_auto_extend_last_file()
			   || sum_of_data_file_sizes
			   < tablespace_size_in_header) {
			ib::error() << "Tablespace size stored in header is "
				<< tablespace_size_in_header
				<< " pages, but the sum of data file sizes is "
				<< sum_of_data_file_sizes << " pages";

			if (srv_force_recovery == 0
			    && sum_of_data_file_sizes
			    < tablespace_size_in_header) {
				ib::error() <<
					"Cannot start InnoDB. The tail of"
					" the system tablespace is"
					" missing. Have you edited"
					" innodb_data_file_path in my.cnf"
					" in an inappropriate way, removing"
					" data files from there?"
					" You can set innodb_force_recovery=1"
					" in my.cnf to force"
					" a startup if you are trying to"
					" recover a badly corrupt database.";

				return(srv_init_abort(DB_ERROR));
			}
		}

		/* recv_recovery_from_checkpoint_finish needs trx lists which
		are initialized in trx_sys_init_at_db_start(). */

		recv_recovery_from_checkpoint_finish();

		if (srv_operation == SRV_OPERATION_RESTORE
		    || srv_operation == SRV_OPERATION_RESTORE_EXPORT) {
			/* After applying the redo log from
			SRV_OPERATION_BACKUP, flush the changes
			to the data files and truncate or delete the log.
			Unless --export is specified, no further change to
			InnoDB files is needed. */
			ut_ad(!srv_force_recovery);
			ut_ad(srv_n_log_files_found <= 1);
			ut_ad(recv_no_log_write);
			buf_flush_sync_all_buf_pools();
			err = fil_write_flushed_lsn(log_get_lsn());
			ut_ad(!buf_pool_check_no_pending_io());
			fil_close_log_files(true);
			log_group_close_all();
			if (err == DB_SUCCESS) {
				bool trunc = srv_operation
					== SRV_OPERATION_RESTORE;
				/* Delete subsequent log files. */
				delete_log_files(logfilename, dirnamelen,
						 srv_n_log_files_found, trunc);
				if (trunc) {
					/* Truncate the first log file. */
					strcpy(logfilename + dirnamelen,
					       "ib_logfile0");
					FILE* f = fopen(logfilename, "w");
					fclose(f);
				}
			}
			return(err);
		}

		/* Upgrade or resize or rebuild the redo logs before
		generating any dirty pages, so that the old redo log
		files will not be written to. */

		if (srv_force_recovery == SRV_FORCE_NO_LOG_REDO) {
			/* Completely ignore the redo log. */
		} else if (srv_read_only_mode) {
			/* Leave the redo log alone. */
		} else if (srv_log_file_size_requested == srv_log_file_size
			   && srv_n_log_files_found == srv_n_log_files
			   && log_sys->log.format
			   == (srv_safe_truncate
			       ? (srv_encrypt_log
				  ? LOG_HEADER_FORMAT_10_3
				  | LOG_HEADER_FORMAT_ENCRYPTED
				  : LOG_HEADER_FORMAT_10_3)
			       : (srv_encrypt_log
				  ? LOG_HEADER_FORMAT_10_2
				  | LOG_HEADER_FORMAT_ENCRYPTED
				  : LOG_HEADER_FORMAT_10_2))
			   && log_sys->log.subformat == !!srv_safe_truncate) {
			/* No need to add or remove encryption,
			upgrade, downgrade, or resize. */
		} else {
			/* Prepare to delete the old redo log files */
			flushed_lsn = srv_prepare_to_delete_redo_log_files(i);

			DBUG_EXECUTE_IF("innodb_log_abort_1",
					return(srv_init_abort(DB_ERROR)););
			/* Prohibit redo log writes from any other
			threads until creating a log checkpoint at the
			end of create_log_files(). */
			ut_d(recv_no_log_write = true);
			ut_ad(!buf_pool_check_no_pending_io());

			DBUG_EXECUTE_IF("innodb_log_abort_3",
					return(srv_init_abort(DB_ERROR)););
			DBUG_PRINT("ib_log", ("After innodb_log_abort_3"));

			/* Stamp the LSN to the data files. */
			err = fil_write_flushed_lsn(flushed_lsn);

			DBUG_EXECUTE_IF("innodb_log_abort_4", err = DB_ERROR;);
			DBUG_PRINT("ib_log", ("After innodb_log_abort_4"));

			if (err != DB_SUCCESS) {
				return(srv_init_abort(err));
			}

			/* Close and free the redo log files, so that
			we can replace them. */
			fil_close_log_files(true);

			DBUG_EXECUTE_IF("innodb_log_abort_5",
					return(srv_init_abort(DB_ERROR)););
			DBUG_PRINT("ib_log", ("After innodb_log_abort_5"));

			/* Free the old log file space. */
			log_group_close_all();

			ib::info() << "Starting to delete and rewrite log"
				" files.";

			srv_log_file_size = srv_log_file_size_requested;

			err = create_log_files(
				logfilename, dirnamelen, flushed_lsn,
				logfile0);

			if (err == DB_SUCCESS) {
				err = create_log_files_rename(
					logfilename, dirnamelen, flushed_lsn,
					logfile0);
			}

			if (err != DB_SUCCESS) {
				return(srv_init_abort(err));
			}
		}

		/* Validate a few system page types that were left
		uninitialized by older versions of MySQL. */
		if (!high_level_read_only) {
			mtr_t		mtr;
			buf_block_t*	block;
			mtr.start();
			mtr.set_sys_modified();
			/* Bitmap page types will be reset in
			buf_dblwr_check_block() without redo logging. */
			block = buf_page_get(
				page_id_t(IBUF_SPACE_ID,
					  FSP_IBUF_HEADER_PAGE_NO),
				univ_page_size, RW_X_LATCH, &mtr);
			fil_block_check_type(*block, FIL_PAGE_TYPE_SYS, &mtr);
			/* Already MySQL 3.23.53 initialized
			FSP_IBUF_TREE_ROOT_PAGE_NO to
			FIL_PAGE_INDEX. No need to reset that one. */
			block = buf_page_get(
				page_id_t(TRX_SYS_SPACE, TRX_SYS_PAGE_NO),
				univ_page_size, RW_X_LATCH, &mtr);
			fil_block_check_type(*block, FIL_PAGE_TYPE_TRX_SYS,
					     &mtr);
			block = buf_page_get(
				page_id_t(TRX_SYS_SPACE,
					  FSP_FIRST_RSEG_PAGE_NO),
				univ_page_size, RW_X_LATCH, &mtr);
			fil_block_check_type(*block, FIL_PAGE_TYPE_SYS, &mtr);
			block = buf_page_get(
				page_id_t(TRX_SYS_SPACE, FSP_DICT_HDR_PAGE_NO),
				univ_page_size, RW_X_LATCH, &mtr);
			fil_block_check_type(*block, FIL_PAGE_TYPE_SYS, &mtr);
			mtr.commit();
		}

		/* Roll back any recovered data dictionary transactions, so
		that the data dictionary tables will be free of any locks.
		The data dictionary latch should guarantee that there is at
		most one data dictionary transaction active at a time. */
		if (srv_force_recovery < SRV_FORCE_NO_TRX_UNDO) {
			trx_rollback_or_clean_recovered(FALSE);
		}

		/* Fix-up truncate of tables in the system tablespace
		if server crashed while truncate was active. The non-
		system tables are done after tablespace discovery. Do
		this now because this procedure assumes that no pages
		have changed since redo recovery.  Tablespace discovery
		can do updates to pages in the system tablespace.*/
		err = truncate_t::fixup_tables_in_system_tablespace();

		if (srv_force_recovery < SRV_FORCE_NO_IBUF_MERGE) {
			/* Open or Create SYS_TABLESPACES and SYS_DATAFILES
			so that tablespace names and other metadata can be
			found. */
			err = dict_create_or_check_sys_tablespace();
			if (err != DB_SUCCESS) {
				return(srv_init_abort(err));
			}

			/* The following call is necessary for the insert
			buffer to work with multiple tablespaces. We must
			know the mapping between space id's and .ibd file
			names.

			In a crash recovery, we check that the info in data
			dictionary is consistent with what we already know
			about space id's from the calls to fil_ibd_load().

			In a normal startup, we create the space objects for
			every table in the InnoDB data dictionary that has
			an .ibd file.

			We also determine the maximum tablespace id used. */
			dict_check_tablespaces_and_store_max_id();
		}

		/* Fix-up truncate of table if server crashed while truncate
		was active. */
		err = truncate_t::fixup_tables_in_non_system_tablespace();

		if (err != DB_SUCCESS) {
			return(srv_init_abort(err));
		}

		recv_recovery_rollback_active();
		srv_startup_is_before_trx_rollback_phase = FALSE;

		/* It is possible that file_format tag has never
		been set. In this case we initialize it to minimum
		value.  Important to note that we can do it ONLY after
		we have finished the recovery process so that the
		image of TRX_SYS_PAGE_NO is not stale. */
		trx_sys_file_format_tag_init();
	}

	ut_ad(err == DB_SUCCESS);
	ut_a(sum_of_new_sizes != ULINT_UNDEFINED);

	/* Create the doublewrite buffer to a new tablespace */
	if (!srv_read_only_mode && srv_force_recovery < SRV_FORCE_NO_TRX_UNDO
	    && !buf_dblwr_create()) {
		return(srv_init_abort(DB_ERROR));
	}

	/* Here the double write buffer has already been created and so
	any new rollback segments will be allocated after the double
	write buffer. The default segment should already exist.
	We create the new segments only if it's a new database or
	the database was shutdown cleanly. */

	/* Note: When creating the extra rollback segments during an upgrade
	we violate the latching order, even if the change buffer is empty.
	We make an exception in sync0sync.cc and check srv_is_being_started
	for that violation. It cannot create a deadlock because we are still
	running in single threaded mode essentially. Only the IO threads
	should be running at this stage. */

	ut_a(srv_undo_logs > 0);
	ut_a(srv_undo_logs <= TRX_SYS_N_RSEGS);

	if (!trx_sys_create_rsegs()) {
		return(srv_init_abort(DB_ERROR));
	}

	srv_startup_is_before_trx_rollback_phase = false;

	if (!srv_read_only_mode) {
		/* Create the thread which watches the timeouts
		for lock waits */
		thread_handles[2 + SRV_MAX_N_IO_THREADS] = os_thread_create(
			lock_wait_timeout_thread,
			NULL, thread_ids + 2 + SRV_MAX_N_IO_THREADS);
		thread_started[2 + SRV_MAX_N_IO_THREADS] = true;
		lock_sys->timeout_thread_active = true;

		/* Create the thread which warns of long semaphore waits */
		srv_error_monitor_active = true;
		thread_handles[3 + SRV_MAX_N_IO_THREADS] = os_thread_create(
			srv_error_monitor_thread,
			NULL, thread_ids + 3 + SRV_MAX_N_IO_THREADS);
		thread_started[3 + SRV_MAX_N_IO_THREADS] = true;

		/* Create the thread which prints InnoDB monitor info */
		srv_monitor_active = true;
		thread_handles[4 + SRV_MAX_N_IO_THREADS] = os_thread_create(
			srv_monitor_thread,
			NULL, thread_ids + 4 + SRV_MAX_N_IO_THREADS);
		thread_started[4 + SRV_MAX_N_IO_THREADS] = true;
		srv_start_state |= SRV_START_STATE_LOCK_SYS
			| SRV_START_STATE_MONITOR;
	}

	/* Create the SYS_FOREIGN and SYS_FOREIGN_COLS system tables */
	err = dict_create_or_check_foreign_constraint_tables();
	if (err == DB_SUCCESS) {
		err = dict_create_or_check_sys_tablespace();
		if (err == DB_SUCCESS) {
			err = dict_create_or_check_sys_virtual();
		}
	}
	switch (err) {
	case DB_SUCCESS:
		break;
	case DB_READ_ONLY:
		if (srv_force_recovery >= SRV_FORCE_NO_TRX_UNDO) {
			break;
		}
		ib::error() << "Cannot create system tables in read-only mode";
		/* fall through */
	default:
		return(srv_init_abort(err));
	}

	if (!srv_read_only_mode && srv_operation == SRV_OPERATION_NORMAL) {
		/* Initialize the innodb_temporary tablespace and keep
		it open until shutdown. */
		err = srv_open_tmp_tablespace(create_new_db);

		if (err != DB_SUCCESS) {
			return(srv_init_abort(err));
		}

		trx_temp_rseg_create();
	}

	ut_a(trx_purge_state() == PURGE_STATE_INIT);

	/* Create the master thread which does purge and other utility
	operations */

	if (!srv_read_only_mode
	    && srv_force_recovery < SRV_FORCE_NO_BACKGROUND) {
		thread_handles[1 + SRV_MAX_N_IO_THREADS] = os_thread_create(
			srv_master_thread,
			NULL, thread_ids + (1 + SRV_MAX_N_IO_THREADS));
		thread_started[1 + SRV_MAX_N_IO_THREADS] = true;
		srv_start_state_set(SRV_START_STATE_MASTER);
	}

	if (!srv_read_only_mode && srv_operation == SRV_OPERATION_NORMAL
	    && srv_force_recovery < SRV_FORCE_NO_BACKGROUND) {
		srv_undo_sources = true;
		/* Create the dict stats gathering thread */
		srv_dict_stats_thread_active = true;
		dict_stats_thread_handle = os_thread_create(
			dict_stats_thread, NULL, NULL);

		/* Create the thread that will optimize the FTS sub-system. */
		fts_optimize_init();

		thread_handles[5 + SRV_MAX_N_IO_THREADS] = os_thread_create(
			srv_purge_coordinator_thread,
			NULL, thread_ids + 5 + SRV_MAX_N_IO_THREADS);

		thread_started[5 + SRV_MAX_N_IO_THREADS] = true;

		ut_a(UT_ARR_SIZE(thread_ids)
		     > 5 + srv_n_purge_threads + SRV_MAX_N_IO_THREADS);

		/* We've already created the purge coordinator thread above. */
		for (i = 1; i < srv_n_purge_threads; ++i) {
			thread_handles[5 + i + SRV_MAX_N_IO_THREADS] = os_thread_create(
				srv_worker_thread, NULL,
				thread_ids + 5 + i + SRV_MAX_N_IO_THREADS);
			thread_started[5 + i + SRV_MAX_N_IO_THREADS] = true;
		}

		srv_start_wait_for_purge_to_start();

		srv_start_state_set(SRV_START_STATE_PURGE);
	} else {
		purge_sys->state = PURGE_STATE_DISABLED;
	}

	srv_is_being_started = false;

	if (!srv_read_only_mode) {
		/* wake main loop of page cleaner up */
		os_event_set(buf_flush_event);

		if (srv_use_mtflush) {
			/* Start multi-threaded flush threads */
			mtflush_ctx = buf_mtflu_handler_init(
				srv_mtflush_threads,
				srv_buf_pool_instances);

			/* Set up the thread ids */
			buf_mtflu_set_thread_ids(
				srv_mtflush_threads,
				mtflush_ctx,
				(thread_ids + 6 + 32));
		}
	}

	if (srv_print_verbose_log) {
		ib::info() << INNODB_VERSION_STR
			<< " started; log sequence number "
			<< srv_start_lsn;
	}

	if (srv_force_recovery > 0) {
		ib::info() << "!!! innodb_force_recovery is set to "
			<< srv_force_recovery << " !!!";
	}

	if (srv_force_recovery == 0) {
		/* In the insert buffer we may have even bigger tablespace
		id's, because we may have dropped those tablespaces, but
		insert buffer merge has not had time to clean the records from
		the ibuf tree. */

		ibuf_update_max_tablespace_id();
	}

	if (!srv_read_only_mode) {
		if (create_new_db) {
			srv_buffer_pool_load_at_startup = FALSE;
		}

#ifdef WITH_WSREP
		/*
		  Create the dump/load thread only when not running with
		  --wsrep-recover.
		*/
		if (!wsrep_recovery) {
#endif /* WITH_WSREP */

		/* Create the buffer pool dump/load thread */
		srv_buf_dump_thread_active = true;
		buf_dump_thread_handle=
			os_thread_create(buf_dump_thread, NULL, NULL);

#ifdef WITH_WSREP
		} else {
			ib::warn() <<
				"Skipping buffer pool dump/restore during "
				"wsrep recovery.";
		}
#endif /* WITH_WSREP */

		/* Create thread(s) that handles key rotation. This is
		needed already here as log_preflush_pool_modified_pages
		will flush dirty pages and that might need e.g.
		fil_crypt_threads_event. */
		fil_system_enter();
		btr_scrub_init();
		fil_crypt_threads_init();
		fil_system_exit();

		/* Initialize online defragmentation. */
		btr_defragment_init();
		btr_defragment_thread_active = true;
		os_thread_create(btr_defragment_thread, NULL, NULL);

		srv_start_state |= SRV_START_STATE_REDO;
	}

	/* Create the buffer pool resize thread */
	srv_buf_resize_thread_active = true;
	os_thread_create(buf_resize_thread, NULL, NULL);

	return(DB_SUCCESS);
}

#if 0
/********************************************************************
Sync all FTS cache before shutdown */
static
void
srv_fts_close(void)
/*===============*/
{
	dict_table_t*	table;

	for (table = UT_LIST_GET_FIRST(dict_sys->table_LRU);
	     table; table = UT_LIST_GET_NEXT(table_LRU, table)) {
		fts_t*          fts = table->fts;

		if (fts != NULL) {
			fts_sync_table(table);
		}
	}

	for (table = UT_LIST_GET_FIRST(dict_sys->table_non_LRU);
	     table; table = UT_LIST_GET_NEXT(table_LRU, table)) {
		fts_t*          fts = table->fts;

		if (fts != NULL) {
			fts_sync_table(table);
		}
	}
}
#endif

/** Shut down background threads that can generate undo log. */
void
srv_shutdown_bg_undo_sources()
{
	if (srv_undo_sources) {
		ut_ad(!srv_read_only_mode);
		fts_optimize_shutdown();
		dict_stats_shutdown();
		while (row_get_background_drop_list_len_low()) {
			srv_wake_master_thread();
			os_thread_yield();
		}
		srv_undo_sources = false;
	}
}

/** Shut down InnoDB. */
void
innodb_shutdown()
{
	ut_ad(!my_atomic_loadptr_explicit(reinterpret_cast<void**>
					  (&srv_running),
					  MY_MEMORY_ORDER_RELAXED));
	ut_ad(!srv_undo_sources);

	switch (srv_operation) {
	case SRV_OPERATION_BACKUP:
	case SRV_OPERATION_RESTORE:
	case SRV_OPERATION_RESTORE_DELTA:
	case SRV_OPERATION_RESTORE_EXPORT:
		fil_close_all_files();
		break;
	case SRV_OPERATION_NORMAL:
		/* Shut down the persistent files. */
		logs_empty_and_mark_files_at_shutdown();

		if (ulint n_threads = srv_conc_get_active_threads()) {
			ib::warn() << "Query counter shows "
				   << n_threads << " queries still"
				" inside InnoDB at shutdown";
		}
	}

	/* Exit any remaining threads. */
	srv_shutdown_all_bg_threads();

	if (srv_monitor_file) {
		fclose(srv_monitor_file);
		srv_monitor_file = 0;
		if (srv_monitor_file_name) {
			unlink(srv_monitor_file_name);
			ut_free(srv_monitor_file_name);
		}
	}

	if (srv_misc_tmpfile) {
		fclose(srv_misc_tmpfile);
		srv_misc_tmpfile = 0;
	}

	ut_ad(dict_stats_event || !srv_was_started || srv_read_only_mode);
	ut_ad(dict_sys || !srv_was_started);
	ut_ad(trx_sys || !srv_was_started);
	ut_ad(buf_dblwr || !srv_was_started || srv_read_only_mode
	      || srv_force_recovery >= SRV_FORCE_NO_TRX_UNDO);
	ut_ad(lock_sys || !srv_was_started);
#ifdef BTR_CUR_HASH_ADAPT
	ut_ad(btr_search_sys || !srv_was_started);
#endif /* BTR_CUR_HASH_ADAPT */
	ut_ad(ibuf || !srv_was_started);
	ut_ad(log_sys || !srv_was_started);

	if (dict_stats_event) {
		dict_stats_thread_deinit();
	}

	if (srv_start_state_is_set(SRV_START_STATE_REDO)) {
		ut_ad(!srv_read_only_mode);
		/* srv_shutdown_bg_undo_sources() already invoked
		fts_optimize_shutdown(); dict_stats_shutdown(); */

		fil_crypt_threads_cleanup();
		btr_scrub_cleanup();
		btr_defragment_shutdown();
	}

	/* This must be disabled before closing the buffer pool
	and closing the data dictionary.  */

#ifdef BTR_CUR_HASH_ADAPT
	if (dict_sys) {
		btr_search_disable(true);
	}
#endif /* BTR_CUR_HASH_ADAPT */
	if (ibuf) {
		ibuf_close();
	}
	if (log_sys) {
		log_shutdown();
	}
	if (trx_sys) {
		trx_sys_file_format_close();
		trx_sys_close();
	}
	UT_DELETE(purge_sys);
	purge_sys = NULL;
	if (buf_dblwr) {
		buf_dblwr_free();
	}
	if (lock_sys) {
		lock_sys_close();
	}

	trx_pool_close();

	/* We don't create these mutexes in RO mode because we don't create
	the temp files that the cover. */
	if (!srv_read_only_mode) {
		mutex_free(&srv_monitor_file_mutex);
		mutex_free(&srv_misc_tmpfile_mutex);
	}

	if (dict_sys) {
		dict_close();
	}

#ifdef BTR_CUR_HASH_ADAPT
	if (btr_search_sys) {
		btr_search_sys_free();
	}
#endif /* BTR_CUR_HASH_ADAPT */

	/* 3. Free all InnoDB's own mutexes and the os_fast_mutexes inside
	them */
	os_aio_free();
	row_mysql_close();
	srv_free();
	fil_close();

	/* 4. Free all allocated memory */

	pars_lexer_close();
	recv_sys_close();

	ut_ad(buf_pool_ptr || !srv_was_started);
	if (buf_pool_ptr) {
		buf_pool_free(srv_buf_pool_instances);
	}

	sync_check_close();

	if (dict_foreign_err_file) {
		fclose(dict_foreign_err_file);
	}

	if (srv_was_started && srv_print_verbose_log) {
		ib::info() << "Shutdown completed; log sequence number "
			<< srv_shutdown_lsn;
	}

	srv_start_state = SRV_START_STATE_NONE;
	srv_was_started = false;
	srv_start_has_been_called = false;
}

/** Get the meta-data filename from the table name for a
single-table tablespace.
@param[in]	table		table object
@param[out]	filename	filename
@param[in]	max_len		filename max length */
void
srv_get_meta_data_filename(
	dict_table_t*	table,
	char*		filename,
	ulint		max_len)
{
	ulint		len;
	char*		path;

	/* Make sure the data_dir_path is set. */
	dict_get_and_save_data_dir_path(table, false);

	if (DICT_TF_HAS_DATA_DIR(table->flags)) {
		ut_a(table->data_dir_path);

		path = fil_make_filepath(
			table->data_dir_path, table->name.m_name, CFG, true);
	} else {
		path = fil_make_filepath(NULL, table->name.m_name, CFG, false);
	}

	ut_a(path);
	len = ut_strlen(path);
	ut_a(max_len >= len);

	strcpy(filename, path);

	ut_free(path);
}<|MERGE_RESOLUTION|>--- conflicted
+++ resolved
@@ -1470,17 +1470,9 @@
 	size_t		dirnamelen;
 	unsigned	i = 0;
 
-<<<<<<< HEAD
 	ut_ad(srv_operation == SRV_OPERATION_NORMAL
 	      || srv_operation == SRV_OPERATION_RESTORE
 	      || srv_operation == SRV_OPERATION_RESTORE_EXPORT);
-=======
-	os_fast_mutex_lock(&srv_os_test_mutex);
-
-	os_fast_mutex_unlock(&srv_os_test_mutex);
-
-	os_fast_mutex_free(&srv_os_test_mutex);
->>>>>>> 8d0dabc5
 
 	if (srv_force_recovery == SRV_FORCE_NO_LOG_REDO) {
 		srv_read_only_mode = true;
