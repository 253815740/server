/*****************************************************************************

Copyright (c) 1995, 2016, Oracle and/or its affiliates. All Rights Reserved.
Copyright (c) 2008, 2009 Google Inc.
Copyright (c) 2009, Percona Inc.
Copyright (c) 2013, 2014, SkySQL Ab. All Rights Reserved.

Portions of this file contain modifications contributed and copyrighted by
Google, Inc. Those modifications are gratefully acknowledged and are described
briefly in the InnoDB documentation. The contributions by Google are
incorporated with their permission, and subject to the conditions contained in
the file COPYING.Google.

Portions of this file contain modifications contributed and copyrighted
by Percona Inc.. Those modifications are
gratefully acknowledged and are described briefly in the InnoDB
documentation. The contributions by Percona Inc. are incorporated with
their permission, and subject to the conditions contained in the file
COPYING.Percona.

This program is free software; you can redistribute it and/or modify it under
the terms of the GNU General Public License as published by the Free Software
Foundation; version 2 of the License.

This program is distributed in the hope that it will be useful, but WITHOUT
ANY WARRANTY; without even the implied warranty of MERCHANTABILITY or FITNESS
FOR A PARTICULAR PURPOSE. See the GNU General Public License for more details.

You should have received a copy of the GNU General Public License along with
this program; if not, write to the Free Software Foundation, Inc.,
51 Franklin Street, Suite 500, Boston, MA 02110-1335 USA

*****************************************************************************/

/**************************************************//**
@file srv/srv0srv.cc
The database server main program

Created 10/8/1995 Heikki Tuuri
*******************************************************/

/* Dummy comment */
#include "srv0srv.h"

#include "ut0mem.h"
#include "ut0ut.h"
#include "os0proc.h"
#include "mem0mem.h"
#include "mem0pool.h"
#include "sync0sync.h"
#include "que0que.h"
#include "log0recv.h"
#include "pars0pars.h"
#include "usr0sess.h"
#include "lock0lock.h"
#include "trx0purge.h"
#include "ibuf0ibuf.h"
#include "buf0flu.h"
#include "buf0lru.h"
#include "btr0sea.h"
#include "dict0load.h"
#include "dict0boot.h"
#include "dict0stats_bg.h" /* dict_stats_event */
#include "srv0start.h"
#include "row0mysql.h"
#include "ha_prototypes.h"
#include "trx0i_s.h"
#include "os0sync.h" /* for HAVE_ATOMIC_BUILTINS */
#include "srv0mon.h"
#include "ut0crc32.h"

#include "mysql/plugin.h"
#include "mysql/service_thd_wait.h"

/* The following is the maximum allowed duration of a lock wait. */
UNIV_INTERN ulint	srv_fatal_semaphore_wait_threshold = 600;

/* How much data manipulation language (DML) statements need to be delayed,
in microseconds, in order to reduce the lagging of the purge thread. */
UNIV_INTERN ulint	srv_dml_needed_delay = 0;

UNIV_INTERN ibool	srv_monitor_active = FALSE;
UNIV_INTERN ibool	srv_error_monitor_active = FALSE;

UNIV_INTERN ibool	srv_buf_dump_thread_active = FALSE;

UNIV_INTERN ibool	srv_dict_stats_thread_active = FALSE;

UNIV_INTERN const char*	srv_main_thread_op_info = "";

/** Prefix used by MySQL to indicate pre-5.1 table name encoding */
const char		srv_mysql50_table_name_prefix[10] = "#mysql50#";

/* Server parameters which are read from the initfile */

/* The following three are dir paths which are catenated before file
names, where the file name itself may also contain a path */

UNIV_INTERN char*	srv_data_home	= NULL;

/** Rollback files directory, can be absolute. */
UNIV_INTERN char*	srv_undo_dir = NULL;

/** The number of tablespaces to use for rollback segments. */
UNIV_INTERN ulong	srv_undo_tablespaces = 8;

/** The number of UNDO tablespaces that are open and ready to use. */
UNIV_INTERN ulint	srv_undo_tablespaces_open = 8;

/* The number of rollback segments to use */
UNIV_INTERN ulong	srv_undo_logs = 1;

#ifdef UNIV_LOG_ARCHIVE
UNIV_INTERN char*	srv_arch_dir	= NULL;
#endif /* UNIV_LOG_ARCHIVE */

/** Set if InnoDB must operate in read-only mode. We don't do any
recovery and open all tables in RO mode instead of RW mode. We don't
sync the max trx id to disk either. */
UNIV_INTERN my_bool	srv_read_only_mode;
/** store to its own file each table created by an user; data
dictionary tables are in the system tablespace 0 */
UNIV_INTERN my_bool	srv_file_per_table;
/** The file format to use on new *.ibd files. */
UNIV_INTERN ulint	srv_file_format = 0;
/** Whether to check file format during startup.  A value of
UNIV_FORMAT_MAX + 1 means no checking ie. FALSE.  The default is to
set it to the highest format we support. */
UNIV_INTERN ulint	srv_max_file_format_at_startup = UNIV_FORMAT_MAX;
/** Set if InnoDB operates in read-only mode or innodb-force-recovery
is greater than SRV_FORCE_NO_TRX_UNDO. */
UNIV_INTERN my_bool	high_level_read_only;

#if UNIV_FORMAT_A
# error "UNIV_FORMAT_A must be 0!"
#endif

/** Place locks to records only i.e. do not use next-key locking except
on duplicate key checking and foreign key checking */
UNIV_INTERN ibool	srv_locks_unsafe_for_binlog = FALSE;
/** Sort buffer size in index creation */
UNIV_INTERN ulong	srv_sort_buf_size = 1048576;
/** Maximum modification log file size for online index creation */
UNIV_INTERN unsigned long long	srv_online_max_size;

/* If this flag is TRUE, then we will use the native aio of the
OS (provided we compiled Innobase with it in), otherwise we will
use simulated aio we build below with threads.
Currently we support native aio on windows and linux */
UNIV_INTERN my_bool	srv_use_native_aio = TRUE;
UNIV_INTERN my_bool	srv_numa_interleave = FALSE;

#ifdef __WIN__
/* Windows native condition variables. We use runtime loading / function
pointers, because they are not available on Windows Server 2003 and
Windows XP/2000.

We use condition for events on Windows if possible, even if os_event
resembles Windows kernel event object well API-wise. The reason is
performance, kernel objects are heavyweights and WaitForSingleObject() is a
performance killer causing calling thread to context switch. Besides, Innodb
is preallocating large number (often millions) of os_events. With kernel event
objects it takes a big chunk out of non-paged pool, which is better suited
for tasks like IO than for storing idle event objects. */
UNIV_INTERN ibool	srv_use_native_conditions = FALSE;
#endif /* __WIN__ */

UNIV_INTERN ulint	srv_n_data_files = 0;
UNIV_INTERN char**	srv_data_file_names = NULL;
/* size in database pages */
UNIV_INTERN ulint*	srv_data_file_sizes = NULL;

/* if TRUE, then we auto-extend the last data file */
UNIV_INTERN ibool	srv_auto_extend_last_data_file	= FALSE;
/* if != 0, this tells the max size auto-extending may increase the
last data file size */
UNIV_INTERN ulint	srv_last_file_size_max	= 0;
/* If the last data file is auto-extended, we add this
many pages to it at a time */
UNIV_INTERN ulong	srv_auto_extend_increment = 8;
UNIV_INTERN ulint*	srv_data_file_is_raw_partition = NULL;

/* If the following is TRUE we do not allow inserts etc. This protects
the user from forgetting the 'newraw' keyword to my.cnf */

UNIV_INTERN ibool	srv_created_new_raw	= FALSE;

UNIV_INTERN char*	srv_log_group_home_dir	= NULL;

UNIV_INTERN ulong	srv_n_log_files		= SRV_N_LOG_FILES_MAX;
/* size in database pages */
UNIV_INTERN ib_uint64_t	srv_log_file_size	= IB_UINT64_MAX;
UNIV_INTERN ib_uint64_t	srv_log_file_size_requested;
/* size in database pages */
UNIV_INTERN ulint	srv_log_buffer_size	= ULINT_MAX;
UNIV_INTERN ulong	srv_flush_log_at_trx_commit = 1;
UNIV_INTERN uint	srv_flush_log_at_timeout = 1;
UNIV_INTERN ulong	srv_page_size		= UNIV_PAGE_SIZE_DEF;
UNIV_INTERN ulong	srv_page_size_shift	= UNIV_PAGE_SIZE_SHIFT_DEF;

/* Try to flush dirty pages so as to avoid IO bursts at
the checkpoints. */
UNIV_INTERN char	srv_adaptive_flushing	= TRUE;

/** Maximum number of times allowed to conditionally acquire
mutex before switching to blocking wait on the mutex */
#define MAX_MUTEX_NOWAIT	20

/** Check whether the number of failed nonblocking mutex
acquisition attempts exceeds maximum allowed value. If so,
srv_printf_innodb_monitor() will request mutex acquisition
with mutex_enter(), which will wait until it gets the mutex. */
#define MUTEX_NOWAIT(mutex_skipped)	((mutex_skipped) < MAX_MUTEX_NOWAIT)

/** The sort order table of the MySQL latin1_swedish_ci character set
collation */
UNIV_INTERN const byte*	srv_latin1_ordering;

/* use os/external memory allocator */
UNIV_INTERN my_bool	srv_use_sys_malloc	= TRUE;
/* requested size in kilobytes */
UNIV_INTERN ulint	srv_buf_pool_size	= ULINT_MAX;
/* requested number of buffer pool instances */
UNIV_INTERN ulint       srv_buf_pool_instances  = 1;
/* number of locks to protect buf_pool->page_hash */
UNIV_INTERN ulong	srv_n_page_hash_locks = 16;
/** Scan depth for LRU flush batch i.e.: number of blocks scanned*/
UNIV_INTERN ulong	srv_LRU_scan_depth	= 1024;
/** whether or not to flush neighbors of a block */
UNIV_INTERN ulong	srv_flush_neighbors	= 1;
/* previously requested size */
UNIV_INTERN ulint	srv_buf_pool_old_size;
/* current size in kilobytes */
UNIV_INTERN ulint	srv_buf_pool_curr_size	= 0;
/* dump that may % of each buffer pool during BP dump */
UNIV_INTERN ulong	srv_buf_pool_dump_pct;
/* size in bytes */
UNIV_INTERN ulint	srv_mem_pool_size	= ULINT_MAX;
UNIV_INTERN ulint	srv_lock_table_size	= ULINT_MAX;

/* This parameter is deprecated. Use srv_n_io_[read|write]_threads
instead. */
UNIV_INTERN ulint	srv_n_file_io_threads	= ULINT_MAX;
UNIV_INTERN ulint	srv_n_read_io_threads	= ULINT_MAX;
UNIV_INTERN ulint	srv_n_write_io_threads	= ULINT_MAX;

/* Switch to enable random read ahead. */
UNIV_INTERN my_bool	srv_random_read_ahead	= FALSE;
/* User settable value of the number of pages that must be present
in the buffer cache and accessed sequentially for InnoDB to trigger a
readahead request. */
UNIV_INTERN ulong	srv_read_ahead_threshold	= 56;

#ifdef UNIV_LOG_ARCHIVE
UNIV_INTERN ibool		srv_log_archive_on	= FALSE;
UNIV_INTERN ibool		srv_archive_recovery	= 0;
UNIV_INTERN ib_uint64_t	srv_archive_recovery_limit_lsn;
#endif /* UNIV_LOG_ARCHIVE */

/* This parameter is used to throttle the number of insert buffers that are
merged in a batch. By increasing this parameter on a faster disk you can
possibly reduce the number of I/O operations performed to complete the
merge operation. The value of this parameter is used as is by the
background loop when the system is idle (low load), on a busy system
the parameter is scaled down by a factor of 4, this is to avoid putting
a heavier load on the I/O sub system. */

UNIV_INTERN ulong	srv_insert_buffer_batch_size = 20;

UNIV_INTERN char*	srv_file_flush_method_str = NULL;
UNIV_INTERN ulint	srv_unix_file_flush_method = SRV_UNIX_FSYNC;
UNIV_INTERN ulint	srv_win_file_flush_method = SRV_WIN_IO_UNBUFFERED;

UNIV_INTERN ulint	srv_max_n_open_files	  = 300;

/* Number of IO operations per second the server can do */
UNIV_INTERN ulong	srv_io_capacity         = 200;
UNIV_INTERN ulong	srv_max_io_capacity     = 400;

/* The InnoDB main thread tries to keep the ratio of modified pages
in the buffer pool to all database pages in the buffer pool smaller than
the following number. But it is not guaranteed that the value stays below
that during a time of heavy update/insert activity. */

UNIV_INTERN double	srv_max_buf_pool_modified_pct	= 75.0;
UNIV_INTERN double	srv_max_dirty_pages_pct_lwm	= 50.0;

/* This is the percentage of log capacity at which adaptive flushing,
if enabled, will kick in. */
UNIV_INTERN double	srv_adaptive_flushing_lwm	= 10.0;

/* Number of iterations over which adaptive flushing is averaged. */
UNIV_INTERN ulong	srv_flushing_avg_loops		= 30;

/* The number of purge threads to use.*/
UNIV_INTERN ulong	srv_n_purge_threads = 1;

/* the number of pages to purge in one batch */
UNIV_INTERN ulong	srv_purge_batch_size = 20;

/* Internal setting for "innodb_stats_method". Decides how InnoDB treats
NULL value when collecting statistics. By default, it is set to
SRV_STATS_NULLS_EQUAL(0), ie. all NULL value are treated equal */
UNIV_INTERN ulong srv_innodb_stats_method = SRV_STATS_NULLS_EQUAL;

UNIV_INTERN srv_stats_t	srv_stats;

/* structure to pass status variables to MySQL */
UNIV_INTERN export_var_t export_vars;

/** Normally 0. When nonzero, skip some phases of crash recovery,
starting from SRV_FORCE_IGNORE_CORRUPT, so that data can be recovered
by SELECT or mysqldump. When this is nonzero, we do not allow any user
modifications to the data. */
UNIV_INTERN ulong	srv_force_recovery;
#ifndef DBUG_OFF
/** Inject a crash at different steps of the recovery process.
This is for testing and debugging only. */
UNIV_INTERN ulong	srv_force_recovery_crash;
#endif /* !DBUG_OFF */

/** Print all user-level transactions deadlocks to mysqld stderr */

UNIV_INTERN my_bool	srv_print_all_deadlocks = FALSE;

/** Enable INFORMATION_SCHEMA.innodb_cmp_per_index */
UNIV_INTERN my_bool	srv_cmp_per_index_enabled = FALSE;

/* If the following is set to 1 then we do not run purge and insert buffer
merge to completion before shutdown. If it is set to 2, do not even flush the
buffer pool to data files at the shutdown: we effectively 'crash'
InnoDB (but lose no committed transactions). */
UNIV_INTERN ulint	srv_fast_shutdown	= 0;

/* Generate a innodb_status.<pid> file */
UNIV_INTERN ibool	srv_innodb_status	= FALSE;

/* When estimating number of different key values in an index, sample
this many index pages, there are 2 ways to calculate statistics:
* persistent stats that are calculated by ANALYZE TABLE and saved
  in the innodb database.
* quick transient stats, that are used if persistent stats for the given
  table/index are not found in the innodb database */
UNIV_INTERN unsigned long long	srv_stats_transient_sample_pages = 8;
UNIV_INTERN my_bool		srv_stats_persistent = TRUE;
UNIV_INTERN unsigned long long	srv_stats_persistent_sample_pages = 20;
UNIV_INTERN my_bool		srv_stats_auto_recalc = TRUE;

/* The number of rows modified before we calculate new statistics (default 0
= current limits) */
UNIV_INTERN unsigned long long srv_stats_modified_counter = 0;

/* Enable traditional statistic calculation based on number of configured
pages default true. */
UNIV_INTERN my_bool	srv_stats_sample_traditional = TRUE;

UNIV_INTERN ibool	srv_use_doublewrite_buf	= TRUE;

/** doublewrite buffer is 1MB is size i.e.: it can hold 128 16K pages.
The following parameter is the size of the buffer that is used for
batch flushing i.e.: LRU flushing and flush_list flushing. The rest
of the pages are used for single page flushing. */
UNIV_INTERN ulong	srv_doublewrite_batch_size	= 120;

UNIV_INTERN ibool	srv_use_atomic_writes = FALSE;
#ifdef HAVE_POSIX_FALLOCATE
UNIV_INTERN ibool	srv_use_posix_fallocate = TRUE;
#endif

UNIV_INTERN ulong	srv_replication_delay		= 0;

/*-------------------------------------------*/
#ifdef HAVE_MEMORY_BARRIER
/* No idea to wait long with memory barriers */
UNIV_INTERN ulong	srv_n_spin_wait_rounds	= 15;
#else
UNIV_INTERN ulong	srv_n_spin_wait_rounds	= 30;
#endif
UNIV_INTERN ulong	srv_spin_wait_delay	= 6;
UNIV_INTERN ibool	srv_priority_boost	= TRUE;

#ifdef UNIV_DEBUG
UNIV_INTERN ibool	srv_print_thread_releases	= FALSE;
UNIV_INTERN ibool	srv_print_lock_waits		= FALSE;
UNIV_INTERN ibool	srv_print_buf_io		= FALSE;
UNIV_INTERN ibool	srv_print_log_io		= FALSE;
UNIV_INTERN ibool	srv_print_latch_waits		= FALSE;
#endif /* UNIV_DEBUG */

static ulint		srv_n_rows_inserted_old		= 0;
static ulint		srv_n_rows_updated_old		= 0;
static ulint		srv_n_rows_deleted_old		= 0;
static ulint		srv_n_rows_read_old		= 0;
static ulint		srv_n_system_rows_inserted_old	= 0;
static ulint		srv_n_system_rows_updated_old	= 0;
static ulint		srv_n_system_rows_deleted_old	= 0;
static ulint		srv_n_system_rows_read_old	= 0;

UNIV_INTERN ulint	srv_truncated_status_writes	= 0;
UNIV_INTERN ulint	srv_available_undo_logs         = 0;

/* Set the following to 0 if you want InnoDB to write messages on
stderr on startup/shutdown. */
UNIV_INTERN ibool	srv_print_verbose_log		= TRUE;
UNIV_INTERN my_bool	srv_print_innodb_monitor	= FALSE;
UNIV_INTERN my_bool	srv_print_innodb_lock_monitor	= FALSE;
UNIV_INTERN ibool	srv_print_innodb_tablespace_monitor = FALSE;
UNIV_INTERN ibool	srv_print_innodb_table_monitor = FALSE;

/* Array of English strings describing the current state of an
i/o handler thread */

UNIV_INTERN const char* srv_io_thread_op_info[SRV_MAX_N_IO_THREADS];
UNIV_INTERN const char* srv_io_thread_function[SRV_MAX_N_IO_THREADS];

UNIV_INTERN time_t	srv_last_monitor_time;

UNIV_INTERN ib_mutex_t	srv_innodb_monitor_mutex;

/* Mutex for locking srv_monitor_file. Not created if srv_read_only_mode */
UNIV_INTERN ib_mutex_t	srv_monitor_file_mutex;

#ifdef UNIV_PFS_MUTEX
# ifndef HAVE_ATOMIC_BUILTINS
/* Key to register server_mutex with performance schema */
UNIV_INTERN mysql_pfs_key_t	server_mutex_key;
# endif /* !HAVE_ATOMIC_BUILTINS */
/** Key to register srv_innodb_monitor_mutex with performance schema */
UNIV_INTERN mysql_pfs_key_t	srv_innodb_monitor_mutex_key;
/** Key to register srv_monitor_file_mutex with performance schema */
UNIV_INTERN mysql_pfs_key_t	srv_monitor_file_mutex_key;
/** Key to register srv_dict_tmpfile_mutex with performance schema */
UNIV_INTERN mysql_pfs_key_t	srv_dict_tmpfile_mutex_key;
/** Key to register the mutex with performance schema */
UNIV_INTERN mysql_pfs_key_t	srv_misc_tmpfile_mutex_key;
/** Key to register srv_sys_t::mutex with performance schema */
UNIV_INTERN mysql_pfs_key_t	srv_sys_mutex_key;
/** Key to register srv_sys_t::tasks_mutex with performance schema */
UNIV_INTERN mysql_pfs_key_t	srv_sys_tasks_mutex_key;
#endif /* UNIV_PFS_MUTEX */

/** Temporary file for innodb monitor output */
UNIV_INTERN FILE*	srv_monitor_file;
/** Mutex for locking srv_dict_tmpfile. Not created if srv_read_only_mode.
This mutex has a very high rank; threads reserving it should not
be holding any InnoDB latches. */
UNIV_INTERN ib_mutex_t	srv_dict_tmpfile_mutex;
/** Temporary file for output from the data dictionary */
UNIV_INTERN FILE*	srv_dict_tmpfile;
/** Mutex for locking srv_misc_tmpfile. Not created if srv_read_only_mode.
This mutex has a very low rank; threads reserving it should not
acquire any further latches or sleep before releasing this one. */
UNIV_INTERN ib_mutex_t	srv_misc_tmpfile_mutex;
/** Temporary file for miscellanous diagnostic output */
UNIV_INTERN FILE*	srv_misc_tmpfile;

UNIV_INTERN ulint	srv_main_thread_process_no	= 0;
UNIV_INTERN ulint	srv_main_thread_id		= 0;

/* The following counts are used by the srv_master_thread. */

/** Iterations of the loop bounded by 'srv_active' label. */
static ulint		srv_main_active_loops		= 0;
/** Iterations of the loop bounded by the 'srv_idle' label. */
static ulint		srv_main_idle_loops		= 0;
/** Iterations of the loop bounded by the 'srv_shutdown' label. */
static ulint		srv_main_shutdown_loops		= 0;
/** Log writes involving flush. */
static ulint		srv_log_writes_and_flush	= 0;

/* This is only ever touched by the master thread. It records the
time when the last flush of log file has happened. The master
thread ensures that we flush the log files at least once per
second. */
static time_t	srv_last_log_flush_time;

/* Interval in seconds at which various tasks are performed by the
master thread when server is active. In order to balance the workload,
we should try to keep intervals such that they are not multiple of
each other. For example, if we have intervals for various tasks
defined as 5, 10, 15, 60 then all tasks will be performed when
current_time % 60 == 0 and no tasks will be performed when
current_time % 5 != 0. */

# define	SRV_MASTER_CHECKPOINT_INTERVAL		(7)
# define	SRV_MASTER_PURGE_INTERVAL		(10)
#ifdef MEM_PERIODIC_CHECK
# define	SRV_MASTER_MEM_VALIDATE_INTERVAL	(13)
#endif /* MEM_PERIODIC_CHECK */
# define	SRV_MASTER_DICT_LRU_INTERVAL		(47)

/** Simulate compression failures. */
UNIV_INTERN uint srv_simulate_comp_failures = 0;

/** Acquire the system_mutex. */
#define srv_sys_mutex_enter() do {			\
	mutex_enter(&srv_sys->mutex);			\
} while (0)

/** Test if the system mutex is owned. */
#define srv_sys_mutex_own() (mutex_own(&srv_sys->mutex)	\
			     && !srv_read_only_mode)

/** Release the system mutex. */
#define srv_sys_mutex_exit() do {			\
	mutex_exit(&srv_sys->mutex);			\
} while (0)

#define fetch_lock_wait_timeout(trx)			\
	((trx)->lock.allowed_to_wait			\
	 ? thd_lock_wait_timeout((trx)->mysql_thd)	\
	 : 0)

/*
	IMPLEMENTATION OF THE SERVER MAIN PROGRAM
	=========================================

There is the following analogue between this database
server and an operating system kernel:

DB concept			equivalent OS concept
----------			---------------------
transaction		--	process;

query thread		--	thread;

lock			--	semaphore;

kernel			--	kernel;

query thread execution:
(a) without lock mutex
reserved		--	process executing in user mode;
(b) with lock mutex reserved
			--	process executing in kernel mode;

The server has several backgroind threads all running at the same
priority as user threads. It periodically checks if here is anything
happening in the server which requires intervention of the master
thread. Such situations may be, for example, when flushing of dirty
blocks is needed in the buffer pool or old version of database rows
have to be cleaned away (purged). The user can configure a separate
dedicated purge thread(s) too, in which case the master thread does not
do any purging.

The threads which we call user threads serve the queries of the MySQL
server. They run at normal priority.

When there is no activity in the system, also the master thread
suspends itself to wait for an event making the server totally silent.

There is still one complication in our server design. If a
background utility thread obtains a resource (e.g., mutex) needed by a user
thread, and there is also some other user activity in the system,
the user thread may have to wait indefinitely long for the
resource, as the OS does not schedule a background thread if
there is some other runnable user thread. This problem is called
priority inversion in real-time programming.

One solution to the priority inversion problem would be to keep record
of which thread owns which resource and in the above case boost the
priority of the background thread so that it will be scheduled and it
can release the resource.  This solution is called priority inheritance
in real-time programming.  A drawback of this solution is that the overhead
of acquiring a mutex increases slightly, maybe 0.2 microseconds on a 100
MHz Pentium, because the thread has to call os_thread_get_curr_id.  This may
be compared to 0.5 microsecond overhead for a mutex lock-unlock pair. Note
that the thread cannot store the information in the resource , say mutex,
itself, because competing threads could wipe out the information if it is
stored before acquiring the mutex, and if it stored afterwards, the
information is outdated for the time of one machine instruction, at least.
(To be precise, the information could be stored to lock_word in mutex if
the machine supports atomic swap.)

The above solution with priority inheritance may become actual in the
future, currently we do not implement any priority twiddling solution.
Our general aim is to reduce the contention of all mutexes by making
them more fine grained.

The thread table contains information of the current status of each
thread existing in the system, and also the event semaphores used in
suspending the master thread and utility threads when they have nothing
to do.  The thread table can be seen as an analogue to the process table
in a traditional Unix implementation. */

/** The server system struct */
struct srv_sys_t{
	ib_mutex_t	tasks_mutex;		/*!< variable protecting the
						tasks queue */
	UT_LIST_BASE_NODE_T(que_thr_t)
			tasks;			/*!< task queue */

	ib_mutex_t	mutex;			/*!< variable protecting the
						fields below. */
	ulint		n_sys_threads;		/*!< size of the sys_threads
						array */

	srv_slot_t*	sys_threads;		/*!< server thread table */

	ulint		n_threads_active[SRV_MASTER + 1];
						/*!< number of threads active
						in a thread class */

	srv_stats_t::ulint_ctr_1_t
			activity_count;		/*!< For tracking server
						activity */
};

#ifndef HAVE_ATOMIC_BUILTINS
/** Mutex protecting some server global variables. */
UNIV_INTERN ib_mutex_t	server_mutex;
#endif /* !HAVE_ATOMIC_BUILTINS */

static srv_sys_t*	srv_sys	= NULL;

/** Event to signal the monitor thread. */
UNIV_INTERN os_event_t	srv_monitor_event;

/** Event to signal the error thread */
UNIV_INTERN os_event_t	srv_error_event;

/** Event to signal the buffer pool dump/load thread */
UNIV_INTERN os_event_t	srv_buf_dump_event;

/** The buffer pool dump/load file name */
UNIV_INTERN char*	srv_buf_dump_filename;

/** Boolean config knobs that tell InnoDB to dump the buffer pool at shutdown
and/or load it during startup. */
UNIV_INTERN char	srv_buffer_pool_dump_at_shutdown = FALSE;
UNIV_INTERN char	srv_buffer_pool_load_at_startup = FALSE;

/** Slot index in the srv_sys->sys_threads array for the purge thread. */
static const ulint	SRV_PURGE_SLOT	= 1;

/** Slot index in the srv_sys->sys_threads array for the master thread. */
static const ulint	SRV_MASTER_SLOT = 0;

/*********************************************************************//**
Prints counters for work done by srv_master_thread. */
static
void
srv_print_master_thread_info(
/*=========================*/
	FILE  *file)    /* in: output stream */
{
	fprintf(file, "srv_master_thread loops: %lu srv_active, "
		"%lu srv_shutdown, %lu srv_idle\n",
		srv_main_active_loops,
		srv_main_shutdown_loops,
		srv_main_idle_loops);
	fprintf(file, "srv_master_thread log flush and writes: %lu\n",
		srv_log_writes_and_flush);
}

/*********************************************************************//**
Sets the info describing an i/o thread current state. */
UNIV_INTERN
void
srv_set_io_thread_op_info(
/*======================*/
	ulint		i,	/*!< in: the 'segment' of the i/o thread */
	const char*	str)	/*!< in: constant char string describing the
				state */
{
	ut_a(i < SRV_MAX_N_IO_THREADS);

	srv_io_thread_op_info[i] = str;
}

/*********************************************************************//**
Resets the info describing an i/o thread current state. */
UNIV_INTERN
void
srv_reset_io_thread_op_info()
/*=========================*/
{
	for (ulint i = 0; i < UT_ARR_SIZE(srv_io_thread_op_info); ++i) {
		srv_io_thread_op_info[i] = "not started yet";
	}
}

#ifdef UNIV_DEBUG
/*********************************************************************//**
Validates the type of a thread table slot.
@return TRUE if ok */
static
ibool
srv_thread_type_validate(
/*=====================*/
	srv_thread_type	type)	/*!< in: thread type */
{
	switch (type) {
	case SRV_NONE:
		break;
	case SRV_WORKER:
	case SRV_PURGE:
	case SRV_MASTER:
		return(TRUE);
	}
	ut_error;
	return(FALSE);
}
#endif /* UNIV_DEBUG */

/*********************************************************************//**
Gets the type of a thread table slot.
@return thread type */
static
srv_thread_type
srv_slot_get_type(
/*==============*/
	const srv_slot_t*	slot)	/*!< in: thread slot */
{
	srv_thread_type	type = slot->type;
	ut_ad(srv_thread_type_validate(type));
	return(type);
}

/*********************************************************************//**
Reserves a slot in the thread table for the current thread.
@return	reserved slot */
static
srv_slot_t*
srv_reserve_slot(
/*=============*/
	srv_thread_type	type)	/*!< in: type of the thread */
{
	srv_slot_t*	slot = 0;

	srv_sys_mutex_enter();

	ut_ad(srv_thread_type_validate(type));

	switch (type) {
	case SRV_MASTER:
		slot = &srv_sys->sys_threads[SRV_MASTER_SLOT];
		break;

	case SRV_PURGE:
		slot = &srv_sys->sys_threads[SRV_PURGE_SLOT];
		break;

	case SRV_WORKER:
		/* Find an empty slot, skip the master and purge slots. */
		for (slot = &srv_sys->sys_threads[2];
		     slot->in_use;
		     ++slot) {

			ut_a(slot < &srv_sys->sys_threads[
			     srv_sys->n_sys_threads]);
		}
		break;

	case SRV_NONE:
		ut_error;
	}

	ut_a(!slot->in_use);

	slot->in_use = TRUE;
	slot->suspended = FALSE;
	slot->type = type;

	ut_ad(srv_slot_get_type(slot) == type);

	++srv_sys->n_threads_active[type];

	srv_sys_mutex_exit();

	return(slot);
}

/*********************************************************************//**
Suspends the calling thread to wait for the event in its thread slot.
@return the current signal count of the event. */
static
ib_int64_t
srv_suspend_thread_low(
/*===================*/
	srv_slot_t*	slot)	/*!< in/out: thread slot */
{

	ut_ad(!srv_read_only_mode);
	ut_ad(srv_sys_mutex_own());

	ut_ad(slot->in_use);

	srv_thread_type	type = srv_slot_get_type(slot);

	switch (type) {
	case SRV_NONE:
		ut_error;

	case SRV_MASTER:
		/* We have only one master thread and it
		should be the first entry always. */
		ut_a(srv_sys->n_threads_active[type] == 1);
		break;

	case SRV_PURGE:
		/* We have only one purge coordinator thread
		and it should be the second entry always. */
		ut_a(srv_sys->n_threads_active[type] == 1);
		break;

	case SRV_WORKER:
		ut_a(srv_n_purge_threads > 1);
		ut_a(srv_sys->n_threads_active[type] > 0);
		break;
	}

	ut_a(!slot->suspended);
	slot->suspended = TRUE;

	ut_a(srv_sys->n_threads_active[type] > 0);

	srv_sys->n_threads_active[type]--;

	return(os_event_reset(slot->event));
}

/*********************************************************************//**
Suspends the calling thread to wait for the event in its thread slot.
@return the current signal count of the event. */
static
ib_int64_t
srv_suspend_thread(
/*===============*/
	srv_slot_t*	slot)	/*!< in/out: thread slot */
{
	srv_sys_mutex_enter();

	ib_int64_t	sig_count = srv_suspend_thread_low(slot);

	srv_sys_mutex_exit();

	return(sig_count);
}

/*********************************************************************//**
Releases threads of the type given from suspension in the thread table.
NOTE! The server mutex has to be reserved by the caller!
@return number of threads released: this may be less than n if not
        enough threads were suspended at the moment. */
UNIV_INTERN
ulint
srv_release_threads(
/*================*/
	srv_thread_type	type,	/*!< in: thread type */
	ulint		n)	/*!< in: number of threads to release */
{
	ulint		i;
	ulint		count	= 0;

	ut_ad(srv_thread_type_validate(type));
	ut_ad(n > 0);

	srv_sys_mutex_enter();

	for (i = 0; i < srv_sys->n_sys_threads; i++) {
		srv_slot_t*	slot;

		slot = &srv_sys->sys_threads[i];

		if (slot->in_use
		    && srv_slot_get_type(slot) == type
		    && slot->suspended) {

			switch (type) {
			case SRV_NONE:
				ut_error;

			case SRV_MASTER:
				/* We have only one master thread and it
				should be the first entry always. */
				ut_a(n == 1);
				ut_a(i == SRV_MASTER_SLOT);
				ut_a(srv_sys->n_threads_active[type] == 0);
				break;

			case SRV_PURGE:
				/* We have only one purge coordinator thread
				and it should be the second entry always. */
				ut_a(n == 1);
				ut_a(i == SRV_PURGE_SLOT);
				ut_a(srv_n_purge_threads > 0);
				ut_a(srv_sys->n_threads_active[type] == 0);
				break;

			case SRV_WORKER:
				ut_a(srv_n_purge_threads > 1);
				ut_a(srv_sys->n_threads_active[type]
				     < srv_n_purge_threads - 1);
				break;
			}

			slot->suspended = FALSE;

			++srv_sys->n_threads_active[type];

			os_event_set(slot->event);

			if (++count == n) {
				break;
			}
		}
	}

	srv_sys_mutex_exit();

	return(count);
}

/*********************************************************************//**
Release a thread's slot. */
static
void
srv_free_slot(
/*==========*/
	srv_slot_t*	slot)	/*!< in/out: thread slot */
{
	srv_sys_mutex_enter();

	if (!slot->suspended) {
		/* Mark the thread as inactive. */
		srv_suspend_thread_low(slot);
	}

	/* Free the slot for reuse. */
	ut_ad(slot->in_use);
	slot->in_use = FALSE;

	srv_sys_mutex_exit();
}

/*********************************************************************//**
Initializes the server. */
UNIV_INTERN
void
srv_init(void)
/*==========*/
{
	ulint	n_sys_threads = 0;
	ulint	srv_sys_sz = sizeof(*srv_sys);

#ifndef HAVE_ATOMIC_BUILTINS
	mutex_create(server_mutex_key, &server_mutex, SYNC_ANY_LATCH);
#endif /* !HAVE_ATOMIC_BUILTINS */

	mutex_create(srv_innodb_monitor_mutex_key,
		     &srv_innodb_monitor_mutex, SYNC_NO_ORDER_CHECK);

	if (!srv_read_only_mode) {

		/* Number of purge threads + master thread */
		n_sys_threads = srv_n_purge_threads + 1;

		srv_sys_sz += n_sys_threads * sizeof(*srv_sys->sys_threads);
	}

	srv_sys = static_cast<srv_sys_t*>(mem_zalloc(srv_sys_sz));

	srv_sys->n_sys_threads = n_sys_threads;

	if (!srv_read_only_mode) {

		mutex_create(srv_sys_mutex_key, &srv_sys->mutex, SYNC_THREADS);

		mutex_create(srv_sys_tasks_mutex_key,
			     &srv_sys->tasks_mutex, SYNC_ANY_LATCH);

		srv_sys->sys_threads = (srv_slot_t*) &srv_sys[1];

		for (ulint i = 0; i < srv_sys->n_sys_threads; ++i) {
			srv_slot_t*	slot = &srv_sys->sys_threads[i];

			slot->event = os_event_create();

			ut_a(slot->event);
		}

		srv_error_event = os_event_create();

		srv_monitor_event = os_event_create();

		srv_buf_dump_event = os_event_create();

		UT_LIST_INIT(srv_sys->tasks);
	}

	/* page_zip_stat_per_index_mutex is acquired from:
	1. page_zip_compress() (after SYNC_FSP)
	2. page_zip_decompress()
	3. i_s_cmp_per_index_fill_low() (where SYNC_DICT is acquired)
	4. innodb_cmp_per_index_update(), no other latches
	since we do not acquire any other latches while holding this mutex,
	it can have very low level. We pick SYNC_ANY_LATCH for it. */

	mutex_create(
		page_zip_stat_per_index_mutex_key,
		&page_zip_stat_per_index_mutex, SYNC_ANY_LATCH);

	/* Create dummy indexes for infimum and supremum records */

	dict_ind_init();

	srv_conc_init();

	/* Initialize some INFORMATION SCHEMA internal structures */
	trx_i_s_cache_init(trx_i_s_cache);

	ut_crc32_init();

	dict_mem_init();
}

/*********************************************************************//**
Frees the data structures created in srv_init(). */
UNIV_INTERN
void
srv_free(void)
/*==========*/
{
	srv_conc_free();

	/* The mutexes srv_sys->mutex and srv_sys->tasks_mutex should have
	been freed by sync_close() already. */
	mem_free(srv_sys);
	srv_sys = NULL;

	trx_i_s_cache_free(trx_i_s_cache);

	if (!srv_read_only_mode) {
		os_event_free(srv_buf_dump_event);
		srv_buf_dump_event = NULL;
	}
}

/*********************************************************************//**
Initializes the synchronization primitives, memory system, and the thread
local storage. */
UNIV_INTERN
void
srv_general_init(void)
/*==================*/
{
	ut_mem_init();
	/* Reset the system variables in the recovery module. */
	recv_sys_var_init();
	os_sync_init();
	sync_init();
	mem_init(srv_mem_pool_size);
	que_init();
	row_mysql_init();
}

/*********************************************************************//**
Normalizes init parameter values to use units we use inside InnoDB. */
static
void
srv_normalize_init_values(void)
/*===========================*/
{
	ulint	n;
	ulint	i;

	n = srv_n_data_files;

	for (i = 0; i < n; i++) {
		srv_data_file_sizes[i] = srv_data_file_sizes[i]
			* ((1024 * 1024) / UNIV_PAGE_SIZE);
	}

	srv_last_file_size_max = srv_last_file_size_max
		* ((1024 * 1024) / UNIV_PAGE_SIZE);

	srv_log_file_size = srv_log_file_size / UNIV_PAGE_SIZE;

	srv_log_buffer_size = srv_log_buffer_size / UNIV_PAGE_SIZE;

	srv_lock_table_size = 5 * (srv_buf_pool_size / UNIV_PAGE_SIZE);
}

/*********************************************************************//**
Boots the InnoDB server. */
UNIV_INTERN
void
srv_boot(void)
/*==========*/
{
	/* Transform the init parameter values given by MySQL to
	use units we use inside InnoDB: */

	srv_normalize_init_values();

	/* Initialize synchronization primitives, memory management, and thread
	local storage */

	srv_general_init();

	/* Initialize this module */

	srv_init();
	srv_mon_create();
}

/******************************************************************//**
Refreshes the values used to calculate per-second averages. */
static
void
srv_refresh_innodb_monitor_stats(void)
/*==================================*/
{
	mutex_enter(&srv_innodb_monitor_mutex);

	srv_last_monitor_time = time(NULL);

	os_aio_refresh_stats();

	btr_cur_n_sea_old = btr_cur_n_sea;
	btr_cur_n_non_sea_old = btr_cur_n_non_sea;

	log_refresh_stats();

	buf_refresh_io_stats_all();

	srv_n_rows_inserted_old = srv_stats.n_rows_inserted;
	srv_n_rows_updated_old = srv_stats.n_rows_updated;
	srv_n_rows_deleted_old = srv_stats.n_rows_deleted;
	srv_n_rows_read_old = srv_stats.n_rows_read;

	srv_n_system_rows_inserted_old = srv_stats.n_system_rows_inserted;
	srv_n_system_rows_updated_old = srv_stats.n_system_rows_updated;
	srv_n_system_rows_deleted_old = srv_stats.n_system_rows_deleted;
	srv_n_system_rows_read_old = srv_stats.n_system_rows_read;

	mutex_exit(&srv_innodb_monitor_mutex);
}

/******************************************************************//**
Outputs to a file the output of the InnoDB Monitor.
@return FALSE if not all information printed
due to failure to obtain necessary mutex */
UNIV_INTERN
ibool
srv_printf_innodb_monitor(
/*======================*/
	FILE*	file,		/*!< in: output stream */
	ibool	nowait,		/*!< in: whether to wait for the
				lock_sys_t:: mutex */
	ulint*	trx_start_pos,	/*!< out: file position of the start of
				the list of active transactions */
	ulint*	trx_end)	/*!< out: file position of the end of
				the list of active transactions */
{
	double	time_elapsed;
	time_t	current_time;
	ulint	n_reserved;
	ibool	ret;

	mutex_enter(&srv_innodb_monitor_mutex);

	current_time = time(NULL);

	/* We add 0.001 seconds to time_elapsed to prevent division
	by zero if two users happen to call SHOW ENGINE INNODB STATUS at the
	same time */

	time_elapsed = difftime(current_time, srv_last_monitor_time)
		+ 0.001;

	srv_last_monitor_time = time(NULL);

	fputs("\n=====================================\n", file);

	ut_print_timestamp(file);
	fprintf(file,
		" INNODB MONITOR OUTPUT\n"
		"=====================================\n"
		"Per second averages calculated from the last %lu seconds\n",
		(ulong) time_elapsed);

	fputs("-----------------\n"
	      "BACKGROUND THREAD\n"
	      "-----------------\n", file);
	srv_print_master_thread_info(file);

	fputs("----------\n"
	      "SEMAPHORES\n"
	      "----------\n", file);
	sync_print(file);

	/* Conceptually, srv_innodb_monitor_mutex has a very high latching
	order level in sync0sync.h, while dict_foreign_err_mutex has a very
	low level 135. Therefore we can reserve the latter mutex here without
	a danger of a deadlock of threads. */

	mutex_enter(&dict_foreign_err_mutex);

	if (!srv_read_only_mode && ftell(dict_foreign_err_file) != 0L) {
		fputs("------------------------\n"
		      "LATEST FOREIGN KEY ERROR\n"
		      "------------------------\n", file);
		ut_copy_file(file, dict_foreign_err_file);
	}

	mutex_exit(&dict_foreign_err_mutex);

	/* Only if lock_print_info_summary proceeds correctly,
	before we call the lock_print_info_all_transactions
	to print all the lock information. IMPORTANT NOTE: This
	function acquires the lock mutex on success. */
	ret = lock_print_info_summary(file, nowait);

	if (ret) {
		if (trx_start_pos) {
			long	t = ftell(file);
			if (t < 0) {
				*trx_start_pos = ULINT_UNDEFINED;
			} else {
				*trx_start_pos = (ulint) t;
			}
		}

		/* NOTE: If we get here then we have the lock mutex. This
		function will release the lock mutex that we acquired when
		we called the lock_print_info_summary() function earlier. */

		lock_print_info_all_transactions(file);

		if (trx_end) {
			long	t = ftell(file);
			if (t < 0) {
				*trx_end = ULINT_UNDEFINED;
			} else {
				*trx_end = (ulint) t;
			}
		}
	}

	fputs("--------\n"
	      "FILE I/O\n"
	      "--------\n", file);
	os_aio_print(file);

	fputs("-------------------------------------\n"
	      "INSERT BUFFER AND ADAPTIVE HASH INDEX\n"
	      "-------------------------------------\n", file);
	ibuf_print(file);

	ha_print_info(file, btr_search_sys->hash_index);

	fprintf(file,
		"%.2f hash searches/s, %.2f non-hash searches/s\n",
		(btr_cur_n_sea - btr_cur_n_sea_old)
		/ time_elapsed,
		(btr_cur_n_non_sea - btr_cur_n_non_sea_old)
		/ time_elapsed);
	btr_cur_n_sea_old = btr_cur_n_sea;
	btr_cur_n_non_sea_old = btr_cur_n_non_sea;

	fputs("---\n"
	      "LOG\n"
	      "---\n", file);
	log_print(file);

	fputs("----------------------\n"
	      "BUFFER POOL AND MEMORY\n"
	      "----------------------\n", file);
	fprintf(file,
		"Total memory allocated " ULINTPF
		"; in additional pool allocated " ULINTPF "\n",
		ut_total_allocated_memory,
		mem_pool_get_reserved(mem_comm_pool));
	fprintf(file, "Dictionary memory allocated " ULINTPF "\n",
		dict_sys->size);

	buf_print_io(file);

	fputs("--------------\n"
	      "ROW OPERATIONS\n"
	      "--------------\n", file);
	fprintf(file, "%ld queries inside InnoDB, %lu queries in queue\n",
		(long) srv_conc_get_active_threads(),
		srv_conc_get_waiting_threads());

	/* This is a dirty read, without holding trx_sys->mutex. */
	fprintf(file, "%lu read views open inside InnoDB\n",
		UT_LIST_GET_LEN(trx_sys->view_list));

	n_reserved = fil_space_get_n_reserved_extents(0);
	if (n_reserved > 0) {
		fprintf(file,
			"%lu tablespace extents now reserved for"
			" B-tree split operations\n",
			(ulong) n_reserved);
	}

#ifdef UNIV_LINUX
	fprintf(file, "Main thread process no. %lu, id %lu, state: %s\n",
		(ulong) srv_main_thread_process_no,
		(ulong) srv_main_thread_id,
		srv_main_thread_op_info);
#else
	fprintf(file, "Main thread id %lu, state: %s\n",
		(ulong) srv_main_thread_id,
		srv_main_thread_op_info);
#endif
	fprintf(file,
		"Number of rows inserted " ULINTPF
		", updated " ULINTPF ", deleted " ULINTPF
		", read " ULINTPF "\n",
		(ulint) srv_stats.n_rows_inserted,
		(ulint) srv_stats.n_rows_updated,
		(ulint) srv_stats.n_rows_deleted,
		(ulint) srv_stats.n_rows_read);
	fprintf(file,
		"%.2f inserts/s, %.2f updates/s,"
		" %.2f deletes/s, %.2f reads/s\n",
		((ulint) srv_stats.n_rows_inserted - srv_n_rows_inserted_old)
		/ time_elapsed,
		((ulint) srv_stats.n_rows_updated - srv_n_rows_updated_old)
		/ time_elapsed,
		((ulint) srv_stats.n_rows_deleted - srv_n_rows_deleted_old)
		/ time_elapsed,
		((ulint) srv_stats.n_rows_read - srv_n_rows_read_old)
		/ time_elapsed);
	fprintf(file,
		"Number of system rows inserted " ULINTPF
		", updated " ULINTPF ", deleted " ULINTPF
		", read " ULINTPF "\n",
		(ulint) srv_stats.n_system_rows_inserted,
		(ulint) srv_stats.n_system_rows_updated,
		(ulint) srv_stats.n_system_rows_deleted,
		(ulint) srv_stats.n_system_rows_read);
	fprintf(file,
		"%.2f inserts/s, %.2f updates/s,"
		" %.2f deletes/s, %.2f reads/s\n",
		((ulint) srv_stats.n_system_rows_inserted
		 - srv_n_system_rows_inserted_old) / time_elapsed,
		((ulint) srv_stats.n_system_rows_updated
		 - srv_n_system_rows_updated_old) / time_elapsed,
		((ulint) srv_stats.n_system_rows_deleted
		 - srv_n_system_rows_deleted_old) / time_elapsed,
		((ulint) srv_stats.n_system_rows_read
		 - srv_n_system_rows_read_old) / time_elapsed);
	srv_n_rows_inserted_old = srv_stats.n_rows_inserted;
	srv_n_rows_updated_old = srv_stats.n_rows_updated;
	srv_n_rows_deleted_old = srv_stats.n_rows_deleted;
	srv_n_rows_read_old = srv_stats.n_rows_read;
	srv_n_system_rows_inserted_old = srv_stats.n_system_rows_inserted;
	srv_n_system_rows_updated_old = srv_stats.n_system_rows_updated;
	srv_n_system_rows_deleted_old = srv_stats.n_system_rows_deleted;
	srv_n_system_rows_read_old = srv_stats.n_system_rows_read;

	fputs("----------------------------\n"
	      "END OF INNODB MONITOR OUTPUT\n"
	      "============================\n", file);
	mutex_exit(&srv_innodb_monitor_mutex);
	fflush(file);

	return(ret);
}

/******************************************************************//**
Function to pass InnoDB status variables to MySQL */
UNIV_INTERN
void
srv_export_innodb_status(void)
/*==========================*/
{
	buf_pool_stat_t		stat;
	buf_pools_list_size_t	buf_pools_list_size;
	ulint			LRU_len;
	ulint			free_len;
	ulint			flush_list_len;

	buf_get_total_stat(&stat);
	buf_get_total_list_len(&LRU_len, &free_len, &flush_list_len);
	buf_get_total_list_size_in_bytes(&buf_pools_list_size);

	mutex_enter(&srv_innodb_monitor_mutex);

	export_vars.innodb_data_pending_reads =
		os_n_pending_reads;

	export_vars.innodb_data_pending_writes =
		os_n_pending_writes;

	export_vars.innodb_data_pending_fsyncs =
		fil_n_pending_log_flushes
		+ fil_n_pending_tablespace_flushes;

	export_vars.innodb_data_fsyncs = os_n_fsyncs;

	export_vars.innodb_data_read = srv_stats.data_read;

	export_vars.innodb_data_reads = os_n_file_reads;

	export_vars.innodb_data_writes = os_n_file_writes;

	export_vars.innodb_data_written = srv_stats.data_written;

	export_vars.innodb_buffer_pool_read_requests = stat.n_page_gets;

	export_vars.innodb_buffer_pool_write_requests =
		srv_stats.buf_pool_write_requests;

	export_vars.innodb_buffer_pool_wait_free =
		srv_stats.buf_pool_wait_free;

	export_vars.innodb_buffer_pool_pages_flushed =
		srv_stats.buf_pool_flushed;

	export_vars.innodb_buffer_pool_reads = srv_stats.buf_pool_reads;

	export_vars.innodb_buffer_pool_read_ahead_rnd =
		stat.n_ra_pages_read_rnd;

	export_vars.innodb_buffer_pool_read_ahead =
		stat.n_ra_pages_read;

	export_vars.innodb_buffer_pool_read_ahead_evicted =
		stat.n_ra_pages_evicted;

	export_vars.innodb_buffer_pool_pages_data = LRU_len;

	export_vars.innodb_buffer_pool_bytes_data =
		buf_pools_list_size.LRU_bytes
		+ buf_pools_list_size.unzip_LRU_bytes;

	export_vars.innodb_buffer_pool_pages_dirty = flush_list_len;

	export_vars.innodb_buffer_pool_bytes_dirty =
		buf_pools_list_size.flush_list_bytes;

	export_vars.innodb_buffer_pool_pages_free = free_len;

#ifdef UNIV_DEBUG
	export_vars.innodb_buffer_pool_pages_latched =
		buf_get_latched_pages_number();
#endif /* UNIV_DEBUG */
	export_vars.innodb_buffer_pool_pages_total = buf_pool_get_n_pages();

	export_vars.innodb_buffer_pool_pages_misc =
		buf_pool_get_n_pages() - LRU_len - free_len;

#ifdef HAVE_ATOMIC_BUILTINS
	export_vars.innodb_have_atomic_builtins = 1;
#else
	export_vars.innodb_have_atomic_builtins = 0;
#endif
	export_vars.innodb_page_size = UNIV_PAGE_SIZE;

	export_vars.innodb_log_waits = srv_stats.log_waits;

	export_vars.innodb_os_log_written = srv_stats.os_log_written;

	export_vars.innodb_os_log_fsyncs = fil_n_log_flushes;

	export_vars.innodb_os_log_pending_fsyncs = fil_n_pending_log_flushes;

	export_vars.innodb_os_log_pending_writes =
		srv_stats.os_log_pending_writes;

	export_vars.innodb_log_write_requests = srv_stats.log_write_requests;

	export_vars.innodb_log_writes = srv_stats.log_writes;

	export_vars.innodb_dblwr_pages_written =
		srv_stats.dblwr_pages_written;

	export_vars.innodb_dblwr_writes = srv_stats.dblwr_writes;

	export_vars.innodb_pages_created = stat.n_pages_created;

	export_vars.innodb_pages_read = stat.n_pages_read;

	export_vars.innodb_pages_written = stat.n_pages_written;

	export_vars.innodb_row_lock_waits = srv_stats.n_lock_wait_count;

	export_vars.innodb_row_lock_current_waits =
		srv_stats.n_lock_wait_current_count;

	export_vars.innodb_row_lock_time = srv_stats.n_lock_wait_time / 1000;

	if (srv_stats.n_lock_wait_count > 0) {

		export_vars.innodb_row_lock_time_avg = (ulint)
			(srv_stats.n_lock_wait_time
			 / 1000 / srv_stats.n_lock_wait_count);

	} else {
		export_vars.innodb_row_lock_time_avg = 0;
	}

	export_vars.innodb_row_lock_time_max =
		lock_sys->n_lock_max_wait_time / 1000;

	export_vars.innodb_rows_read = srv_stats.n_rows_read;

	export_vars.innodb_rows_inserted = srv_stats.n_rows_inserted;

	export_vars.innodb_rows_updated = srv_stats.n_rows_updated;

	export_vars.innodb_rows_deleted = srv_stats.n_rows_deleted;

	export_vars.innodb_system_rows_read = srv_stats.n_system_rows_read;

	export_vars.innodb_system_rows_inserted =
		srv_stats.n_system_rows_inserted;

	export_vars.innodb_system_rows_updated =
		srv_stats.n_system_rows_updated;

	export_vars.innodb_system_rows_deleted =
		srv_stats.n_system_rows_deleted;

	export_vars.innodb_num_open_files = fil_n_file_opened;

	export_vars.innodb_truncated_status_writes =
		srv_truncated_status_writes;

	export_vars.innodb_available_undo_logs = srv_available_undo_logs;

#ifdef UNIV_DEBUG
	rw_lock_s_lock(&purge_sys->latch);
	trx_id_t	done_trx_no	= purge_sys->done.trx_no;
	trx_id_t	up_limit_id	= purge_sys->view
		? purge_sys->view->up_limit_id
		: 0;
	rw_lock_s_unlock(&purge_sys->latch);

	mutex_enter(&trx_sys->mutex);
	trx_id_t	max_trx_id	= trx_sys->rw_max_trx_id;
	mutex_exit(&trx_sys->mutex);

	if (!done_trx_no || max_trx_id < done_trx_no - 1) {
		export_vars.innodb_purge_trx_id_age = 0;
	} else {
		export_vars.innodb_purge_trx_id_age =
			(ulint) (max_trx_id - done_trx_no + 1);
	}

	if (!up_limit_id
	    || max_trx_id < up_limit_id) {
		export_vars.innodb_purge_view_trx_id_age = 0;
	} else {
		export_vars.innodb_purge_view_trx_id_age =
			(ulint) (max_trx_id - up_limit_id);
	}
#endif /* UNIV_DEBUG */

	mutex_exit(&srv_innodb_monitor_mutex);
}

/*********************************************************************//**
A thread which prints the info output by various InnoDB monitors.
@return	a dummy parameter */
extern "C" UNIV_INTERN
os_thread_ret_t
DECLARE_THREAD(srv_monitor_thread)(
/*===============================*/
	void*	arg __attribute__((unused)))
			/*!< in: a dummy parameter required by
			os_thread_create */
{
	ib_int64_t	sig_count;
	double		time_elapsed;
	time_t		current_time;
	time_t		last_table_monitor_time;
	time_t		last_tablespace_monitor_time;
	time_t		last_monitor_time;
	ulint		mutex_skipped;
	ibool		last_srv_print_monitor;

	ut_ad(!srv_read_only_mode);

#ifdef UNIV_DEBUG_THREAD_CREATION
	fprintf(stderr, "Lock timeout thread starts, id %lu\n",
		os_thread_pf(os_thread_get_curr_id()));
#endif /* UNIV_DEBUG_THREAD_CREATION */

#ifdef UNIV_PFS_THREAD
	pfs_register_thread(srv_monitor_thread_key);
#endif /* UNIV_PFS_THREAD */
	srv_monitor_active = TRUE;

	UT_NOT_USED(arg);
	srv_last_monitor_time = ut_time();
	last_table_monitor_time = ut_time();
	last_tablespace_monitor_time = ut_time();
	last_monitor_time = ut_time();
	mutex_skipped = 0;
	last_srv_print_monitor = srv_print_innodb_monitor;
loop:
	/* Wake up every 5 seconds to see if we need to print
	monitor information or if signalled at shutdown. */

	sig_count = os_event_reset(srv_monitor_event);

	os_event_wait_time_low(srv_monitor_event, 5000000, sig_count);

	current_time = ut_time();

	time_elapsed = difftime(current_time, last_monitor_time);

	if (time_elapsed > 15) {
		last_monitor_time = ut_time();

		if (srv_print_innodb_monitor) {
			/* Reset mutex_skipped counter everytime
			srv_print_innodb_monitor changes. This is to
			ensure we will not be blocked by lock_sys->mutex
			for short duration information printing,
			such as requested by sync_array_print_long_waits() */
			if (!last_srv_print_monitor) {
				mutex_skipped = 0;
				last_srv_print_monitor = TRUE;
			}

			if (!srv_printf_innodb_monitor(stderr,
						MUTEX_NOWAIT(mutex_skipped),
						NULL, NULL)) {
				mutex_skipped++;
			} else {
				/* Reset the counter */
				mutex_skipped = 0;
			}
		} else {
			last_srv_print_monitor = FALSE;
		}


		/* We don't create the temp files or associated
		mutexes in read-only-mode */

		if (!srv_read_only_mode && srv_innodb_status) {
			mutex_enter(&srv_monitor_file_mutex);
			rewind(srv_monitor_file);
			if (!srv_printf_innodb_monitor(srv_monitor_file,
						MUTEX_NOWAIT(mutex_skipped),
						NULL, NULL)) {
				mutex_skipped++;
			} else {
				mutex_skipped = 0;
			}

			os_file_set_eof(srv_monitor_file);
			mutex_exit(&srv_monitor_file_mutex);
		}

		if (srv_print_innodb_tablespace_monitor
		    && difftime(current_time,
				last_tablespace_monitor_time) > 60) {
			last_tablespace_monitor_time = ut_time();

			fputs("========================"
			      "========================\n",
			      stderr);

			ut_print_timestamp(stderr);

			fputs(" INNODB TABLESPACE MONITOR OUTPUT\n"
			      "========================"
			      "========================\n",
			      stderr);

			fsp_print(0);
			fputs("Validating tablespace\n", stderr);
			fsp_validate(0);
			fputs("Validation ok\n"
			      "---------------------------------------\n"
			      "END OF INNODB TABLESPACE MONITOR OUTPUT\n"
			      "=======================================\n",
			      stderr);
		}

		if (srv_print_innodb_table_monitor
		    && difftime(current_time, last_table_monitor_time) > 60) {

			last_table_monitor_time = ut_time();

			fprintf(stderr, "Warning: %s\n",
				DEPRECATED_MSG_INNODB_TABLE_MONITOR);

			fputs("===========================================\n",
			      stderr);

			ut_print_timestamp(stderr);

			fputs(" INNODB TABLE MONITOR OUTPUT\n"
			      "===========================================\n",
			      stderr);
			dict_print();

			fputs("-----------------------------------\n"
			      "END OF INNODB TABLE MONITOR OUTPUT\n"
			      "==================================\n",
			      stderr);

			fprintf(stderr, "Warning: %s\n",
				DEPRECATED_MSG_INNODB_TABLE_MONITOR);
		}
	}

	if (srv_shutdown_state >= SRV_SHUTDOWN_CLEANUP) {
		goto exit_func;
	}

	if (srv_print_innodb_monitor
	    || srv_print_innodb_lock_monitor
	    || srv_print_innodb_tablespace_monitor
	    || srv_print_innodb_table_monitor) {
		goto loop;
	}

	goto loop;

exit_func:
	srv_monitor_active = FALSE;

	/* We count the number of threads in os_thread_exit(). A created
	thread should always use that to exit and not use return() to exit. */

	os_thread_exit(NULL);

	OS_THREAD_DUMMY_RETURN;
}

/*********************************************************************//**
A thread which prints warnings about semaphore waits which have lasted
too long. These can be used to track bugs which cause hangs.
Note: In order to make sync_arr_wake_threads_if_sema_free work as expected,
we should avoid waiting any mutexes in this function!
@return	a dummy parameter */
extern "C" UNIV_INTERN
os_thread_ret_t
DECLARE_THREAD(srv_error_monitor_thread)(
/*=====================================*/
	void*	arg __attribute__((unused)))
			/*!< in: a dummy parameter required by
			os_thread_create */
{
	/* number of successive fatal timeouts observed */
	ulint		fatal_cnt	= 0;
	lsn_t		old_lsn;
	lsn_t		new_lsn;
	ib_int64_t	sig_count;
	/* longest waiting thread for a semaphore */
	os_thread_id_t	waiter		= os_thread_get_curr_id();
	os_thread_id_t	old_waiter	= waiter;
	/* the semaphore that is being waited for */
	const void*	sema		= NULL;
	const void*	old_sema	= NULL;

	ut_ad(!srv_read_only_mode);

	old_lsn = srv_start_lsn;

#ifdef UNIV_DEBUG_THREAD_CREATION
	fprintf(stderr, "Error monitor thread starts, id %lu\n",
		os_thread_pf(os_thread_get_curr_id()));
#endif /* UNIV_DEBUG_THREAD_CREATION */

#ifdef UNIV_PFS_THREAD
	pfs_register_thread(srv_error_monitor_thread_key);
#endif /* UNIV_PFS_THREAD */
	srv_error_monitor_active = TRUE;

loop:
	/* Try to track a strange bug reported by Harald Fuchs and others,
	where the lsn seems to decrease at times */

<<<<<<< HEAD
        /* We have to use nowait to ensure we don't block */
	new_lsn= log_get_lsn_nowait();

	if (new_lsn && new_lsn < old_lsn) {
		ut_print_timestamp(stderr);
		fprintf(stderr,
			"  InnoDB: Error: old log sequence number " LSN_PF
			" was greater\n"
			"InnoDB: than the new log sequence number " LSN_PF "!\n"
			"InnoDB: Please submit a bug report"
			" to http://bugs.mysql.com\n",
			old_lsn, new_lsn);
		ut_ad(0);
	}

        if (new_lsn)
		old_lsn = new_lsn;
=======
	if (log_peek_lsn(&new_lsn)) {
		if (new_lsn < old_lsn) {
			ut_print_timestamp(stderr);
			fprintf(stderr,
				"  InnoDB: Error: old log sequence number " LSN_PF
				" was greater\n"
				"InnoDB: than the new log sequence number " LSN_PF "!\n"
				"InnoDB: Please submit a bug report"
				" to http://bugs.mysql.com\n",
				old_lsn, new_lsn);
			ut_ad(0);
		}

		old_lsn = new_lsn;
	}
>>>>>>> 220e70fa

	if (difftime(time(NULL), srv_last_monitor_time) > 60) {
		/* We referesh InnoDB Monitor values so that averages are
		printed from at most 60 last seconds */

		srv_refresh_innodb_monitor_stats();
	}

	/* Update the statistics collected for deciding LRU
	eviction policy. */
	buf_LRU_stat_update();

	/* In case mutex_exit is not a memory barrier, it is
	theoretically possible some threads are left waiting though
	the semaphore is already released. Wake up those threads: */

	sync_arr_wake_threads_if_sema_free();

	if (sync_array_print_long_waits(&waiter, &sema)
	    && sema == old_sema && os_thread_eq(waiter, old_waiter)) {
		fatal_cnt++;
		if (fatal_cnt > 10) {

			fprintf(stderr,
				"InnoDB: Error: semaphore wait has lasted"
				" > %lu seconds\n"
				"InnoDB: We intentionally crash the server,"
				" because it appears to be hung.\n",
				(ulong) srv_fatal_semaphore_wait_threshold);

			ut_error;
		}
	} else {
		fatal_cnt = 0;
		old_waiter = waiter;
		old_sema = sema;
	}

	/* Flush stderr so that a database user gets the output
	to possible MySQL error file */

	fflush(stderr);

	sig_count = os_event_reset(srv_error_event);

	os_event_wait_time_low(srv_error_event, 1000000, sig_count);

	if (srv_shutdown_state < SRV_SHUTDOWN_CLEANUP) {

		goto loop;
	}

	srv_error_monitor_active = FALSE;

	/* We count the number of threads in os_thread_exit(). A created
	thread should always use that to exit and not use return() to exit. */

	os_thread_exit(NULL);

	OS_THREAD_DUMMY_RETURN;
}

/******************************************************************//**
Increment the server activity count. */
UNIV_INTERN
void
srv_inc_activity_count(void)
/*========================*/
{
	srv_sys->activity_count.inc();
}

/**********************************************************************//**
Check whether any background thread is active. If so return the thread
type.
@return SRV_NONE if all are suspended or have exited, thread
type if any are still active. */
UNIV_INTERN
srv_thread_type
srv_get_active_thread_type(void)
/*============================*/
{
	srv_thread_type ret = SRV_NONE;

	if (srv_read_only_mode) {
		return(SRV_NONE);
	}

	srv_sys_mutex_enter();

	for (ulint i = SRV_WORKER; i <= SRV_MASTER; ++i) {
		if (srv_sys->n_threads_active[i] != 0) {
			ret = static_cast<srv_thread_type>(i);
			break;
		}
	}

	srv_sys_mutex_exit();

	/* Check only on shutdown. */
	if (ret == SRV_NONE
	    && srv_shutdown_state != SRV_SHUTDOWN_NONE
	    && trx_purge_state() != PURGE_STATE_DISABLED
	    && trx_purge_state() != PURGE_STATE_EXIT) {

		ret = SRV_PURGE;
	}

	return(ret);
}

/**********************************************************************//**
Check whether any background thread are active. If so print which thread
is active. Send the threads wakeup signal.
@return name of thread that is active or NULL */
UNIV_INTERN
const char*
srv_any_background_threads_are_active(void)
/*=======================================*/
{
	const char*	thread_active = NULL;

	if (srv_read_only_mode) {
		return(NULL);
	} else if (srv_error_monitor_active) {
		thread_active = "srv_error_monitor_thread";
	} else if (lock_sys->timeout_thread_active) {
		thread_active = "srv_lock_timeout thread";
	} else if (srv_monitor_active) {
		thread_active = "srv_monitor_thread";
	} else if (srv_buf_dump_thread_active) {
		thread_active = "buf_dump_thread";
	} else if (srv_dict_stats_thread_active) {
		thread_active = "dict_stats_thread";
	}

	os_event_set(srv_error_event);
	os_event_set(srv_monitor_event);
	os_event_set(srv_buf_dump_event);
	os_event_set(lock_sys->timeout_event);
	os_event_set(dict_stats_event);

	return(thread_active);
}

/*******************************************************************//**
Tells the InnoDB server that there has been activity in the database
and wakes up the master thread if it is suspended (not sleeping). Used
in the MySQL interface. Note that there is a small chance that the master
thread stays suspended (we do not protect our operation with the
srv_sys_t->mutex, for performance reasons). */
UNIV_INTERN
void
srv_active_wake_master_thread(void)
/*===============================*/
{
	if (srv_read_only_mode) {
		return;
	}

	ut_ad(!srv_sys_mutex_own());

	srv_inc_activity_count();

	if (srv_sys->n_threads_active[SRV_MASTER] == 0) {
		srv_slot_t*	slot;

		srv_sys_mutex_enter();

		slot = &srv_sys->sys_threads[SRV_MASTER_SLOT];

		/* Only if the master thread has been started. */

		if (slot->in_use) {
			ut_a(srv_slot_get_type(slot) == SRV_MASTER);

			if (slot->suspended) {

				slot->suspended = FALSE;

				++srv_sys->n_threads_active[SRV_MASTER];

				os_event_set(slot->event);
			}
		}

		srv_sys_mutex_exit();
	}
}

/*******************************************************************//**
Tells the purge thread that there has been activity in the database
and wakes up the purge thread if it is suspended (not sleeping).  Note
that there is a small chance that the purge thread stays suspended
(we do not protect our check with the srv_sys_t:mutex and the
purge_sys->latch, for performance reasons). */
UNIV_INTERN
void
srv_wake_purge_thread_if_not_active(void)
/*=====================================*/
{
	ut_ad(!srv_sys_mutex_own());

	if (purge_sys->state == PURGE_STATE_RUN
	    && srv_sys->n_threads_active[SRV_PURGE] == 0) {

		srv_release_threads(SRV_PURGE, 1);
	}
}

/*******************************************************************//**
Wakes up the master thread if it is suspended or being suspended. */
UNIV_INTERN
void
srv_wake_master_thread(void)
/*========================*/
{
	ut_ad(!srv_sys_mutex_own());

	srv_inc_activity_count();

	srv_release_threads(SRV_MASTER, 1);
}

/*******************************************************************//**
Get current server activity count. We don't hold srv_sys::mutex while
reading this value as it is only used in heuristics.
@return activity count. */
UNIV_INTERN
ulint
srv_get_activity_count(void)
/*========================*/
{
	return(srv_sys->activity_count);
}

/*******************************************************************//**
Check if there has been any activity.
@return FALSE if no change in activity counter. */
UNIV_INTERN
ibool
srv_check_activity(
/*===============*/
	ulint		old_activity_count)	/*!< in: old activity count */
{
	return(srv_sys->activity_count != old_activity_count);
}

/********************************************************************//**
The master thread is tasked to ensure that flush of log file happens
once every second in the background. This is to ensure that not more
than one second of trxs are lost in case of crash when
innodb_flush_logs_at_trx_commit != 1 */
static
void
srv_sync_log_buffer_in_background(void)
/*===================================*/
{
	time_t	current_time = time(NULL);

	srv_main_thread_op_info = "flushing log";
	if (difftime(current_time, srv_last_log_flush_time)
	    >= srv_flush_log_at_timeout) {
		log_buffer_sync_in_background(TRUE);
		srv_last_log_flush_time = current_time;
		srv_log_writes_and_flush++;
	}
}

/********************************************************************//**
Make room in the table cache by evicting an unused table.
@return number of tables evicted. */
static
ulint
srv_master_evict_from_table_cache(
/*==============================*/
	ulint	pct_check)	/*!< in: max percent to check */
{
	ulint	n_tables_evicted = 0;

	rw_lock_x_lock(&dict_operation_lock);

	dict_mutex_enter_for_mysql();

	n_tables_evicted = dict_make_room_in_cache(
		innobase_get_table_cache_size(), pct_check);

	dict_mutex_exit_for_mysql();

	rw_lock_x_unlock(&dict_operation_lock);

	return(n_tables_evicted);
}

/*********************************************************************//**
This function prints progress message every 60 seconds during server
shutdown, for any activities that master thread is pending on. */
static
void
srv_shutdown_print_master_pending(
/*==============================*/
	ib_time_t*	last_print_time,	/*!< last time the function
						print the message */
	ulint		n_tables_to_drop,	/*!< number of tables to
						be dropped */
	ulint		n_bytes_merged)		/*!< number of change buffer
						just merged */
{
	ib_time_t	current_time;
	double		time_elapsed;

	current_time = ut_time();
	time_elapsed = ut_difftime(current_time, *last_print_time);

	if (time_elapsed > 60) {
		*last_print_time = ut_time();

		if (n_tables_to_drop) {
			ut_print_timestamp(stderr);
			fprintf(stderr, "  InnoDB: Waiting for "
				"%lu table(s) to be dropped\n",
				(ulong) n_tables_to_drop);
		}

		/* Check change buffer merge, we only wait for change buffer
		merge if it is a slow shutdown */
		if (!srv_fast_shutdown && n_bytes_merged) {
			ut_print_timestamp(stderr);
			fprintf(stderr, "  InnoDB: Waiting for change "
				"buffer merge to complete\n"
				"  InnoDB: number of bytes of change buffer "
				"just merged:  %lu\n",
				n_bytes_merged);
		}
	}
}

/*********************************************************************//**
Perform the tasks that the master thread is supposed to do when the
server is active. There are two types of tasks. The first category is
of such tasks which are performed at each inovcation of this function.
We assume that this function is called roughly every second when the
server is active. The second category is of such tasks which are
performed at some interval e.g.: purge, dict_LRU cleanup etc. */
static
void
srv_master_do_active_tasks(void)
/*============================*/
{
	ib_time_t	cur_time = ut_time();
	ullint		counter_time = ut_time_us(NULL);

	/* First do the tasks that we are suppose to do at each
	invocation of this function. */

	++srv_main_active_loops;

	MONITOR_INC(MONITOR_MASTER_ACTIVE_LOOPS);

	/* ALTER TABLE in MySQL requires on Unix that the table handler
	can drop tables lazily after there no longer are SELECT
	queries to them. */
	srv_main_thread_op_info = "doing background drop tables";
	row_drop_tables_for_mysql_in_background();
	MONITOR_INC_TIME_IN_MICRO_SECS(
		MONITOR_SRV_BACKGROUND_DROP_TABLE_MICROSECOND, counter_time);

	if (srv_shutdown_state > 0) {
		return;
	}

	/* make sure that there is enough reusable space in the redo
	log files */
	srv_main_thread_op_info = "checking free log space";
	log_free_check();

	/* Do an ibuf merge */
	srv_main_thread_op_info = "doing insert buffer merge";
	counter_time = ut_time_us(NULL);
	ibuf_contract_in_background(0, FALSE);
	MONITOR_INC_TIME_IN_MICRO_SECS(
		MONITOR_SRV_IBUF_MERGE_MICROSECOND, counter_time);

	/* Flush logs if needed */
	srv_main_thread_op_info = "flushing log";
	srv_sync_log_buffer_in_background();
	MONITOR_INC_TIME_IN_MICRO_SECS(
		MONITOR_SRV_LOG_FLUSH_MICROSECOND, counter_time);

	/* Now see if various tasks that are performed at defined
	intervals need to be performed. */

#ifdef MEM_PERIODIC_CHECK
	/* Check magic numbers of every allocated mem block once in
	SRV_MASTER_MEM_VALIDATE_INTERVAL seconds */
	if (cur_time % SRV_MASTER_MEM_VALIDATE_INTERVAL == 0) {
		mem_validate_all_blocks();
		MONITOR_INC_TIME_IN_MICRO_SECS(
			MONITOR_SRV_MEM_VALIDATE_MICROSECOND, counter_time);
	}
#endif
	if (srv_shutdown_state > 0) {
		return;
	}

	if (srv_shutdown_state > 0) {
		return;
	}

	if (cur_time % SRV_MASTER_DICT_LRU_INTERVAL == 0) {
		srv_main_thread_op_info = "enforcing dict cache limit";
		srv_master_evict_from_table_cache(50);
		MONITOR_INC_TIME_IN_MICRO_SECS(
			MONITOR_SRV_DICT_LRU_MICROSECOND, counter_time);
	}

	if (srv_shutdown_state > 0) {
		return;
	}

	/* Make a new checkpoint */
	if (cur_time % SRV_MASTER_CHECKPOINT_INTERVAL == 0) {
		srv_main_thread_op_info = "making checkpoint";
		log_checkpoint(TRUE, FALSE);
		MONITOR_INC_TIME_IN_MICRO_SECS(
			MONITOR_SRV_CHECKPOINT_MICROSECOND, counter_time);
	}
}

/*********************************************************************//**
Perform the tasks that the master thread is supposed to do whenever the
server is idle. We do check for the server state during this function
and if the server has entered the shutdown phase we may return from
the function without completing the required tasks.
Note that the server can move to active state when we are executing this
function but we don't check for that as we are suppose to perform more
or less same tasks when server is active. */
static
void
srv_master_do_idle_tasks(void)
/*==========================*/
{
	ullint	counter_time;

	++srv_main_idle_loops;

	MONITOR_INC(MONITOR_MASTER_IDLE_LOOPS);


	/* ALTER TABLE in MySQL requires on Unix that the table handler
	can drop tables lazily after there no longer are SELECT
	queries to them. */
	counter_time = ut_time_us(NULL);
	srv_main_thread_op_info = "doing background drop tables";
	row_drop_tables_for_mysql_in_background();
	MONITOR_INC_TIME_IN_MICRO_SECS(
		MONITOR_SRV_BACKGROUND_DROP_TABLE_MICROSECOND,
			 counter_time);

	if (srv_shutdown_state > 0) {
		return;
	}

	/* make sure that there is enough reusable space in the redo
	log files */
	srv_main_thread_op_info = "checking free log space";
	log_free_check();

	/* Do an ibuf merge */
	counter_time = ut_time_us(NULL);
	srv_main_thread_op_info = "doing insert buffer merge";
	ibuf_contract_in_background(0, TRUE);
	MONITOR_INC_TIME_IN_MICRO_SECS(
		MONITOR_SRV_IBUF_MERGE_MICROSECOND, counter_time);

	if (srv_shutdown_state > 0) {
		return;
	}

	srv_main_thread_op_info = "enforcing dict cache limit";
	srv_master_evict_from_table_cache(100);
	MONITOR_INC_TIME_IN_MICRO_SECS(
		MONITOR_SRV_DICT_LRU_MICROSECOND, counter_time);

	/* Flush logs if needed */
	srv_sync_log_buffer_in_background();
	MONITOR_INC_TIME_IN_MICRO_SECS(
		MONITOR_SRV_LOG_FLUSH_MICROSECOND, counter_time);

	if (srv_shutdown_state > 0) {
		return;
	}

	/* Make a new checkpoint */
	srv_main_thread_op_info = "making checkpoint";
	log_checkpoint(TRUE, FALSE);
	MONITOR_INC_TIME_IN_MICRO_SECS(MONITOR_SRV_CHECKPOINT_MICROSECOND,
				       counter_time);
}

/*********************************************************************//**
Perform the tasks during shutdown. The tasks that we do at shutdown
depend on srv_fast_shutdown:
2 => very fast shutdown => do no book keeping
1 => normal shutdown => clear drop table queue and make checkpoint
0 => slow shutdown => in addition to above do complete purge and ibuf
merge
@return TRUE if some work was done. FALSE otherwise */
static
ibool
srv_master_do_shutdown_tasks(
/*=========================*/
	ib_time_t*	last_print_time)/*!< last time the function
					print the message */
{
	ulint		n_bytes_merged = 0;
	ulint		n_tables_to_drop = 0;

	ut_ad(!srv_read_only_mode);

	++srv_main_shutdown_loops;

	ut_a(srv_shutdown_state > 0);

	/* In very fast shutdown none of the following is necessary */
	if (srv_fast_shutdown == 2) {
		return(FALSE);
	}

	/* ALTER TABLE in MySQL requires on Unix that the table handler
	can drop tables lazily after there no longer are SELECT
	queries to them. */
	srv_main_thread_op_info = "doing background drop tables";
	n_tables_to_drop = row_drop_tables_for_mysql_in_background();

	/* make sure that there is enough reusable space in the redo
	log files */
	srv_main_thread_op_info = "checking free log space";
	log_free_check();

	/* In case of normal shutdown we don't do ibuf merge or purge */
	if (srv_fast_shutdown == 1) {
		goto func_exit;
	}

	/* Do an ibuf merge */
	srv_main_thread_op_info = "doing insert buffer merge";
	n_bytes_merged = ibuf_contract_in_background(0, TRUE);

	/* Flush logs if needed */
	srv_sync_log_buffer_in_background();

func_exit:
	/* Make a new checkpoint about once in 10 seconds */
	srv_main_thread_op_info = "making checkpoint";
	log_checkpoint(TRUE, FALSE);

	/* Print progress message every 60 seconds during shutdown */
	if (srv_shutdown_state > 0 && srv_print_verbose_log) {
		srv_shutdown_print_master_pending(
			last_print_time, n_tables_to_drop, n_bytes_merged);
	}

	return(n_bytes_merged || n_tables_to_drop);
}

/*********************************************************************//**
Puts master thread to sleep. At this point we are using polling to
service various activities. Master thread sleeps for one second before
checking the state of the server again */
static
void
srv_master_sleep(void)
/*==================*/
{
	srv_main_thread_op_info = "sleeping";
	os_thread_sleep(1000000);
	srv_main_thread_op_info = "";
}

/*********************************************************************//**
The master thread controlling the server.
@return	a dummy parameter */
extern "C" UNIV_INTERN
os_thread_ret_t
DECLARE_THREAD(srv_master_thread)(
/*==============================*/
	void*	arg __attribute__((unused)))
			/*!< in: a dummy parameter required by
			os_thread_create */
{
	srv_slot_t*	slot;
	ulint		old_activity_count = srv_get_activity_count();
	ib_time_t	last_print_time;

	ut_ad(!srv_read_only_mode);

#ifdef UNIV_DEBUG_THREAD_CREATION
	fprintf(stderr, "Master thread starts, id %lu\n",
		os_thread_pf(os_thread_get_curr_id()));
#endif /* UNIV_DEBUG_THREAD_CREATION */

#ifdef UNIV_PFS_THREAD
	pfs_register_thread(srv_master_thread_key);
#endif /* UNIV_PFS_THREAD */

	srv_main_thread_process_no = os_proc_get_number();
	srv_main_thread_id = os_thread_pf(os_thread_get_curr_id());

	slot = srv_reserve_slot(SRV_MASTER);
	ut_a(slot == srv_sys->sys_threads);

	last_print_time = ut_time();
loop:
	if (srv_force_recovery >= SRV_FORCE_NO_BACKGROUND) {
		goto suspend_thread;
	}

	while (srv_shutdown_state == SRV_SHUTDOWN_NONE) {

		srv_master_sleep();

		MONITOR_INC(MONITOR_MASTER_THREAD_SLEEP);

		if (srv_check_activity(old_activity_count)) {
			old_activity_count = srv_get_activity_count();
			srv_master_do_active_tasks();
		} else {
			srv_master_do_idle_tasks();
		}
	}

	while (srv_master_do_shutdown_tasks(&last_print_time)) {

		/* Shouldn't loop here in case of very fast shutdown */
		ut_ad(srv_fast_shutdown < 2);
	}

suspend_thread:
	srv_main_thread_op_info = "suspending";

	srv_suspend_thread(slot);

	/* DO NOT CHANGE THIS STRING. innobase_start_or_create_for_mysql()
	waits for database activity to die down when converting < 4.1.x
	databases, and relies on this string being exactly as it is. InnoDB
	manual also mentions this string in several places. */
	srv_main_thread_op_info = "waiting for server activity";

	os_event_wait(slot->event);

	if (srv_shutdown_state == SRV_SHUTDOWN_EXIT_THREADS) {
		os_thread_exit(NULL);
	}

	goto loop;

	OS_THREAD_DUMMY_RETURN;	/* Not reached, avoid compiler warning */
}

/*********************************************************************//**
Check if purge should stop.
@return true if it should shutdown. */
static
bool
srv_purge_should_exit(
/*==============*/
	ulint		n_purged)	/*!< in: pages purged in last batch */
{
	switch (srv_shutdown_state) {
	case SRV_SHUTDOWN_NONE:
		/* Normal operation. */
		break;

	case SRV_SHUTDOWN_CLEANUP:
	case SRV_SHUTDOWN_EXIT_THREADS:
		/* Exit unless slow shutdown requested or all done. */
		return(srv_fast_shutdown != 0 || n_purged == 0);

	case SRV_SHUTDOWN_LAST_PHASE:
	case SRV_SHUTDOWN_FLUSH_PHASE:
		ut_error;
	}

	return(false);
}

/*********************************************************************//**
Fetch and execute a task from the work queue.
@return	true if a task was executed */
static
bool
srv_task_execute(void)
/*==================*/
{
	que_thr_t*	thr = NULL;

	ut_ad(!srv_read_only_mode);
	ut_a(srv_force_recovery < SRV_FORCE_NO_BACKGROUND);

	mutex_enter(&srv_sys->tasks_mutex);

	if (UT_LIST_GET_LEN(srv_sys->tasks) > 0) {

		thr = UT_LIST_GET_FIRST(srv_sys->tasks);

		ut_a(que_node_get_type(thr->child) == QUE_NODE_PURGE);

		UT_LIST_REMOVE(queue, srv_sys->tasks, thr);
	}

	mutex_exit(&srv_sys->tasks_mutex);

	if (thr != NULL) {

		que_run_threads(thr);

		os_atomic_inc_ulint(
			&purge_sys->bh_mutex, &purge_sys->n_completed, 1);
	}

	return(thr != NULL);
}

/*********************************************************************//**
Worker thread that reads tasks from the work queue and executes them.
@return	a dummy parameter */
extern "C" UNIV_INTERN
os_thread_ret_t
DECLARE_THREAD(srv_worker_thread)(
/*==============================*/
	void*	arg __attribute__((unused)))	/*!< in: a dummy parameter
						required by os_thread_create */
{
	srv_slot_t*	slot;

	ut_ad(!srv_read_only_mode);
	ut_a(srv_force_recovery < SRV_FORCE_NO_BACKGROUND);

#ifdef UNIV_DEBUG_THREAD_CREATION
	ut_print_timestamp(stderr);
	fprintf(stderr, " InnoDB: worker thread starting, id %lu\n",
		os_thread_pf(os_thread_get_curr_id()));
#endif /* UNIV_DEBUG_THREAD_CREATION */

	slot = srv_reserve_slot(SRV_WORKER);

	ut_a(srv_n_purge_threads > 1);

	srv_sys_mutex_enter();

	ut_a(srv_sys->n_threads_active[SRV_WORKER] < srv_n_purge_threads);

	srv_sys_mutex_exit();

	/* We need to ensure that the worker threads exit after the
	purge coordinator thread. Otherwise the purge coordinaor can
	end up waiting forever in trx_purge_wait_for_workers_to_complete() */

	do {
		srv_suspend_thread(slot);

		os_event_wait(slot->event);

		if (srv_task_execute()) {

			/* If there are tasks in the queue, wakeup
			the purge coordinator thread. */

			srv_wake_purge_thread_if_not_active();
		}

		/* Note: we are checking the state without holding the
		purge_sys->latch here. */
	} while (purge_sys->state != PURGE_STATE_EXIT);

	srv_free_slot(slot);

	rw_lock_x_lock(&purge_sys->latch);

	ut_a(!purge_sys->running);
	ut_a(purge_sys->state == PURGE_STATE_EXIT);
	ut_a(srv_shutdown_state > SRV_SHUTDOWN_NONE);

	rw_lock_x_unlock(&purge_sys->latch);

#ifdef UNIV_DEBUG_THREAD_CREATION
	ut_print_timestamp(stderr);
	fprintf(stderr, " InnoDB: Purge worker thread exiting, id %lu\n",
		os_thread_pf(os_thread_get_curr_id()));
#endif /* UNIV_DEBUG_THREAD_CREATION */

	/* We count the number of threads in os_thread_exit(). A created
	thread should always use that to exit and not use return() to exit. */
	os_thread_exit(NULL);

	OS_THREAD_DUMMY_RETURN;	/* Not reached, avoid compiler warning */
}

/*********************************************************************//**
Do the actual purge operation.
@return length of history list before the last purge batch. */
static
ulint
srv_do_purge(
/*=========*/
	ulint		n_threads,	/*!< in: number of threads to use */
	ulint*		n_total_purged)	/*!< in/out: total pages purged */
{
	ulint		n_pages_purged;

	static ulint	count = 0;
	static ulint	n_use_threads = 0;
	static ulint	rseg_history_len = 0;
	ulint		old_activity_count = srv_get_activity_count();

	ut_a(n_threads > 0);
	ut_ad(!srv_read_only_mode);

	/* Purge until there are no more records to purge and there is
	no change in configuration or server state. If the user has
	configured more than one purge thread then we treat that as a
	pool of threads and only use the extra threads if purge can't
	keep up with updates. */

	if (n_use_threads == 0) {
		n_use_threads = n_threads;
	}

	do {
		if (trx_sys->rseg_history_len > rseg_history_len
		    || (srv_max_purge_lag > 0
			&& rseg_history_len > srv_max_purge_lag)) {

			/* History length is now longer than what it was
			when we took the last snapshot. Use more threads. */

			if (n_use_threads < n_threads) {
				++n_use_threads;
			}

		} else if (srv_check_activity(old_activity_count)
			   && n_use_threads > 1) {

			/* History length same or smaller since last snapshot,
			use fewer threads. */

			--n_use_threads;

			old_activity_count = srv_get_activity_count();
		}

		/* Ensure that the purge threads are less than what
		was configured. */

		ut_a(n_use_threads > 0);
		ut_a(n_use_threads <= n_threads);

		/* Take a snapshot of the history list before purge. */
		if ((rseg_history_len = trx_sys->rseg_history_len) == 0) {
			break;
		}

		n_pages_purged = trx_purge(
			n_use_threads, srv_purge_batch_size,
			(++count % TRX_SYS_N_RSEGS) == 0);

		*n_total_purged += n_pages_purged;

	} while (!srv_purge_should_exit(n_pages_purged)
		 && n_pages_purged > 0
		 && purge_sys->state == PURGE_STATE_RUN);

	return(rseg_history_len);
}

/*********************************************************************//**
Suspend the purge coordinator thread. */
static
void
srv_purge_coordinator_suspend(
/*==========================*/
	srv_slot_t*	slot,			/*!< in/out: Purge coordinator
						thread slot */
	ulint		rseg_history_len)	/*!< in: history list length
						before last purge */
{
	ut_ad(!srv_read_only_mode);
	ut_a(slot->type == SRV_PURGE);

	bool		stop = false;

	/** Maximum wait time on the purge event, in micro-seconds. */
	static const ulint SRV_PURGE_MAX_TIMEOUT = 10000;

	ib_int64_t	sig_count = srv_suspend_thread(slot);

	do {
		ulint		ret;

		rw_lock_x_lock(&purge_sys->latch);

		purge_sys->running = false;

		rw_lock_x_unlock(&purge_sys->latch);

		/* We don't wait right away on the the non-timed wait because
		we want to signal the thread that wants to suspend purge. */

		if (stop) {
			os_event_wait_low(slot->event, sig_count);
			ret = 0;
		} else if (rseg_history_len <= trx_sys->rseg_history_len) {
			ret = os_event_wait_time_low(
				slot->event, SRV_PURGE_MAX_TIMEOUT, sig_count);
		} else {
			/* We don't want to waste time waiting, if the
			history list increased by the time we got here,
			unless purge has been stopped. */
			ret = 0;
		}

		srv_sys_mutex_enter();

		/* The thread can be in state !suspended after the timeout
		but before this check if another thread sent a wakeup signal. */

		if (slot->suspended) {
			slot->suspended = FALSE;
			++srv_sys->n_threads_active[slot->type];
			ut_a(srv_sys->n_threads_active[slot->type] == 1);
		}

		srv_sys_mutex_exit();

		sig_count = srv_suspend_thread(slot);

		rw_lock_x_lock(&purge_sys->latch);

		stop = (srv_shutdown_state == SRV_SHUTDOWN_NONE
			&& purge_sys->state == PURGE_STATE_STOP);

		if (!stop) {
			ut_a(purge_sys->n_stop == 0);
			purge_sys->running = true;
		} else {
			ut_a(purge_sys->n_stop > 0);

			/* Signal that we are suspended. */
			os_event_set(purge_sys->event);
		}

		rw_lock_x_unlock(&purge_sys->latch);

		if (ret == OS_SYNC_TIME_EXCEEDED) {

			/* No new records added since wait started then simply
			wait for new records. The magic number 5000 is an
			approximation for the case where we have cached UNDO
			log records which prevent truncate of the UNDO
			segments. */

			if (rseg_history_len == trx_sys->rseg_history_len
			    && trx_sys->rseg_history_len < 5000) {

				stop = true;
			}
		}

	} while (stop);

	srv_sys_mutex_enter();

	if (slot->suspended) {
		slot->suspended = FALSE;
		++srv_sys->n_threads_active[slot->type];
		ut_a(srv_sys->n_threads_active[slot->type] == 1);
	}

	srv_sys_mutex_exit();
}

/*********************************************************************//**
Purge coordinator thread that schedules the purge tasks.
@return	a dummy parameter */
extern "C" UNIV_INTERN
os_thread_ret_t
DECLARE_THREAD(srv_purge_coordinator_thread)(
/*=========================================*/
	void*	arg __attribute__((unused)))	/*!< in: a dummy parameter
						required by os_thread_create */
{
	srv_slot_t*	slot;
	ulint           n_total_purged = ULINT_UNDEFINED;

	ut_ad(!srv_read_only_mode);
	ut_a(srv_n_purge_threads >= 1);
	ut_a(trx_purge_state() == PURGE_STATE_INIT);
	ut_a(srv_force_recovery < SRV_FORCE_NO_BACKGROUND);

	rw_lock_x_lock(&purge_sys->latch);

	purge_sys->running = true;
	purge_sys->state = PURGE_STATE_RUN;

	rw_lock_x_unlock(&purge_sys->latch);

#ifdef UNIV_PFS_THREAD
	pfs_register_thread(srv_purge_thread_key);
#endif /* UNIV_PFS_THREAD */

#ifdef UNIV_DEBUG_THREAD_CREATION
	ut_print_timestamp(stderr);
	fprintf(stderr, " InnoDB: Purge coordinator thread created, id %lu\n",
		os_thread_pf(os_thread_get_curr_id()));
#endif /* UNIV_DEBUG_THREAD_CREATION */

	slot = srv_reserve_slot(SRV_PURGE);

	ulint	rseg_history_len = trx_sys->rseg_history_len;

	do {
		/* If there are no records to purge or the last
		purge didn't purge any records then wait for activity. */

		if (srv_shutdown_state == SRV_SHUTDOWN_NONE
		    && (purge_sys->state == PURGE_STATE_STOP
			|| n_total_purged == 0)) {

			srv_purge_coordinator_suspend(slot, rseg_history_len);
		}

		if (srv_purge_should_exit(n_total_purged)) {
			ut_a(!slot->suspended);
			break;
		}

		n_total_purged = 0;

		rseg_history_len = srv_do_purge(
			srv_n_purge_threads, &n_total_purged);

	} while (!srv_purge_should_exit(n_total_purged));

	/* Ensure that we don't jump out of the loop unless the
	exit condition is satisfied. */

	ut_a(srv_purge_should_exit(n_total_purged));

	ulint	n_pages_purged = ULINT_MAX;

	/* Ensure that all records are purged if it is not a fast shutdown.
	This covers the case where a record can be added after we exit the
	loop above. */
	while (srv_fast_shutdown == 0 && n_pages_purged > 0) {
		n_pages_purged = trx_purge(1, srv_purge_batch_size, false);
	}

	/* This trx_purge is called to remove any undo records (added by
	background threads) after completion of the above loop. When
	srv_fast_shutdown != 0, a large batch size can cause significant
	delay in shutdown ,so reducing the batch size to magic number 20
	(which was default in 5.5), which we hope will be sufficient to
	remove all the undo records */
	const	uint temp_batch_size = 20;

	n_pages_purged = trx_purge(1, srv_purge_batch_size <= temp_batch_size
				      ? srv_purge_batch_size : temp_batch_size,
				   true);
	ut_a(n_pages_purged == 0 || srv_fast_shutdown != 0);

	/* The task queue should always be empty, independent of fast
	shutdown state. */
	ut_a(srv_get_task_queue_length() == 0);

	srv_free_slot(slot);

	/* Note that we are shutting down. */
	rw_lock_x_lock(&purge_sys->latch);

	purge_sys->state = PURGE_STATE_EXIT;

	purge_sys->running = false;

	rw_lock_x_unlock(&purge_sys->latch);

#ifdef UNIV_DEBUG_THREAD_CREATION
	ut_print_timestamp(stderr);
	fprintf(stderr, " InnoDB: Purge coordinator exiting, id %lu\n",
		os_thread_pf(os_thread_get_curr_id()));
#endif /* UNIV_DEBUG_THREAD_CREATION */

	/* Ensure that all the worker threads quit. */
	if (srv_n_purge_threads > 1) {
		srv_release_threads(SRV_WORKER, srv_n_purge_threads - 1);
	}

	/* We count the number of threads in os_thread_exit(). A created
	thread should always use that to exit and not use return() to exit. */
	os_thread_exit(NULL);

	OS_THREAD_DUMMY_RETURN;	/* Not reached, avoid compiler warning */
}

/**********************************************************************//**
Enqueues a task to server task queue and releases a worker thread, if there
is a suspended one. */
UNIV_INTERN
void
srv_que_task_enqueue_low(
/*=====================*/
	que_thr_t*	thr)	/*!< in: query thread */
{
	ut_ad(!srv_read_only_mode);
	mutex_enter(&srv_sys->tasks_mutex);

	UT_LIST_ADD_LAST(queue, srv_sys->tasks, thr);

	mutex_exit(&srv_sys->tasks_mutex);

	srv_release_threads(SRV_WORKER, 1);
}

/**********************************************************************//**
Get count of tasks in the queue.
@return number of tasks in queue  */
UNIV_INTERN
ulint
srv_get_task_queue_length(void)
/*===========================*/
{
	ulint	n_tasks;

	ut_ad(!srv_read_only_mode);

	mutex_enter(&srv_sys->tasks_mutex);

	n_tasks = UT_LIST_GET_LEN(srv_sys->tasks);

	mutex_exit(&srv_sys->tasks_mutex);

	return(n_tasks);
}

/**********************************************************************//**
Wakeup the purge threads. */
UNIV_INTERN
void
srv_purge_wakeup(void)
/*==================*/
{
	ut_ad(!srv_read_only_mode);

	if (srv_force_recovery < SRV_FORCE_NO_BACKGROUND) {

		srv_release_threads(SRV_PURGE, 1);

		if (srv_n_purge_threads > 1) {
			ulint	n_workers = srv_n_purge_threads - 1;

			srv_release_threads(SRV_WORKER, n_workers);
		}
	}
}
<|MERGE_RESOLUTION|>--- conflicted
+++ resolved
@@ -1774,25 +1774,6 @@
 	/* Try to track a strange bug reported by Harald Fuchs and others,
 	where the lsn seems to decrease at times */
 
-<<<<<<< HEAD
-        /* We have to use nowait to ensure we don't block */
-	new_lsn= log_get_lsn_nowait();
-
-	if (new_lsn && new_lsn < old_lsn) {
-		ut_print_timestamp(stderr);
-		fprintf(stderr,
-			"  InnoDB: Error: old log sequence number " LSN_PF
-			" was greater\n"
-			"InnoDB: than the new log sequence number " LSN_PF "!\n"
-			"InnoDB: Please submit a bug report"
-			" to http://bugs.mysql.com\n",
-			old_lsn, new_lsn);
-		ut_ad(0);
-	}
-
-        if (new_lsn)
-		old_lsn = new_lsn;
-=======
 	if (log_peek_lsn(&new_lsn)) {
 		if (new_lsn < old_lsn) {
 			ut_print_timestamp(stderr);
@@ -1808,7 +1789,6 @@
 
 		old_lsn = new_lsn;
 	}
->>>>>>> 220e70fa
 
 	if (difftime(time(NULL), srv_last_monitor_time) > 60) {
 		/* We referesh InnoDB Monitor values so that averages are
