/*****************************************************************************

Copyright (c) 2005, 2016, Oracle and/or its affiliates. All Rights Reserved.
Copyright (c) 2012, Facebook Inc.
Copyright (c) 2017, 2019, MariaDB Corporation.

This program is free software; you can redistribute it and/or modify it under
the terms of the GNU General Public License as published by the Free Software
Foundation; version 2 of the License.

This program is distributed in the hope that it will be useful, but WITHOUT
ANY WARRANTY; without even the implied warranty of MERCHANTABILITY or FITNESS
FOR A PARTICULAR PURPOSE. See the GNU General Public License for more details.

You should have received a copy of the GNU General Public License along with
this program; if not, write to the Free Software Foundation, Inc.,
51 Franklin Street, Fifth Floor, Boston, MA 02110-1335 USA

*****************************************************************************/

/**************************************************//**
@file include/page0zip.h
Compressed page interface

Created June 2005 by Marko Makela
*******************************************************/

#ifndef page0zip_h
#define page0zip_h

#ifdef UNIV_MATERIALIZE
# undef UNIV_INLINE
# define UNIV_INLINE
#endif

#ifdef UNIV_INNOCHECKSUM
#include "buf0buf.h"
#include "ut0crc32.h"
#include "buf0checksum.h"
#include "mach0data.h"
#include "zlib.h"
#endif /* UNIV_INNOCHECKSUM */

#ifndef UNIV_INNOCHECKSUM
#include "mtr0types.h"
#include "page0types.h"
#endif /* !UNIV_INNOCHECKSUM */

#include "buf0types.h"
#include "rem0types.h"

#ifndef UNIV_INNOCHECKSUM
#include "dict0types.h"
#include "srv0srv.h"
#include "trx0types.h"
#include "mem0mem.h"

/* Compression level to be used by zlib. Settable by user. */
extern uint	page_zip_level;

/* Default compression level. */
#define DEFAULT_COMPRESSION_LEVEL	6
/** Start offset of the area that will be compressed */
#define PAGE_ZIP_START			PAGE_NEW_SUPREMUM_END
/** Size of an compressed page directory entry */
#define PAGE_ZIP_DIR_SLOT_SIZE		2
/** Predefine the sum of DIR_SLOT, TRX_ID & ROLL_PTR */
#define PAGE_ZIP_CLUST_LEAF_SLOT_SIZE		\
		(PAGE_ZIP_DIR_SLOT_SIZE		\
		+ DATA_TRX_ID_LEN		\
		+ DATA_ROLL_PTR_LEN)
/** Mask of record offsets */
#define PAGE_ZIP_DIR_SLOT_MASK		0x3fffU
/** 'owned' flag */
#define PAGE_ZIP_DIR_SLOT_OWNED		0x4000U
/** 'deleted' flag */
#define PAGE_ZIP_DIR_SLOT_DEL		0x8000U

/* Whether or not to log compressed page images to avoid possible
compression algorithm changes in zlib. */
extern my_bool	page_zip_log_pages;

/**********************************************************************//**
Determine the size of a compressed page in bytes.
@return size in bytes */
UNIV_INLINE
ulint
page_zip_get_size(
/*==============*/
	const page_zip_des_t*	page_zip)	/*!< in: compressed page */
	MY_ATTRIBUTE((warn_unused_result));
/**********************************************************************//**
Set the size of a compressed page in bytes. */
UNIV_INLINE
void
page_zip_set_size(
/*==============*/
	page_zip_des_t*	page_zip,	/*!< in/out: compressed page */
	ulint		size);		/*!< in: size in bytes */

/** Determine if a record is so big that it needs to be stored externally.
@param[in]	rec_size	length of the record in bytes
@param[in]	comp		nonzero=compact format
@param[in]	n_fields	number of fields in the record; ignored if
tablespace is not compressed
@param[in]	page_size	page size
@return FALSE if the entire record can be stored locally on the page */
UNIV_INLINE
ibool
page_zip_rec_needs_ext(
	ulint			rec_size,
	ulint			comp,
	ulint			n_fields,
	const page_size_t&	page_size)
	MY_ATTRIBUTE((warn_unused_result));

/**********************************************************************//**
Determine the guaranteed free space on an empty page.
@return minimum payload size on the page */
ulint
page_zip_empty_size(
/*================*/
	ulint	n_fields,	/*!< in: number of columns in the index */
	ulint	zip_size)	/*!< in: compressed page size in bytes */
	MY_ATTRIBUTE((const));

/** Check whether a tuple is too big for compressed table
@param[in]	index	dict index object
@param[in]	entry	entry for the index
@return	true if it's too big, otherwise false */
bool
page_zip_is_too_big(
	const dict_index_t*	index,
	const dtuple_t*		entry);

/**********************************************************************//**
Initialize a compressed page descriptor. */
UNIV_INLINE
void
page_zip_des_init(
/*==============*/
	page_zip_des_t*	page_zip);	/*!< in/out: compressed page
					descriptor */

/**********************************************************************//**
Configure the zlib allocator to use the given memory heap. */
void
page_zip_set_alloc(
/*===============*/
	void*		stream,		/*!< in/out: zlib stream */
	mem_heap_t*	heap);		/*!< in: memory heap to use */

/**********************************************************************//**
Compress a page.
@return TRUE on success, FALSE on failure; page_zip will be left
intact on failure. */
ibool
page_zip_compress(
/*==============*/
	page_zip_des_t*		page_zip,	/*!< in: size; out: data,
						n_blobs, m_start, m_end,
						m_nonempty */
	const page_t*		page,		/*!< in: uncompressed page */
	dict_index_t*		index,		/*!< in: index of the B-tree
						node */
	ulint			level,		/*!< in: commpression level */
	const redo_page_compress_t* page_comp_info,
						/*!< in: used for applying
						TRUNCATE log
						record during recovery */
	mtr_t*			mtr);		/*!< in/out: mini-transaction,
						or NULL */

/**********************************************************************//**
Write the index information for the compressed page.
@return used size of buf */
ulint
page_zip_fields_encode(
/*===================*/
	ulint			n,	/*!< in: number of fields
					to compress */
	const dict_index_t*	index,	/*!< in: index comprising
					at least n fields */
	ulint			trx_id_pos,
					/*!< in: position of the trx_id column
					in the index, or ULINT_UNDEFINED if
					this is a non-leaf page */
	byte*			buf);	/*!< out: buffer of (n + 1) * 2 bytes */

/**********************************************************************//**
Decompress a page.  This function should tolerate errors on the compressed
page.  Instead of letting assertions fail, it will return FALSE if an
inconsistency is detected.
@return TRUE on success, FALSE on failure */
ibool
page_zip_decompress(
/*================*/
	page_zip_des_t*	page_zip,/*!< in: data, ssize;
				out: m_start, m_end, m_nonempty, n_blobs */
	page_t*		page,	/*!< out: uncompressed page, may be trashed */
	ibool		all)	/*!< in: TRUE=decompress the whole page;
				FALSE=verify but do not copy some
				page header fields that should not change
				after page creation */
	MY_ATTRIBUTE((nonnull(1,2)));

#ifdef UNIV_DEBUG
/**********************************************************************//**
Validate a compressed page descriptor.
@return TRUE if ok */
UNIV_INLINE
ibool
page_zip_simple_validate(
/*=====================*/
	const page_zip_des_t*	page_zip);	/*!< in: compressed page
						descriptor */
#endif /* UNIV_DEBUG */

#ifdef UNIV_ZIP_DEBUG
/**********************************************************************//**
Check that the compressed and decompressed pages match.
@return TRUE if valid, FALSE if not */
ibool
page_zip_validate_low(
/*==================*/
	const page_zip_des_t*	page_zip,/*!< in: compressed page */
	const page_t*		page,	/*!< in: uncompressed page */
	const dict_index_t*	index,	/*!< in: index of the page, if known */
	ibool			sloppy)	/*!< in: FALSE=strict,
					TRUE=ignore the MIN_REC_FLAG */
	MY_ATTRIBUTE((nonnull(1,2)));
/**********************************************************************//**
Check that the compressed and decompressed pages match. */
ibool
page_zip_validate(
/*==============*/
	const page_zip_des_t*	page_zip,/*!< in: compressed page */
	const page_t*		page,	/*!< in: uncompressed page */
	const dict_index_t*	index)	/*!< in: index of the page, if known */
	MY_ATTRIBUTE((nonnull(1,2)));
#endif /* UNIV_ZIP_DEBUG */

/**********************************************************************//**
Determine how big record can be inserted without recompressing the page.
@return a positive number indicating the maximum size of a record
whose insertion is guaranteed to succeed, or zero or negative */
UNIV_INLINE
lint
page_zip_max_ins_size(
/*==================*/
	const page_zip_des_t*	page_zip,/*!< in: compressed page */
	ibool			is_clust)/*!< in: TRUE if clustered index */
	MY_ATTRIBUTE((warn_unused_result));

/**********************************************************************//**
Determine if enough space is available in the modification log.
@return TRUE if page_zip_write_rec() will succeed */
UNIV_INLINE
ibool
page_zip_available(
/*===============*/
	const page_zip_des_t*	page_zip,/*!< in: compressed page */
	ibool			is_clust,/*!< in: TRUE if clustered index */
	ulint			length,	/*!< in: combined size of the record */
	ulint			create)	/*!< in: nonzero=add the record to
					the heap */
	MY_ATTRIBUTE((warn_unused_result));

/**********************************************************************//**
Write data to the uncompressed header portion of a page.  The data must
already have been written to the uncompressed page. */
UNIV_INLINE
void
page_zip_write_header(
/*==================*/
	page_zip_des_t*	page_zip,/*!< in/out: compressed page */
	const byte*	str,	/*!< in: address on the uncompressed page */
	ulint		length,	/*!< in: length of the data */
	mtr_t*		mtr)	/*!< in: mini-transaction, or NULL */
	MY_ATTRIBUTE((nonnull(1,2)));

/**********************************************************************//**
Write an entire record on the compressed page.  The data must already
have been written to the uncompressed page. */
void
page_zip_write_rec(
/*===============*/
	page_zip_des_t*	page_zip,/*!< in/out: compressed page */
	const byte*	rec,	/*!< in: record being written */
	dict_index_t*	index,	/*!< in: the index the record belongs to */
	const offset_t*	offsets,/*!< in: rec_get_offsets(rec, index) */
	ulint		create)	/*!< in: nonzero=insert, zero=update */
	MY_ATTRIBUTE((nonnull));

/***********************************************************//**
Parses a log record of writing a BLOB pointer of a record.
@return end of log record or NULL */
byte*
page_zip_parse_write_blob_ptr(
/*==========================*/
	byte*		ptr,	/*!< in: redo log buffer */
	byte*		end_ptr,/*!< in: redo log buffer end */
	page_t*		page,	/*!< in/out: uncompressed page */
	page_zip_des_t*	page_zip);/*!< in/out: compressed page */

/**********************************************************************//**
Write a BLOB pointer of a record on the leaf page of a clustered index.
The information must already have been updated on the uncompressed page. */
void
page_zip_write_blob_ptr(
/*====================*/
	page_zip_des_t*	page_zip,/*!< in/out: compressed page */
	const byte*	rec,	/*!< in/out: record whose data is being
				written */
	dict_index_t*	index,	/*!< in: index of the page */
	const offset_t*	offsets,/*!< in: rec_get_offsets(rec, index) */
	ulint		n,	/*!< in: column index */
	mtr_t*		mtr);	/*!< in: mini-transaction handle,
				or NULL if no logging is needed */

/***********************************************************//**
Parses a log record of writing the node pointer of a record.
@return end of log record or NULL */
byte*
page_zip_parse_write_node_ptr(
/*==========================*/
	byte*		ptr,	/*!< in: redo log buffer */
	byte*		end_ptr,/*!< in: redo log buffer end */
	page_t*		page,	/*!< in/out: uncompressed page */
	page_zip_des_t*	page_zip);/*!< in/out: compressed page */

/**********************************************************************//**
Write the node pointer of a record on a non-leaf compressed page. */
void
page_zip_write_node_ptr(
/*====================*/
	page_zip_des_t*	page_zip,/*!< in/out: compressed page */
	byte*		rec,	/*!< in/out: record */
	ulint		size,	/*!< in: data size of rec */
	ulint		ptr,	/*!< in: node pointer */
	mtr_t*		mtr);	/*!< in: mini-transaction, or NULL */

/** Write the DB_TRX_ID,DB_ROLL_PTR into a clustered index leaf page record.
@param[in,out]	page_zip	compressed page
@param[in,out]	rec		record
@param[in]	offsets		rec_get_offsets(rec, index)
@param[in]	trx_id_field	field number of DB_TRX_ID (number of PK fields)
@param[in]	trx_id		DB_TRX_ID value (transaction identifier)
@param[in]	roll_ptr	DB_ROLL_PTR value (undo log pointer)
@param[in,out]	mtr		mini-transaction, or NULL to skip logging */
void
page_zip_write_trx_id_and_roll_ptr(
<<<<<<< HEAD
	page_zip_des_t*	page_zip,
	byte*		rec,
	const ulint*	offsets,
	ulint		trx_id_col,
	trx_id_t	trx_id,
	roll_ptr_t	roll_ptr,
	mtr_t*		mtr = NULL)
	MY_ATTRIBUTE((nonnull(1,2,3)));

/** Parse a MLOG_ZIP_WRITE_TRX_ID record.
@param[in]	ptr		redo log buffer
@param[in]	end_ptr		end of redo log buffer
@param[in,out]	page		uncompressed page
@param[in,out]	page_zip	compressed page
@return end of log record
@retval	NULL	if the log record is incomplete */
byte*
page_zip_parse_write_trx_id(
	byte*		ptr,
	byte*		end_ptr,
	page_t*		page,
	page_zip_des_t*	page_zip)
	MY_ATTRIBUTE((nonnull(1,2), warn_unused_result));
=======
/*===============================*/
	page_zip_des_t*	page_zip,/*!< in/out: compressed page */
	byte*		rec,	/*!< in/out: record */
	const offset_t*	offsets,/*!< in: rec_get_offsets(rec, index) */
	ulint		trx_id_col,/*!< in: column number of TRX_ID in rec */
	trx_id_t	trx_id,	/*!< in: transaction identifier */
	roll_ptr_t	roll_ptr)/*!< in: roll_ptr */
	MY_ATTRIBUTE((nonnull));
>>>>>>> f0aa073f

/**********************************************************************//**
Write the "deleted" flag of a record on a compressed page.  The flag must
already have been written on the uncompressed page. */
void
page_zip_rec_set_deleted(
/*=====================*/
	page_zip_des_t*	page_zip,/*!< in/out: compressed page */
	const byte*	rec,	/*!< in: record on the uncompressed page */
	ulint		flag)	/*!< in: the deleted flag (nonzero=TRUE) */
	MY_ATTRIBUTE((nonnull));

/**********************************************************************//**
Write the "owned" flag of a record on a compressed page.  The n_owned field
must already have been written on the uncompressed page. */
void
page_zip_rec_set_owned(
/*===================*/
	page_zip_des_t*	page_zip,/*!< in/out: compressed page */
	const byte*	rec,	/*!< in: record on the uncompressed page */
	ulint		flag)	/*!< in: the owned flag (nonzero=TRUE) */
	MY_ATTRIBUTE((nonnull));

/**********************************************************************//**
Insert a record to the dense page directory. */
void
page_zip_dir_insert(
/*================*/
	page_zip_des_t*	page_zip,/*!< in/out: compressed page */
	const byte*	prev_rec,/*!< in: record after which to insert */
	const byte*	free_rec,/*!< in: record from which rec was
				allocated, or NULL */
	byte*		rec);	/*!< in: record to insert */

/**********************************************************************//**
Shift the dense page directory and the array of BLOB pointers
when a record is deleted. */
void
page_zip_dir_delete(
/*================*/
	page_zip_des_t*		page_zip,	/*!< in/out: compressed page */
	byte*			rec,		/*!< in: deleted record */
	const dict_index_t*	index,		/*!< in: index of rec */
	const offset_t*		offsets,	/*!< in: rec_get_offsets(rec) */
	const byte*		free)		/*!< in: previous start of
						the free list */
	MY_ATTRIBUTE((nonnull(1,2,3,4)));

/**********************************************************************//**
Add a slot to the dense page directory. */
void
page_zip_dir_add_slot(
/*==================*/
	page_zip_des_t*	page_zip,	/*!< in/out: compressed page */
	ulint		is_clustered)	/*!< in: nonzero for clustered index,
					zero for others */
	MY_ATTRIBUTE((nonnull));

/***********************************************************//**
Parses a log record of writing to the header of a page.
@return end of log record or NULL */
byte*
page_zip_parse_write_header(
/*========================*/
	byte*		ptr,	/*!< in: redo log buffer */
	byte*		end_ptr,/*!< in: redo log buffer end */
	page_t*		page,	/*!< in/out: uncompressed page */
	page_zip_des_t*	page_zip);/*!< in/out: compressed page */

/**********************************************************************//**
Write data to the uncompressed header portion of a page.  The data must
already have been written to the uncompressed page.
However, the data portion of the uncompressed page may differ from
the compressed page when a record is being inserted in
page_cur_insert_rec_low(). */
UNIV_INLINE
void
page_zip_write_header(
/*==================*/
	page_zip_des_t*	page_zip,/*!< in/out: compressed page */
	const byte*	str,	/*!< in: address on the uncompressed page */
	ulint		length,	/*!< in: length of the data */
	mtr_t*		mtr)	/*!< in: mini-transaction, or NULL */
	MY_ATTRIBUTE((nonnull(1,2)));

/**********************************************************************//**
Reorganize and compress a page.  This is a low-level operation for
compressed pages, to be used when page_zip_compress() fails.
On success, a redo log entry MLOG_ZIP_PAGE_COMPRESS will be written.
The function btr_page_reorganize() should be preferred whenever possible.
IMPORTANT: if page_zip_reorganize() is invoked on a leaf page of a
non-clustered index, the caller must update the insert buffer free
bits in the same mini-transaction in such a way that the modification
will be redo-logged.
@return TRUE on success, FALSE on failure; page_zip will be left
intact on failure, but page will be overwritten. */
ibool
page_zip_reorganize(
/*================*/
	buf_block_t*	block,	/*!< in/out: page with compressed page;
				on the compressed page, in: size;
				out: data, n_blobs,
				m_start, m_end, m_nonempty */
	dict_index_t*	index,	/*!< in: index of the B-tree node */
	mtr_t*		mtr)	/*!< in: mini-transaction */
	MY_ATTRIBUTE((nonnull));

/**********************************************************************//**
Copy the records of a page byte for byte.  Do not copy the page header
or trailer, except those B-tree header fields that are directly
related to the storage of records.  Also copy PAGE_MAX_TRX_ID.
NOTE: The caller must update the lock table and the adaptive hash index. */
void
page_zip_copy_recs(
/*===============*/
	page_zip_des_t*		page_zip,	/*!< out: copy of src_zip
						(n_blobs, m_start, m_end,
						m_nonempty, data[0..size-1]) */
	page_t*			page,		/*!< out: copy of src */
	const page_zip_des_t*	src_zip,	/*!< in: compressed page */
	const page_t*		src,		/*!< in: page */
	dict_index_t*		index,		/*!< in: index of the B-tree */
	mtr_t*			mtr);		/*!< in: mini-transaction */

/** Parse and optionally apply MLOG_ZIP_PAGE_COMPRESS.
@param[in]	ptr	log record
@param[in]	end_ptr	end of log
@param[in,out]	block	ROW_FORMAT=COMPRESSED block, or NULL for parsing only
@return	end of log record
@retval	NULL	if the log record is incomplete */
byte* page_zip_parse_compress(const byte* ptr, const byte* end_ptr,
			      buf_block_t* block);

#endif /* !UNIV_INNOCHECKSUM */

/** Calculate the compressed page checksum.
@param[in]	data			compressed page
@param[in]	size			size of compressed page
@param[in]	algo			algorithm to use
@return page checksum */
uint32_t
page_zip_calc_checksum(
	const void*			data,
	ulint				size,
	srv_checksum_algorithm_t	algo
#ifdef INNODB_BUG_ENDIAN_CRC32
	/** for crc32, use the big-endian bug-compatible crc32 variant */
	, bool				use_legacy_big_endian = false
#endif
);

/**********************************************************************//**
Verify a compressed page's checksum.
@return TRUE if the stored checksum is valid according to the value of
innodb_checksum_algorithm */
ibool
page_zip_verify_checksum(
/*=====================*/
	const void*	data,	/*!< in: compressed page */
	ulint		size);	/*!< in: size of compressed page */

#ifndef UNIV_INNOCHECKSUM
/**********************************************************************//**
Write a log record of compressing an index page without the data on the page. */
UNIV_INLINE
void
page_zip_compress_write_log_no_data(
/*================================*/
	ulint		level,	/*!< in: compression level */
	const page_t*	page,	/*!< in: page that is compressed */
	dict_index_t*	index,	/*!< in: index */
	mtr_t*		mtr);	/*!< in: mtr */
/**********************************************************************//**
Parses a log record of compressing an index page without the data.
@return end of log record or NULL */
UNIV_INLINE
byte*
page_zip_parse_compress_no_data(
/*============================*/
	byte*		ptr,		/*!< in: buffer */
	byte*		end_ptr,	/*!< in: buffer end */
	page_t*		page,		/*!< in: uncompressed page */
	page_zip_des_t*	page_zip,	/*!< out: compressed page */
	dict_index_t*	index)		/*!< in: index */
	MY_ATTRIBUTE((nonnull(1,2)));

/**********************************************************************//**
Reset the counters used for filling
INFORMATION_SCHEMA.innodb_cmp_per_index. */
UNIV_INLINE
void
page_zip_reset_stat_per_index();
/*===========================*/

#ifdef UNIV_MATERIALIZE
# undef UNIV_INLINE
# define UNIV_INLINE	UNIV_INLINE_ORIGINAL
#endif

#include "page0zip.ic"
#endif /* !UNIV_INNOCHECKSUM */

#endif /* page0zip_h */<|MERGE_RESOLUTION|>--- conflicted
+++ resolved
@@ -350,10 +350,9 @@
 @param[in,out]	mtr		mini-transaction, or NULL to skip logging */
 void
 page_zip_write_trx_id_and_roll_ptr(
-<<<<<<< HEAD
 	page_zip_des_t*	page_zip,
 	byte*		rec,
-	const ulint*	offsets,
+	const offset_t*	offsets,
 	ulint		trx_id_col,
 	trx_id_t	trx_id,
 	roll_ptr_t	roll_ptr,
@@ -374,16 +373,6 @@
 	page_t*		page,
 	page_zip_des_t*	page_zip)
 	MY_ATTRIBUTE((nonnull(1,2), warn_unused_result));
-=======
-/*===============================*/
-	page_zip_des_t*	page_zip,/*!< in/out: compressed page */
-	byte*		rec,	/*!< in/out: record */
-	const offset_t*	offsets,/*!< in: rec_get_offsets(rec, index) */
-	ulint		trx_id_col,/*!< in: column number of TRX_ID in rec */
-	trx_id_t	trx_id,	/*!< in: transaction identifier */
-	roll_ptr_t	roll_ptr)/*!< in: roll_ptr */
-	MY_ATTRIBUTE((nonnull));
->>>>>>> f0aa073f
 
 /**********************************************************************//**
 Write the "deleted" flag of a record on a compressed page.  The flag must
