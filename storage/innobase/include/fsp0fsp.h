/*****************************************************************************

Copyright (c) 1995, 2012, Oracle and/or its affiliates. All Rights Reserved.

This program is free software; you can redistribute it and/or modify it under
the terms of the GNU General Public License as published by the Free Software
Foundation; version 2 of the License.

This program is distributed in the hope that it will be useful, but WITHOUT
ANY WARRANTY; without even the implied warranty of MERCHANTABILITY or FITNESS
FOR A PARTICULAR PURPOSE. See the GNU General Public License for more details.

You should have received a copy of the GNU General Public License along with
this program; if not, write to the Free Software Foundation, Inc.,
51 Franklin Street, Suite 500, Boston, MA 02110-1335 USA

*****************************************************************************/

/**************************************************//**
@file include/fsp0fsp.h
File space management

Created 12/18/1995 Heikki Tuuri
*******************************************************/

#ifndef fsp0fsp_h
#define fsp0fsp_h

#include "univ.i"

#include "mtr0mtr.h"
#include "fut0lst.h"
#include "ut0byte.h"
#include "page0types.h"
#include "fsp0types.h"

/* @defgroup fsp_flags InnoDB Tablespace Flag Constants @{ */

/** Number of flag bits used to indicate the tablespace page size */
#define FSP_FLAGS_WIDTH_PAGE_SSIZE	4
/** Zero relative shift position of the PAGE_SSIZE field */
#define FSP_FLAGS_POS_PAGE_SSIZE	6
/** Bit mask of the PAGE_SSIZE field */
#define FSP_FLAGS_MASK_PAGE_SSIZE				\
		((~(~0 << FSP_FLAGS_WIDTH_PAGE_SSIZE))		\
		<< FSP_FLAGS_POS_PAGE_SSIZE)
/** Return the value of the PAGE_SSIZE field */
#define FSP_FLAGS_GET_PAGE_SSIZE(flags)				\
		((flags & FSP_FLAGS_MASK_PAGE_SSIZE)		\
		>> FSP_FLAGS_POS_PAGE_SSIZE)

/* @} */

/* @defgroup Tablespace Header Constants (moved from fsp0fsp.c) @{ */

/** Offset of the space header within a file page */
#define FSP_HEADER_OFFSET	FIL_PAGE_DATA

/* The data structures in files are defined just as byte strings in C */
typedef	byte	fsp_header_t;
typedef	byte	xdes_t;

/*			SPACE HEADER
			============

File space header data structure: this data structure is contained in the
first page of a space. The space for this header is reserved in every extent
descriptor page, but used only in the first. */

/*-------------------------------------*/
#define FSP_SPACE_ID		0	/* space id */
#define FSP_NOT_USED		4	/* this field contained a value up to
					which we know that the modifications
					in the database have been flushed to
					the file space; not used now */
#define	FSP_SIZE		8	/* Current size of the space in
					pages */
#define	FSP_FREE_LIMIT		12	/* Minimum page number for which the
					free list has not been initialized:
					the pages >= this limit are, by
					definition, free; note that in a
					single-table tablespace where size
					< 64 pages, this number is 64, i.e.,
					we have initialized the space
					about the first extent, but have not
					physically allocted those pages to the
					file */
#define	FSP_SPACE_FLAGS		16	/* fsp_space_t.flags, similar to
					dict_table_t::flags */
#define	FSP_FRAG_N_USED		20	/* number of used pages in the
					FSP_FREE_FRAG list */
#define	FSP_FREE		24	/* list of free extents */
#define	FSP_FREE_FRAG		(24 + FLST_BASE_NODE_SIZE)
					/* list of partially free extents not
					belonging to any segment */
#define	FSP_FULL_FRAG		(24 + 2 * FLST_BASE_NODE_SIZE)
					/* list of full extents not belonging
					to any segment */
#define FSP_SEG_ID		(24 + 3 * FLST_BASE_NODE_SIZE)
					/* 8 bytes which give the first unused
					segment id */
#define FSP_SEG_INODES_FULL	(32 + 3 * FLST_BASE_NODE_SIZE)
					/* list of pages containing segment
					headers, where all the segment inode
					slots are reserved */
#define FSP_SEG_INODES_FREE	(32 + 4 * FLST_BASE_NODE_SIZE)
					/* list of pages containing segment
					headers, where not all the segment
					header slots are reserved */
/*-------------------------------------*/
/* File space header size */
#define	FSP_HEADER_SIZE		(32 + 5 * FLST_BASE_NODE_SIZE)

#define	FSP_FREE_ADD		4	/* this many free extents are added
					to the free list from above
					FSP_FREE_LIMIT at a time */
/* @} */

/* @} */

/**********************************************************************//**
Initializes the file space system. */
UNIV_INTERN
void
fsp_init(void);
/*==========*/
/**********************************************************************//**
Gets the current free limit of the system tablespace.  The free limit
means the place of the first page which has never been put to the
free list for allocation.  The space above that address is initialized
to zero.  Sets also the global variable log_fsp_current_free_limit.
@return	free limit in megabytes */
UNIV_INTERN
ulint
fsp_header_get_free_limit(void);
/*===========================*/
/**********************************************************************//**
Gets the size of the system tablespace from the tablespace header.  If
we do not have an auto-extending data file, this should be equal to
the size of the data files.  If there is an auto-extending data file,
this can be smaller.
@return	size in pages */
UNIV_INTERN
ulint
fsp_header_get_tablespace_size(void);
/*================================*/
/**********************************************************************//**
Reads the file space size stored in the header page.
@return	tablespace size stored in the space header */
UNIV_INTERN
ulint
fsp_get_size_low(
/*=============*/
	page_t*	page);	/*!< in: header page (page 0 in the tablespace) */
/**********************************************************************//**
Reads the space id from the first page of a tablespace.
@return	space id, ULINT UNDEFINED if error */
UNIV_INTERN
ulint
fsp_header_get_space_id(
/*====================*/
	const page_t*	page);	/*!< in: first page of a tablespace */
/**********************************************************************//**
Reads the space flags from the first page of a tablespace.
@return	flags */
UNIV_INTERN
ulint
fsp_header_get_flags(
/*=================*/
	const page_t*	page);	/*!< in: first page of a tablespace */
/**********************************************************************//**
Reads the compressed page size from the first page of a tablespace.
@return	compressed page size in bytes, or 0 if uncompressed */
UNIV_INTERN
ulint
fsp_header_get_zip_size(
/*====================*/
	const page_t*	page);	/*!< in: first page of a tablespace */
/**********************************************************************//**
Writes the space id and compressed page size to a tablespace header.
This function is used past the buffer pool when we in fil0fil.c create
a new single-table tablespace. */
UNIV_INTERN
void
fsp_header_init_fields(
/*===================*/
	page_t*	page,		/*!< in/out: first page in the space */
	ulint	space_id,	/*!< in: space id */
	ulint	flags);		/*!< in: tablespace flags (FSP_SPACE_FLAGS):
				0, or table->flags if newer than COMPACT */
/**********************************************************************//**
Initializes the space header of a new created space and creates also the
insert buffer tree root if space == 0. */
UNIV_INTERN
void
fsp_header_init(
/*============*/
	ulint	space,		/*!< in: space id */
	ulint	size,		/*!< in: current size in blocks */
	mtr_t*	mtr);		/*!< in: mini-transaction handle */
/**********************************************************************//**
Increases the space size field of a space. */
UNIV_INTERN
void
fsp_header_inc_size(
/*================*/
	ulint	space,	/*!< in: space id */
	ulint	size_inc,/*!< in: size increment in pages */
	mtr_t*	mtr);	/*!< in: mini-transaction handle */
/**********************************************************************//**
Creates a new segment.
@return the block where the segment header is placed, x-latched, NULL
if could not create segment because of lack of space */
UNIV_INTERN
buf_block_t*
fseg_create(
/*========*/
	ulint	space,	/*!< in: space id */
	ulint	page,	/*!< in: page where the segment header is placed: if
			this is != 0, the page must belong to another segment,
			if this is 0, a new page will be allocated and it
			will belong to the created segment */
	ulint	byte_offset, /*!< in: byte offset of the created segment header
			on the page */
	mtr_t*	mtr);	/*!< in: mtr */
/**********************************************************************//**
Creates a new segment.
@return the block where the segment header is placed, x-latched, NULL
if could not create segment because of lack of space */
UNIV_INTERN
buf_block_t*
fseg_create_general(
/*================*/
	ulint	space,	/*!< in: space id */
	ulint	page,	/*!< in: page where the segment header is placed: if
			this is != 0, the page must belong to another segment,
			if this is 0, a new page will be allocated and it
			will belong to the created segment */
	ulint	byte_offset, /*!< in: byte offset of the created segment header
			on the page */
	ibool	has_done_reservation, /*!< in: TRUE if the caller has already
			done the reservation for the pages with
			fsp_reserve_free_extents (at least 2 extents: one for
			the inode and the other for the segment) then there is
			no need to do the check for this individual
			operation */
	mtr_t*	mtr);	/*!< in: mtr */
/**********************************************************************//**
Calculates the number of pages reserved by a segment, and how many pages are
currently used.
@return	number of reserved pages */
UNIV_INTERN
ulint
fseg_n_reserved_pages(
/*==================*/
	fseg_header_t*	header,	/*!< in: segment header */
	ulint*		used,	/*!< out: number of pages used (<= reserved) */
	mtr_t*		mtr);	/*!< in: mtr handle */
/**********************************************************************//**
Allocates a single free page from a segment. This function implements
the intelligent allocation strategy which tries to minimize
file space fragmentation.
@param[in/out] seg_header	segment header
@param[in] hint			hint of which page would be desirable
@param[in] direction		if the new page is needed because
				of an index page split, and records are
				inserted there in order, into which
				direction they go alphabetically: FSP_DOWN,
				FSP_UP, FSP_NO_DIR
@param[in/out] mtr		mini-transaction
@return	X-latched block, or NULL if no page could be allocated */
#define fseg_alloc_free_page(seg_header, hint, direction, mtr)		\
	fseg_alloc_free_page_general(seg_header, hint, direction,	\
				     FALSE, mtr, mtr)
/**********************************************************************//**
Allocates a single free page from a segment. This function implements
the intelligent allocation strategy which tries to minimize file space
fragmentation.
@retval NULL if no page could be allocated
@retval block, rw_lock_x_lock_count(&block->lock) == 1 if allocation succeeded
(init_mtr == mtr, or the page was not previously freed in mtr)
@retval block (not allocated or initialized) otherwise */
UNIV_INTERN
buf_block_t*
fseg_alloc_free_page_general(
/*=========================*/
	fseg_header_t*	seg_header,/*!< in/out: segment header */
	ulint		hint,	/*!< in: hint of which page would be
				desirable */
	byte		direction,/*!< in: if the new page is needed because
				of an index page split, and records are
				inserted there in order, into which
				direction they go alphabetically: FSP_DOWN,
				FSP_UP, FSP_NO_DIR */
	ibool		has_done_reservation, /*!< in: TRUE if the caller has
				already done the reservation for the page
				with fsp_reserve_free_extents, then there
				is no need to do the check for this individual
				page */
<<<<<<< HEAD
	mtr_t*		mtr)	/*!< in/out: mini-transaction */
	__attribute__((warn_unused_result, nonnull(1,5)));
=======
	mtr_t*		mtr,	/*!< in/out: mini-transaction */
	mtr_t*		init_mtr)/*!< in/out: mtr or another mini-transaction
				in which the page should be initialized.
				If init_mtr!=mtr, but the page is already
				latched in mtr, do not initialize the page. */
	__attribute__((warn_unused_result, nonnull));
>>>>>>> bfaebe3f
/**********************************************************************//**
Reserves free pages from a tablespace. All mini-transactions which may
use several pages from the tablespace should call this function beforehand
and reserve enough free extents so that they certainly will be able
to do their operation, like a B-tree page split, fully. Reservations
must be released with function fil_space_release_free_extents!

The alloc_type below has the following meaning: FSP_NORMAL means an
operation which will probably result in more space usage, like an
insert in a B-tree; FSP_UNDO means allocation to undo logs: if we are
deleting rows, then this allocation will in the long run result in
less space usage (after a purge); FSP_CLEANING means allocation done
in a physical record delete (like in a purge) or other cleaning operation
which will result in less space usage in the long run. We prefer the latter
two types of allocation: when space is scarce, FSP_NORMAL allocations
will not succeed, but the latter two allocations will succeed, if possible.
The purpose is to avoid dead end where the database is full but the
user cannot free any space because these freeing operations temporarily
reserve some space.

Single-table tablespaces whose size is < 32 pages are a special case. In this
function we would liberally reserve several 64 page extents for every page
split or merge in a B-tree. But we do not want to waste disk space if the table
only occupies < 32 pages. That is why we apply different rules in that special
case, just ensuring that there are 3 free pages available.
@return	TRUE if we were able to make the reservation */
UNIV_INTERN
ibool
fsp_reserve_free_extents(
/*=====================*/
	ulint*	n_reserved,/*!< out: number of extents actually reserved; if we
			return TRUE and the tablespace size is < 64 pages,
			then this can be 0, otherwise it is n_ext */
	ulint	space,	/*!< in: space id */
	ulint	n_ext,	/*!< in: number of extents to reserve */
	ulint	alloc_type,/*!< in: FSP_NORMAL, FSP_UNDO, or FSP_CLEANING */
	mtr_t*	mtr);	/*!< in: mtr */
/**********************************************************************//**
This function should be used to get information on how much we still
will be able to insert new data to the database without running out the
tablespace. Only free extents are taken into account and we also subtract
the safety margin required by the above function fsp_reserve_free_extents.
@return	available space in kB */
UNIV_INTERN
ullint
fsp_get_available_space_in_free_extents(
/*====================================*/
	ulint	space);	/*!< in: space id */
/**********************************************************************//**
Frees a single page of a segment. */
UNIV_INTERN
void
fseg_free_page(
/*===========*/
	fseg_header_t*	seg_header, /*!< in: segment header */
	ulint		space,	/*!< in: space id */
	ulint		page,	/*!< in: page offset */
	mtr_t*		mtr);	/*!< in: mtr handle */
/**********************************************************************//**
Frees part of a segment. This function can be used to free a segment
by repeatedly calling this function in different mini-transactions.
Doing the freeing in a single mini-transaction might result in
too big a mini-transaction.
@return	TRUE if freeing completed */
UNIV_INTERN
ibool
fseg_free_step(
/*===========*/
	fseg_header_t*	header,	/*!< in, own: segment header; NOTE: if the header
				resides on the first page of the frag list
				of the segment, this pointer becomes obsolete
				after the last freeing step */
	mtr_t*		mtr);	/*!< in: mtr */
/**********************************************************************//**
Frees part of a segment. Differs from fseg_free_step because this function
leaves the header page unfreed.
@return	TRUE if freeing completed, except the header page */
UNIV_INTERN
ibool
fseg_free_step_not_header(
/*======================*/
	fseg_header_t*	header,	/*!< in: segment header which must reside on
				the first fragment page of the segment */
	mtr_t*		mtr);	/*!< in: mtr */
/***********************************************************************//**
Checks if a page address is an extent descriptor page address.
@return	TRUE if a descriptor page */
UNIV_INLINE
ibool
fsp_descr_page(
/*===========*/
	ulint	zip_size,/*!< in: compressed page size in bytes;
			0 for uncompressed pages */
	ulint	page_no);/*!< in: page number */
/***********************************************************//**
Parses a redo log record of a file page init.
@return	end of log record or NULL */
UNIV_INTERN
byte*
fsp_parse_init_file_page(
/*=====================*/
	byte*		ptr,	/*!< in: buffer */
	byte*		end_ptr, /*!< in: buffer end */
	buf_block_t*	block);	/*!< in: block or NULL */
/*******************************************************************//**
Validates the file space system and its segments.
@return	TRUE if ok */
UNIV_INTERN
ibool
fsp_validate(
/*=========*/
	ulint	space);	/*!< in: space id */
/*******************************************************************//**
Prints info of a file space. */
UNIV_INTERN
void
fsp_print(
/*======*/
	ulint	space);	/*!< in: space id */
#ifdef UNIV_DEBUG
/*******************************************************************//**
Validates a segment.
@return	TRUE if ok */
UNIV_INTERN
ibool
fseg_validate(
/*==========*/
	fseg_header_t*	header, /*!< in: segment header */
	mtr_t*		mtr);	/*!< in: mtr */
#endif /* UNIV_DEBUG */
#ifdef UNIV_BTR_PRINT
/*******************************************************************//**
Writes info of a segment. */
UNIV_INTERN
void
fseg_print(
/*=======*/
	fseg_header_t*	header, /*!< in: segment header */
	mtr_t*		mtr);	/*!< in: mtr */
#endif /* UNIV_BTR_PRINT */

/********************************************************************//**
Extract the page size from tablespace flags.
This feature, storing the page_ssize into the tablespace flags, is added
to InnoDB 5.6.4.  This is here only to protect against a crash if a newer
database is opened with this code branch.
@return	page size of the tablespace in bytes */
UNIV_INLINE
ulint
fsp_flags_get_page_size(
/*====================*/
	ulint	flags);	/*!< in: tablespace flags */

#ifndef UNIV_NONINL
#include "fsp0fsp.ic"
#endif

#endif<|MERGE_RESOLUTION|>--- conflicted
+++ resolved
@@ -297,17 +297,12 @@
 				with fsp_reserve_free_extents, then there
 				is no need to do the check for this individual
 				page */
-<<<<<<< HEAD
-	mtr_t*		mtr)	/*!< in/out: mini-transaction */
-	__attribute__((warn_unused_result, nonnull(1,5)));
-=======
 	mtr_t*		mtr,	/*!< in/out: mini-transaction */
 	mtr_t*		init_mtr)/*!< in/out: mtr or another mini-transaction
 				in which the page should be initialized.
 				If init_mtr!=mtr, but the page is already
 				latched in mtr, do not initialize the page. */
 	__attribute__((warn_unused_result, nonnull));
->>>>>>> bfaebe3f
 /**********************************************************************//**
 Reserves free pages from a tablespace. All mini-transactions which may
 use several pages from the tablespace should call this function beforehand
