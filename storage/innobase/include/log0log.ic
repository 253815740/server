/*****************************************************************************

Copyright (c) 1995, 2015, Oracle and/or its affiliates. All Rights Reserved.
<<<<<<< HEAD
Copyright (c) 2017, 2018, MariaDB Corporation.
=======
Copyright (c) 2017, 2020, MariaDB Corporation.
>>>>>>> a79c2578

This program is free software; you can redistribute it and/or modify it under
the terms of the GNU General Public License as published by the Free Software
Foundation; version 2 of the License.

This program is distributed in the hope that it will be useful, but WITHOUT
ANY WARRANTY; without even the implied warranty of MERCHANTABILITY or FITNESS
FOR A PARTICULAR PURPOSE. See the GNU General Public License for more details.

You should have received a copy of the GNU General Public License along with
this program; if not, write to the Free Software Foundation, Inc.,
51 Franklin Street, Fifth Floor, Boston, MA 02110-1335 USA

*****************************************************************************/

/**************************************************//**
@file include/log0log.ic
Database log

Created 12/9/1995 Heikki Tuuri
*******************************************************/

#include "mach0data.h"
#include "srv0mon.h"
#include "ut0crc32.h"

#ifdef UNIV_LOG_LSN_DEBUG
#include "mtr0types.h"
#endif /* UNIV_LOG_LSN_DEBUG */
extern ulong srv_log_buffer_size;

/************************************************************//**
Gets a log block flush bit.
@return TRUE if this block was the first to be written in a log flush */
UNIV_INLINE
ibool
log_block_get_flush_bit(
/*====================*/
	const byte*	log_block)	/*!< in: log block */
{
	if (LOG_BLOCK_FLUSH_BIT_MASK
	    & mach_read_from_4(log_block + LOG_BLOCK_HDR_NO)) {

		return(TRUE);
	}

	return(FALSE);
}

/************************************************************//**
Sets the log block flush bit. */
UNIV_INLINE
void
log_block_set_flush_bit(
/*====================*/
	byte*	log_block,	/*!< in/out: log block */
	ibool	val)		/*!< in: value to set */
{
	ulint	field;

	field = mach_read_from_4(log_block + LOG_BLOCK_HDR_NO);

	if (val) {
		field = field | LOG_BLOCK_FLUSH_BIT_MASK;
	} else {
		field = field & ~LOG_BLOCK_FLUSH_BIT_MASK;
	}

	mach_write_to_4(log_block + LOG_BLOCK_HDR_NO, field);
}

/************************************************************//**
Gets a log block number stored in the header.
@return log block number stored in the block header */
UNIV_INLINE
ulint
log_block_get_hdr_no(
/*=================*/
	const byte*	log_block)	/*!< in: log block */
{
	return(~LOG_BLOCK_FLUSH_BIT_MASK
	       & mach_read_from_4(log_block + LOG_BLOCK_HDR_NO));
}

/************************************************************//**
Sets the log block number stored in the header; NOTE that this must be set
before the flush bit! */
UNIV_INLINE
void
log_block_set_hdr_no(
/*=================*/
	byte*	log_block,	/*!< in/out: log block */
	ulint	n)		/*!< in: log block number: must be > 0 and
				< LOG_BLOCK_FLUSH_BIT_MASK */
{
	ut_ad(n > 0);
	ut_ad(n < LOG_BLOCK_FLUSH_BIT_MASK);

	mach_write_to_4(log_block + LOG_BLOCK_HDR_NO, n);
}

/************************************************************//**
Gets a log block data length.
@return log block data length measured as a byte offset from the block start */
UNIV_INLINE
ulint
log_block_get_data_len(
/*===================*/
	const byte*	log_block)	/*!< in: log block */
{
	return(mach_read_from_2(log_block + LOG_BLOCK_HDR_DATA_LEN));
}

/************************************************************//**
Sets the log block data length. */
UNIV_INLINE
void
log_block_set_data_len(
/*===================*/
	byte*	log_block,	/*!< in/out: log block */
	ulint	len)		/*!< in: data length */
{
	mach_write_to_2(log_block + LOG_BLOCK_HDR_DATA_LEN, len);
}

/************************************************************//**
Gets a log block first mtr log record group offset.
@return first mtr log record group byte offset from the block start, 0
if none */
UNIV_INLINE
ulint
log_block_get_first_rec_group(
/*==========================*/
	const byte*	log_block)	/*!< in: log block */
{
	return(mach_read_from_2(log_block + LOG_BLOCK_FIRST_REC_GROUP));
}

/************************************************************//**
Sets the log block first mtr log record group offset. */
UNIV_INLINE
void
log_block_set_first_rec_group(
/*==========================*/
	byte*	log_block,	/*!< in/out: log block */
	ulint	offset)		/*!< in: offset, 0 if none */
{
	mach_write_to_2(log_block + LOG_BLOCK_FIRST_REC_GROUP, offset);
}

/************************************************************//**
Gets a log block checkpoint number field (4 lowest bytes).
@return checkpoint no (4 lowest bytes) */
UNIV_INLINE
ulint
log_block_get_checkpoint_no(
/*========================*/
	const byte*	log_block)	/*!< in: log block */
{
	return(mach_read_from_4(log_block + LOG_BLOCK_CHECKPOINT_NO));
}

/************************************************************//**
Sets a log block checkpoint number field (4 lowest bytes). */
UNIV_INLINE
void
log_block_set_checkpoint_no(
/*========================*/
	byte*		log_block,	/*!< in/out: log block */
	ib_uint64_t	no)		/*!< in: checkpoint no */
{
	mach_write_to_4(log_block + LOG_BLOCK_CHECKPOINT_NO, (ulint) no);
}

/************************************************************//**
Converts a lsn to a log block number.
@return log block number, it is > 0 and <= 1G */
UNIV_INLINE
ulint
log_block_convert_lsn_to_no(
/*========================*/
	lsn_t	lsn)	/*!< in: lsn of a byte within the block */
{
	return(((ulint) (lsn / OS_FILE_LOG_BLOCK_SIZE) &
		DBUG_EVALUATE_IF("innodb_small_log_block_no_limit",
			0xFUL, 0x3FFFFFFFUL)) + 1);
}

/** Calculate the checksum for a log block using the pre-5.7.9 algorithm.
@param[in]	block	log block
@return		checksum */
UNIV_INLINE
ulint
log_block_calc_checksum_format_0(
	const byte*	block)
{
	ulint	sum;
	ulint	sh;
	ulint	i;

	sum = 1;
	sh = 0;

	for (i = 0; i < OS_FILE_LOG_BLOCK_SIZE - LOG_BLOCK_TRL_SIZE; i++) {
		ulint	b = (ulint) block[i];
		sum &= 0x7FFFFFFFUL;
		sum += b;
		sum += b << sh;
		sh++;
		if (sh > 24) {
			sh = 0;
		}
	}

	return(sum);
}

/** Calculate the checksum for a log block using the MySQL 5.7 algorithm.
@param[in]	block	log block
@return checksum */
UNIV_INLINE
ulint
log_block_calc_checksum_crc32(
	const byte*	block)
{
	return(ut_crc32(block, OS_FILE_LOG_BLOCK_SIZE - LOG_BLOCK_TRL_SIZE));
}

<<<<<<< HEAD
/** Calculates the checksum for a log block using the "no-op" algorithm.
@return        checksum */
UNIV_INLINE
ulint
log_block_calc_checksum_none(const byte*)
{
	return(LOG_NO_CHECKSUM_MAGIC);
}

=======
>>>>>>> a79c2578
/************************************************************//**
Gets a log block checksum field value.
@return checksum */
UNIV_INLINE
ulint
log_block_get_checksum(
/*===================*/
	const byte*	log_block)	/*!< in: log block */
{
	return(mach_read_from_4(log_block + OS_FILE_LOG_BLOCK_SIZE
				- LOG_BLOCK_CHECKSUM));
}

/************************************************************//**
Sets a log block checksum field value. */
UNIV_INLINE
void
log_block_set_checksum(
/*===================*/
	byte*	log_block,	/*!< in/out: log block */
	ulint	checksum)	/*!< in: checksum */
{
	mach_write_to_4(log_block + OS_FILE_LOG_BLOCK_SIZE
			- LOG_BLOCK_CHECKSUM,
			checksum);
}

/************************************************************//**
Initializes a log block in the log buffer. */
UNIV_INLINE
void
log_block_init(
/*===========*/
	byte*	log_block,	/*!< in: pointer to the log buffer */
	lsn_t	lsn)		/*!< in: lsn within the log block */
{
	ulint	no;

	no = log_block_convert_lsn_to_no(lsn);

	log_block_set_hdr_no(log_block, no);

	log_block_set_data_len(log_block, LOG_BLOCK_HDR_SIZE);
	log_block_set_first_rec_group(log_block, 0);
}

/** Append a string to the log.
@param[in]	str		string
@param[in]	len		string length
@param[out]	start_lsn	start LSN of the log record
@return end lsn of the log record, zero if did not succeed */
UNIV_INLINE
lsn_t
log_reserve_and_write_fast(
	const void*	str,
	ulint		len,
	lsn_t*		start_lsn)
{
	ut_ad(log_mutex_own());
	ut_ad(len > 0);

#ifdef UNIV_LOG_LSN_DEBUG
	/* Append a MLOG_LSN record after mtr_commit(), except when
	the last bytes could be a MLOG_CHECKPOINT marker. We have special
	handling when the log consists of only a single MLOG_CHECKPOINT
	record since the latest checkpoint, and appending the
	MLOG_LSN would ruin that.

	Note that a longer redo log record could happen to end in what
	looks like MLOG_CHECKPOINT, and we could be omitting MLOG_LSN
	without reason. This is OK, because writing the MLOG_LSN is
	just a 'best effort', aimed at finding log corruption due to
	bugs in the redo log writing logic. */
	const ulint	lsn_len
		= len >= SIZE_OF_MLOG_CHECKPOINT
		&& MLOG_CHECKPOINT == static_cast<const char*>(str)[
			len - SIZE_OF_MLOG_CHECKPOINT]
		? 0
		: 1
		+ mach_get_compressed_size(log_sys.lsn >> 32)
		+ mach_get_compressed_size(log_sys.lsn & 0xFFFFFFFFUL);
#endif /* UNIV_LOG_LSN_DEBUG */

	const ulint	data_len = len
#ifdef UNIV_LOG_LSN_DEBUG
		+ lsn_len
#endif /* UNIV_LOG_LSN_DEBUG */
		+ log_sys.buf_free % OS_FILE_LOG_BLOCK_SIZE;

	if (data_len >= OS_FILE_LOG_BLOCK_SIZE - LOG_BLOCK_TRL_SIZE) {

		/* The string does not fit within the current log block
		or the log block would become full */

		return(0);
	}

	*start_lsn = log_sys.lsn;

#ifdef UNIV_LOG_LSN_DEBUG
	if (lsn_len) {
		/* Write the LSN pseudo-record. */
		byte* b = &log_sys.buf[log_sys.buf_free];

		*b++ = MLOG_LSN | (MLOG_SINGLE_REC_FLAG & *(const byte*) str);

		/* Write the LSN in two parts,
		as a pseudo page number and space id. */
		b += mach_write_compressed(b, log_sys.lsn >> 32);
		b += mach_write_compressed(b, log_sys.lsn & 0xFFFFFFFFUL);
		ut_a(b - lsn_len == &log_sys.buf[log_sys.buf_free]);

		::memcpy(b, str, len);

		len += lsn_len;
	} else
#endif /* UNIV_LOG_LSN_DEBUG */
	memcpy(log_sys.buf + log_sys.buf_free, str, len);

	log_block_set_data_len(
                reinterpret_cast<byte*>(ut_align_down(
                        log_sys.buf + log_sys.buf_free,
                        OS_FILE_LOG_BLOCK_SIZE)),
                data_len);

	log_sys.buf_free += ulong(len);

	ut_ad(log_sys.buf_free <= srv_log_buffer_size);

	log_sys.lsn += len;

	MONITOR_SET(MONITOR_LSN_CHECKPOINT_AGE,
		    log_sys.lsn - log_sys.last_checkpoint_lsn);

	return(log_sys.lsn);
}

/************************************************************//**
Gets the current lsn.
@return current lsn */
UNIV_INLINE
lsn_t
log_get_lsn(void)
/*=============*/
{
	lsn_t	lsn;

	log_mutex_enter();

	lsn = log_sys.lsn;

	log_mutex_exit();

	return(lsn);
}

/************************************************************//**
Gets the last lsn that is fully flushed to disk.
@return	last flushed lsn */
UNIV_INLINE
ib_uint64_t
log_get_flush_lsn(void)
{
	ib_uint64_t	lsn;

	log_mutex_enter();

	lsn = log_sys.flushed_to_disk_lsn;

	log_mutex_exit();

	return(lsn);
}

/************************************************************//**
Gets the current lsn with a trylock
@return	current lsn or 0 if false*/
UNIV_INLINE
lsn_t
log_get_lsn_nowait(void)
/*====================*/
{
	lsn_t	lsn=0;

	if (!mutex_enter_nowait(&(log_sys.mutex))) {

		lsn = log_sys.lsn;

		mutex_exit(&(log_sys.mutex));
	}

	return(lsn);
}

/****************************************************************
Gets the log group capacity. It is OK to read the value without
holding log_sys.mutex because it is constant.
@return log group capacity */
UNIV_INLINE
lsn_t
log_get_capacity(void)
/*==================*/
{
	return(log_sys.log_group_capacity);
}

/****************************************************************
Get log_sys::max_modified_age_async. It is OK to read the value without
holding log_sys::mutex because it is constant.
@return max_modified_age_async */
UNIV_INLINE
lsn_t
log_get_max_modified_age_async(void)
/*================================*/
{
	return(log_sys.max_modified_age_async);
}

/***********************************************************************//**
Checks if there is need for a log buffer flush or a new checkpoint, and does
this if yes. Any database operation should call this when it has modified
more than about 4 pages. NOTE that this function may only be called when the
OS thread owns no synchronization objects except the dictionary mutex. */
UNIV_INLINE
void
log_free_check(void)
/*================*/
{
	/* During row_log_table_apply(), this function will be called while we
	are holding some latches. This is OK, as long as we are not holding
	any latches on buffer blocks. */

#ifdef UNIV_DEBUG
	static const latch_level_t latches[] = {
		SYNC_DICT,		/* dict_sys->mutex during
					commit_try_rebuild() */
		SYNC_DICT_OPERATION,	/* dict_operation_lock X-latch during
					commit_try_rebuild() */
		SYNC_FTS_CACHE,		/* fts_cache_t::lock */
		SYNC_INDEX_TREE		/* index->lock */
	};
#endif /* UNIV_DEBUG */

	ut_ad(!sync_check_iterate(
		      sync_allowed_latches(latches,
					   latches + UT_ARR_SIZE(latches))));

	if (log_sys.check_flush_or_checkpoint) {

		log_check_margins();
	}
}<|MERGE_RESOLUTION|>--- conflicted
+++ resolved
@@ -1,11 +1,7 @@
 /*****************************************************************************
 
 Copyright (c) 1995, 2015, Oracle and/or its affiliates. All Rights Reserved.
-<<<<<<< HEAD
-Copyright (c) 2017, 2018, MariaDB Corporation.
-=======
 Copyright (c) 2017, 2020, MariaDB Corporation.
->>>>>>> a79c2578
 
 This program is free software; you can redistribute it and/or modify it under
 the terms of the GNU General Public License as published by the Free Software
@@ -234,18 +230,6 @@
 	return(ut_crc32(block, OS_FILE_LOG_BLOCK_SIZE - LOG_BLOCK_TRL_SIZE));
 }
 
-<<<<<<< HEAD
-/** Calculates the checksum for a log block using the "no-op" algorithm.
-@return        checksum */
-UNIV_INLINE
-ulint
-log_block_calc_checksum_none(const byte*)
-{
-	return(LOG_NO_CHECKSUM_MAGIC);
-}
-
-=======
->>>>>>> a79c2578
 /************************************************************//**
 Gets a log block checksum field value.
 @return checksum */
