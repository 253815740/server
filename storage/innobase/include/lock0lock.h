--- conflicted
+++ resolved
@@ -190,7 +190,7 @@
 	const buf_block_t*	right_block);	/*!< in: merged index page
 						which will be discarded */
 /*************************************************************//**
-Updates the lock table when a page is splited and merged to
+Updates the lock table when a page is split and merged to
 two pages. */
 UNIV_INTERN
 void
@@ -1073,22 +1073,9 @@
 lock_get_info(
 	const lock_t*);
 
-<<<<<<< HEAD
-/*************************************************************//**
-Updates the lock table when a page is split and merged to
-two pages. */
-UNIV_INTERN
-void
-lock_update_split_and_merge(
-	const buf_block_t* left_block,	/*!< in: left page to which merged */
-	const rec_t* orig_pred,		/*!< in: original predecessor of
-					supremum on the left page before merge*/
-	const buf_block_t* right_block);/*!< in: right page from which merged */
-=======
 /*******************************************************************//**
 @return whether wsrep_on is true on trx->mysql_thd*/
 #define wsrep_on_trx(trx) ((trx)->mysql_thd && wsrep_on((trx)->mysql_thd))
->>>>>>> ac0b5a2e
 
 #endif /* WITH_WSREP */
 
