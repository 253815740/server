--- conflicted
+++ resolved
@@ -1,11 +1,7 @@
 /*****************************************************************************
 
-<<<<<<< HEAD
-Copyright (c) 2010, 2011, Oracle and/or its affiliates. All Rights Reserved.
-Copyright (c) 2013, SkySQL Ab. All Rights Reserved.
-=======
 Copyright (c) 2010, 2017, Oracle and/or its affiliates. All Rights Reserved.
->>>>>>> 335c4ab7
+Copyright (c) 2013, 2017, MariaDB Corporation.
 
 This program is free software; you can redistribute it and/or modify it under
 the terms of the GNU General Public License as published by the Free Software
@@ -63,11 +59,10 @@
 					: PSI_FILE_OPEN),
 				     name, src_file, src_line);
 
-	file.m_file = os_file_create_simple_func(name, create_mode,
+	file = os_file_create_simple_func(name, create_mode,
 					  access_type, success);
-	file.m_psi = NULL;
-
-	/* Regsiter psi value for the file */
+
+	/* Register psi value for the file */
 	register_pfs_file_open_end(locker, file,
 				(*success == TRUE ? success : 0));
 
@@ -112,12 +107,7 @@
 				     name, src_file, src_line);
 
 	file = os_file_create_simple_no_error_handling_func(
-<<<<<<< HEAD
 		name, create_mode, access_type, success, atomic_writes);
-=======
-		name, create_mode, access_type, success);
-	file.m_psi = NULL;
->>>>>>> 335c4ab7
 
 	register_pfs_file_open_end(locker, file,
 				 (*success == TRUE ? success : 0));
@@ -165,12 +155,7 @@
 					: PSI_FILE_OPEN),
 				     name, src_file, src_line);
 
-<<<<<<< HEAD
 	file = os_file_create_func(name, create_mode, purpose, type, success, atomic_writes);
-=======
-	file = os_file_create_func(name, create_mode, purpose, type, success);
-	file.m_psi = NULL;
->>>>>>> 335c4ab7
 
 	register_pfs_file_open_end(locker, file,
 				(*success == TRUE ? success : 0));
@@ -199,7 +184,7 @@
 	register_pfs_file_io_begin(&state, locker, file, 0, PSI_FILE_CLOSE,
 				   src_file, src_line);
 
-	result = os_file_close_func(file.m_file);
+	result = os_file_close_func(file);
 
 	register_pfs_file_io_end(locker, 0);
 
@@ -286,7 +271,7 @@
 	register_pfs_file_io_begin(&state, locker, file, n, PSI_FILE_READ,
 				   src_file, src_line);
 
-	result = os_file_read_func(file.m_file, buf, offset, n);
+	result = os_file_read_func(file, buf, offset, n);
 
 	register_pfs_file_io_end(locker, n);
 
@@ -319,7 +304,7 @@
 	register_pfs_file_io_begin(&state, locker, file, n, PSI_FILE_READ,
 				   src_file, src_line);
 
-	result = os_file_read_no_error_handling_func(file.m_file, buf, offset, n);
+	result = os_file_read_no_error_handling_func(file, buf, offset, n);
 
 	register_pfs_file_io_end(locker, n);
 
@@ -342,25 +327,24 @@
         const char*     src_file,/*!< in: file name where func invoked */
         ulint           src_line)/*!< in: line where the func invoked */
 {
-		
-       	PSI_file_locker_state   state;
-       	struct PSI_file_locker* locker = NULL;
-
-       	locker = PSI_FILE_CALL(get_thread_file_descriptor_locker)(
-                                &state, file, PSI_FILE_READ);
-       	if (locker != NULL) {
-      		PSI_FILE_CALL(start_file_wait)(
-                               locker, n,
-                               __FILE__, __LINE__);
-               	}
-      	ibool result = os_file_read_no_error_handling_func(
-                                OS_FILE_FROM_FD(file), buf, offset, n);
-
-       	if (locker != NULL) {
-                PSI_FILE_CALL(end_file_wait)(locker, n);
-        }
-
-       return(result);
+	PSI_file_locker_state	state;
+	struct PSI_file_locker* locker;
+
+	locker = PSI_FILE_CALL(get_thread_file_descriptor_locker)(
+		&state, file, PSI_FILE_READ);
+	if (locker != NULL) {
+		PSI_FILE_CALL(start_file_wait)(
+			locker, n,
+			__FILE__, __LINE__);
+	}
+	ibool result = os_file_read_no_error_handling_func(
+		OS_FILE_FROM_FD(file), buf, offset, n);
+
+	if (locker != NULL) {
+		PSI_FILE_CALL(end_file_wait)(locker, n);
+	}
+
+	return(result);
 }
 
 /*******************************************************************//**
@@ -389,7 +373,7 @@
 	register_pfs_file_io_begin(&state, locker, file, n, PSI_FILE_WRITE,
 				   src_file, src_line);
 
-	result = os_file_write_func(name, file.m_file, buf, offset, n);
+	result = os_file_write_func(name, file, buf, offset, n);
 
 	register_pfs_file_io_end(locker, n);
 
@@ -453,7 +437,7 @@
 
 	register_pfs_file_io_begin(&state, locker, file, 0, PSI_FILE_SYNC,
 				   src_file, src_line);
-	result = os_file_flush_func(file.m_file);
+	result = os_file_flush_func(file);
 
 	register_pfs_file_io_end(locker, 0);
 
