--- conflicted
+++ resolved
@@ -1,6 +1,6 @@
 /*****************************************************************************
 
-Copyright (c) 1994, 2009, Innobase Oy. All Rights Reserved.
+Copyright (c) 1994, 2011, Oracle and/or its affiliates. All Rights Reserved.
 
 This program is free software; you can redistribute it and/or modify it under
 the terms of the GNU General Public License as published by the Free Software
@@ -480,6 +480,18 @@
 rec_offs_any_extern(
 /*================*/
 	const ulint*	offsets);/*!< in: array returned by rec_get_offsets() */
+#if defined UNIV_DEBUG || defined UNIV_BLOB_LIGHT_DEBUG
+/******************************************************//**
+Determine if the offsets are for a record containing null BLOB pointers.
+@return	first field containing a null BLOB pointer, or NULL if none found */
+UNIV_INLINE
+const byte*
+rec_offs_any_null_extern(
+/*=====================*/
+	const rec_t*	rec,		/*!< in: record */
+	const ulint*	offsets)	/*!< in: rec_get_offsets(rec) */
+	__attribute__((nonnull, warn_unused_result));
+#endif /* UNIV_DEBUG || UNIV_BLOB_LIGHT_DEBUG */
 /******************************************************//**
 Returns nonzero if the extern bit is set in nth field of rec.
 @return	nonzero if externally stored */
@@ -508,36 +520,9 @@
 	const ulint*	offsets,/*!< in: array returned by rec_get_offsets() */
 	ulint		n);	/*!< in: nth field */
 
-<<<<<<< HEAD
 /******************************************************//**
 Returns the number of extern bits set in a record.
 @return	number of externally stored fields */
-=======
-/**********************************************************
-Returns TRUE if the extern bit is set in any of the fields
-of rec. */
-UNIV_INLINE
-ibool
-rec_offs_any_extern(
-/*================*/
-				/* out: TRUE if a field is stored externally */
-	const ulint*	offsets);/* in: array returned by rec_get_offsets() */
-#if defined UNIV_DEBUG || defined UNIV_BLOB_LIGHT_DEBUG
-/********************************************************
-Determine if the offsets are for a record containing null BLOB pointers. */
-UNIV_INLINE
-const byte*
-rec_offs_any_null_extern(
-/*=====================*/
-					/* out: first field containing
-					a null BLOB pointer,
-					or NULL if none found */
-	rec_t*		rec,		/*!< in: record */
-	const ulint*	offsets);	/*!< in: rec_get_offsets(rec) */
-#endif /* UNIV_DEBUG || UNIV_BLOB_LIGHT_DEBUG */
-/***************************************************************
-Sets the value of the ith field extern storage bit. */
->>>>>>> 6348b737
 UNIV_INLINE
 ulint
 rec_offs_n_extern(
