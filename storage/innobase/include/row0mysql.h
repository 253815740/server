--- conflicted
+++ resolved
@@ -276,14 +276,9 @@
 @param[in,out]	prebuilt	prebuilt struct in MySQL handle
 @return error code or DB_SUCCESS */
 dberr_t
-<<<<<<< HEAD
-row_update_for_mysql(row_prebuilt_t* prebuilt)
-=======
 row_update_for_mysql(
-	const byte*		mysql_rec,
 	row_prebuilt_t*		prebuilt,
 	bool			vers_set_fields)
->>>>>>> ce66d5b2
 	MY_ATTRIBUTE((warn_unused_result));
 
 /** This can only be used when srv_locks_unsafe_for_binlog is TRUE or this
