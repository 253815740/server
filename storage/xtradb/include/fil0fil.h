/*****************************************************************************

Copyright (c) 1995, 2017, Oracle and/or its affiliates. All Rights Reserved.
<<<<<<< HEAD
Copyright (c) 2013, 2017, MariaDB Corporation.
=======
Copyright (c) 2017, 2018, MariaDB Corporation.
>>>>>>> 96cb428b

This program is free software; you can redistribute it and/or modify it under
the terms of the GNU General Public License as published by the Free Software
Foundation; version 2 of the License.

This program is distributed in the hope that it will be useful, but WITHOUT
ANY WARRANTY; without even the implied warranty of MERCHANTABILITY or FITNESS
FOR A PARTICULAR PURPOSE. See the GNU General Public License for more details.

You should have received a copy of the GNU General Public License along with
this program; if not, write to the Free Software Foundation, Inc.,
51 Franklin Street, Suite 500, Boston, MA 02110-1335 USA

*****************************************************************************/

/**************************************************//**
@file include/fil0fil.h
The low-level file system

Created 10/25/1995 Heikki Tuuri
*******************************************************/

#ifndef fil0fil_h
#define fil0fil_h
#include "univ.i"

#ifndef UNIV_INNOCHECKSUM

#include "dict0types.h"
#include "ut0byte.h"
#include "os0file.h"
#include "hash0hash.h"
#ifndef UNIV_HOTBACKUP
#include "sync0rw.h"
#include "ibuf0types.h"
#include "log0log.h"
#endif /* !UNIV_HOTBACKUP */
#include "trx0types.h"

#include <list>

// Forward declaration
struct trx_t;

typedef std::list<const char*> space_name_list_t;

/** When mysqld is run, the default directory "." is the mysqld datadir,
but in the MySQL Embedded Server Library and mysqlbackup it is not the default
directory, and we must set the base file path explicitly */
extern const char*	fil_path_to_mysql_datadir;

/** Initial size of a single-table tablespace in pages */
#define FIL_IBD_FILE_INITIAL_SIZE	4

/** 'null' (undefined) page offset in the context of file spaces */
#define	FIL_NULL	ULINT32_UNDEFINED

/* Space address data type; this is intended to be used when
addresses accurate to a byte are stored in file pages. If the page part
of the address is FIL_NULL, the address is considered undefined. */

typedef	byte	fil_faddr_t;	/*!< 'type' definition in C: an address
				stored in a file page is a string of bytes */
#define FIL_ADDR_PAGE	0	/* first in address is the page offset */
#define	FIL_ADDR_BYTE	4	/* then comes 2-byte byte offset within page*/

#define	FIL_ADDR_SIZE	6	/* address size is 6 bytes */

/** File space address */
struct fil_addr_t{
	ulint	page;		/*!< page number within a space */
	ulint	boffset;	/*!< byte offset within the page */
};

/** The null file address */
extern fil_addr_t	fil_addr_null;

#endif /* !UNIV_INNOCHECKSUM */

/** The byte offsets on a file page for various variables @{ */
#define FIL_PAGE_SPACE_OR_CHKSUM 0	/*!< in < MySQL-4.0.14 space id the
					page belongs to (== 0) but in later
					versions the 'new' checksum of the
					page */
#define FIL_PAGE_OFFSET		4	/*!< page offset inside space */
#define FIL_PAGE_PREV		8	/*!< if there is a 'natural'
					predecessor of the page, its
					offset.  Otherwise FIL_NULL.
					This field is not set on BLOB
					pages, which are stored as a
					singly-linked list.  See also
					FIL_PAGE_NEXT. */
#define FIL_PAGE_NEXT		12	/*!< if there is a 'natural' successor
					of the page, its offset.
					Otherwise FIL_NULL.
					B-tree index pages
					(FIL_PAGE_TYPE contains FIL_PAGE_INDEX)
					on the same PAGE_LEVEL are maintained
					as a doubly linked list via
					FIL_PAGE_PREV and FIL_PAGE_NEXT
					in the collation order of the
					smallest user record on each page. */
#define FIL_PAGE_LSN		16	/*!< lsn of the end of the newest
					modification log record to the page */
#define	FIL_PAGE_TYPE		24	/*!< file page type: FIL_PAGE_INDEX,...,
					2 bytes.

					The contents of this field can only
					be trusted in the following case:
					if the page is an uncompressed
					B-tree index page, then it is
					guaranteed that the value is
					FIL_PAGE_INDEX.
					The opposite does not hold.

					In tablespaces created by
					MySQL/InnoDB 5.1.7 or later, the
					contents of this field is valid
					for all uncompressed pages. */
#define FIL_PAGE_FILE_FLUSH_LSN_OR_KEY_VERSION 26 /*!< for the first page
					in a system tablespace data file
					(ibdata*, not *.ibd): the file has
					been flushed to disk at least up
					to this lsn
					for other pages: a 32-bit key version
					used to encrypt the page + 32-bit checksum
					or 64 bits of zero if no encryption
					*/
#define FIL_PAGE_ARCH_LOG_NO_OR_SPACE_ID  34 /*!< starting from 4.1.x this
					contains the space id of the page */
#define FIL_PAGE_SPACE_ID  FIL_PAGE_ARCH_LOG_NO_OR_SPACE_ID

#define FIL_PAGE_DATA		38	/*!< start of the data on the page */
/* Following are used when page compression is used */

#define FIL_PAGE_COMPRESSED_SIZE 2      /*!< Number of bytes used to store
					actual payload data size on
					compressed pages. */
#define FIL_PAGE_COMPRESSION_METHOD_SIZE 2
					/*!< Number of bytes used to store
					actual compression method. */
/* @} */
/** File page trailer @{ */
#define FIL_PAGE_END_LSN_OLD_CHKSUM 8	/*!< the low 4 bytes of this are used
					to store the page checksum, the
					last 4 bytes should be identical
					to the last 4 bytes of FIL_PAGE_LSN */
#define FIL_PAGE_DATA_END	8	/*!< size of the page trailer */
/* @} */

/** File page types (values of FIL_PAGE_TYPE) @{ */
#define FIL_PAGE_PAGE_COMPRESSED_ENCRYPTED 37401 /*!< Page is compressed and
						 then encrypted */
#define FIL_PAGE_PAGE_COMPRESSED 34354  /*!< Page compressed page */
#define FIL_PAGE_INDEX		17855	/*!< B-tree node */
#define FIL_PAGE_UNDO_LOG	2	/*!< Undo log page */
#define FIL_PAGE_INODE		3	/*!< Index node */
#define FIL_PAGE_IBUF_FREE_LIST	4	/*!< Insert buffer free list */
/* File page types introduced in MySQL/InnoDB 5.1.7 */
#define FIL_PAGE_TYPE_ALLOCATED	0	/*!< Freshly allocated page */
#define FIL_PAGE_IBUF_BITMAP	5	/*!< Insert buffer bitmap */
#define FIL_PAGE_TYPE_SYS	6	/*!< System page */
#define FIL_PAGE_TYPE_TRX_SYS	7	/*!< Transaction system data */
#define FIL_PAGE_TYPE_FSP_HDR	8	/*!< File space header */
#define FIL_PAGE_TYPE_XDES	9	/*!< Extent descriptor page */
#define FIL_PAGE_TYPE_BLOB	10	/*!< Uncompressed BLOB page */
#define FIL_PAGE_TYPE_ZBLOB	11	/*!< First compressed BLOB page */
#define FIL_PAGE_TYPE_ZBLOB2	12	/*!< Subsequent compressed BLOB page */
#define FIL_PAGE_TYPE_COMPRESSED	13	/*!< Compressed page */
#define FIL_PAGE_TYPE_LAST	FIL_PAGE_TYPE_COMPRESSED
					/*!< Last page type */
/* @} */

#ifndef UNIV_INNOCHECKSUM

/** Space types @{ */
#define FIL_TABLESPACE		501	/*!< tablespace */
#define FIL_LOG			502	/*!< redo log */
/* @} */

/** Structure containing encryption specification */
struct fil_space_crypt_t;

/** Enum values for encryption table option */
enum fil_encryption_t {
	/** Encrypted if innodb_encrypt_tables=ON (srv_encrypt_tables) */
	FIL_ENCRYPTION_DEFAULT,
	/** Encrypted */
	FIL_ENCRYPTION_ON,
	/** Not encrypted */
	FIL_ENCRYPTION_OFF
};

/** The number of fsyncs done to the log */
extern ulint	fil_n_log_flushes;

/** Number of pending redo log flushes */
extern ulint	fil_n_pending_log_flushes;
/** Number of pending tablespace flushes */
extern ulint	fil_n_pending_tablespace_flushes;

/** Number of files currently open */
extern ulint	fil_n_file_opened;

struct fsp_open_info {
	ibool		success;	/*!< Has the tablespace been opened? */
	const char*	check_msg;	/*!< fil_check_first_page() message */
	ibool		valid;		/*!< Is the tablespace valid? */
	pfs_os_file_t	file;		/*!< File handle */
	char*		filepath;	/*!< File path to open */
	ulint		id;		/*!< Space ID */
	ulint		flags;		/*!< Tablespace flags */
	ulint		encryption_error; /*!< if an encryption error occurs */
	fil_space_crypt_t* crypt_data;  /*!< crypt data */
	dict_table_t*	table;		/*!< table */
};

struct fil_space_t;

/** File node of a tablespace or the log data space */
struct fil_node_t {
	fil_space_t*	space;	/*!< backpointer to the space where this node
				belongs */
	char*		name;	/*!< path to the file */
	ibool		open;	/*!< TRUE if file open */
	pfs_os_file_t	handle;	/*!< OS handle to the file, if file open */
	os_event_t	sync_event;/*!< Condition event to group and
				serialize calls to fsync;
				os_event_set() and os_event_reset()
				are protected by fil_system_t::mutex */
	ibool		is_raw_disk;/*!< TRUE if the 'file' is actually a raw
				device or a raw disk partition */
	ulint		size;	/*!< size of the file in database pages, 0 if
				not known yet; the possible last incomplete
				megabyte may be ignored if space == 0 */
	ulint		n_pending;
				/*!< count of pending i/o's on this file;
				closing of the file is not allowed if
				this is > 0 */
	ulint		n_pending_flushes;
				/*!< count of pending flushes on this file;
				closing of the file is not allowed if
				this is > 0 */
	ibool		being_extended;
				/*!< TRUE if the node is currently
				being extended. */
	ib_int64_t	modification_counter;/*!< when we write to the file we
				increment this by one */
	ib_int64_t	flush_counter;/*!< up to what
				modification_counter value we have
				flushed the modifications to disk */
	ulint		file_block_size;/*!< file system block size */
	UT_LIST_NODE_T(fil_node_t) chain;
				/*!< link field for the file chain */
	UT_LIST_NODE_T(fil_node_t) LRU;
				/*!< link field for the LRU list */
	ulint		magic_n;/*!< FIL_NODE_MAGIC_N */
};

/** Value of fil_node_t::magic_n */
#define	FIL_NODE_MAGIC_N	89389

/** Tablespace or log data space: let us call them by a common name space */
struct fil_space_t {
	char*		name;	/*!< space name = the path to the first file in
				it */
	ulint		id;	/*!< space id */
	ib_int64_t	tablespace_version;
				/*!< in DISCARD/IMPORT this timestamp
				is used to check if we should ignore
				an insert buffer merge request for a
				page because it actually was for the
				previous incarnation of the space */
	ibool		stop_ios;/*!< TRUE if we want to rename the
				.ibd file of tablespace and want to
				stop temporarily posting of new i/o
				requests on the file */
	bool		stop_new_ops;
				/*!< we set this true when we start
				deleting a single-table tablespace.
				When this is set following new ops
				are not allowed:
				* read IO request
				* ibuf merge
				* file flush
				Note that we can still possibly have
				new write operations because we don't
				check this flag when doing flush
				batches. */
	ulint		purpose;/*!< FIL_TABLESPACE, FIL_LOG, or
				FIL_ARCH_LOG */
	UT_LIST_BASE_NODE_T(fil_node_t) chain;
				/*!< base node for the file chain */
	ulint		size;	/*!< space size in pages; 0 if a single-table
				tablespace whose size we do not know yet;
				last incomplete megabytes in data files may be
				ignored if space == 0 */
	ulint		recv_size;
				/*!< recovered tablespace size in pages;
				0 if no size change was read from the redo log,
				or if the size change was implemented */
	ulint		flags;	/*!< FSP_SPACE_FLAGS and FSP_FLAGS_MEM_ flags;
				see fsp0fsp.h,
				fsp_flags_is_valid(),
				fsp_flags_get_zip_size() */
	ulint		n_reserved_extents;
				/*!< number of reserved free extents for
				ongoing operations like B-tree page split */
	ulint		n_pending_flushes; /*!< this is positive when flushing
				the tablespace to disk; dropping of the
				tablespace is forbidden if this is positive */
	/** Number of pending buffer pool operations accessing the tablespace
	without holding a table lock or dict_operation_lock S-latch
	that would prevent the table (and tablespace) from being
	dropped. An example is change buffer merge.
	The tablespace cannot be dropped while this is nonzero,
	or while fil_node_t::n_pending is nonzero.
	Protected by fil_system->mutex. */
	ulint		n_pending_ops;
	/** Number of pending block read or write operations
	(when a write is imminent or a read has recently completed).
	The tablespace object cannot be freed while this is nonzero,
	but it can be detached from fil_system.
	Note that fil_node_t::n_pending tracks actual pending I/O requests.
	Protected by fil_system->mutex. */
	ulint		n_pending_ios;
	hash_node_t	hash;	/*!< hash chain node */
	hash_node_t	name_hash;/*!< hash chain the name_hash table */
#ifndef UNIV_HOTBACKUP
	prio_rw_lock_t	latch;	/*!< latch protecting the file space storage
				allocation */
#endif /* !UNIV_HOTBACKUP */

	UT_LIST_NODE_T(fil_space_t) unflushed_spaces;
				/*!< list of spaces with at least one unflushed
				file we have written to */
	bool		is_in_unflushed_spaces;
				/*!< true if this space is currently in
				unflushed_spaces */
	/** True if srv_pass_corrupt_table=true and tablespace contains
	corrupted page. */
	bool		is_corrupt;
				/*!< true if tablespace corrupted */
	bool		printed_compression_failure;
				/*!< true if we have already printed
				compression failure */
	fil_space_crypt_t* crypt_data;
				/*!< tablespace crypt data or NULL */
	ulint		file_block_size;
				/*!< file system block size */

	UT_LIST_NODE_T(fil_space_t) space_list;
				/*!< list of all spaces */

	/*!< Protected by fil_system */
	UT_LIST_NODE_T(fil_space_t) rotation_list;
				/*!< list of spaces needing
				key rotation */

	bool		is_in_rotation_list;
				/*!< true if this space is
				currently in key rotation list */

	ulint		magic_n;/*!< FIL_SPACE_MAGIC_N */

	/** @return whether the tablespace is about to be dropped or truncated */
	bool is_stopping() const
	{
		return stop_new_ops;
	}
};

/** Value of fil_space_t::magic_n */
#define	FIL_SPACE_MAGIC_N	89472

/** The tablespace memory cache; also the totality of logs (the log
data space) is stored here; below we talk about tablespaces, but also
the ib_logfiles form a 'space' and it is handled here */
struct fil_system_t {
#ifndef UNIV_HOTBACKUP
	ib_mutex_t		mutex;		/*!< The mutex protecting the cache */
#endif /* !UNIV_HOTBACKUP */
	hash_table_t*	spaces;		/*!< The hash table of spaces in the
					system; they are hashed on the space
					id */
	hash_table_t*	name_hash;	/*!< hash table based on the space
					name */
	UT_LIST_BASE_NODE_T(fil_node_t) LRU;
					/*!< base node for the LRU list of the
					most recently used open files with no
					pending i/o's; if we start an i/o on
					the file, we first remove it from this
					list, and return it to the start of
					the list when the i/o ends;
					log files and the system tablespace are
					not put to this list: they are opened
					after the startup, and kept open until
					shutdown */
	UT_LIST_BASE_NODE_T(fil_space_t) unflushed_spaces;
					/*!< base node for the list of those
					tablespaces whose files contain
					unflushed writes; those spaces have
					at least one file node where
					modification_counter > flush_counter */
	ulint		n_open;		/*!< number of files currently open */
	ulint		max_n_open;	/*!< n_open is not allowed to exceed
					this */
	ib_int64_t	modification_counter;/*!< when we write to a file we
					increment this by one */
	ulint		max_assigned_id;/*!< maximum space id in the existing
					tables, or assigned during the time
					mysqld has been up; at an InnoDB
					startup we scan the data dictionary
					and set here the maximum of the
					space id's of the tables there */
	ib_int64_t	tablespace_version;
					/*!< a counter which is incremented for
					every space object memory creation;
					every space mem object gets a
					'timestamp' from this; in DISCARD/
					IMPORT this is used to check if we
					should ignore an insert buffer merge
					request */
	UT_LIST_BASE_NODE_T(fil_space_t) space_list;
					/*!< list of all file spaces */

	UT_LIST_BASE_NODE_T(fil_space_t) rotation_list;
					/*!< list of all file spaces needing
					key rotation.*/

	ibool		space_id_reuse_warned;
					/* !< TRUE if fil_space_create()
					has issued a warning about
					potential space_id reuse */
};

/** The tablespace memory cache. This variable is NULL before the module is
initialized. */
extern fil_system_t*	fil_system;

#ifndef UNIV_HOTBACKUP
/*******************************************************************//**
Returns the version number of a tablespace, -1 if not found.
@return version number, -1 if the tablespace does not exist in the
memory cache */
UNIV_INTERN
ib_int64_t
fil_space_get_version(
/*==================*/
	ulint	id);	/*!< in: space id */
/*******************************************************************//**
Returns the latch of a file space.
@return	latch protecting storage allocation */
UNIV_INTERN
prio_rw_lock_t*
fil_space_get_latch(
/*================*/
	ulint	id,	/*!< in: space id */
	ulint*	zip_size);/*!< out: compressed page size, or
			0 for uncompressed tablespaces */
/*******************************************************************//**
Returns the type of a file space.
@return	FIL_TABLESPACE or FIL_LOG */
UNIV_INTERN
ulint
fil_space_get_type(
/*===============*/
	ulint	id);	/*!< in: space id */
#endif /* !UNIV_HOTBACKUP */
/*******************************************************************//**
Appends a new file to the chain of files of a space. File must be closed.
@return pointer to the file name, or NULL on error */
UNIV_INTERN
char*
fil_node_create(
/*============*/
	const char*	name,	/*!< in: file name (file must be closed) */
	ulint		size,	/*!< in: file size in database blocks, rounded
				downwards to an integer */
	ulint		id,	/*!< in: space id where to append */
	ibool		is_raw)	/*!< in: TRUE if a raw device or
				a raw disk partition */
	MY_ATTRIBUTE((nonnull, warn_unused_result));

#ifdef UNIV_LOG_ARCHIVE
/****************************************************************//**
Drops files from the start of a file space, so that its size is cut by
the amount given. */
UNIV_INTERN
void
fil_space_truncate_start(
/*=====================*/
	ulint	id,		/*!< in: space id */
	ulint	trunc_len);	/*!< in: truncate by this much; it is an error
				if this does not equal to the combined size of
				some initial files in the space */
/****************************************************************//**
Check is there node in file space with given name. */
UNIV_INTERN
ibool
fil_space_contains_node(
/*====================*/
	ulint	id,		/*!< in: space id */
	char*	node_name);	/*!< in: node name */
#endif /* UNIV_LOG_ARCHIVE */
/*******************************************************************//**
Creates a space memory object and puts it to the 'fil system' hash table.
If there is an error, prints an error message to the .err log.
@param[in]	name		Space name
@param[in]	id		Space id
@param[in]	flags		Tablespace flags
@param[in]	purpose		FIL_TABLESPACE or FIL_LOG if log
@param[in]	crypt_data	Encryption information
@param[in]	create_table	True if this is create table
@param[in]	mode		Encryption mode
@return	TRUE if success */
UNIV_INTERN
bool
fil_space_create(
	const char*		name,
	ulint			id,
	ulint			flags,
	ulint			purpose,
	fil_space_crypt_t*	crypt_data,
	bool			create_table,
	fil_encryption_t	mode = FIL_ENCRYPTION_DEFAULT);

/*******************************************************************//**
Assigns a new space id for a new single-table tablespace. This works simply by
incrementing the global counter. If 4 billion id's is not enough, we may need
to recycle id's.
@return	TRUE if assigned, FALSE if not */
UNIV_INTERN
ibool
fil_assign_new_space_id(
/*====================*/
	ulint*	space_id);	/*!< in/out: space id */
/*******************************************************************//**
Returns the path from the first fil_node_t found for the space ID sent.
The caller is responsible for freeing the memory allocated here for the
value returned.
@return	a copy of fil_node_t::path, NULL if space is zero or not found. */
UNIV_INTERN
char*
fil_space_get_first_path(
/*=====================*/
	ulint	id);	/*!< in: space id */
/** Set the recovered size of a tablespace in pages.
@param id	tablespace ID
@param size	recovered size in pages */
UNIV_INTERN
void
fil_space_set_recv_size(ulint id, ulint size);
/*******************************************************************//**
Returns the size of the space in pages. The tablespace must be cached in the
memory cache.
@return	space size, 0 if space not found */
UNIV_INTERN
ulint
fil_space_get_size(
/*===============*/
	ulint	id);	/*!< in: space id */
/*******************************************************************//**
Returns the flags of the space. The tablespace must be cached
in the memory cache.
@return	flags, ULINT_UNDEFINED if space not found */
UNIV_INTERN
ulint
fil_space_get_flags(
/*================*/
	ulint	id);	/*!< in: space id */
/*******************************************************************//**
Returns the compressed page size of the space, or 0 if the space
is not compressed. The tablespace must be cached in the memory cache.
@return	compressed page size, ULINT_UNDEFINED if space not found */
UNIV_INTERN
ulint
fil_space_get_zip_size(
/*===================*/
	ulint	id);	/*!< in: space id */
/*******************************************************************//**
Checks if the pair space, page_no refers to an existing page in a tablespace
file space. The tablespace must be cached in the memory cache.
@return	TRUE if the address is meaningful */
UNIV_INTERN
ibool
fil_check_adress_in_tablespace(
/*===========================*/
	ulint	id,	/*!< in: space id */
	ulint	page_no);/*!< in: page number */
/****************************************************************//**
Initializes the tablespace memory cache. */
UNIV_INTERN
void
fil_init(
/*=====*/
	ulint	hash_size,	/*!< in: hash table size */
	ulint	max_n_open);	/*!< in: max number of open files */
/*******************************************************************//**
Initializes the tablespace memory cache. */
UNIV_INTERN
void
fil_close(void);
/*===========*/
/*******************************************************************//**
Opens all log files and system tablespace data files. They stay open until the
database server shutdown. This should be called at a server startup after the
space objects for the log and the system tablespace have been created. The
purpose of this operation is to make sure we never run out of file descriptors
if we need to read from the insert buffer or to write to the log. */
UNIV_INTERN
void
fil_open_log_and_system_tablespace_files(void);
/*==========================================*/
/*******************************************************************//**
Closes all open files. There must not be any pending i/o's or not flushed
modifications in the files. */
UNIV_INTERN
void
fil_close_all_files(void);
/*=====================*/
/*******************************************************************//**
Closes the redo log files. There must not be any pending i/o's or not
flushed modifications in the files. */
UNIV_INTERN
void
fil_close_log_files(
/*================*/
	bool	free);	/*!< in: whether to free the memory object */
/*******************************************************************//**
Sets the max tablespace id counter if the given number is bigger than the
previous value. */
UNIV_INTERN
void
fil_set_max_space_id_if_bigger(
/*===========================*/
	ulint	max_id);/*!< in: maximum known id */

#ifndef UNIV_HOTBACKUP

/** Write the flushed LSN to the page header of the first page in the
system tablespace.
@param[in]	lsn	flushed LSN
@return DB_SUCCESS or error number */
dberr_t
fil_write_flushed_lsn(
	lsn_t	lsn)
	MY_ATTRIBUTE((warn_unused_result));

/** Acquire a tablespace when it could be dropped concurrently.
Used by background threads that do not necessarily hold proper locks
for concurrency control.
@param[in]	id	tablespace ID
@param[in]	silent	whether to silently ignore missing tablespaces
@return	the tablespace
@retval	NULL if missing or being deleted or truncated */
UNIV_INTERN
fil_space_t*
fil_space_acquire_low(ulint id, bool silent)
	MY_ATTRIBUTE((warn_unused_result));

/** Acquire a tablespace when it could be dropped concurrently.
Used by background threads that do not necessarily hold proper locks
for concurrency control.
@param[in]	id	tablespace ID
@param[in]	for_io	whether to look up the tablespace while performing I/O
			(possibly executing TRUNCATE)
@return	the tablespace
@retval	NULL if missing or being deleted or truncated */
inline
fil_space_t*
fil_space_acquire(ulint id)
{
	return(fil_space_acquire_low(id, false));
}

/** Acquire a tablespace that may not exist.
Used by background threads that do not necessarily hold proper locks
for concurrency control.
@param[in]	id	tablespace ID
@return	the tablespace
@retval	NULL if missing or being deleted */
inline
fil_space_t*
fil_space_acquire_silent(ulint id)
{
	return(fil_space_acquire_low(id, true));
}

/** Release a tablespace acquired with fil_space_acquire().
@param[in,out]	space	tablespace to release  */
UNIV_INTERN
<<<<<<< HEAD
void
fil_space_release(fil_space_t* space);

/** Acquire a tablespace for reading or writing a block,
when it could be dropped concurrently.
@param[in]	id	tablespace ID
@return	the tablespace
@retval	NULL if missing */
UNIV_INTERN
fil_space_t*
fil_space_acquire_for_io(ulint id);

/** Release a tablespace acquired with fil_space_acquire_for_io().
@param[in,out]	space	tablespace to release  */
=======
ibool
fil_inc_pending_ops(
/*================*/
	ulint	id);		/*!< in: space id */
/*******************************************************************//**
Decrements the count of pending operations. */
>>>>>>> 96cb428b
UNIV_INTERN
void
fil_space_release_for_io(fil_space_t* space);

/** Return the next fil_space_t.
Once started, the caller must keep calling this until it returns NULL.
fil_space_acquire() and fil_space_release() are invoked here which
blocks a concurrent operation from dropping the tablespace.
@param[in,out]	prev_space	Pointer to the previous fil_space_t.
If NULL, use the first fil_space_t on fil_system->space_list.
@return pointer to the next fil_space_t.
@retval NULL if this was the last  */
UNIV_INTERN
fil_space_t*
fil_space_next(
	fil_space_t*	prev_space)
	MY_ATTRIBUTE((warn_unused_result));

/** Return the next fil_space_t from key rotation list.
Once started, the caller must keep calling this until it returns NULL.
fil_space_acquire() and fil_space_release() are invoked here which
blocks a concurrent operation from dropping the tablespace.
@param[in,out]	prev_space	Pointer to the previous fil_space_t.
If NULL, use the first fil_space_t on fil_system->space_list.
@return pointer to the next fil_space_t.
@retval NULL if this was the last*/
UNIV_INTERN
fil_space_t*
fil_space_keyrotate_next(
	fil_space_t*	prev_space)
	MY_ATTRIBUTE((warn_unused_result));

/** Wrapper with reference-counting for a fil_space_t. */
class FilSpace
{
public:
	/** Default constructor: Use this when reference counting
	is done outside this wrapper. */
	FilSpace() : m_space(NULL) {}

	/** Constructor: Look up the tablespace and increment the
	reference count if found.
	@param[in]	space_id	tablespace ID
	@param[in]	silent		whether not to print any errors */
	explicit FilSpace(ulint space_id, bool silent = false)
		: m_space(fil_space_acquire_low(space_id, silent)) {}

	/** Assignment operator: This assumes that fil_space_acquire()
	has already been done for the fil_space_t. The caller must
	assign NULL if it calls fil_space_release().
	@param[in]	space	tablespace to assign */
	class FilSpace& operator=(fil_space_t* space)
	{
		/* fil_space_acquire() must have been invoked. */
		ut_ad(space == NULL || space->n_pending_ops > 0);
		m_space = space;
		return(*this);
	}

	/** Destructor - Decrement the reference count if a fil_space_t
	is still assigned. */
	~FilSpace()
	{
		if (m_space != NULL) {
			fil_space_release(m_space);
		}
	}

	/** Implicit type conversion
	@return the wrapped object */
	operator const fil_space_t*() const
	{
		return(m_space);
	}

	/** Explicit type conversion
	@return the wrapped object */
	const fil_space_t* operator()() const
	{
		return(m_space);
	}

private:
	/** The wrapped pointer */
	fil_space_t*	m_space;
};

/** Reads the flushed lsn, arch no, space_id and tablespace flag fields from
the first page of a first data file at database startup.
@param[in]	data_file		open data file
@param[in]	one_read_only		true if first datafile is already
					read
@param[out]	flags			FSP_SPACE_FLAGS
@param[out]	space_id		tablepspace ID
@param[out]	flushed_lsn		flushed lsn value
@param[out]	crypt_data		encryption crypt data
@param[in]	check_first_page	true if first page contents
					should be checked
@return NULL on success, or if innodb_force_recovery is set
@retval pointer to an error message string */
UNIV_INTERN
const char*
fil_read_first_page(
	pfs_os_file_t	data_file,
	ibool		one_read_already,
	ulint*		flags,
	ulint*		space_id,
	lsn_t*		flushed_lsn,
	fil_space_crypt_t**   crypt_data,
	bool		check_first_page=true)
	MY_ATTRIBUTE((warn_unused_result));

#endif /* !UNIV_HOTBACKUP */
/*******************************************************************//**
Parses the body of a log record written about an .ibd file operation. That is,
the log record part after the standard (type, space id, page no) header of the
log record.

If desired, also replays the delete or rename operation if the .ibd file
exists and the space id in it matches. Replays the create operation if a file
at that path does not exist yet. If the database directory for the file to be
created does not exist, then we create the directory, too.

Note that mysqlbackup --apply-log sets fil_path_to_mysql_datadir to point to
the datadir that we should use in replaying the file operations.
@return end of log record, or NULL if the record was not completely
contained between ptr and end_ptr */
UNIV_INTERN
byte*
fil_op_log_parse_or_replay(
/*=======================*/
	byte*	ptr,		/*!< in: buffer containing the log record body,
				or an initial segment of it, if the record does
				not fir completely between ptr and end_ptr */
	byte*	end_ptr,	/*!< in: buffer end */
	ulint	type,		/*!< in: the type of this log record */
	ulint	space_id,	/*!< in: the space id of the tablespace in
				question, or 0 if the log record should
				only be parsed but not replayed */
	ulint	log_flags);	/*!< in: redo log flags
				(stored in the page number parameter) */
/** Delete a tablespace and associated .ibd file.
@param[in]	id		tablespace identifier
@param[in]	drop_ahi	whether to drop the adaptive hash index
@return	DB_SUCCESS or error */
UNIV_INTERN
dberr_t
fil_delete_tablespace(ulint id, bool drop_ahi = false);
/*******************************************************************//**
Closes a single-table tablespace. The tablespace must be cached in the
memory cache. Free all pages used by the tablespace.
@return	DB_SUCCESS or error */
UNIV_INTERN
dberr_t
fil_close_tablespace(
/*=================*/
	trx_t*	trx,	/*!< in/out: Transaction covering the close */
	ulint	id);	/*!< in: space id */
#ifndef UNIV_HOTBACKUP
/*******************************************************************//**
Discards a single-table tablespace. The tablespace must be cached in the
memory cache. Discarding is like deleting a tablespace, but

 1. We do not drop the table from the data dictionary;

 2. We remove all insert buffer entries for the tablespace immediately;
    in DROP TABLE they are only removed gradually in the background;

 3. When the user does IMPORT TABLESPACE, the tablespace will have the
    same id as it originally had.

 4. Free all the pages in use by the tablespace if rename=TRUE.
@return	DB_SUCCESS or error */
UNIV_INTERN
dberr_t
fil_discard_tablespace(
/*===================*/
	ulint	id)	/*!< in: space id */
	MY_ATTRIBUTE((warn_unused_result));
#endif /* !UNIV_HOTBACKUP */

/** Test if a tablespace file can be renamed to a new filepath by checking
if that the old filepath exists and the new filepath does not exist.
@param[in]	space_id	tablespace id
@param[in]	old_path	old filepath
@param[in]	new_path	new filepath
@param[in]	is_discarded	whether the tablespace is discarded
@return innodb error code */
dberr_t
fil_rename_tablespace_check(
	ulint		space_id,
	const char*	old_path,
	const char*	new_path,
	bool		is_discarded);

/*******************************************************************//**
Renames a single-table tablespace. The tablespace must be cached in the
tablespace memory cache.
@return	TRUE if success */
UNIV_INTERN
ibool
fil_rename_tablespace(
/*==================*/
	const char*	old_name_in,	/*!< in: old table name in the
					standard databasename/tablename
					format of InnoDB, or NULL if we
					do the rename based on the space
					id only */
	ulint		id,		/*!< in: space id */
	const char*	new_name,	/*!< in: new table name in the
					standard databasename/tablename
					format of InnoDB */
	const char*	new_path);	/*!< in: new full datafile path
					if the tablespace is remotely
					located, or NULL if it is located
					in the normal data directory. */

/*******************************************************************//**
Allocates a file name for a single-table tablespace. The string must be freed
by caller with mem_free().
@return	own: file name */
UNIV_INTERN
char*
fil_make_ibd_name(
/*==============*/
	const char*	name,		/*!< in: table name or a dir path */
	bool		is_full_path);	/*!< in: TRUE if it is a dir path */
/*******************************************************************//**
Allocates a file name for a tablespace ISL file (InnoDB Symbolic Link).
The string must be freed by caller with mem_free().
@return	own: file name */
UNIV_INTERN
char*
fil_make_isl_name(
/*==============*/
	const char*	name);	/*!< in: table name */
/*******************************************************************//**
Creates a new InnoDB Symbolic Link (ISL) file.  It is always created
under the 'datadir' of MySQL. The datadir is the directory of a
running mysqld program. We can refer to it by simply using the path '.'.
@return	DB_SUCCESS or error code */
UNIV_INTERN
dberr_t
fil_create_link_file(
/*=================*/
	const char*	tablename,	/*!< in: tablename */
	const char*	filepath);	/*!< in: pathname of tablespace */
/*******************************************************************//**
Deletes an InnoDB Symbolic Link (ISL) file. */
UNIV_INTERN
void
fil_delete_link_file(
/*==================*/
	const char*	tablename);	/*!< in: name of table */
/*******************************************************************//**
Reads an InnoDB Symbolic Link (ISL) file.
It is always created under the 'datadir' of MySQL.  The name is of the
form {databasename}/{tablename}. and the isl file is expected to be in a
'{databasename}' directory called '{tablename}.isl'. The caller must free
the memory of the null-terminated path returned if it is not null.
@return	own: filepath found in link file, NULL if not found. */
UNIV_INTERN
char*
fil_read_link_file(
/*===============*/
	const char*	name);		/*!< in: tablespace name */

#include "fil0crypt.h"

/*******************************************************************//**
Creates a new single-table tablespace to a database directory of MySQL.
Database directories are under the 'datadir' of MySQL. The datadir is the
directory of a running mysqld program. We can refer to it by simply the
path '.'. Tables created with CREATE TEMPORARY TABLE we place in the temp
dir of the mysqld server.
@return	DB_SUCCESS or error code */
UNIV_INTERN
dberr_t
fil_create_new_single_table_tablespace(
/*===================================*/
	ulint		space_id,	/*!< in: space id */
	const char*	tablename,	/*!< in: the table name in the usual
					databasename/tablename format
					of InnoDB */
	const char*	dir_path,	/*!< in: NULL or a dir path */
	ulint		flags,		/*!< in: tablespace flags */
	ulint		flags2,		/*!< in: table flags2 */
	ulint		size,		/*!< in: the initial size of the
					tablespace file in pages,
					must be >= FIL_IBD_FILE_INITIAL_SIZE */
	fil_encryption_t mode,	/*!< in: encryption mode */
	ulint		key_id)	/*!< in: encryption key_id */
	MY_ATTRIBUTE((nonnull(2), warn_unused_result));
#ifndef UNIV_HOTBACKUP
/** Try to adjust FSP_SPACE_FLAGS if they differ from the expectations.
(Typically when upgrading from MariaDB 10.1.0..10.1.20.)
@param[in]	space_id	tablespace ID
@param[in]	flags		desired tablespace flags */
UNIV_INTERN
void
fsp_flags_try_adjust(ulint space_id, ulint flags);

/********************************************************************//**
Tries to open a single-table tablespace and optionally checks the space id is
right in it. If does not succeed, prints an error message to the .err log. This
function is used to open a tablespace when we start up mysqld, and also in
IMPORT TABLESPACE.
NOTE that we assume this operation is used either at the database startup
or under the protection of the dictionary mutex, so that two users cannot
race here. This operation does not leave the file associated with the
tablespace open, but closes it after we have looked at the space id in it.

If the validate boolean is set, we read the first page of the file and
check that the space id in the file is what we expect. We assume that
this function runs much faster if no check is made, since accessing the
file inode probably is much faster (the OS caches them) than accessing
the first page of the file.  This boolean may be initially FALSE, but if
a remote tablespace is found it will be changed to true.

If the fix_dict boolean is set, then it is safe to use an internal SQL
statement to update the dictionary tables if they are incorrect.

@return	DB_SUCCESS or error code */
UNIV_INTERN
dberr_t
fil_open_single_table_tablespace(
/*=============================*/
	bool		validate,	/*!< in: Do we validate tablespace? */
	bool		fix_dict,	/*!< in: Can we fix the dictionary? */
	ulint		id,		/*!< in: space id */
	ulint		flags,		/*!< in: expected FSP_SPACE_FLAGS */
	const char*	tablename,	/*!< in: table name in the
					databasename/tablename format */
	const char*	filepath)	/*!< in: tablespace filepath */
	__attribute__((nonnull(5), warn_unused_result));

#endif /* !UNIV_HOTBACKUP */
/********************************************************************//**
At the server startup, if we need crash recovery, scans the database
directories under the MySQL datadir, looking for .ibd files. Those files are
single-table tablespaces. We need to know the space id in each of them so that
we know into which file we should look to check the contents of a page stored
in the doublewrite buffer, also to know where to apply log records where the
space id is != 0.
@return	DB_SUCCESS or error number */
UNIV_INTERN
dberr_t
fil_load_single_table_tablespaces(ibool (*pred)(const char*, const char*)=0);
/*===================================*/
/*******************************************************************//**
Returns TRUE if a single-table tablespace does not exist in the memory cache,
or is being deleted there.
@return	TRUE if does not exist or is being deleted */
UNIV_INTERN
ibool
fil_tablespace_deleted_or_being_deleted_in_mem(
/*===========================================*/
	ulint		id,	/*!< in: space id */
	ib_int64_t	version);/*!< in: tablespace_version should be this; if
				you pass -1 as the value of this, then this
				parameter is ignored */
/*******************************************************************//**
Returns TRUE if a single-table tablespace exists in the memory cache.
@return	TRUE if exists */
UNIV_INTERN
ibool
fil_tablespace_exists_in_mem(
/*=========================*/
	ulint	id);	/*!< in: space id */
#ifndef UNIV_HOTBACKUP
/** Check if a matching tablespace exists in the InnoDB tablespace memory
cache. Note that if we have not done a crash recovery at the database startup,
there may be many tablespaces which are not yet in the memory cache.
@return whether a matching tablespace exists in the memory cache */
UNIV_INTERN
bool
fil_space_for_table_exists_in_mem(
/*==============================*/
	ulint		id,		/*!< in: space id */
	const char*	name,		/*!< in: table name in the standard
					'databasename/tablename' format */
	bool		print_error_if_does_not_exist,
					/*!< in: print detailed error
					information to the .err log if a
					matching tablespace is not found from
					memory */
	bool		remove_from_data_dict_if_does_not_exist,
					/*!< in: remove from the data dictionary
					if tablespace does not exist */
	bool		adjust_space,	/*!< in: whether to adjust space id
					when find table space mismatch */
	mem_heap_t*	heap,		/*!< in: heap memory */
	table_id_t	table_id,	/*!< in: table id */
	ulint		table_flags);	/*!< in: table flags */
#else /* !UNIV_HOTBACKUP */
/********************************************************************//**
Extends all tablespaces to the size stored in the space header. During the
mysqlbackup --apply-log phase we extended the spaces on-demand so that log
records could be appllied, but that may have left spaces still too small
compared to the size stored in the space header. */
UNIV_INTERN
void
fil_extend_tablespaces_to_stored_len(void);
/*======================================*/
#endif /* !UNIV_HOTBACKUP */
/**********************************************************************//**
Tries to extend a data file so that it would accommodate the number of pages
given. The tablespace must be cached in the memory cache. If the space is big
enough already, does nothing.
@return	TRUE if success */
UNIV_INTERN
ibool
fil_extend_space_to_desired_size(
/*=============================*/
	ulint*	actual_size,	/*!< out: size of the space after extension;
				if we ran out of disk space this may be lower
				than the desired size */
	ulint	space_id,	/*!< in: space id */
	ulint	size_after_extend);/*!< in: desired size in pages after the
				extension; if the current space size is bigger
				than this already, the function does nothing */
/*******************************************************************//**
Tries to reserve free extents in a file space.
@return	TRUE if succeed */
UNIV_INTERN
ibool
fil_space_reserve_free_extents(
/*===========================*/
	ulint	id,		/*!< in: space id */
	ulint	n_free_now,	/*!< in: number of free extents now */
	ulint	n_to_reserve);	/*!< in: how many one wants to reserve */
/*******************************************************************//**
Releases free extents in a file space. */
UNIV_INTERN
void
fil_space_release_free_extents(
/*===========================*/
	ulint	id,		/*!< in: space id */
	ulint	n_reserved);	/*!< in: how many one reserved */
/*******************************************************************//**
Gets the number of reserved extents. If the database is silent, this number
should be zero. */
UNIV_INTERN
ulint
fil_space_get_n_reserved_extents(
/*=============================*/
	ulint	id);		/*!< in: space id */
/********************************************************************//**
Reads or writes data. This operation is asynchronous (aio).
@return DB_SUCCESS, or DB_TABLESPACE_DELETED if we are trying to do
i/o on a tablespace which does not exist */
<<<<<<< HEAD
=======
#define fil_io(type, sync, space_id, zip_size, block_offset,	\
	       byte_offset, len, buf, message)			\
	_fil_io(type, sync, space_id, zip_size, block_offset,	\
	       byte_offset, len, buf, message, NULL, false)

>>>>>>> 96cb428b
UNIV_INTERN
dberr_t
_fil_io(
/*===*/
	ulint	type,		/*!< in: OS_FILE_READ or OS_FILE_WRITE,
				ORed to OS_FILE_LOG, if a log i/o
				and ORed to OS_AIO_SIMULATED_WAKE_LATER
				if simulated aio and we want to post a
				batch of i/os; NOTE that a simulated batch
				may introduce hidden chances of deadlocks,
				because i/os are not actually handled until
				all have been posted: use with great
				caution! */
	bool	sync,		/*!< in: true if synchronous aio is desired */
	ulint	space_id,	/*!< in: space id */
	ulint	zip_size,	/*!< in: compressed page size in bytes;
				0 for uncompressed pages */
	ulint	block_offset,	/*!< in: offset in number of blocks */
	ulint	byte_offset,	/*!< in: remainder of offset in bytes; in
				aio this must be divisible by the OS block
				size */
	ulint	len,		/*!< in: how many bytes to read or write; this
				must not cross a file boundary; in aio this
				must be a block size multiple */
	void*	buf,		/*!< in/out: buffer where to store read data
				or from where to write; in aio this must be
				appropriately aligned */
	void*	message,	/*!< in: message for aio handler if non-sync
<<<<<<< HEAD
 				aio used, else ignored */
	ulint*	write_size,	/*!< in/out: Actual write size initialized
			       after fist successfull trim
			       operation for this page and if
			       initialized we do not trim again if
			       actual page size does not decrease. */
	trx_t*	trx)  		/*!< in: trx */

	__attribute__((nonnull(8)));

#define fil_io(type, sync, space_id, zip_size, block_offset, byte_offset, len, buf, message, write_size) \
	_fil_io(type, sync, space_id, zip_size, block_offset, byte_offset, len, buf, message, write_size, NULL)

/** Determine the block size of the data file.
@param[in]	space		tablespace
@param[in]	offset		page number
@return	block size */
UNIV_INTERN
ulint
fil_space_get_block_size(const fil_space_t* space, unsigned offset);

=======
				aio used, else ignored */
	trx_t*	trx,
	bool	should_buffer)	/*!< in: whether to buffer an aio request.
				Only used by aio read ahead*/
	MY_ATTRIBUTE((nonnull(8)));
>>>>>>> 96cb428b
/**********************************************************************//**
Waits for an aio operation to complete. This function is used to write the
handler for completed requests. The aio array of pending requests is divided
into segments (see os0file.cc for more info). The thread specifies which
segment it wants to wait for. */
UNIV_INTERN
void
fil_aio_wait(
/*=========*/
	ulint	segment);	/*!< in: the number of the segment in the aio
				array to wait for */
/**********************************************************************//**
Flushes to disk possible writes cached by the OS. If the space does not exist
or is being dropped, does not do anything. */
UNIV_INTERN
void
fil_flush(
/*======*/
	ulint	space_id);	/*!< in: file space id (this can be a group of
				log files or a tablespace of the database) */
/** Flush a tablespace.
@param[in,out]	space	tablespace to flush */
UNIV_INTERN
void
fil_flush(fil_space_t* space);

/** Flush to disk the writes in file spaces of the given type
possibly cached by the OS.
@param[in]	purpose	FIL_TYPE_TABLESPACE or FIL_TYPE_LOG */
UNIV_INTERN
void
fil_flush_file_spaces(ulint purpose);
/******************************************************************//**
Checks the consistency of the tablespace cache.
@return	TRUE if ok */
UNIV_INTERN
ibool
fil_validate(void);
/*==============*/
/********************************************************************//**
Returns TRUE if file address is undefined.
@return	TRUE if undefined */
UNIV_INTERN
ibool
fil_addr_is_null(
/*=============*/
	fil_addr_t	addr);	/*!< in: address */
/********************************************************************//**
Get the predecessor of a file page.
@return	FIL_PAGE_PREV */
UNIV_INTERN
ulint
fil_page_get_prev(
/*==============*/
	const byte*	page);	/*!< in: file page */
/********************************************************************//**
Get the successor of a file page.
@return	FIL_PAGE_NEXT */
UNIV_INTERN
ulint
fil_page_get_next(
/*==============*/
	const byte*	page);	/*!< in: file page */
/*********************************************************************//**
Sets the file page type. */
UNIV_INTERN
void
fil_page_set_type(
/*==============*/
	byte*	page,	/*!< in/out: file page */
	ulint	type);	/*!< in: type */
/*********************************************************************//**
Gets the file page type.
@return type; NOTE that if the type has not been written to page, the
return value not defined */
UNIV_INTERN
ulint
fil_page_get_type(
/*==============*/
	const byte*	page);	/*!< in: file page */

/*******************************************************************//**
Returns TRUE if a single-table tablespace is being deleted.
@return TRUE if being deleted */
UNIV_INTERN
ibool
fil_tablespace_is_being_deleted(
/*============================*/
	ulint		id);	/*!< in: space id */

/********************************************************************//**
Delete the tablespace file and any related files like .cfg.
This should not be called for temporary tables. */
UNIV_INTERN
void
fil_delete_file(
/*============*/
	const char*	path);	/*!< in: filepath of the ibd tablespace */

/** Callback functor. */
struct PageCallback {

	/**
	Default constructor */
	PageCallback()
		:
		m_zip_size(),
		m_page_size(),
		m_filepath() UNIV_NOTHROW {}

	virtual ~PageCallback() UNIV_NOTHROW {}

	/**
	Called for page 0 in the tablespace file at the start.
	@param file_size - size of the file in bytes
	@param block - contents of the first page in the tablespace file
	@retval DB_SUCCESS or error code.*/
	virtual dberr_t init(
		os_offset_t		file_size,
		const buf_block_t*	block) UNIV_NOTHROW = 0;

	/**
	Called for every page in the tablespace. If the page was not
	updated then its state must be set to BUF_PAGE_NOT_USED. For
	compressed tables the page descriptor memory will be at offset:
		block->frame + UNIV_PAGE_SIZE;
	@param offset - physical offset within the file
	@param block - block read from file, note it is not from the buffer pool
	@retval DB_SUCCESS or error code. */
	virtual dberr_t operator()(
		os_offset_t	offset,
		buf_block_t*	block) UNIV_NOTHROW = 0;

	/**
	Set the name of the physical file and the file handle that is used
	to open it for the file that is being iterated over.
	@param filename - then physical name of the tablespace file.
	@param file - OS file handle */
	void set_file(const char* filename, pfs_os_file_t file) UNIV_NOTHROW
	{
		m_file = file;
		m_filepath = filename;
	}

	/**
	@return the space id of the tablespace */
	virtual ulint get_space_id() const UNIV_NOTHROW = 0;

	/** The compressed page size
	@return the compressed page size */
	ulint get_zip_size() const
	{
		return(m_zip_size);
	}

	/**
	Set the tablespace compressed table size.
	@return DB_SUCCESS if it is valie or DB_CORRUPTION if not */
	dberr_t set_zip_size(const buf_frame_t* page) UNIV_NOTHROW;

	/** The compressed page size
	@return the compressed page size */
	ulint get_page_size() const
	{
		return(m_page_size);
	}

	/** Compressed table page size */
	ulint			m_zip_size;

	/** The tablespace page size. */
	ulint			m_page_size;

	/** File handle to the tablespace */
	pfs_os_file_t		m_file;

	/** Physical file path. */
	const char*		m_filepath;

protected:
	// Disable copying
	PageCallback(const PageCallback&);
	PageCallback& operator=(const PageCallback&);
};

/********************************************************************//**
Iterate over all the pages in the tablespace.
@param table - the table definiton in the server
@param n_io_buffers - number of blocks to read and write together
@param callback - functor that will do the page updates
@return	DB_SUCCESS or error code */
UNIV_INTERN
dberr_t
fil_tablespace_iterate(
/*===================*/
	dict_table_t*		table,
	ulint			n_io_buffers,
	PageCallback&		callback)
	MY_ATTRIBUTE((nonnull, warn_unused_result));

/*******************************************************************//**
Checks if a single-table tablespace for a given table name exists in the
tablespace memory cache.
@return	space id, ULINT_UNDEFINED if not found */
UNIV_INTERN
ulint
fil_get_space_id_for_table(
/*=======================*/
	const char*	name);	/*!< in: table name in the standard
				'databasename/tablename' format */

/**
Iterate over all the spaces in the space list and fetch the
tablespace names. It will return a copy of the name that must be
freed by the caller using: delete[].
@return DB_SUCCESS if all OK. */
UNIV_INTERN
dberr_t
fil_get_space_names(
/*================*/
	space_name_list_t&	space_name_list)
				/*!< in/out: Vector for collecting the names. */
	MY_ATTRIBUTE((warn_unused_result));

/** Generate redo log for swapping two .ibd files
@param[in]	old_table	old table
@param[in]	new_table	new table
@param[in]	tmp_name	temporary table name
@param[in,out]	mtr		mini-transaction
@return innodb error code */
UNIV_INTERN
dberr_t
fil_mtr_rename_log(
	const dict_table_t*	old_table,
	const dict_table_t*	new_table,
	const char*		tmp_name,
	mtr_t*			mtr)
	MY_ATTRIBUTE((nonnull));

/*******************************************************************//**
Finds the given page_no of the given space id from the double write buffer,
and copies it to the corresponding .ibd file.
@return true if copy was successful, or false. */
bool
fil_user_tablespace_restore_page(
/*==============================*/
	fsp_open_info*	fsp,		/* in: contains space id and .ibd
					file information */
	ulint		page_no);	/* in: page_no to obtain from double
					write buffer */

/*******************************************************************//**
Returns a pointer to the file_space_t that is in the memory cache
associated with a space id.
@return	file_space_t pointer, NULL if space not found */
fil_space_t*
fil_space_get(
/*==========*/
	ulint	id);	/*!< in: space id */
#endif /* !UNIV_INNOCHECKSUM */

/*************************************************************************
Return local hash table informations. */

ulint
fil_system_hash_cells(void);
/*========================*/

ulint
fil_system_hash_nodes(void);
/*========================*/

/*************************************************************************
functions to access is_corrupt flag of fil_space_t*/

void
fil_space_set_corrupt(
/*==================*/
	ulint	space_id);

/** Acquire the fil_system mutex. */
#define fil_system_enter()	mutex_enter(&fil_system->mutex)
/** Release the fil_system mutex. */
#define fil_system_exit()	mutex_exit(&fil_system->mutex)

#ifndef UNIV_INNOCHECKSUM
/*******************************************************************//**
Returns the table space by a given id, NULL if not found. */
fil_space_t*
fil_space_found_by_id(
/*==================*/
	ulint	id);	/*!< in: space id */

/*******************************************************************//**
Returns the table space by a given id, NULL if not found. */
fil_space_t*
fil_space_get_by_id(
/*================*/
	ulint	id);	/*!< in: space id */

#endif /*  UNIV_INNOCHECKSUM */

/****************************************************************//**
Does error handling when a file operation fails.
@return	TRUE if we should retry the operation */
ibool
os_file_handle_error_no_exit(
/*=========================*/
	const char*	name,		/*!< in: name of a file or NULL */
	const char*	operation,	/*!< in: operation */
	ibool		on_error_silent,/*!< in: if TRUE then don't print
					any message to the log. */
	const char*	file,		/*!< in: file name */
	const ulint	line);		/*!< in: line */

/*******************************************************************//**
Return page type name */
UNIV_INLINE
const char*
fil_get_page_type_name(
/*===================*/
	ulint	page_type);	/*!< in: FIL_PAGE_TYPE */

#ifndef UNIV_NONINL
#include "fil0fil.ic"
#endif

#endif /* fil0fil_h */<|MERGE_RESOLUTION|>--- conflicted
+++ resolved
@@ -1,11 +1,7 @@
 /*****************************************************************************
 
 Copyright (c) 1995, 2017, Oracle and/or its affiliates. All Rights Reserved.
-<<<<<<< HEAD
-Copyright (c) 2013, 2017, MariaDB Corporation.
-=======
-Copyright (c) 2017, 2018, MariaDB Corporation.
->>>>>>> 96cb428b
+Copyright (c) 2013, 2018, MariaDB Corporation.
 
 This program is free software; you can redistribute it and/or modify it under
 the terms of the GNU General Public License as published by the Free Software
@@ -698,7 +694,6 @@
 /** Release a tablespace acquired with fil_space_acquire().
 @param[in,out]	space	tablespace to release  */
 UNIV_INTERN
-<<<<<<< HEAD
 void
 fil_space_release(fil_space_t* space);
 
@@ -713,14 +708,6 @@
 
 /** Release a tablespace acquired with fil_space_acquire_for_io().
 @param[in,out]	space	tablespace to release  */
-=======
-ibool
-fil_inc_pending_ops(
-/*================*/
-	ulint	id);		/*!< in: space id */
-/*******************************************************************//**
-Decrements the count of pending operations. */
->>>>>>> 96cb428b
 UNIV_INTERN
 void
 fil_space_release_for_io(fil_space_t* space);
@@ -1172,14 +1159,6 @@
 Reads or writes data. This operation is asynchronous (aio).
 @return DB_SUCCESS, or DB_TABLESPACE_DELETED if we are trying to do
 i/o on a tablespace which does not exist */
-<<<<<<< HEAD
-=======
-#define fil_io(type, sync, space_id, zip_size, block_offset,	\
-	       byte_offset, len, buf, message)			\
-	_fil_io(type, sync, space_id, zip_size, block_offset,	\
-	       byte_offset, len, buf, message, NULL, false)
-
->>>>>>> 96cb428b
 UNIV_INTERN
 dberr_t
 _fil_io(
@@ -1208,19 +1187,20 @@
 				or from where to write; in aio this must be
 				appropriately aligned */
 	void*	message,	/*!< in: message for aio handler if non-sync
-<<<<<<< HEAD
  				aio used, else ignored */
 	ulint*	write_size,	/*!< in/out: Actual write size initialized
 			       after fist successfull trim
 			       operation for this page and if
 			       initialized we do not trim again if
 			       actual page size does not decrease. */
-	trx_t*	trx)  		/*!< in: trx */
+	trx_t*	trx,  		/*!< in: trx */
+	bool	should_buffer)	/*!< in: whether to buffer an aio request.
+				Only used by aio read ahead*/
 
 	__attribute__((nonnull(8)));
 
 #define fil_io(type, sync, space_id, zip_size, block_offset, byte_offset, len, buf, message, write_size) \
-	_fil_io(type, sync, space_id, zip_size, block_offset, byte_offset, len, buf, message, write_size, NULL)
+	_fil_io(type, sync, space_id, zip_size, block_offset, byte_offset, len, buf, message, write_size, NULL, false)
 
 /** Determine the block size of the data file.
 @param[in]	space		tablespace
@@ -1230,13 +1210,6 @@
 ulint
 fil_space_get_block_size(const fil_space_t* space, unsigned offset);
 
-=======
-				aio used, else ignored */
-	trx_t*	trx,
-	bool	should_buffer)	/*!< in: whether to buffer an aio request.
-				Only used by aio read ahead*/
-	MY_ATTRIBUTE((nonnull(8)));
->>>>>>> 96cb428b
 /**********************************************************************//**
 Waits for an aio operation to complete. This function is used to write the
 handler for completed requests. The aio array of pending requests is divided
