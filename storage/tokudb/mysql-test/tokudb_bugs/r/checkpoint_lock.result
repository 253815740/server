SET DEFAULT_STORAGE_ENGINE = 'tokudb';
set global tokudb_checkpoint_on_flush_logs=ON;
# Establish connection conn1 (user = root)
select DB, command, state, info from information_schema.processlist where id!= connection_id();
DB	command	state	info
test	Sleep		NULL
flush logs;
select DB, command, state, info from information_schema.processlist where id!= connection_id();
DB	command	state	info
test	Sleep		NULL
set tokudb_checkpoint_lock=1;
flush logs;;
select DB, command, state, info from information_schema.processlist where id!= connection_id();
DB	command	state	info
<<<<<<< HEAD
test	Query	executing	select DB, command, state, info from information_schema.processlist
test	Query	init	flush logs
=======
test	Query	NULL	flush logs
>>>>>>> 6bf10fac
set tokudb_checkpoint_lock=0;
set global tokudb_checkpoint_on_flush_logs=OFF;<|MERGE_RESOLUTION|>--- conflicted
+++ resolved
@@ -12,11 +12,6 @@
 flush logs;;
 select DB, command, state, info from information_schema.processlist where id!= connection_id();
 DB	command	state	info
-<<<<<<< HEAD
-test	Query	executing	select DB, command, state, info from information_schema.processlist
 test	Query	init	flush logs
-=======
-test	Query	NULL	flush logs
->>>>>>> 6bf10fac
 set tokudb_checkpoint_lock=0;
 set global tokudb_checkpoint_on_flush_logs=OFF;