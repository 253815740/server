/*
   Copyright (c) 2012,2013 Monty Program Ab

   This program is free software; you can redistribute it and/or modify
   it under the terms of the GNU General Public License as published by
   the Free Software Foundation; version 2 of the License.

   This program is distributed in the hope that it will be useful,
   but WITHOUT ANY WARRANTY; without even the implied warranty of
   MERCHANTABILITY or FITNESS FOR A PARTICULAR PURPOSE.  See the
   GNU General Public License for more details.

   You should have received a copy of the GNU General Public License
   along with this program; if not, write to the Free Software
   Foundation, Inc., 59 Temple Place, Suite 330, Boston, MA  02111-1307  USA */

#ifdef USE_PRAGMA_IMPLEMENTATION
#pragma implementation // gcc: Class implementation
#endif

/* For use of 'PRIu64': */
#define __STDC_FORMAT_MACROS

#include <my_config.h>
/* This C++ file's header file */
#include "./rdb_datadic.h"

#include <inttypes.h>
/* C++ standard header files */
#include <algorithm>
#include <array>
#include <limits>
#include <map>
#include <set>
#include <utility>
#include <vector>

/* MySQL header files */
#include "./key.h"
#include "./m_ctype.h"
#include "./my_bit.h"

/* MyRocks header files */
#include "./ha_rocksdb_proto.h"
#include "./my_stacktrace.h"
#include "./rdb_cf_manager.h"
#include "./rdb_utils.h"

namespace myrocks {

void get_mem_comparable_space(const CHARSET_INFO *cs,
                              const std::vector<uchar> **xfrm, size_t *xfrm_len,
                              size_t *mb_len);

/*
  Rdb_key_def class implementation
*/

Rdb_key_def::Rdb_key_def(uint indexnr_arg, uint keyno_arg,
                         rocksdb::ColumnFamilyHandle *cf_handle_arg,
                         uint16_t index_dict_version_arg, uchar index_type_arg,
                         uint16_t kv_format_version_arg, bool is_reverse_cf_arg,
                         bool is_per_partition_cf_arg, const char *_name,
                         Rdb_index_stats _stats, uint32 index_flags_bitmap,
                         uint32 ttl_rec_offset, uint64 ttl_duration)
    : m_index_number(indexnr_arg), m_cf_handle(cf_handle_arg),
      m_index_dict_version(index_dict_version_arg),
      m_index_type(index_type_arg), m_kv_format_version(kv_format_version_arg),
      m_is_reverse_cf(is_reverse_cf_arg),
      m_is_per_partition_cf(is_per_partition_cf_arg), m_name(_name),
      m_stats(_stats), m_index_flags_bitmap(index_flags_bitmap),
      m_ttl_rec_offset(ttl_rec_offset), m_ttl_duration(ttl_duration),
      m_ttl_column(""), m_pk_part_no(nullptr), m_pack_info(nullptr),
      m_keyno(keyno_arg), m_key_parts(0), m_ttl_pk_key_part_offset(UINT_MAX),
      m_ttl_field_offset(UINT_MAX), m_prefix_extractor(nullptr),
      m_maxlength(0)  // means 'not intialized'
{
  mysql_mutex_init(0, &m_mutex, MY_MUTEX_INIT_FAST);
  rdb_netbuf_store_index(m_index_number_storage_form, m_index_number);
  DBUG_ASSERT(m_cf_handle != nullptr);
}

Rdb_key_def::Rdb_key_def(const Rdb_key_def &k)
    : m_index_number(k.m_index_number), m_cf_handle(k.m_cf_handle),
      m_is_reverse_cf(k.m_is_reverse_cf),
      m_is_per_partition_cf(k.m_is_per_partition_cf), m_name(k.m_name),
      m_stats(k.m_stats), m_index_flags_bitmap(k.m_index_flags_bitmap),
      m_ttl_rec_offset(k.m_ttl_rec_offset), m_ttl_duration(k.m_ttl_duration),
      m_ttl_column(k.m_ttl_column), m_pk_part_no(k.m_pk_part_no),
      m_pack_info(k.m_pack_info), m_keyno(k.m_keyno),
      m_key_parts(k.m_key_parts),
      m_ttl_pk_key_part_offset(k.m_ttl_pk_key_part_offset),
      m_ttl_field_offset(UINT_MAX), m_prefix_extractor(k.m_prefix_extractor),
      m_maxlength(k.m_maxlength) {
  mysql_mutex_init(0, &m_mutex, MY_MUTEX_INIT_FAST);
  rdb_netbuf_store_index(m_index_number_storage_form, m_index_number);
  if (k.m_pack_info) {
    const size_t size = sizeof(Rdb_field_packing) * k.m_key_parts;
    m_pack_info =
        reinterpret_cast<Rdb_field_packing *>(my_malloc(size, MYF(0)));
    memcpy(m_pack_info, k.m_pack_info, size);
  }

  if (k.m_pk_part_no) {
    const size_t size = sizeof(uint) * m_key_parts;
    m_pk_part_no = reinterpret_cast<uint *>(my_malloc(size, MYF(0)));
    memcpy(m_pk_part_no, k.m_pk_part_no, size);
  }
}

Rdb_key_def::~Rdb_key_def() {
  mysql_mutex_destroy(&m_mutex);

  my_free(m_pk_part_no);
  m_pk_part_no = nullptr;

  my_free(m_pack_info);
  m_pack_info = nullptr;
}

void Rdb_key_def::setup(const TABLE *const tbl,
                        const Rdb_tbl_def *const tbl_def) {
  DBUG_ASSERT(tbl != nullptr);
  DBUG_ASSERT(tbl_def != nullptr);

  /*
    Set max_length based on the table.  This can be called concurrently from
    multiple threads, so there is a mutex to protect this code.
  */
  const bool is_hidden_pk = (m_index_type == INDEX_TYPE_HIDDEN_PRIMARY);
  const bool hidden_pk_exists = table_has_hidden_pk(tbl);
  const bool secondary_key = (m_index_type == INDEX_TYPE_SECONDARY);
  if (!m_maxlength) {
    RDB_MUTEX_LOCK_CHECK(m_mutex);
    if (m_maxlength != 0) {
      RDB_MUTEX_UNLOCK_CHECK(m_mutex);
      return;
    }

    KEY *key_info = nullptr;
    KEY *pk_info = nullptr;
    if (!is_hidden_pk) {
      key_info = &tbl->key_info[m_keyno];
      if (!hidden_pk_exists)
        pk_info = &tbl->key_info[tbl->s->primary_key];
      m_name = std::string(key_info->name);
    } else {
      m_name = HIDDEN_PK_NAME;
    }

    if (secondary_key)
      m_pk_key_parts= hidden_pk_exists ? 1 : pk_info->ext_key_parts;
    else {
      pk_info = nullptr;
      m_pk_key_parts = 0;
    }

    // "unique" secondary keys support:
    m_key_parts= is_hidden_pk ? 1 : key_info->ext_key_parts;

    if (secondary_key) {
      /*
        In most cases, SQL layer puts PK columns as invisible suffix at the
        end of secondary key. There are cases where this doesn't happen:
        - unique secondary indexes.
        - partitioned tables.

        Internally, we always need PK columns as suffix (and InnoDB does,
        too, if you were wondering).

        The loop below will attempt to put all PK columns at the end of key
        definition.  Columns that are already included in the index (either
        by the user or by "extended keys" feature) are not included for the
        second time.
      */
      m_key_parts += m_pk_key_parts;
    }

    if (secondary_key)
      m_pk_part_no = reinterpret_cast<uint *>(
          my_malloc(sizeof(uint) * m_key_parts, MYF(0)));
    else
      m_pk_part_no = nullptr;

    const size_t size = sizeof(Rdb_field_packing) * m_key_parts;
    m_pack_info =
        reinterpret_cast<Rdb_field_packing *>(my_malloc(size, MYF(0)));

    /*
      Guaranteed not to error here as checks have been made already during
      table creation.
    */
    Rdb_key_def::extract_ttl_col(tbl, tbl_def, &m_ttl_column,
                                 &m_ttl_field_offset, true);

    size_t max_len = INDEX_NUMBER_SIZE;
    int unpack_len = 0;
    int max_part_len = 0;
    bool simulating_extkey = false;
    uint dst_i = 0;

    uint keyno_to_set = m_keyno;
    uint keypart_to_set = 0;

    if (is_hidden_pk) {
      Field *field = nullptr;
      m_pack_info[dst_i].setup(this, field, keyno_to_set, 0, 0);
      m_pack_info[dst_i].m_unpack_data_offset = unpack_len;
      max_len += m_pack_info[dst_i].m_max_image_len;
      max_part_len = std::max(max_part_len, m_pack_info[dst_i].m_max_image_len);
      dst_i++;
    } else {
      KEY_PART_INFO *key_part = key_info->key_part;

      /* this loop also loops over the 'extended key' tail */
      for (uint src_i = 0; src_i < m_key_parts; src_i++, keypart_to_set++) {
        Field *const field = key_part ? key_part->field : nullptr;

        if (simulating_extkey && !hidden_pk_exists) {
          DBUG_ASSERT(secondary_key);
          /* Check if this field is already present in the key definition */
          bool found = false;
          for (uint j= 0; j < key_info->ext_key_parts; j++) {
            if (field->field_index ==
                    key_info->key_part[j].field->field_index &&
                key_part->length == key_info->key_part[j].length) {
              found = true;
              break;
            }
          }

          if (found) {
            key_part++;
            continue;
          }
        }

        if (field && field->real_maybe_null())
          max_len += 1; // NULL-byte

        m_pack_info[dst_i].setup(this, field, keyno_to_set, keypart_to_set,
                                 key_part ? key_part->length : 0);
        m_pack_info[dst_i].m_unpack_data_offset = unpack_len;

        if (pk_info) {
          m_pk_part_no[dst_i] = -1;
          for (uint j = 0; j < m_pk_key_parts; j++) {
            if (field->field_index == pk_info->key_part[j].field->field_index) {
              m_pk_part_no[dst_i] = j;
              break;
            }
          }
        } else if (secondary_key && hidden_pk_exists) {
          /*
            The hidden pk can never be part of the sk.  So it is always
            appended to the end of the sk.
          */
          m_pk_part_no[dst_i] = -1;
          if (simulating_extkey)
            m_pk_part_no[dst_i] = 0;
        }

        max_len += m_pack_info[dst_i].m_max_image_len;

        max_part_len =
            std::max(max_part_len, m_pack_info[dst_i].m_max_image_len);

        /*
          Check key part name here, if it matches the TTL column then we store
          the offset of the TTL key part here.
        */
        if (!m_ttl_column.empty() &&
            field->check_field_name_match(m_ttl_column.c_str())) {
          DBUG_ASSERT(field->real_type() == MYSQL_TYPE_LONGLONG);
          DBUG_ASSERT(field->key_type() == HA_KEYTYPE_ULONGLONG);
          DBUG_ASSERT(!field->real_maybe_null());
          m_ttl_pk_key_part_offset = dst_i;
        }

        key_part++;
        /*
          For "unique" secondary indexes, pretend they have
          "index extensions".

          MariaDB also has this property: if an index has a partially-covered
          column like KEY(varchar_col(N)), then the SQL layer will think it is
          not "extended" with PK columns. The code below handles this case,
          also.
         */
        if (secondary_key && src_i+1 == key_info->ext_key_parts) {
          simulating_extkey = true;
          if (!hidden_pk_exists) {
            keyno_to_set = tbl->s->primary_key;
            key_part = pk_info->key_part;
            keypart_to_set = (uint)-1;
          } else {
            keyno_to_set = tbl_def->m_key_count - 1;
            key_part = nullptr;
            keypart_to_set = 0;
          }
        }

        dst_i++;
      }
    }

    m_key_parts = dst_i;

    /* Initialize the memory needed by the stats structure */
    m_stats.m_distinct_keys_per_prefix.resize(get_key_parts());

    /* Cache prefix extractor for bloom filter usage later */
    rocksdb::Options opt = rdb_get_rocksdb_db()->GetOptions(get_cf());
    m_prefix_extractor = opt.prefix_extractor;

    /*
      This should be the last member variable set before releasing the mutex
      so that other threads can't see the object partially set up.
     */
    m_maxlength = max_len;

    RDB_MUTEX_UNLOCK_CHECK(m_mutex);
  }
}

/*
  Determine if the table has TTL enabled by parsing the table comment.

  @param[IN]  table_arg
  @param[IN]  tbl_def_arg
  @param[OUT] ttl_duration        Default TTL value parsed from table comment
*/
uint Rdb_key_def::extract_ttl_duration(const TABLE *const table_arg,
                                       const Rdb_tbl_def *const tbl_def_arg,
                                       uint64 *ttl_duration) {
  DBUG_ASSERT(table_arg != nullptr);
  DBUG_ASSERT(tbl_def_arg != nullptr);
  DBUG_ASSERT(ttl_duration != nullptr);
  std::string table_comment(table_arg->s->comment.str,
                            table_arg->s->comment.length);

  bool ttl_duration_per_part_match_found = false;
  std::string ttl_duration_str = Rdb_key_def::parse_comment_for_qualifier(
      table_comment, table_arg, tbl_def_arg, &ttl_duration_per_part_match_found,
      RDB_TTL_DURATION_QUALIFIER);

  /* If we don't have a ttl duration, nothing to do here. */
  if (ttl_duration_str.empty()) {
    return HA_EXIT_SUCCESS;
  }

  /*
    Catch errors where a non-integral value was used as ttl duration, strtoull
    will return 0.
  */
  *ttl_duration = std::strtoull(ttl_duration_str.c_str(), nullptr, 0);
  if (!*ttl_duration) {
    my_error(ER_RDB_TTL_DURATION_FORMAT, MYF(0), ttl_duration_str.c_str());
    return HA_EXIT_FAILURE;
  }

  return HA_EXIT_SUCCESS;
}

/*
  Determine if the table has TTL enabled by parsing the table comment.

  @param[IN]  table_arg
  @param[IN]  tbl_def_arg
  @param[OUT] ttl_column          TTL column in the table
  @param[IN]  skip_checks         Skip validation checks (when called in
                                  setup())
*/
uint Rdb_key_def::extract_ttl_col(const TABLE *const table_arg,
                                  const Rdb_tbl_def *const tbl_def_arg,
                                  std::string *ttl_column,
                                  uint *ttl_field_offset, bool skip_checks) {
  std::string table_comment(table_arg->s->comment.str,
                            table_arg->s->comment.length);
  /*
    Check if there is a TTL column specified. Note that this is not required
    and if omitted, an 8-byte ttl field will be prepended to each record
    implicitly.
  */
  bool ttl_col_per_part_match_found = false;
  std::string ttl_col_str = Rdb_key_def::parse_comment_for_qualifier(
      table_comment, table_arg, tbl_def_arg, &ttl_col_per_part_match_found,
      RDB_TTL_COL_QUALIFIER);

  if (skip_checks) {
    for (uint i = 0; i < table_arg->s->fields; i++) {
      Field *const field = table_arg->field[i];
      if (field->check_field_name_match(ttl_col_str.c_str())) {
        *ttl_column = ttl_col_str;
        *ttl_field_offset = i;
      }
    }
    return HA_EXIT_SUCCESS;
  }

  /* Check if TTL column exists in table */
  if (!ttl_col_str.empty()) {
    bool found = false;
    for (uint i = 0; i < table_arg->s->fields; i++) {
      Field *const field = table_arg->field[i];
      if (field->check_field_name_match(ttl_col_str.c_str()) &&
          field->real_type() == MYSQL_TYPE_LONGLONG &&
          field->key_type() == HA_KEYTYPE_ULONGLONG &&
          !field->real_maybe_null()) {
        *ttl_column = ttl_col_str;
        *ttl_field_offset = i;
        found = true;
        break;
      }
    }

    if (!found) {
      my_error(ER_RDB_TTL_COL_FORMAT, MYF(0), ttl_col_str.c_str());
      return HA_EXIT_FAILURE;
    }
  }

  return HA_EXIT_SUCCESS;
}

const std::string
Rdb_key_def::gen_qualifier_for_table(const char *const qualifier,
                                     const std::string &partition_name) {
  bool has_partition = !partition_name.empty();
  std::string qualifier_str = "";

  if (!strcmp(qualifier, RDB_CF_NAME_QUALIFIER)) {
    return has_partition ? gen_cf_name_qualifier_for_partition(partition_name)
                         : qualifier_str + RDB_CF_NAME_QUALIFIER +
                               RDB_QUALIFIER_VALUE_SEP;
  } else if (!strcmp(qualifier, RDB_TTL_DURATION_QUALIFIER)) {
    return has_partition
               ? gen_ttl_duration_qualifier_for_partition(partition_name)
               : qualifier_str + RDB_TTL_DURATION_QUALIFIER +
                     RDB_QUALIFIER_VALUE_SEP;
  } else if (!strcmp(qualifier, RDB_TTL_COL_QUALIFIER)) {
    return has_partition ? gen_ttl_col_qualifier_for_partition(partition_name)
                         : qualifier_str + RDB_TTL_COL_QUALIFIER +
                               RDB_QUALIFIER_VALUE_SEP;
  } else {
    DBUG_ASSERT(0);
  }

  return qualifier_str;
}

/*
  Formats the string and returns the column family name assignment part for a
  specific partition.
*/
const std::string
Rdb_key_def::gen_cf_name_qualifier_for_partition(const std::string &prefix) {
  DBUG_ASSERT(!prefix.empty());

  return prefix + RDB_PER_PARTITION_QUALIFIER_NAME_SEP + RDB_CF_NAME_QUALIFIER +
         RDB_QUALIFIER_VALUE_SEP;
}

const std::string Rdb_key_def::gen_ttl_duration_qualifier_for_partition(
    const std::string &prefix) {
  DBUG_ASSERT(!prefix.empty());

  return prefix + RDB_PER_PARTITION_QUALIFIER_NAME_SEP +
         RDB_TTL_DURATION_QUALIFIER + RDB_QUALIFIER_VALUE_SEP;
}

const std::string
Rdb_key_def::gen_ttl_col_qualifier_for_partition(const std::string &prefix) {
  DBUG_ASSERT(!prefix.empty());

  return prefix + RDB_PER_PARTITION_QUALIFIER_NAME_SEP + RDB_TTL_COL_QUALIFIER +
         RDB_QUALIFIER_VALUE_SEP;
}

const std::string Rdb_key_def::parse_comment_for_qualifier(
    const std::string &comment, const TABLE *const table_arg,
    const Rdb_tbl_def *const tbl_def_arg, bool *per_part_match_found,
    const char *const qualifier) {
  DBUG_ASSERT(table_arg != nullptr);
  DBUG_ASSERT(tbl_def_arg != nullptr);
  DBUG_ASSERT(per_part_match_found != nullptr);
  DBUG_ASSERT(qualifier != nullptr);

  std::string empty_result;

  // Flag which marks if partition specific options were found.
  *per_part_match_found = false;

  if (comment.empty()) {
    return empty_result;
  }

  // Let's fetch the comment for a index and check if there's a custom key
  // name specified for a partition we are handling.
  std::vector<std::string> v =
      myrocks::parse_into_tokens(comment, RDB_QUALIFIER_SEP);

  std::string search_str = gen_qualifier_for_table(qualifier);

  // If table has partitions then we need to check if user has requested
  // qualifiers on a per partition basis.
  //
  // NOTE: this means if you specify a qualifier for a specific partition it
  // will take precedence the 'table level' qualifier if one exists.
  std::string search_str_part;
  if (table_arg->part_info != nullptr) {
    std::string partition_name = tbl_def_arg->base_partition();
    DBUG_ASSERT(!partition_name.empty());
    search_str_part = gen_qualifier_for_table(qualifier, partition_name);
  }

  DBUG_ASSERT(!search_str.empty());

  // Basic O(N) search for a matching assignment. At most we expect maybe
  // ten or so elements here.
  if (!search_str_part.empty()) {
    for (const auto &it : v) {
      if (it.substr(0, search_str_part.length()) == search_str_part) {
        // We found a prefix match. Try to parse it as an assignment.
        std::vector<std::string> tokens =
            myrocks::parse_into_tokens(it, RDB_QUALIFIER_VALUE_SEP);

        // We found a custom qualifier, it was in the form we expected it to be.
        // Return that instead of whatever we initially wanted to return. In
        // a case below the `foo` part will be returned to the caller.
        //
        // p3_cfname=foo
        //
        // If no value was specified then we'll return an empty string which
        // later gets translated into using a default CF.
        if (tokens.size() == 2) {
          *per_part_match_found = true;
          return tokens[1];
        } else {
          return empty_result;
        }
      }
    }
  }

  // Do this loop again, this time searching for 'table level' qualifiers if we
  // didn't find any partition level qualifiers above.
  for (const auto &it : v) {
    if (it.substr(0, search_str.length()) == search_str) {
      std::vector<std::string> tokens =
          myrocks::parse_into_tokens(it, RDB_QUALIFIER_VALUE_SEP);
      if (tokens.size() == 2) {
        return tokens[1];
      } else {
        return empty_result;
      }
    }
  }

  // If we didn't find any partitioned/non-partitioned qualifiers, return an
  // empty string.
  return empty_result;
}

/**
  Read a memcmp key part from a slice using the passed in reader.

  Returns -1 if field was null, 1 if error, 0 otherwise.
*/
int Rdb_key_def::read_memcmp_key_part(const TABLE *table_arg,
                                      Rdb_string_reader *reader,
                                      const uint part_num) const {
  /* It is impossible to unpack the column. Skip it. */
  if (m_pack_info[part_num].m_maybe_null) {
    const char *nullp;
    if (!(nullp = reader->read(1)))
      return 1;
    if (*nullp == 0) {
      /* This is a NULL value */
      return -1;
    } else {
      /* If NULL marker is not '0', it can be only '1'  */
      if (*nullp != 1)
        return 1;
    }
  }

  Rdb_field_packing *fpi = &m_pack_info[part_num];
  DBUG_ASSERT(table_arg->s != nullptr);

  bool is_hidden_pk_part = (part_num + 1 == m_key_parts) &&
                           (table_arg->s->primary_key == MAX_INDEXES);
  Field *field = nullptr;
  if (!is_hidden_pk_part)
    field = fpi->get_field_in_table(table_arg);
  if ((this->*fpi->m_skip_func)(fpi, field, reader))
    return 1;

  return 0;
}

/**
  Get a mem-comparable form of Primary Key from mem-comparable form of this key

  @param
    pk_descr        Primary Key descriptor
    key             Index tuple from this key in mem-comparable form
    pk_buffer  OUT  Put here mem-comparable form of the Primary Key.

  @note
    It may or may not be possible to restore primary key columns to their
    mem-comparable form.  To handle all cases, this function copies mem-
    comparable forms directly.

    RocksDB SE supports "Extended keys". This means that PK columns are present
    at the end of every key.  If the key already includes PK columns, then
    these columns are not present at the end of the key.

    Because of the above, we copy each primary key column.

  @todo
    If we checked crc32 checksums in this function, we would catch some CRC
    violations that we currently don't. On the other hand, there is a broader
    set of queries for which we would check the checksum twice.
*/

uint Rdb_key_def::get_primary_key_tuple(const TABLE *const table,
                                        const Rdb_key_def &pk_descr,
                                        const rocksdb::Slice *const key,
                                        uchar *const pk_buffer) const {
  DBUG_ASSERT(table != nullptr);
  DBUG_ASSERT(key != nullptr);
  DBUG_ASSERT(pk_buffer);

  uint size = 0;
  uchar *buf = pk_buffer;
  DBUG_ASSERT(m_pk_key_parts);

  /* Put the PK number */
  rdb_netbuf_store_index(buf, pk_descr.m_index_number);
  buf += INDEX_NUMBER_SIZE;
  size += INDEX_NUMBER_SIZE;

  const char *start_offs[MAX_REF_PARTS];
  const char *end_offs[MAX_REF_PARTS];
  int pk_key_part;
  uint i;
  Rdb_string_reader reader(key);

  // Skip the index number
  if ((!reader.read(INDEX_NUMBER_SIZE)))
    return RDB_INVALID_KEY_LEN;

  for (i = 0; i < m_key_parts; i++) {
    if ((pk_key_part = m_pk_part_no[i]) != -1) {
      start_offs[pk_key_part] = reader.get_current_ptr();
    }

    if (read_memcmp_key_part(table, &reader, i) > 0) {
      return RDB_INVALID_KEY_LEN;
    }

    if (pk_key_part != -1) {
      end_offs[pk_key_part] = reader.get_current_ptr();
    }
  }

  for (i = 0; i < m_pk_key_parts; i++) {
    const uint part_size = end_offs[i] - start_offs[i];
    memcpy(buf, start_offs[i], end_offs[i] - start_offs[i]);
    buf += part_size;
    size += part_size;
  }

  return size;
}

/**
  Get a mem-comparable form of Secondary Key from mem-comparable form of this
  key, without the extended primary key tail.

  @param
    key                Index tuple from this key in mem-comparable form
    sk_buffer     OUT  Put here mem-comparable form of the Secondary Key.
    n_null_fields OUT  Put number of null fields contained within sk entry
*/
uint Rdb_key_def::get_memcmp_sk_parts(const TABLE *table,
                                      const rocksdb::Slice &key,
                                      uchar *sk_buffer,
                                      uint *n_null_fields) const {
  DBUG_ASSERT(table != nullptr);
  DBUG_ASSERT(sk_buffer != nullptr);
  DBUG_ASSERT(n_null_fields != nullptr);
  DBUG_ASSERT(m_keyno != table->s->primary_key && !table_has_hidden_pk(table));

  uchar *buf = sk_buffer;

  int res;
  Rdb_string_reader reader(&key);
  const char *start = reader.get_current_ptr();

  // Skip the index number
  if ((!reader.read(INDEX_NUMBER_SIZE)))
    return RDB_INVALID_KEY_LEN;

  for (uint i = 0; i < table->key_info[m_keyno].user_defined_key_parts; i++) {
    if ((res = read_memcmp_key_part(table, &reader, i)) > 0) {
      return RDB_INVALID_KEY_LEN;
    } else if (res == -1) {
      (*n_null_fields)++;
    }
  }

  uint sk_memcmp_len = reader.get_current_ptr() - start;
  memcpy(buf, start, sk_memcmp_len);
  return sk_memcmp_len;
}

/**
  Convert index tuple into storage (i.e. mem-comparable) format

  @detail
    Currently this is done by unpacking into table->record[0] and then
    packing index columns into storage format.

  @param pack_buffer Temporary area for packing varchar columns. Its
                     size is at least max_storage_fmt_length() bytes.
*/

uint Rdb_key_def::pack_index_tuple(TABLE *const tbl, uchar *const pack_buffer,
                                   uchar *const packed_tuple,
                                   const uchar *const key_tuple,
                                   const key_part_map &keypart_map) const {
  DBUG_ASSERT(tbl != nullptr);
  DBUG_ASSERT(pack_buffer != nullptr);
  DBUG_ASSERT(packed_tuple != nullptr);
  DBUG_ASSERT(key_tuple != nullptr);

  /* We were given a record in KeyTupleFormat. First, save it to record */
  const uint key_len = calculate_key_len(tbl, m_keyno, key_tuple, keypart_map);
  key_restore(tbl->record[0], key_tuple, &tbl->key_info[m_keyno], key_len);

  uint n_used_parts = my_count_bits(keypart_map);
  if (keypart_map == HA_WHOLE_KEY)
    n_used_parts = 0; // Full key is used

  /* Then, convert the record into a mem-comparable form */
  return pack_record(tbl, pack_buffer, tbl->record[0], packed_tuple, nullptr,
                     false, 0, n_used_parts);
}

/**
  @brief
    Check if "unpack info" data includes checksum.

  @detail
    This is used only by CHECK TABLE to count the number of rows that have
    checksums.
*/

bool Rdb_key_def::unpack_info_has_checksum(const rocksdb::Slice &unpack_info) {
  const uchar *ptr = (const uchar *)unpack_info.data();
  size_t size = unpack_info.size();

  // Skip unpack info if present.
  if (size >= RDB_UNPACK_HEADER_SIZE && ptr[0] == RDB_UNPACK_DATA_TAG) {
    const uint16 skip_len = rdb_netbuf_to_uint16(ptr + 1);
    SHIP_ASSERT(size >= skip_len);

    size -= skip_len;
    ptr += skip_len;
  }

  return (size == RDB_CHECKSUM_CHUNK_SIZE && ptr[0] == RDB_CHECKSUM_DATA_TAG);
}

/*
  @return Number of bytes that were changed
*/
int Rdb_key_def::successor(uchar *const packed_tuple, const uint &len) {
  DBUG_ASSERT(packed_tuple != nullptr);

  int changed = 0;
  uchar *p = packed_tuple + len - 1;
  for (; p > packed_tuple; p--) {
    changed++;
    if (*p != uchar(0xFF)) {
      *p = *p + 1;
      break;
    }
    *p = '\0';
  }
  return changed;
}

uchar *Rdb_key_def::pack_field(Field *const field, Rdb_field_packing *pack_info,
                               uchar *tuple, uchar *const packed_tuple,
                               uchar *const pack_buffer,
                               Rdb_string_writer *const unpack_info,
                               uint *const n_null_fields) const {
  if (field->real_maybe_null()) {
    DBUG_ASSERT(is_storage_available(tuple - packed_tuple, 1));
    if (field->is_real_null()) {
      /* NULL value. store '\0' so that it sorts before non-NULL values */
      *tuple++ = 0;
      /* That's it, don't store anything else */
      if (n_null_fields)
        (*n_null_fields)++;
      return tuple;
    } else {
      /* Not a NULL value. Store '1' */
      *tuple++ = 1;
    }
  }

  const bool create_unpack_info =
      (unpack_info &&  // we were requested to generate unpack_info
       pack_info->uses_unpack_info());  // and this keypart uses it
  Rdb_pack_field_context pack_ctx(unpack_info);

  // Set the offset for methods which do not take an offset as an argument
  DBUG_ASSERT(is_storage_available(tuple - packed_tuple,
                                   pack_info->m_max_image_len));

  (this->*pack_info->m_pack_func)(pack_info, field, pack_buffer, &tuple,
                                  &pack_ctx);

  /* Make "unpack info" to be stored in the value */
  if (create_unpack_info) {
    (this->*pack_info->m_make_unpack_info_func)(pack_info->m_charset_codec,
                                                field, &pack_ctx);
  }

  return tuple;
}

/**
  Get index columns from the record and pack them into mem-comparable form.

  @param
    tbl                   Table we're working on
    record           IN   Record buffer with fields in table->record format
    pack_buffer      IN   Temporary area for packing varchars. The size is
                          at least max_storage_fmt_length() bytes.
    packed_tuple     OUT  Key in the mem-comparable form
    unpack_info      OUT  Unpack data
    unpack_info_len  OUT  Unpack data length
    n_key_parts           Number of keyparts to process. 0 means all of them.
    n_null_fields    OUT  Number of key fields with NULL value.
    ttl_pk_offset    OUT  Offset of the ttl column if specified and in the key

  @detail
    Some callers do not need the unpack information, they can pass
    unpack_info=nullptr, unpack_info_len=nullptr.

  @return
    Length of the packed tuple
*/

uint Rdb_key_def::pack_record(const TABLE *const tbl, uchar *const pack_buffer,
                              const uchar *const record,
                              uchar *const packed_tuple,
                              Rdb_string_writer *const unpack_info,
                              const bool &should_store_row_debug_checksums,
                              const longlong &hidden_pk_id, uint n_key_parts,
                              uint *const n_null_fields,
                              uint *const ttl_pk_offset) const {
  DBUG_ASSERT(tbl != nullptr);
  DBUG_ASSERT(pack_buffer != nullptr);
  DBUG_ASSERT(record != nullptr);
  DBUG_ASSERT(packed_tuple != nullptr);
  // Checksums for PKs are made when record is packed.
  // We should never attempt to make checksum just from PK values
  DBUG_ASSERT_IMP(should_store_row_debug_checksums,
                  (m_index_type == INDEX_TYPE_SECONDARY));

  uchar *tuple = packed_tuple;
  size_t unpack_len_pos = size_t(-1);
  const bool hidden_pk_exists = table_has_hidden_pk(tbl);

  rdb_netbuf_store_index(tuple, m_index_number);
  tuple += INDEX_NUMBER_SIZE;

  // If n_key_parts is 0, it means all columns.
  // The following includes the 'extended key' tail.
  // The 'extended key' includes primary key. This is done to 'uniqify'
  // non-unique indexes
  const bool use_all_columns = n_key_parts == 0 || n_key_parts == MAX_REF_PARTS;

  // If hidden pk exists, but hidden pk wasnt passed in, we can't pack the
  // hidden key part.  So we skip it (its always 1 part).
  if (hidden_pk_exists && !hidden_pk_id && use_all_columns)
    n_key_parts = m_key_parts - 1;
  else if (use_all_columns)
    n_key_parts = m_key_parts;

  if (n_null_fields)
    *n_null_fields = 0;

  if (unpack_info) {
    unpack_info->clear();
    unpack_info->write_uint8(RDB_UNPACK_DATA_TAG);
    unpack_len_pos = unpack_info->get_current_pos();
    // we don't know the total length yet, so write a zero
    unpack_info->write_uint16(0);
  }

  for (uint i = 0; i < n_key_parts; i++) {
    // Fill hidden pk id into the last key part for secondary keys for tables
    // with no pk
    if (hidden_pk_exists && hidden_pk_id && i + 1 == n_key_parts) {
      m_pack_info[i].fill_hidden_pk_val(&tuple, hidden_pk_id);
      break;
    }

    Field *const field = m_pack_info[i].get_field_in_table(tbl);
    DBUG_ASSERT(field != nullptr);

    uint field_offset = field->ptr - tbl->record[0];
    uint null_offset = field->null_offset(tbl->record[0]);
    bool maybe_null = field->real_maybe_null();

    // Save the ttl duration offset in the key so we can store it in front of
    // the record later.
    if (ttl_pk_offset && m_ttl_duration > 0 && i == m_ttl_pk_key_part_offset) {
      DBUG_ASSERT(field->check_field_name_match(m_ttl_column.c_str()));
      DBUG_ASSERT(field->real_type() == MYSQL_TYPE_LONGLONG);
      DBUG_ASSERT(field->key_type() == HA_KEYTYPE_ULONGLONG);
      DBUG_ASSERT(!field->real_maybe_null());
      *ttl_pk_offset = tuple - packed_tuple;
    }

    field->move_field(const_cast<uchar*>(record) + field_offset,
        maybe_null ? const_cast<uchar*>(record) + null_offset : nullptr,
        field->null_bit);
    // WARNING! Don't return without restoring field->ptr and field->null_ptr

    tuple = pack_field(field, &m_pack_info[i], tuple, packed_tuple, pack_buffer,
                       unpack_info, n_null_fields);

    // Restore field->ptr and field->null_ptr
    field->move_field(tbl->record[0] + field_offset,
                      maybe_null ? tbl->record[0] + null_offset : nullptr,
                      field->null_bit);
  }

  if (unpack_info) {
    const size_t len = unpack_info->get_current_pos();
    DBUG_ASSERT(len <= std::numeric_limits<uint16_t>::max());

    // Don't store the unpack_info if it has only the header (that is, there's
    // no meaningful content).
    // Primary Keys are special: for them, store the unpack_info even if it's
    // empty (provided m_maybe_unpack_info==true, see
    // ha_rocksdb::convert_record_to_storage_format)
    if (len == RDB_UNPACK_HEADER_SIZE &&
        m_index_type != Rdb_key_def::INDEX_TYPE_PRIMARY) {
      unpack_info->clear();
    } else {
      unpack_info->write_uint16_at(unpack_len_pos, len);
    }

    //
    // Secondary keys have key and value checksums in the value part
    // Primary key is a special case (the value part has non-indexed columns),
    // so the checksums are computed and stored by
    // ha_rocksdb::convert_record_to_storage_format
    //
    if (should_store_row_debug_checksums) {
      const uint32_t key_crc32 = crc32(0, packed_tuple, tuple - packed_tuple);
      const uint32_t val_crc32 =
          crc32(0, unpack_info->ptr(), unpack_info->get_current_pos());

      unpack_info->write_uint8(RDB_CHECKSUM_DATA_TAG);
      unpack_info->write_uint32(key_crc32);
      unpack_info->write_uint32(val_crc32);
    }
  }

  DBUG_ASSERT(is_storage_available(tuple - packed_tuple, 0));

  return tuple - packed_tuple;
}

/**
  Pack the hidden primary key into mem-comparable form.

  @param
    tbl                   Table we're working on
    hidden_pk_id     IN   New value to be packed into key
    packed_tuple     OUT  Key in the mem-comparable form

  @return
    Length of the packed tuple
*/

uint Rdb_key_def::pack_hidden_pk(const longlong &hidden_pk_id,
                                 uchar *const packed_tuple) const {
  DBUG_ASSERT(packed_tuple != nullptr);

  uchar *tuple = packed_tuple;
  rdb_netbuf_store_index(tuple, m_index_number);
  tuple += INDEX_NUMBER_SIZE;
  DBUG_ASSERT(m_key_parts == 1);
  DBUG_ASSERT(is_storage_available(tuple - packed_tuple,
                                   m_pack_info[0].m_max_image_len));

  m_pack_info[0].fill_hidden_pk_val(&tuple, hidden_pk_id);

  DBUG_ASSERT(is_storage_available(tuple - packed_tuple, 0));
  return tuple - packed_tuple;
}

/*
  Function of type rdb_index_field_pack_t
*/

void Rdb_key_def::pack_with_make_sort_key(
    Rdb_field_packing *const fpi, Field *const field,
    uchar *const buf MY_ATTRIBUTE((__unused__)), uchar **dst,
    Rdb_pack_field_context *const pack_ctx MY_ATTRIBUTE((__unused__))) const {
  DBUG_ASSERT(fpi != nullptr);
  DBUG_ASSERT(field != nullptr);
  DBUG_ASSERT(dst != nullptr);
  DBUG_ASSERT(*dst != nullptr);

  const int max_len = fpi->m_max_image_len;
  my_bitmap_map *old_map;

  old_map= dbug_tmp_use_all_columns(field->table,
                                    field->table->read_set);
  field->sort_string(*dst, max_len);
  dbug_tmp_restore_column_map(field->table->read_set, old_map);
  *dst += max_len;
}

/*
  Compares two keys without unpacking

  @detail
  @return
    0 - Ok. column_index is the index of the first column which is different.
          -1 if two kes are equal
    1 - Data format error.
*/
int Rdb_key_def::compare_keys(const rocksdb::Slice *key1,
                              const rocksdb::Slice *key2,
                              std::size_t *const column_index) const {
  DBUG_ASSERT(key1 != nullptr);
  DBUG_ASSERT(key2 != nullptr);
  DBUG_ASSERT(column_index != nullptr);

  // the caller should check the return value and
  // not rely on column_index being valid
  *column_index = 0xbadf00d;

  Rdb_string_reader reader1(key1);
  Rdb_string_reader reader2(key2);

  // Skip the index number
  if ((!reader1.read(INDEX_NUMBER_SIZE)))
    return HA_EXIT_FAILURE;

  if ((!reader2.read(INDEX_NUMBER_SIZE)))
    return HA_EXIT_FAILURE;

  for (uint i = 0; i < m_key_parts; i++) {
    const Rdb_field_packing *const fpi = &m_pack_info[i];
    if (fpi->m_maybe_null) {
      const auto nullp1 = reader1.read(1);
      const auto nullp2 = reader2.read(1);

      if (nullp1 == nullptr || nullp2 == nullptr) {
        return HA_EXIT_FAILURE;
      }

      if (*nullp1 != *nullp2) {
        *column_index = i;
        return HA_EXIT_SUCCESS;
      }

      if (*nullp1 == 0) {
        /* This is a NULL value */
        continue;
      }
    }

    const auto before_skip1 = reader1.get_current_ptr();
    const auto before_skip2 = reader2.get_current_ptr();
    DBUG_ASSERT(fpi->m_skip_func);
    if ((this->*fpi->m_skip_func)(fpi, nullptr, &reader1))
      return HA_EXIT_FAILURE;
    if ((this->*fpi->m_skip_func)(fpi, nullptr, &reader2))
      return HA_EXIT_FAILURE;
    const auto size1 = reader1.get_current_ptr() - before_skip1;
    const auto size2 = reader2.get_current_ptr() - before_skip2;
    if (size1 != size2) {
      *column_index = i;
      return HA_EXIT_SUCCESS;
    }

    if (memcmp(before_skip1, before_skip2, size1) != 0) {
      *column_index = i;
      return HA_EXIT_SUCCESS;
    }
  }

  *column_index = m_key_parts;
  return HA_EXIT_SUCCESS;
}

/*
  @brief
    Given a zero-padded key, determine its real key length

  @detail
    Fixed-size skip functions just read.
*/

size_t Rdb_key_def::key_length(const TABLE *const table,
                               const rocksdb::Slice &key) const {
  DBUG_ASSERT(table != nullptr);

  Rdb_string_reader reader(&key);

  if ((!reader.read(INDEX_NUMBER_SIZE)))
    return size_t(-1);

  for (uint i = 0; i < m_key_parts; i++) {
    const Rdb_field_packing *fpi = &m_pack_info[i];
    const Field *field = nullptr;
    if (m_index_type != INDEX_TYPE_HIDDEN_PRIMARY)
      field = fpi->get_field_in_table(table);
    if ((this->*fpi->m_skip_func)(fpi, field, &reader))
      return size_t(-1);
  }
  return key.size() - reader.remaining_bytes();
}

int Rdb_key_def::unpack_field(
    Rdb_field_packing *const fpi,
    Field *const             field,
    Rdb_string_reader*       reader,
    const uchar *const       default_value,
    Rdb_string_reader*       unp_reader) const
{
  if (fpi->m_maybe_null) {
    const char *nullp;
    if (!(nullp = reader->read(1))) {
      return HA_EXIT_FAILURE;
    }

    if (*nullp == 0) {
      /* Set the NULL-bit of this field */
      field->set_null();
      /* Also set the field to its default value */
      memcpy(field->ptr, default_value, field->pack_length());
      return HA_EXIT_SUCCESS;
    } else if (*nullp == 1) {
      field->set_notnull();
    } else {
      return HA_EXIT_FAILURE;
    }
  }

  return (this->*fpi->m_unpack_func)(fpi, field, field->ptr, reader,
                                     unp_reader);
}

/*
  Take mem-comparable form and unpack_info and unpack it to Table->record

  @detail
    not all indexes support this

  @return
    HA_EXIT_SUCCESS    OK
    other              HA_ERR error code
*/

int Rdb_key_def::unpack_record(TABLE *const table, uchar *const buf,
                               const rocksdb::Slice *const packed_key,
                               const rocksdb::Slice *const unpack_info,
                               const bool &verify_row_debug_checksums) const {
  Rdb_string_reader reader(packed_key);
  Rdb_string_reader unp_reader = Rdb_string_reader::read_or_empty(unpack_info);

  const bool is_hidden_pk = (m_index_type == INDEX_TYPE_HIDDEN_PRIMARY);
  const bool hidden_pk_exists = table_has_hidden_pk(table);
  const bool secondary_key = (m_index_type == INDEX_TYPE_SECONDARY);
  // There is no checksuming data after unpack_info for primary keys, because
  // the layout there is different. The checksum is verified in
  // ha_rocksdb::convert_record_from_storage_format instead.
  DBUG_ASSERT_IMP(!secondary_key, !verify_row_debug_checksums);

  // Skip the index number
  if ((!reader.read(INDEX_NUMBER_SIZE))) {
    return HA_ERR_ROCKSDB_CORRUPT_DATA;
  }

  // For secondary keys, we expect the value field to contain unpack data and
  // checksum data in that order. One or both can be missing, but they cannot
  // be reordered.
  const bool has_unpack_info =
      unp_reader.remaining_bytes() &&
      *unp_reader.get_current_ptr() == RDB_UNPACK_DATA_TAG;
  if (has_unpack_info && !unp_reader.read(RDB_UNPACK_HEADER_SIZE)) {
    return HA_ERR_ROCKSDB_CORRUPT_DATA;
  }

  for (uint i = 0; i < m_key_parts; i++) {
    Rdb_field_packing *const fpi = &m_pack_info[i];

    /*
      Hidden pk field is packed at the end of the secondary keys, but the SQL
      layer does not know about it. Skip retrieving field if hidden pk.
    */
    if ((secondary_key && hidden_pk_exists && i + 1 == m_key_parts) ||
        is_hidden_pk) {
      DBUG_ASSERT(fpi->m_unpack_func);
      if ((this->*fpi->m_skip_func)(fpi, nullptr, &reader)) {
        return HA_ERR_ROCKSDB_CORRUPT_DATA;
      }
      continue;
    }

    Field *const field = fpi->get_field_in_table(table);

    if (fpi->m_unpack_func) {
      /* It is possible to unpack this column. Do it. */

      uint field_offset = field->ptr - table->record[0];
      uint null_offset = field->null_offset();
      bool maybe_null = field->real_maybe_null();
      field->move_field(buf + field_offset,
                        maybe_null ? buf + null_offset : nullptr,
                        field->null_bit);
      // WARNING! Don't return without restoring field->ptr and field->null_ptr

      // If we need unpack info, but there is none, tell the unpack function
      // this by passing unp_reader as nullptr. If we never read unpack_info
      // during unpacking anyway, then there won't an error.
      const bool maybe_missing_unpack =
          !has_unpack_info && fpi->uses_unpack_info();
      int res = unpack_field(fpi, field, &reader,
                             table->s->default_values + field_offset,
                             maybe_missing_unpack ? nullptr : &unp_reader);

      // Restore field->ptr and field->null_ptr
      field->move_field(table->record[0] + field_offset,
                        maybe_null ? table->record[0] + null_offset : nullptr,
                        field->null_bit);

      if (res != UNPACK_SUCCESS) {
        return HA_ERR_ROCKSDB_CORRUPT_DATA;
      }
    } else {
      /* It is impossible to unpack the column. Skip it. */
      if (fpi->m_maybe_null) {
        const char *nullp;
        if (!(nullp = reader.read(1)))
          return HA_ERR_ROCKSDB_CORRUPT_DATA;
        if (*nullp == 0) {
          /* This is a NULL value */
          continue;
        }
        /* If NULL marker is not '0', it can be only '1'  */
        if (*nullp != 1)
          return HA_ERR_ROCKSDB_CORRUPT_DATA;
      }
      if ((this->*fpi->m_skip_func)(fpi, field, &reader))
        return HA_ERR_ROCKSDB_CORRUPT_DATA;
    }
  }

  /*
    Check checksum values if present
  */
  const char *ptr;
  if ((ptr = unp_reader.read(1)) && *ptr == RDB_CHECKSUM_DATA_TAG) {
    if (verify_row_debug_checksums) {
      uint32_t stored_key_chksum = rdb_netbuf_to_uint32(
          (const uchar *)unp_reader.read(RDB_CHECKSUM_SIZE));
      const uint32_t stored_val_chksum = rdb_netbuf_to_uint32(
          (const uchar *)unp_reader.read(RDB_CHECKSUM_SIZE));

      const uint32_t computed_key_chksum =
          crc32(0, (const uchar *)packed_key->data(), packed_key->size());
      const uint32_t computed_val_chksum =
          crc32(0, (const uchar *)unpack_info->data(),
                unpack_info->size() - RDB_CHECKSUM_CHUNK_SIZE);

      DBUG_EXECUTE_IF("myrocks_simulate_bad_key_checksum1",
                      stored_key_chksum++;);

      if (stored_key_chksum != computed_key_chksum) {
        report_checksum_mismatch(true, packed_key->data(), packed_key->size());
        return HA_ERR_ROCKSDB_CHECKSUM_MISMATCH;
      }

      if (stored_val_chksum != computed_val_chksum) {
        report_checksum_mismatch(false, unpack_info->data(),
                                 unpack_info->size() - RDB_CHECKSUM_CHUNK_SIZE);
        return HA_ERR_ROCKSDB_CHECKSUM_MISMATCH;
      }
    } else {
      /* The checksums are present but we are not checking checksums */
    }
  }

  if (reader.remaining_bytes())
    return HA_ERR_ROCKSDB_CORRUPT_DATA;

  return HA_EXIT_SUCCESS;
}

bool Rdb_key_def::table_has_hidden_pk(const TABLE *const table) {
  return table->s->primary_key == MAX_INDEXES;
}

void Rdb_key_def::report_checksum_mismatch(const bool &is_key,
                                           const char *const data,
                                           const size_t data_size) const {
  // NO_LINT_DEBUG
  sql_print_error("Checksum mismatch in %s of key-value pair for index 0x%x",
                  is_key ? "key" : "value", get_index_number());

  const std::string buf = rdb_hexdump(data, data_size, RDB_MAX_HEXDUMP_LEN);
  // NO_LINT_DEBUG
  sql_print_error("Data with incorrect checksum (%" PRIu64 " bytes): %s",
                  (uint64_t)data_size, buf.c_str());

  my_error(ER_INTERNAL_ERROR, MYF(0), "Record checksum mismatch");
}

bool Rdb_key_def::index_format_min_check(const int &pk_min,
                                         const int &sk_min) const {
  switch (m_index_type) {
  case INDEX_TYPE_PRIMARY:
  case INDEX_TYPE_HIDDEN_PRIMARY:
    return (m_kv_format_version >= pk_min);
  case INDEX_TYPE_SECONDARY:
    return (m_kv_format_version >= sk_min);
  default:
    DBUG_ASSERT(0);
    return false;
  }
}

///////////////////////////////////////////////////////////////////////////////////////////
// Rdb_field_packing
///////////////////////////////////////////////////////////////////////////////////////////

/*
  Function of type rdb_index_field_skip_t
*/

int Rdb_key_def::skip_max_length(const Rdb_field_packing *const fpi,
                                 const Field *const field
                                     MY_ATTRIBUTE((__unused__)),
                                 Rdb_string_reader *const reader) const {
  if (!reader->read(fpi->m_max_image_len))
    return HA_EXIT_FAILURE;
  return HA_EXIT_SUCCESS;
}

/*
  (RDB_ESCAPE_LENGTH-1) must be an even number so that pieces of lines are not
  split in the middle of an UTF-8 character. See the implementation of
  unpack_binary_or_utf8_varchar.
*/

#define RDB_ESCAPE_LENGTH 9
#define RDB_LEGACY_ESCAPE_LENGTH RDB_ESCAPE_LENGTH
static_assert((RDB_ESCAPE_LENGTH - 1) % 2 == 0,
              "RDB_ESCAPE_LENGTH-1 must be even.");

#define RDB_ENCODED_SIZE(len)                                                  \
  ((len + (RDB_ESCAPE_LENGTH - 2)) / (RDB_ESCAPE_LENGTH - 1)) *                \
      RDB_ESCAPE_LENGTH

#define RDB_LEGACY_ENCODED_SIZE(len)                                           \
  ((len + (RDB_LEGACY_ESCAPE_LENGTH - 1)) / (RDB_LEGACY_ESCAPE_LENGTH - 1)) *  \
      RDB_LEGACY_ESCAPE_LENGTH

/*
  Function of type rdb_index_field_skip_t
*/

int Rdb_key_def::skip_variable_length(
    const Rdb_field_packing *const fpi MY_ATTRIBUTE((__unused__)),
    const Field *const field, Rdb_string_reader *const reader) const {
  const uchar *ptr;
  bool finished = false;

  size_t dst_len; /* How much data can be there */
  if (field) {
    const Field_varstring *const field_var =
        static_cast<const Field_varstring *>(field);
    dst_len = field_var->pack_length() - field_var->length_bytes;
  } else {
    dst_len = UINT_MAX;
  }

  bool use_legacy_format = use_legacy_varbinary_format();

  /* Decode the length-emitted encoding here */
  while ((ptr = (const uchar *)reader->read(RDB_ESCAPE_LENGTH))) {
    uint used_bytes;

    /* See pack_with_varchar_encoding. */
    if (use_legacy_format) {
      used_bytes = calc_unpack_legacy_variable_format(
          ptr[RDB_ESCAPE_LENGTH - 1], &finished);
    } else {
      used_bytes =
          calc_unpack_variable_format(ptr[RDB_ESCAPE_LENGTH - 1], &finished);
    }

    if (used_bytes == (uint)-1 || dst_len < used_bytes) {
      return HA_EXIT_FAILURE;  // Corruption in the data
    }

    if (finished) {
      break;
    }

    dst_len -= used_bytes;
  }

  if (!finished) {
    return HA_EXIT_FAILURE;
  }

  return HA_EXIT_SUCCESS;
}

const int VARCHAR_CMP_LESS_THAN_SPACES = 1;
const int VARCHAR_CMP_EQUAL_TO_SPACES = 2;
const int VARCHAR_CMP_GREATER_THAN_SPACES = 3;

/*
  Skip a keypart that uses Variable-Length Space-Padded encoding
*/

int Rdb_key_def::skip_variable_space_pad(
    const Rdb_field_packing *const fpi, const Field *const field,
    Rdb_string_reader *const reader) const {
  const uchar *ptr;
  bool finished = false;

  size_t dst_len = UINT_MAX; /* How much data can be there */

  if (field) {
    const Field_varstring *const field_var =
        static_cast<const Field_varstring *>(field);
    dst_len = field_var->pack_length() - field_var->length_bytes;
  }

  /* Decode the length-emitted encoding here */
  while ((ptr = (const uchar *)reader->read(fpi->m_segment_size))) {
    // See pack_with_varchar_space_pad
    const uchar c = ptr[fpi->m_segment_size - 1];
    if (c == VARCHAR_CMP_EQUAL_TO_SPACES) {
      // This is the last segment
      finished = true;
      break;
    } else if (c == VARCHAR_CMP_LESS_THAN_SPACES ||
               c == VARCHAR_CMP_GREATER_THAN_SPACES) {
      // This is not the last segment
      if ((fpi->m_segment_size - 1) > dst_len) {
        // The segment is full of data but the table field can't hold that
        // much! This must be data corruption.
        return HA_EXIT_FAILURE;
      }
      dst_len -= (fpi->m_segment_size - 1);
    } else {
      // Encountered a value that's none of the VARCHAR_CMP* constants
      // It's data corruption.
      return HA_EXIT_FAILURE;
    }
  }
  return finished ? HA_EXIT_SUCCESS : HA_EXIT_FAILURE;
}

/*
  Function of type rdb_index_field_unpack_t
*/

int Rdb_key_def::unpack_integer(
    Rdb_field_packing *const fpi, Field *const field, uchar *const to,
    Rdb_string_reader *const reader,
    Rdb_string_reader *const unp_reader MY_ATTRIBUTE((__unused__))) const {
  const int length = fpi->m_max_image_len;

  const uchar *from;
  if (!(from = (const uchar *)reader->read(length)))
    return UNPACK_FAILURE; /* Mem-comparable image doesn't have enough bytes */

#ifdef WORDS_BIGENDIAN
  {
    if (((Field_num *)field)->unsigned_flag)
      to[0] = from[0];
    else
      to[0] = (char)(from[0] ^ 128); // Reverse the sign bit.
    memcpy(to + 1, from + 1, length - 1);
  }
#else
  {
    const int sign_byte = from[0];
    if (((Field_num *)field)->unsigned_flag)
      to[length - 1] = sign_byte;
    else
      to[length - 1] =
          static_cast<char>(sign_byte ^ 128); // Reverse the sign bit.
    for (int i = 0, j = length - 1; i < length - 1; ++i, --j)
      to[i] = from[j];
  }
#endif
  return UNPACK_SUCCESS;
}

#if !defined(WORDS_BIGENDIAN)
static void rdb_swap_double_bytes(uchar *const dst, const uchar *const src) {
#if defined(__FLOAT_WORD_ORDER) && (__FLOAT_WORD_ORDER == __BIG_ENDIAN)
  // A few systems store the most-significant _word_ first on little-endian
  dst[0] = src[3];
  dst[1] = src[2];
  dst[2] = src[1];
  dst[3] = src[0];
  dst[4] = src[7];
  dst[5] = src[6];
  dst[6] = src[5];
  dst[7] = src[4];
#else
  dst[0] = src[7];
  dst[1] = src[6];
  dst[2] = src[5];
  dst[3] = src[4];
  dst[4] = src[3];
  dst[5] = src[2];
  dst[6] = src[1];
  dst[7] = src[0];
#endif
}

static void rdb_swap_float_bytes(uchar *const dst, const uchar *const src) {
  dst[0] = src[3];
  dst[1] = src[2];
  dst[2] = src[1];
  dst[3] = src[0];
}
#else
#define rdb_swap_double_bytes nullptr
#define rdb_swap_float_bytes nullptr
#endif

int Rdb_key_def::unpack_floating_point(
    uchar *const dst, Rdb_string_reader *const reader, const size_t &size,
    const int &exp_digit, const uchar *const zero_pattern,
    const uchar *const zero_val,
    void (*swap_func)(uchar *, const uchar *)) const {
  const uchar *const from = (const uchar *)reader->read(size);
  if (from == nullptr)
    return UNPACK_FAILURE; /* Mem-comparable image doesn't have enough bytes */

  /* Check to see if the value is zero */
  if (memcmp(from, zero_pattern, size) == 0) {
    memcpy(dst, zero_val, size);
    return UNPACK_SUCCESS;
  }

#if defined(WORDS_BIGENDIAN)
  // On big-endian, output can go directly into result
  uchar *const tmp = dst;
#else
  // Otherwise use a temporary buffer to make byte-swapping easier later
  uchar tmp[8];
#endif

  memcpy(tmp, from, size);

  if (tmp[0] & 0x80) {
    // If the high bit is set the original value was positive so
    // remove the high bit and subtract one from the exponent.
    ushort exp_part = ((ushort)tmp[0] << 8) | (ushort)tmp[1];
    exp_part &= 0x7FFF;                            // clear high bit;
    exp_part -= (ushort)1 << (16 - 1 - exp_digit); // subtract from exponent
    tmp[0] = (uchar)(exp_part >> 8);
    tmp[1] = (uchar)exp_part;
  } else {
    // Otherwise the original value was negative and all bytes have been
    // negated.
    for (size_t ii = 0; ii < size; ii++)
      tmp[ii] ^= 0xFF;
  }

#if !defined(WORDS_BIGENDIAN)
  // On little-endian, swap the bytes around
  swap_func(dst, tmp);
#else
  DBUG_ASSERT(swap_func == nullptr);
#endif

  return UNPACK_SUCCESS;
}

#if !defined(DBL_EXP_DIG)
#define DBL_EXP_DIG (sizeof(double) * 8 - DBL_MANT_DIG)
#endif

/*
  Function of type rdb_index_field_unpack_t

  Unpack a double by doing the reverse action of change_double_for_sort
  (sql/filesort.cc).  Note that this only works on IEEE values.
  Note also that this code assumes that NaN and +/-Infinity are never
  allowed in the database.
*/
int Rdb_key_def::unpack_double(
    Rdb_field_packing *const fpi MY_ATTRIBUTE((__unused__)),
    Field *const field MY_ATTRIBUTE((__unused__)), uchar *const field_ptr,
    Rdb_string_reader *const reader,
    Rdb_string_reader *const unp_reader MY_ATTRIBUTE((__unused__))) const {
  static double zero_val = 0.0;
  static const uchar zero_pattern[8] = {128, 0, 0, 0, 0, 0, 0, 0};

  return unpack_floating_point(field_ptr, reader, sizeof(double), DBL_EXP_DIG,
                               zero_pattern, (const uchar *)&zero_val,
                               rdb_swap_double_bytes);
}

#if !defined(FLT_EXP_DIG)
#define FLT_EXP_DIG (sizeof(float) * 8 - FLT_MANT_DIG)
#endif

/*
  Function of type rdb_index_field_unpack_t

  Unpack a float by doing the reverse action of Field_float::make_sort_key
  (sql/field.cc).  Note that this only works on IEEE values.
  Note also that this code assumes that NaN and +/-Infinity are never
  allowed in the database.
*/
int Rdb_key_def::unpack_float(
    Rdb_field_packing *const fpi, Field *const field MY_ATTRIBUTE((__unused__)),
    uchar *const field_ptr, Rdb_string_reader *const reader,
    Rdb_string_reader *const unp_reader MY_ATTRIBUTE((__unused__))) const {
  static float zero_val = 0.0;
  static const uchar zero_pattern[4] = {128, 0, 0, 0};

  return unpack_floating_point(field_ptr, reader, sizeof(float), FLT_EXP_DIG,
                               zero_pattern, (const uchar *)&zero_val,
                               rdb_swap_float_bytes);
}

/*
  Function of type rdb_index_field_unpack_t used to
  Unpack by doing the reverse action to Field_newdate::make_sort_key.
*/

int Rdb_key_def::unpack_newdate(
    Rdb_field_packing *const fpi, Field *const field MY_ATTRIBUTE((__unused__)),
    uchar *const field_ptr, Rdb_string_reader *const reader,
    Rdb_string_reader *const unp_reader MY_ATTRIBUTE((__unused__))) const {
  const char *from;
  DBUG_ASSERT(fpi->m_max_image_len == 3);

  if (!(from = reader->read(3)))
    return UNPACK_FAILURE; /* Mem-comparable image doesn't have enough bytes */

  field_ptr[0] = from[2];
  field_ptr[1] = from[1];
  field_ptr[2] = from[0];
  return UNPACK_SUCCESS;
}

/*
  Function of type rdb_index_field_unpack_t, used to
  Unpack the string by copying it over.
  This is for BINARY(n) where the value occupies the whole length.
*/

int Rdb_key_def::unpack_binary_str(
    Rdb_field_packing *const fpi, Field *const field, uchar *const to,
    Rdb_string_reader *const reader,
    Rdb_string_reader *const unp_reader MY_ATTRIBUTE((__unused__))) const {
  const char *from;
  if (!(from = reader->read(fpi->m_max_image_len)))
    return UNPACK_FAILURE; /* Mem-comparable image doesn't have enough bytes */

  memcpy(to, from, fpi->m_max_image_len);
  return UNPACK_SUCCESS;
}

/*
  Function of type rdb_index_field_unpack_t.
  For UTF-8, we need to convert 2-byte wide-character entities back into
  UTF8 sequences.
*/

int Rdb_key_def::unpack_utf8_str(
    Rdb_field_packing *const fpi, Field *const field, uchar *dst,
    Rdb_string_reader *const reader,
    Rdb_string_reader *const unp_reader MY_ATTRIBUTE((__unused__))) const {
  my_core::CHARSET_INFO *const cset = (my_core::CHARSET_INFO *)field->charset();
  const uchar *src;
  if (!(src = (const uchar *)reader->read(fpi->m_max_image_len)))
    return UNPACK_FAILURE; /* Mem-comparable image doesn't have enough bytes */

  const uchar *const src_end = src + fpi->m_max_image_len;
  uchar *const dst_end = dst + field->pack_length();

  while (src < src_end) {
    my_wc_t wc = (src[0] << 8) | src[1];
    src += 2;
    int res = cset->cset->wc_mb(cset, wc, dst, dst_end);
    DBUG_ASSERT(res > 0 && res <= 3);
    if (res < 0)
      return UNPACK_FAILURE;
    dst += res;
  }

  cset->cset->fill(cset, reinterpret_cast<char *>(dst), dst_end - dst,
                   cset->pad_char);
  return UNPACK_SUCCESS;
}

/*
  This is the original algorithm to encode a variable binary field.  It
  sets a flag byte every Nth byte.  The flag value is (255 - #pad) where
  #pad is the number of padding bytes that were needed (0 if all N-1
  bytes were used).

  If N=8 and the field is:
  * 3 bytes (1, 2, 3) this is encoded as: 1, 2, 3, 0, 0, 0, 0, 251
  * 4 bytes (1, 2, 3, 0) this is encoded as: 1, 2, 3, 0, 0, 0, 0, 252
  And the 4 byte string compares as greater than the 3 byte string

  Unfortunately the algorithm has a flaw.  If the input is exactly a
  multiple of N-1, an extra N bytes are written.  Since we usually use
  N=9, an 8 byte input will generate 18 bytes of output instead of the
  9 bytes of output that is optimal.

  See pack_variable_format for the newer algorithm.
*/
void Rdb_key_def::pack_legacy_variable_format(
    const uchar *src,   // The data to encode
    size_t src_len,     // The length of the data to encode
    uchar **dst) const  // The location to encode the data
{
  size_t copy_len;
  size_t padding_bytes;
  uchar *ptr = *dst;

  do {
    copy_len = std::min((size_t)RDB_LEGACY_ESCAPE_LENGTH - 1, src_len);
    padding_bytes = RDB_LEGACY_ESCAPE_LENGTH - 1 - copy_len;
    memcpy(ptr, src, copy_len);
    ptr += copy_len;
    src += copy_len;
    // pad with zeros if necessary
    if (padding_bytes > 0) {
      memset(ptr, 0, padding_bytes);
      ptr += padding_bytes;
    }

    *(ptr++) = 255 - padding_bytes;

    src_len -= copy_len;
  } while (padding_bytes == 0);

  *dst = ptr;
}

/*
  This is the new algorithm.  Similarly to the legacy format the input
  is split up into N-1 bytes and a flag byte is used as the Nth byte
  in the output.

  - If the previous segment needed any padding the flag is set to the
    number of bytes used (0..N-2).  0 is possible in the first segment
    if the input is 0 bytes long.
  - If no padding was used and there is no more data left in the input
    the flag is set to N-1
  - If no padding was used and there is still data left in the input the
    flag is set to N.

  For N=9, the following input values encode to the specified
  outout (where 'X' indicates a byte of the original input):
  - 0 bytes  is encoded as 0 0 0 0 0 0 0 0 0
  - 1 byte   is encoded as X 0 0 0 0 0 0 0 1
  - 2 bytes  is encoded as X X 0 0 0 0 0 0 2
  - 7 bytes  is encoded as X X X X X X X 0 7
  - 8 bytes  is encoded as X X X X X X X X 8
  - 9 bytes  is encoded as X X X X X X X X 9 X 0 0 0 0 0 0 0 1
  - 10 bytes is encoded as X X X X X X X X 9 X X 0 0 0 0 0 0 2
*/
void Rdb_key_def::pack_variable_format(
    const uchar *src,   // The data to encode
    size_t src_len,     // The length of the data to encode
    uchar **dst) const  // The location to encode the data
{
  uchar *ptr = *dst;

  for (;;) {
    // Figure out how many bytes to copy, copy them and adjust pointers
    const size_t copy_len = std::min((size_t)RDB_ESCAPE_LENGTH - 1, src_len);
    memcpy(ptr, src, copy_len);
    ptr += copy_len;
    src += copy_len;
    src_len -= copy_len;

    // Are we at the end of the input?
    if (src_len == 0) {
      // pad with zeros if necessary;
      const size_t padding_bytes = RDB_ESCAPE_LENGTH - 1 - copy_len;
      if (padding_bytes > 0) {
        memset(ptr, 0, padding_bytes);
        ptr += padding_bytes;
      }

      // Put the flag byte (0 - N-1) in the output
      *(ptr++) = (uchar)copy_len;
      break;
    }

    // We have more data - put the flag byte (N) in and continue
    *(ptr++) = RDB_ESCAPE_LENGTH;
  }

  *dst = ptr;
}

/*
  Function of type rdb_index_field_pack_t
*/

void Rdb_key_def::pack_with_varchar_encoding(
    Rdb_field_packing *const fpi, Field *const field, uchar *buf, uchar **dst,
    Rdb_pack_field_context *const pack_ctx MY_ATTRIBUTE((__unused__))) const {
  const CHARSET_INFO *const charset = field->charset();
  Field_varstring *const field_var = (Field_varstring *)field;

  const size_t value_length = (field_var->length_bytes == 1)
                                  ? (uint)*field->ptr
                                  : uint2korr(field->ptr);
  size_t xfrm_len = charset->coll->strnxfrm(
      charset, buf, fpi->m_max_image_len, field_var->char_length(),
      field_var->ptr + field_var->length_bytes, value_length, 0);

  /* Got a mem-comparable image in 'buf'. Now, produce varlength encoding */
<<<<<<< HEAD

  size_t encoded_size = 0;
  uchar *ptr = *dst;
  while (1) {
    const size_t copy_len = std::min((size_t)RDB_ESCAPE_LENGTH - 1, xfrm_len);
    const size_t padding_bytes = RDB_ESCAPE_LENGTH - 1 - copy_len;
    memcpy(ptr, buf, copy_len);
    ptr += copy_len;
    buf += copy_len;
    // pad with zeros if necessary;
    for (size_t idx = 0; idx < padding_bytes; idx++)
      *(ptr++) = 0;
    *(ptr++) = 255 - (uchar)padding_bytes;

    xfrm_len -= copy_len;
    encoded_size += RDB_ESCAPE_LENGTH;
    if (padding_bytes != 0)
      break;
=======
  if (use_legacy_varbinary_format()) {
    pack_legacy_variable_format(buf, xfrm_len, dst);
  } else {
    pack_variable_format(buf, xfrm_len, dst);
>>>>>>> 43d5edf9
  }
}

/*
  Compare the string in [buf..buf_end) with a string that is an infinite
  sequence of strings in space_xfrm
*/

static int
rdb_compare_string_with_spaces(const uchar *buf, const uchar *const buf_end,
                               const std::vector<uchar> *const space_xfrm) {
  int cmp = 0;
  while (buf < buf_end) {
    size_t bytes = std::min((size_t)(buf_end - buf), space_xfrm->size());
    if ((cmp = memcmp(buf, space_xfrm->data(), bytes)) != 0)
      break;
    buf += bytes;
  }
  return cmp;
}

static const int RDB_TRIMMED_CHARS_OFFSET = 8;
/*
  Pack the data with Variable-Length Space-Padded Encoding.

  The encoding is there to meet two goals:

  Goal#1. Comparison. The SQL standard says

    " If the collation for the comparison has the PAD SPACE characteristic,
    for the purposes of the comparison, the shorter value is effectively
    extended to the length of the longer by concatenation of <space>s on the
    right.

  At the moment, all MySQL collations except one have the PAD SPACE
  characteristic.  The exception is the "binary" collation that is used by
  [VAR]BINARY columns. (Note that binary collations for specific charsets,
  like utf8_bin or latin1_bin are not the same as "binary" collation, they have
  the PAD SPACE characteristic).

  Goal#2 is to preserve the number of trailing spaces in the original value.

  This is achieved by using the following encoding:
  The key part:
  - Stores mem-comparable image of the column
  - It is stored in chunks of fpi->m_segment_size bytes (*)
    = If the remainder of the chunk is not occupied, it is padded with mem-
      comparable image of the space character (cs->pad_char to be precise).
  - The last byte of the chunk shows how the rest of column's mem-comparable
    image would compare to mem-comparable image of the column extended with
    spaces. There are three possible values.
     - VARCHAR_CMP_LESS_THAN_SPACES,
     - VARCHAR_CMP_EQUAL_TO_SPACES
     - VARCHAR_CMP_GREATER_THAN_SPACES

  VARCHAR_CMP_EQUAL_TO_SPACES means that this chunk is the last one (the rest
  is spaces, or something that sorts as spaces, so there is no reason to store
  it).

  Example: if fpi->m_segment_size=5, and the collation is latin1_bin:

   'abcd\0'   => [ 'abcd' <VARCHAR_CMP_LESS> ]['\0    ' <VARCHAR_CMP_EQUAL> ]
   'abcd'     => [ 'abcd' <VARCHAR_CMP_EQUAL>]
   'abcd   '  => [ 'abcd' <VARCHAR_CMP_EQUAL>]
   'abcdZZZZ' => [ 'abcd' <VARCHAR_CMP_GREATER>][ 'ZZZZ' <VARCHAR_CMP_EQUAL>]

  As mentioned above, the last chunk is padded with mem-comparable images of
  cs->pad_char. It can be 1-byte long (latin1), 2 (utf8_bin), 3 (utf8mb4), etc.

  fpi->m_segment_size depends on the used collation. It is chosen to be such
  that no mem-comparable image of space will ever stretch across the segments
  (see get_segment_size_from_collation).

  == The value part (aka unpack_info) ==
  The value part stores the number of space characters that one needs to add
  when unpacking the string.
  - If the number is positive, it means add this many spaces at the end
  - If the number is negative, it means padding has added extra spaces which
    must be removed.

  Storage considerations
  - depending on column's max size, the number may occupy 1 or 2 bytes
  - the number of spaces that need to be removed is not more than
    RDB_TRIMMED_CHARS_OFFSET=8, so we offset the number by that value and
    then store it as unsigned.

  @seealso
    unpack_binary_or_utf8_varchar_space_pad
    unpack_simple_varchar_space_pad
    dummy_make_unpack_info
    skip_variable_space_pad
*/

void Rdb_key_def::pack_with_varchar_space_pad(
    Rdb_field_packing *const fpi, Field *const field, uchar *buf, uchar **dst,
    Rdb_pack_field_context *const pack_ctx) const {
  Rdb_string_writer *const unpack_info = pack_ctx->writer;
  const CHARSET_INFO *const charset = field->charset();
  const auto field_var = static_cast<Field_varstring *>(field);

  const size_t value_length = (field_var->length_bytes == 1)
                                  ? (uint)*field->ptr
                                  : uint2korr(field->ptr);

  const size_t trimmed_len = charset->cset->lengthsp(
      charset, (const char *)field_var->ptr + field_var->length_bytes,
      value_length);
  const size_t xfrm_len = charset->coll->strnxfrm(
      charset, buf, fpi->m_max_image_len, field_var->char_length(),
      field_var->ptr + field_var->length_bytes, trimmed_len, 0);

  /* Got a mem-comparable image in 'buf'. Now, produce varlength encoding */
  uchar *const buf_end = buf + xfrm_len;

  size_t encoded_size = 0;
  uchar *ptr = *dst;
  size_t padding_bytes;
  while (true) {
    const size_t copy_len =
        std::min<size_t>(fpi->m_segment_size - 1, buf_end - buf);
    padding_bytes = fpi->m_segment_size - 1 - copy_len;
    memcpy(ptr, buf, copy_len);
    ptr += copy_len;
    buf += copy_len;

    if (padding_bytes) {
      memcpy(ptr, fpi->space_xfrm->data(), padding_bytes);
      ptr += padding_bytes;
      *ptr = VARCHAR_CMP_EQUAL_TO_SPACES; // last segment
    } else {
      // Compare the string suffix with a hypothetical infinite string of
      // spaces. It could be that the first difference is beyond the end of
      // current chunk.
      const int cmp =
          rdb_compare_string_with_spaces(buf, buf_end, fpi->space_xfrm);

      if (cmp < 0)
        *ptr = VARCHAR_CMP_LESS_THAN_SPACES;
      else if (cmp > 0)
        *ptr = VARCHAR_CMP_GREATER_THAN_SPACES;
      else {
        // It turns out all the rest are spaces.
        *ptr = VARCHAR_CMP_EQUAL_TO_SPACES;
      }
    }
    encoded_size += fpi->m_segment_size;

    if (*(ptr++) == VARCHAR_CMP_EQUAL_TO_SPACES)
      break;
  }

  // m_unpack_info_stores_value means unpack_info stores the whole original
  // value. There is no need to store the number of trimmed/padded endspaces
  // in that case.
  if (unpack_info && !fpi->m_unpack_info_stores_value) {
    // (value_length - trimmed_len) is the number of trimmed space *characters*
    // then, padding_bytes is the number of *bytes* added as padding
    // then, we add 8, because we don't store negative values.
    DBUG_ASSERT(padding_bytes % fpi->space_xfrm_len == 0);
    DBUG_ASSERT((value_length - trimmed_len) % fpi->space_mb_len == 0);
    const size_t removed_chars =
        RDB_TRIMMED_CHARS_OFFSET +
        (value_length - trimmed_len) / fpi->space_mb_len -
        padding_bytes / fpi->space_xfrm_len;

    if (fpi->m_unpack_info_uses_two_bytes) {
      unpack_info->write_uint16(removed_chars);
    } else {
      DBUG_ASSERT(removed_chars < 0x100);
      unpack_info->write_uint8(removed_chars);
    }
  }

  *dst += encoded_size;
}

/*
  Calculate the number of used bytes in the chunk and whether this is the
  last chunk in the input.  This is based on the old legacy format - see
  pack_legacy_variable_format.
 */
uint Rdb_key_def::calc_unpack_legacy_variable_format(uchar flag,
                                                     bool *done) const {
  uint pad = 255 - flag;
  uint used_bytes = RDB_LEGACY_ESCAPE_LENGTH - 1 - pad;
  if (used_bytes > RDB_LEGACY_ESCAPE_LENGTH - 1) {
    return (uint)-1;
  }

  *done = used_bytes < RDB_LEGACY_ESCAPE_LENGTH - 1;
  return used_bytes;
}

/*
  Calculate the number of used bytes in the chunk and whether this is the
  last chunk in the input.  This is based on the new format - see
  pack_variable_format.
 */
uint Rdb_key_def::calc_unpack_variable_format(uchar flag, bool *done) const {
  // Check for invalid flag values
  if (flag > RDB_ESCAPE_LENGTH) {
    return (uint)-1;
  }

  // Values from 1 to N-1 indicate this is the last chunk and that is how
  // many bytes were used
  if (flag < RDB_ESCAPE_LENGTH) {
    *done = true;
    return flag;
  }

  // A value of N means we used N-1 bytes and had more to go
  *done = false;
  return RDB_ESCAPE_LENGTH - 1;
}

/*
  Unpack data that has charset information.  Each two bytes of the input is
  treated as a wide-character and converted to its multibyte equivalent in
  the output.
 */
static int
unpack_charset(const CHARSET_INFO *cset,  // character set information
               const uchar *src,          // source data to unpack
               uint src_len,              // length of source data
               uchar *dst,                // destination of unpacked data
               uint dst_len,              // length of destination data
               uint *used_bytes)          // output number of bytes used
{
  if (src_len & 1) {
    /*
      UTF-8 characters are encoded into two-byte entities. There is no way
      we can have an odd number of bytes after encoding.
    */
    return UNPACK_FAILURE;
  }

  uchar *dst_end = dst + dst_len;
  uint used = 0;

  for (uint ii = 0; ii < src_len; ii += 2) {
    my_wc_t wc = (src[ii] << 8) | src[ii + 1];
    int res = cset->cset->wc_mb(cset, wc, dst + used, dst_end);
    DBUG_ASSERT(res > 0 && res <= 3);
    if (res < 0) {
      return UNPACK_FAILURE;
    }

    used += res;
  }

  *used_bytes = used;
  return UNPACK_SUCCESS;
}

/*
  Function of type rdb_index_field_unpack_t
*/

int Rdb_key_def::unpack_binary_or_utf8_varchar(
    Rdb_field_packing *const fpi, Field *const field, uchar *dst,
    Rdb_string_reader *const reader,
    Rdb_string_reader *const unp_reader MY_ATTRIBUTE((__unused__))) const {
  const uchar *ptr;
  size_t len = 0;
  bool finished = false;
  uchar *d0 = dst;
  Field_varstring *const field_var = (Field_varstring *)field;
  dst += field_var->length_bytes;
  // How much we can unpack
  size_t dst_len = field_var->pack_length() - field_var->length_bytes;

  bool use_legacy_format = use_legacy_varbinary_format();

  /* Decode the length-emitted encoding here */
  while ((ptr = (const uchar *)reader->read(RDB_ESCAPE_LENGTH))) {
    uint used_bytes;

    /* See pack_with_varchar_encoding. */
    if (use_legacy_format) {
      used_bytes = calc_unpack_legacy_variable_format(
          ptr[RDB_ESCAPE_LENGTH - 1], &finished);
    } else {
      used_bytes =
          calc_unpack_variable_format(ptr[RDB_ESCAPE_LENGTH - 1], &finished);
    }

    if (used_bytes == (uint)-1 || dst_len < used_bytes) {
      return UNPACK_FAILURE;  // Corruption in the data
    }

    /*
      Now, we need to decode used_bytes of data and append them to the value.
    */
<<<<<<< HEAD
    if (fpi->m_varchar_charset->number == COLLATION_UTF8_BIN) {
      if (used_bytes & 1) {
        /*
          UTF-8 characters are encoded into two-byte entities. There is no way
          we can have an odd number of bytes after encoding.
        */
        return UNPACK_FAILURE;
      }

      const uchar *src = ptr;
      const uchar *src_end = ptr + used_bytes;
      while (src < src_end) {
        my_wc_t wc = (src[0] << 8) | src[1];
        src += 2;
        const CHARSET_INFO *cset = fpi->m_varchar_charset;
        int res = cset->cset->wc_mb(cset, wc, dst, dst_end);
        DBUG_ASSERT(res > 0 && res <= 3);
        if (res < 0)
          return UNPACK_FAILURE;
        dst += res;
        len += res;
        dst_len -= res;
=======
    if (fpi->m_varchar_charset == &my_charset_utf8_bin) {
      int err = unpack_charset(fpi->m_varchar_charset, ptr, used_bytes, dst,
                               dst_len, &used_bytes);
      if (err != UNPACK_SUCCESS) {
        return err;
>>>>>>> 43d5edf9
      }
    } else {
      memcpy(dst, ptr, used_bytes);
    }

    dst += used_bytes;
    dst_len -= used_bytes;
    len += used_bytes;

    if (finished) {
      break;
    }
  }

  if (!finished) {
    return UNPACK_FAILURE;
  }

  /* Save the length */
  if (field_var->length_bytes == 1) {
    d0[0] = (uchar)len;
  } else {
    DBUG_ASSERT(field_var->length_bytes == 2);
    int2store(d0, len);
  }
  return UNPACK_SUCCESS;
}

/*
  @seealso
    pack_with_varchar_space_pad - packing function
    unpack_simple_varchar_space_pad - unpacking function for 'simple'
    charsets.
    skip_variable_space_pad - skip function
*/
int Rdb_key_def::unpack_binary_or_utf8_varchar_space_pad(
    Rdb_field_packing *const fpi, Field *const field, uchar *dst,
    Rdb_string_reader *const reader,
    Rdb_string_reader *const unp_reader) const {
  const uchar *ptr;
  size_t len = 0;
  bool finished = false;
  Field_varstring *const field_var = static_cast<Field_varstring *>(field);
  uchar *d0 = dst;
  uchar *dst_end = dst + field_var->pack_length();
  dst += field_var->length_bytes;

  uint space_padding_bytes = 0;
  uint extra_spaces;
  if ((fpi->m_unpack_info_uses_two_bytes
           ? unp_reader->read_uint16(&extra_spaces)
           : unp_reader->read_uint8(&extra_spaces))) {
    return UNPACK_FAILURE;
  }

  if (extra_spaces <= RDB_TRIMMED_CHARS_OFFSET) {
    space_padding_bytes =
        -(static_cast<int>(extra_spaces) - RDB_TRIMMED_CHARS_OFFSET);
    extra_spaces = 0;
  } else
    extra_spaces -= RDB_TRIMMED_CHARS_OFFSET;

  space_padding_bytes *= fpi->space_xfrm_len;

  /* Decode the length-emitted encoding here */
  while ((ptr = (const uchar *)reader->read(fpi->m_segment_size))) {
    const char last_byte = ptr[fpi->m_segment_size - 1];
    size_t used_bytes;
    if (last_byte == VARCHAR_CMP_EQUAL_TO_SPACES) // this is the last segment
    {
      if (space_padding_bytes > (fpi->m_segment_size - 1))
        return UNPACK_FAILURE; // Cannot happen, corrupted data
      used_bytes = (fpi->m_segment_size - 1) - space_padding_bytes;
      finished = true;
    } else {
      if (last_byte != VARCHAR_CMP_LESS_THAN_SPACES &&
          last_byte != VARCHAR_CMP_GREATER_THAN_SPACES) {
        return UNPACK_FAILURE; // Invalid value
      }
      used_bytes = fpi->m_segment_size - 1;
    }

    // Now, need to decode used_bytes of data and append them to the value.
    if (fpi->m_varchar_charset->number == COLLATION_UTF8_BIN) {
      if (used_bytes & 1) {
        /*
          UTF-8 characters are encoded into two-byte entities. There is no way
          we can have an odd number of bytes after encoding.
        */
        return UNPACK_FAILURE;
      }

      const uchar *src = ptr;
      const uchar *const src_end = ptr + used_bytes;
      while (src < src_end) {
        my_wc_t wc = (src[0] << 8) | src[1];
        src += 2;
        const CHARSET_INFO *cset = fpi->m_varchar_charset;
        int res = cset->cset->wc_mb(cset, wc, dst, dst_end);
        DBUG_ASSERT(res <= 3);
        if (res <= 0)
          return UNPACK_FAILURE;
        dst += res;
        len += res;
      }
    } else {
      if (dst + used_bytes > dst_end)
        return UNPACK_FAILURE;
      memcpy(dst, ptr, used_bytes);
      dst += used_bytes;
      len += used_bytes;
    }

    if (finished) {
      if (extra_spaces) {
        // Both binary and UTF-8 charset store space as ' ',
        // so the following is ok:
        if (dst + extra_spaces > dst_end)
          return UNPACK_FAILURE;
        memset(dst, fpi->m_varchar_charset->pad_char, extra_spaces);
        len += extra_spaces;
      }
      break;
    }
  }

  if (!finished)
    return UNPACK_FAILURE;

  /* Save the length */
  if (field_var->length_bytes == 1) {
    d0[0] = (uchar)len;
  } else {
    DBUG_ASSERT(field_var->length_bytes == 2);
    int2store(d0, len);
  }
  return UNPACK_SUCCESS;
}

/////////////////////////////////////////////////////////////////////////

/*
  Function of type rdb_make_unpack_info_t
*/

void Rdb_key_def::make_unpack_unknown(
    const Rdb_collation_codec *codec MY_ATTRIBUTE((__unused__)),
    const Field *const field, Rdb_pack_field_context *const pack_ctx) const {
  pack_ctx->writer->write(field->ptr, field->pack_length());
}

/*
  This point of this function is only to indicate that unpack_info is
  available.

  The actual unpack_info data is produced by the function that packs the key,
  that is, pack_with_varchar_space_pad.
*/

void Rdb_key_def::dummy_make_unpack_info(
    const Rdb_collation_codec *codec MY_ATTRIBUTE((__unused__)),
    const Field *field MY_ATTRIBUTE((__unused__)),
    Rdb_pack_field_context *pack_ctx MY_ATTRIBUTE((__unused__))) const {
  // Do nothing
}

/*
  Function of type rdb_index_field_unpack_t
*/

int Rdb_key_def::unpack_unknown(Rdb_field_packing *const fpi,
                                Field *const field, uchar *const dst,
                                Rdb_string_reader *const reader,
                                Rdb_string_reader *const unp_reader) const {
  const uchar *ptr;
  const uint len = fpi->m_unpack_data_len;
  // We don't use anything from the key, so skip over it.
  if (skip_max_length(fpi, field, reader)) {
    return UNPACK_FAILURE;
  }

  DBUG_ASSERT_IMP(len > 0, unp_reader != nullptr);

  if ((ptr = (const uchar *)unp_reader->read(len))) {
    memcpy(dst, ptr, len);
    return UNPACK_SUCCESS;
  }
  return UNPACK_FAILURE;
}

/*
  Function of type rdb_make_unpack_info_t
*/

void Rdb_key_def::make_unpack_unknown_varchar(
    const Rdb_collation_codec *const codec MY_ATTRIBUTE((__unused__)),
    const Field *const field, Rdb_pack_field_context *const pack_ctx) const {
  const auto f = static_cast<const Field_varstring *>(field);
  uint len = f->length_bytes == 1 ? (uint)*f->ptr : uint2korr(f->ptr);
  len += f->length_bytes;
  pack_ctx->writer->write(field->ptr, len);
}

/*
  Function of type rdb_index_field_unpack_t

  @detail
  Unpack a key part in an "unknown" collation from its
  (mem_comparable_form, unpack_info) form.

  "Unknown" means we have no clue about how mem_comparable_form is made from
  the original string, so we keep the whole original string in the unpack_info.

  @seealso
    make_unpack_unknown, unpack_unknown
*/

int Rdb_key_def::unpack_unknown_varchar(
    Rdb_field_packing *const fpi, Field *const field, uchar *dst,
    Rdb_string_reader *const reader,
    Rdb_string_reader *const unp_reader) const {
  const uchar *ptr;
  uchar *const d0 = dst;
  const auto f = static_cast<Field_varstring *>(field);
  dst += f->length_bytes;
  const uint len_bytes = f->length_bytes;
  // We don't use anything from the key, so skip over it.
  if ((this->*fpi->m_skip_func)(fpi, field, reader)) {
    return UNPACK_FAILURE;
  }

  DBUG_ASSERT(len_bytes > 0);
  DBUG_ASSERT(unp_reader != nullptr);

  if ((ptr = (const uchar *)unp_reader->read(len_bytes))) {
    memcpy(d0, ptr, len_bytes);
    const uint len = len_bytes == 1 ? (uint)*ptr : uint2korr(ptr);
    if ((ptr = (const uchar *)unp_reader->read(len))) {
      memcpy(dst, ptr, len);
      return UNPACK_SUCCESS;
    }
  }
  return UNPACK_FAILURE;
}

/*
  Write unpack_data for a "simple" collation
*/
static void rdb_write_unpack_simple(Rdb_bit_writer *const writer,
                                    const Rdb_collation_codec *const codec,
                                    const uchar *const src,
                                    const size_t src_len) {
  for (uint i = 0; i < src_len; i++) {
    writer->write(codec->m_enc_size[src[i]], codec->m_enc_idx[src[i]]);
  }
}

static uint rdb_read_unpack_simple(Rdb_bit_reader *const reader,
                                   const Rdb_collation_codec *const codec,
                                   const uchar *const src,
                                   const size_t &src_len, uchar *const dst) {
  for (uint i = 0; i < src_len; i++) {
    if (codec->m_dec_size[src[i]] > 0) {
      uint *ret;
      DBUG_ASSERT(reader != nullptr);

      if ((ret = reader->read(codec->m_dec_size[src[i]])) == nullptr) {
        return UNPACK_FAILURE;
      }
      dst[i] = codec->m_dec_idx[*ret][src[i]];
    } else {
      dst[i] = codec->m_dec_idx[0][src[i]];
    }
  }

  return UNPACK_SUCCESS;
}

/*
  Function of type rdb_make_unpack_info_t

  @detail
    Make unpack_data for VARCHAR(n) in a "simple" charset.
*/

void Rdb_key_def::make_unpack_simple_varchar(
    const Rdb_collation_codec *const codec, const Field *const field,
    Rdb_pack_field_context *const pack_ctx) const {
  const auto f = static_cast<const Field_varstring *>(field);
  uchar *const src = f->ptr + f->length_bytes;
  const size_t src_len =
      f->length_bytes == 1 ? (uint)*f->ptr : uint2korr(f->ptr);
  Rdb_bit_writer bit_writer(pack_ctx->writer);
  // The std::min compares characters with bytes, but for simple collations,
  // mbmaxlen = 1.
  rdb_write_unpack_simple(&bit_writer, codec, src,
                          std::min((size_t)f->char_length(), src_len));
}

/*
  Function of type rdb_index_field_unpack_t

  @seealso
    pack_with_varchar_space_pad - packing function
    unpack_binary_or_utf8_varchar_space_pad - a similar unpacking function
*/

int Rdb_key_def::unpack_simple_varchar_space_pad(
    Rdb_field_packing *const fpi, Field *const field, uchar *dst,
    Rdb_string_reader *const reader,
    Rdb_string_reader *const unp_reader) const {
  const uchar *ptr;
  size_t len = 0;
  bool finished = false;
  uchar *d0 = dst;
  const Field_varstring *const field_var =
      static_cast<Field_varstring *>(field);
  // For simple collations, char_length is also number of bytes.
  DBUG_ASSERT((size_t)fpi->m_max_image_len >= field_var->char_length());
  uchar *dst_end = dst + field_var->pack_length();
  dst += field_var->length_bytes;
  Rdb_bit_reader bit_reader(unp_reader);

  uint space_padding_bytes = 0;
  uint extra_spaces;
  DBUG_ASSERT(unp_reader != nullptr);

  if ((fpi->m_unpack_info_uses_two_bytes
           ? unp_reader->read_uint16(&extra_spaces)
           : unp_reader->read_uint8(&extra_spaces))) {
    return UNPACK_FAILURE;
  }

  if (extra_spaces <= 8) {
    space_padding_bytes = -(static_cast<int>(extra_spaces) - 8);
    extra_spaces = 0;
  } else
    extra_spaces -= 8;

  space_padding_bytes *= fpi->space_xfrm_len;

  /* Decode the length-emitted encoding here */
  while ((ptr = (const uchar *)reader->read(fpi->m_segment_size))) {
    const char last_byte =
        ptr[fpi->m_segment_size - 1]; // number of padding bytes
    size_t used_bytes;
    if (last_byte == VARCHAR_CMP_EQUAL_TO_SPACES) {
      // this is the last one
      if (space_padding_bytes > (fpi->m_segment_size - 1))
        return UNPACK_FAILURE; // Cannot happen, corrupted data
      used_bytes = (fpi->m_segment_size - 1) - space_padding_bytes;
      finished = true;
    } else {
      if (last_byte != VARCHAR_CMP_LESS_THAN_SPACES &&
          last_byte != VARCHAR_CMP_GREATER_THAN_SPACES) {
        return UNPACK_FAILURE;
      }
      used_bytes = fpi->m_segment_size - 1;
    }

    if (dst + used_bytes > dst_end) {
      // The value on disk is longer than the field definition allows?
      return UNPACK_FAILURE;
    }

    uint ret;
    if ((ret = rdb_read_unpack_simple(&bit_reader, fpi->m_charset_codec, ptr,
                                      used_bytes, dst)) != UNPACK_SUCCESS) {
      return ret;
    }

    dst += used_bytes;
    len += used_bytes;

    if (finished) {
      if (extra_spaces) {
        if (dst + extra_spaces > dst_end)
          return UNPACK_FAILURE;
        // pad_char has a 1-byte form in all charsets that
        // are handled by rdb_init_collation_mapping.
        memset(dst, field_var->charset()->pad_char, extra_spaces);
        len += extra_spaces;
      }
      break;
    }
  }

  if (!finished)
    return UNPACK_FAILURE;

  /* Save the length */
  if (field_var->length_bytes == 1) {
    d0[0] = (uchar)len;
  } else {
    DBUG_ASSERT(field_var->length_bytes == 2);
    int2store(d0, len);
  }
  return UNPACK_SUCCESS;
}

/*
  Function of type rdb_make_unpack_info_t

  @detail
    Make unpack_data for CHAR(n) value in a "simple" charset.
    It is CHAR(N), so SQL layer has padded the value with spaces up to N chars.

  @seealso
    The VARCHAR variant is in make_unpack_simple_varchar
*/

void Rdb_key_def::make_unpack_simple(
    const Rdb_collation_codec *const codec, const Field *const field,
    Rdb_pack_field_context *const pack_ctx) const {
  const uchar *const src = field->ptr;
  Rdb_bit_writer bit_writer(pack_ctx->writer);
  rdb_write_unpack_simple(&bit_writer, codec, src, field->pack_length());
}

/*
  Function of type rdb_index_field_unpack_t
*/

int Rdb_key_def::unpack_simple(Rdb_field_packing *const fpi,
                               Field *const field MY_ATTRIBUTE((__unused__)),
                               uchar *const dst,
                               Rdb_string_reader *const reader,
                               Rdb_string_reader *const unp_reader) const {
  const uchar *ptr;
  const uint len = fpi->m_max_image_len;
  Rdb_bit_reader bit_reader(unp_reader);

  if (!(ptr = (const uchar *)reader->read(len))) {
    return UNPACK_FAILURE;
  }

  return rdb_read_unpack_simple(unp_reader ? &bit_reader : nullptr,
                                fpi->m_charset_codec, ptr, len, dst);
}

// See Rdb_charset_space_info::spaces_xfrm
const int RDB_SPACE_XFRM_SIZE = 32;

// A class holding information about how space character is represented in a
// charset.
class Rdb_charset_space_info {
public:
  Rdb_charset_space_info(const Rdb_charset_space_info &) = delete;
  Rdb_charset_space_info &operator=(const Rdb_charset_space_info &) = delete;
  Rdb_charset_space_info() = default;

  // A few strxfrm'ed space characters, at least RDB_SPACE_XFRM_SIZE bytes
  std::vector<uchar> spaces_xfrm;

  // length(strxfrm(' '))
  size_t space_xfrm_len;

  // length of the space character itself
  // Typically space is just 0x20 (length=1) but in ucs2 it is 0x00 0x20
  // (length=2)
  size_t space_mb_len;
};

static std::array<std::unique_ptr<Rdb_charset_space_info>, MY_ALL_CHARSETS_SIZE>
    rdb_mem_comparable_space;

/*
  @brief
  For a given charset, get
   - strxfrm('    '), a sample that is at least RDB_SPACE_XFRM_SIZE bytes long.
   - length of strxfrm(charset, ' ')
   - length of the space character in the charset

  @param cs  IN    Charset to get the space for
  @param ptr OUT   A few space characters
  @param len OUT   Return length of the space (in bytes)

  @detail
    It is tempting to pre-generate mem-comparable form of space character for
    every charset on server startup.
    One can't do that: some charsets are not initialized until somebody
    attempts to use them (e.g. create or open a table that has a field that
    uses the charset).
*/

static void rdb_get_mem_comparable_space(const CHARSET_INFO *const cs,
                                         const std::vector<uchar> **xfrm,
                                         size_t *const xfrm_len,
                                         size_t *const mb_len) {
  DBUG_ASSERT(cs->number < MY_ALL_CHARSETS_SIZE);
  if (!rdb_mem_comparable_space[cs->number].get()) {
    RDB_MUTEX_LOCK_CHECK(rdb_mem_cmp_space_mutex);
    if (!rdb_mem_comparable_space[cs->number].get()) {
      // Upper bound of how many bytes can be occupied by multi-byte form of a
      // character in any charset.
      const int MAX_MULTI_BYTE_CHAR_SIZE = 4;
      DBUG_ASSERT(cs->mbmaxlen <= MAX_MULTI_BYTE_CHAR_SIZE);

      // multi-byte form of the ' ' (space) character
      uchar space_mb[MAX_MULTI_BYTE_CHAR_SIZE];

      const size_t space_mb_len = cs->cset->wc_mb(
          cs, (my_wc_t)cs->pad_char, space_mb, space_mb + sizeof(space_mb));

      uchar space[20]; // mem-comparable image of the space character

      const size_t space_len = cs->coll->strnxfrm(cs, space, sizeof(space), 1,
                                                  space_mb, space_mb_len, 0);
      Rdb_charset_space_info *const info = new Rdb_charset_space_info;
      info->space_xfrm_len = space_len;
      info->space_mb_len = space_mb_len;
      while (info->spaces_xfrm.size() < RDB_SPACE_XFRM_SIZE) {
        info->spaces_xfrm.insert(info->spaces_xfrm.end(), space,
                                 space + space_len);
      }
      rdb_mem_comparable_space[cs->number].reset(info);
    }
    RDB_MUTEX_UNLOCK_CHECK(rdb_mem_cmp_space_mutex);
  }

  *xfrm = &rdb_mem_comparable_space[cs->number]->spaces_xfrm;
  *xfrm_len = rdb_mem_comparable_space[cs->number]->space_xfrm_len;
  *mb_len = rdb_mem_comparable_space[cs->number]->space_mb_len;
}

mysql_mutex_t rdb_mem_cmp_space_mutex;

std::array<const Rdb_collation_codec *, MY_ALL_CHARSETS_SIZE>
    rdb_collation_data;
mysql_mutex_t rdb_collation_data_mutex;

static bool rdb_is_collation_supported(const my_core::CHARSET_INFO *const cs) {
  return cs->strxfrm_multiply==1 && cs->mbmaxlen == 1 &&
         !(cs->state & (MY_CS_BINSORT | MY_CS_NOPAD));
}

static const Rdb_collation_codec *
rdb_init_collation_mapping(const my_core::CHARSET_INFO *const cs) {
  DBUG_ASSERT(cs && cs->state & MY_CS_AVAILABLE);
  const Rdb_collation_codec *codec = rdb_collation_data[cs->number];

  if (codec == nullptr && rdb_is_collation_supported(cs)) {
    RDB_MUTEX_LOCK_CHECK(rdb_collation_data_mutex);

    codec = rdb_collation_data[cs->number];
    if (codec == nullptr) {
      Rdb_collation_codec *cur = nullptr;

      // Compute reverse mapping for simple collations.
      if (rdb_is_collation_supported(cs)) {
        cur = new Rdb_collation_codec;
        std::map<uchar, std::vector<uchar>> rev_map;
        size_t max_conflict_size = 0;
        for (int src = 0; src < 256; src++) {
          uchar dst = cs->sort_order[src];
          rev_map[dst].push_back(src);
          max_conflict_size = std::max(max_conflict_size, rev_map[dst].size());
        }
        cur->m_dec_idx.resize(max_conflict_size);

        for (auto const &p : rev_map) {
          uchar dst = p.first;
          for (uint idx = 0; idx < p.second.size(); idx++) {
            uchar src = p.second[idx];
            uchar bits =
                my_bit_log2(my_round_up_to_next_power(p.second.size()));
            cur->m_enc_idx[src] = idx;
            cur->m_enc_size[src] = bits;
            cur->m_dec_size[dst] = bits;
            cur->m_dec_idx[idx][dst] = src;
          }
        }

        cur->m_make_unpack_info_func = {
            &Rdb_key_def::make_unpack_simple_varchar,
            &Rdb_key_def::make_unpack_simple};
        cur->m_unpack_func = {&Rdb_key_def::unpack_simple_varchar_space_pad,
                              &Rdb_key_def::unpack_simple};
      } else {
        // Out of luck for now.
      }

      if (cur != nullptr) {
        codec = cur;
        cur->m_cs = cs;
        rdb_collation_data[cs->number] = cur;
      }
    }

    RDB_MUTEX_UNLOCK_CHECK(rdb_collation_data_mutex);
  }

  return codec;
}

static int get_segment_size_from_collation(const CHARSET_INFO *const cs) {
  int ret;
  if (cs->number == COLLATION_UTF8MB4_BIN || cs->number == COLLATION_UTF16_BIN ||
      cs->number == COLLATION_UTF16LE_BIN || cs->number == COLLATION_UTF32_BIN) {
    /*
      In these collations, a character produces one weight, which is 3 bytes.
      Segment has 3 characters, add one byte for VARCHAR_CMP_* marker, and we
      get 3*3+1=10
    */
    ret = 10;
  } else {
    /*
      All other collations. There are two classes:
      - Unicode-based, except for collations mentioned in the if-condition.
        For these all weights are 2 bytes long, a character may produce 0..8
        weights.
        in any case, 8 bytes of payload in the segment guarantee that the last
        space character won't span across segments.

      - Collations not based on unicode. These have length(strxfrm(' '))=1,
        there nothing to worry about.

      In both cases, take 8 bytes payload + 1 byte for VARCHAR_CMP* marker.
    */
    ret = 9;
  }
  DBUG_ASSERT(ret < RDB_SPACE_XFRM_SIZE);
  return ret;
}

/*
  @brief
    Setup packing of index field into its mem-comparable form

  @detail
    - It is possible produce mem-comparable form for any datatype.
    - Some datatypes also allow to unpack the original value from its
      mem-comparable form.
      = Some of these require extra information to be stored in "unpack_info".
        unpack_info is not a part of mem-comparable form, it is only used to
        restore the original value

  @param
    field  IN  field to be packed/un-packed

  @return
    TRUE  -  Field can be read with index-only reads
    FALSE -  Otherwise
*/

bool Rdb_field_packing::setup(const Rdb_key_def *const key_descr,
                              const Field *const field, const uint &keynr_arg,
                              const uint &key_part_arg,
                              const uint16 &key_length) {
  int res = false;
  enum_field_types type = field ? field->real_type() : MYSQL_TYPE_LONGLONG;

  m_keynr = keynr_arg;
  m_key_part = key_part_arg;

  m_maybe_null = field ? field->real_maybe_null() : false;
  m_unpack_func = nullptr;
  m_make_unpack_info_func = nullptr;
  m_unpack_data_len = 0;
  space_xfrm = nullptr; // safety

  /* Calculate image length. By default, is is pack_length() */
  m_max_image_len =
      field ? field->pack_length() : ROCKSDB_SIZEOF_HIDDEN_PK_COLUMN;
  m_skip_func = &Rdb_key_def::skip_max_length;
  m_pack_func = &Rdb_key_def::pack_with_make_sort_key;

  switch (type) {
  case MYSQL_TYPE_LONGLONG:
  case MYSQL_TYPE_LONG:
  case MYSQL_TYPE_INT24:
  case MYSQL_TYPE_SHORT:
  case MYSQL_TYPE_TINY:
    m_unpack_func = &Rdb_key_def::unpack_integer;
    return true;

  case MYSQL_TYPE_DOUBLE:
    m_unpack_func = &Rdb_key_def::unpack_double;
    return true;

  case MYSQL_TYPE_FLOAT:
    m_unpack_func = &Rdb_key_def::unpack_float;
    return true;

  case MYSQL_TYPE_NEWDECIMAL:
  /*
    Decimal is packed with Field_new_decimal::make_sort_key, which just
    does memcpy.
    Unpacking decimal values was supported only after fix for issue#253,
    because of that ha_rocksdb::get_storage_type() handles decimal values
    in a special way.
  */
  case MYSQL_TYPE_DATETIME2:
  case MYSQL_TYPE_TIMESTAMP2:
  /* These are packed with Field_temporal_with_date_and_timef::make_sort_key */
  case MYSQL_TYPE_TIME2: /* TIME is packed with Field_timef::make_sort_key */
  case MYSQL_TYPE_YEAR:  /* YEAR is packed with  Field_tiny::make_sort_key */
    /* Everything that comes here is packed with just a memcpy(). */
    m_unpack_func = &Rdb_key_def::unpack_binary_str;
    return true;

  case MYSQL_TYPE_NEWDATE:
    /*
      This is packed by Field_newdate::make_sort_key. It assumes the data is
      3 bytes, and packing is done by swapping the byte order (for both big-
      and little-endian)
    */
    m_unpack_func = &Rdb_key_def::unpack_newdate;
    return true;
  case MYSQL_TYPE_TINY_BLOB:
  case MYSQL_TYPE_MEDIUM_BLOB:
  case MYSQL_TYPE_LONG_BLOB:
  case MYSQL_TYPE_BLOB: {
    if (key_descr) {
      // The my_charset_bin collation is special in that it will consider
      // shorter strings sorting as less than longer strings.
      //
      // See Field_blob::make_sort_key for details.
      m_max_image_len =
          key_length + (field->charset()->number == COLLATION_BINARY
                            ? reinterpret_cast<const Field_blob *>(field)
                                  ->pack_length_no_ptr()
                            : 0);
      // Return false because indexes on text/blob will always require
      // a prefix. With a prefix, the optimizer will not be able to do an
      // index-only scan since there may be content occuring after the prefix
      // length.
      return false;
    }
  }
  default:
    break;
  }

  m_unpack_info_stores_value = false;
  /* Handle [VAR](CHAR|BINARY) */

  if (type == MYSQL_TYPE_VARCHAR || type == MYSQL_TYPE_STRING) {
    /*
      For CHAR-based columns, check how strxfrm image will take.
      field->field_length = field->char_length() * cs->mbmaxlen.
    */
    const CHARSET_INFO *cs = field->charset();
    m_max_image_len = cs->coll->strnxfrmlen(cs, field->field_length);
  }
  const bool is_varchar = (type == MYSQL_TYPE_VARCHAR);
  const CHARSET_INFO *cs = field->charset();
  // max_image_len before chunking is taken into account
  const int max_image_len_before_chunks = m_max_image_len;

  if (is_varchar) {
    // The default for varchar is variable-length, without space-padding for
    // comparisons
    m_varchar_charset = cs;
    m_skip_func = &Rdb_key_def::skip_variable_length;
    m_pack_func = &Rdb_key_def::pack_with_varchar_encoding;
    if (!key_descr || key_descr->use_legacy_varbinary_format()) {
      m_max_image_len = RDB_LEGACY_ENCODED_SIZE(m_max_image_len);
    } else {
      // Calculate the maximum size of the short section plus the
      // maximum size of the long section
      m_max_image_len = RDB_ENCODED_SIZE(m_max_image_len);
    }

    const auto field_var = static_cast<const Field_varstring *>(field);
    m_unpack_info_uses_two_bytes = (field_var->field_length + 8 >= 0x100);
  }

  if (type == MYSQL_TYPE_VARCHAR || type == MYSQL_TYPE_STRING) {
    // See http://dev.mysql.com/doc/refman/5.7/en/string-types.html for
    // information about character-based datatypes are compared.
    bool use_unknown_collation = false;
    DBUG_EXECUTE_IF("myrocks_enable_unknown_collation_index_only_scans",
                    use_unknown_collation = true;);

    if (cs->number == COLLATION_BINARY) {
      // - SQL layer pads BINARY(N) so that it always is N bytes long.
      // - For VARBINARY(N), values may have different lengths, so we're using
      //   variable-length encoding. This is also the only charset where the
      //   values are not space-padded for comparison.
      m_unpack_func = is_varchar ? &Rdb_key_def::unpack_binary_or_utf8_varchar
                                 : &Rdb_key_def::unpack_binary_str;
      res = true;
    } else if (cs->number == COLLATION_LATIN1_BIN || cs->number == COLLATION_UTF8_BIN) {
      // For _bin collations, mem-comparable form of the string is the string
      // itself.

      if (is_varchar) {
        // VARCHARs - are compared as if they were space-padded - but are
        // not actually space-padded (reading the value back produces the
        // original value, without the padding)
        m_unpack_func = &Rdb_key_def::unpack_binary_or_utf8_varchar_space_pad;
        m_skip_func = &Rdb_key_def::skip_variable_space_pad;
        m_pack_func = &Rdb_key_def::pack_with_varchar_space_pad;
        m_make_unpack_info_func = &Rdb_key_def::dummy_make_unpack_info;
        m_segment_size = get_segment_size_from_collation(cs);
        m_max_image_len =
            (max_image_len_before_chunks / (m_segment_size - 1) + 1) *
            m_segment_size;
        rdb_get_mem_comparable_space(cs, &space_xfrm, &space_xfrm_len,
                                     &space_mb_len);
      } else {
        // SQL layer pads CHAR(N) values to their maximum length.
        // We just store that and restore it back.
<<<<<<< HEAD
        m_unpack_func = (cs->number == COLLATION_LATIN1_BIN) ? rdb_unpack_binary_str
                                                       : rdb_unpack_utf8_str;
=======
        m_unpack_func = (cs == &my_charset_latin1_bin)
                            ? &Rdb_key_def::unpack_binary_str
                            : &Rdb_key_def::unpack_utf8_str;
>>>>>>> 43d5edf9
      }
      res = true;
    } else {
      // This is [VAR]CHAR(n) and the collation is not $(charset_name)_bin

      res = true; // index-only scans are possible
      m_unpack_data_len = is_varchar ? 0 : field->field_length;
      const uint idx = is_varchar ? 0 : 1;
      const Rdb_collation_codec *codec = nullptr;

      if (is_varchar) {
        // VARCHAR requires space-padding for doing comparisons
        //
        // The check for cs->levels_for_order is to catch
        // latin2_czech_cs and cp1250_czech_cs - multi-level collations
        // that Variable-Length Space Padded Encoding can't handle.
        // It is not expected to work for any other multi-level collations,
        // either.
        // Currently we handle these collations as NO_PAD, even if they have
        // PAD_SPACE attribute.
        if (cs->levels_for_order == 1) {
          m_pack_func = &Rdb_key_def::pack_with_varchar_space_pad;
          m_skip_func = &Rdb_key_def::skip_variable_space_pad;
          m_segment_size = get_segment_size_from_collation(cs);
          m_max_image_len =
              (max_image_len_before_chunks / (m_segment_size - 1) + 1) *
              m_segment_size;
          rdb_get_mem_comparable_space(cs, &space_xfrm, &space_xfrm_len,
                                       &space_mb_len);
        } else {
          //  NO_LINT_DEBUG
          sql_print_warning("RocksDB: you're trying to create an index "
                            "with a multi-level collation %s",
                            cs->name);
          //  NO_LINT_DEBUG
          sql_print_warning("MyRocks will handle this collation internally "
                            " as if it had a NO_PAD attribute.");
          m_pack_func = &Rdb_key_def::pack_with_varchar_encoding;
          m_skip_func = &Rdb_key_def::skip_variable_length;
        }
      }

      if ((codec = rdb_init_collation_mapping(cs)) != nullptr) {
        // The collation allows to store extra information in the unpack_info
        // which can be used to restore the original value from the
        // mem-comparable form.
        m_make_unpack_info_func = codec->m_make_unpack_info_func[idx];
        m_unpack_func = codec->m_unpack_func[idx];
        m_charset_codec = codec;
      } else if (use_unknown_collation) {
        // We have no clue about how this collation produces mem-comparable
        // form. Our way of restoring the original value is to keep a copy of
        // the original value in unpack_info.
        m_unpack_info_stores_value = true;
        m_make_unpack_info_func =
            is_varchar ? &Rdb_key_def::make_unpack_unknown_varchar
                       : &Rdb_key_def::make_unpack_unknown;
        m_unpack_func = is_varchar ? &Rdb_key_def::unpack_unknown_varchar
                                   : &Rdb_key_def::unpack_unknown;
      } else {
        // Same as above: we don't know how to restore the value from its
        // mem-comparable form.
        // Here, we just indicate to the SQL layer we can't do it.
        DBUG_ASSERT(m_unpack_func == nullptr);
        m_unpack_info_stores_value = false;
        res = false; // Indicate that index-only reads are not possible
      }
    }

    // Make an adjustment: unpacking partially covered columns is not
    // possible. field->table is populated when called through
    // Rdb_key_def::setup, but not during ha_rocksdb::index_flags.
    if (field->table) {
      // Get the original Field object and compare lengths. If this key part is
      // a prefix of a column, then we can't do index-only scans.
      if (field->table->field[field->field_index]->field_length != key_length) {
        m_unpack_func = nullptr;
        m_make_unpack_info_func = nullptr;
        m_unpack_info_stores_value = true;
        res = false;
      }
    } else {
      if (field->field_length != key_length) {
        m_unpack_func = nullptr;
        m_make_unpack_info_func = nullptr;
        m_unpack_info_stores_value = true;
        res = false;
      }
    }
  }
  return res;
}

Field *Rdb_field_packing::get_field_in_table(const TABLE *const tbl) const {
  return tbl->key_info[m_keynr].key_part[m_key_part].field;
}

void Rdb_field_packing::fill_hidden_pk_val(uchar **dst,
                                           const longlong &hidden_pk_id) const {
  DBUG_ASSERT(m_max_image_len == 8);

  String to;
  rdb_netstr_append_uint64(&to, hidden_pk_id);
  memcpy(*dst, to.ptr(), m_max_image_len);

  *dst += m_max_image_len;
}

///////////////////////////////////////////////////////////////////////////////////////////
// Rdb_ddl_manager
///////////////////////////////////////////////////////////////////////////////////////////

Rdb_tbl_def::~Rdb_tbl_def() {
  auto ddl_manager = rdb_get_ddl_manager();
  /* Don't free key definitions */
  if (m_key_descr_arr) {
    for (uint i = 0; i < m_key_count; i++) {
      if (ddl_manager && m_key_descr_arr[i]) {
        ddl_manager->erase_index_num(m_key_descr_arr[i]->get_gl_index_id());
      }

      m_key_descr_arr[i] = nullptr;
    }

    delete[] m_key_descr_arr;
    m_key_descr_arr = nullptr;
  }
}

/*
  Put table definition DDL entry. Actual write is done at
  Rdb_dict_manager::commit.

  We write
    dbname.tablename -> version + {key_entry, key_entry, key_entry, ... }

  Where key entries are a tuple of
    ( cf_id, index_nr )
*/

bool Rdb_tbl_def::put_dict(Rdb_dict_manager *const dict,
                           rocksdb::WriteBatch *const batch, uchar *const key,
                           const size_t &keylen) {
  StringBuffer<8 * Rdb_key_def::PACKED_SIZE> indexes;
  indexes.alloc(Rdb_key_def::VERSION_SIZE +
                m_key_count * Rdb_key_def::PACKED_SIZE * 2);
  rdb_netstr_append_uint16(&indexes, Rdb_key_def::DDL_ENTRY_INDEX_VERSION);

  for (uint i = 0; i < m_key_count; i++) {
    const Rdb_key_def &kd = *m_key_descr_arr[i];

    uchar flags =
        (kd.m_is_reverse_cf ? Rdb_key_def::REVERSE_CF_FLAG : 0) |
        (kd.m_is_per_partition_cf ? Rdb_key_def::PER_PARTITION_CF_FLAG : 0);

    const uint cf_id = kd.get_cf()->GetID();
    /*
      If cf_id already exists, cf_flags must be the same.
      To prevent race condition, reading/modifying/committing CF flags
      need to be protected by mutex (dict_manager->lock()).
      When RocksDB supports transaction with pessimistic concurrency
      control, we can switch to use it and removing mutex.
    */
    uint existing_cf_flags;
    const std::string cf_name = kd.get_cf()->GetName();

    if (dict->get_cf_flags(cf_id, &existing_cf_flags)) {
      // For the purposes of comparison we'll clear the partitioning bit. The
      // intent here is to make sure that both partitioned and non-partitioned
      // tables can refer to the same CF.
      existing_cf_flags &= ~Rdb_key_def::CF_FLAGS_TO_IGNORE;
      flags &= ~Rdb_key_def::CF_FLAGS_TO_IGNORE;

      if (existing_cf_flags != flags) {
        my_error(ER_CF_DIFFERENT, MYF(0), cf_name.c_str(), flags,
                 existing_cf_flags);
        return true;
      }
    } else {
      dict->add_cf_flags(batch, cf_id, flags);
    }

    rdb_netstr_append_uint32(&indexes, cf_id);
    rdb_netstr_append_uint32(&indexes, kd.m_index_number);

    struct Rdb_index_info index_info;
    index_info.m_gl_index_id = {cf_id, kd.m_index_number};
    index_info.m_index_dict_version = Rdb_key_def::INDEX_INFO_VERSION_LATEST;
    index_info.m_index_type = kd.m_index_type;
    index_info.m_kv_version = kd.m_kv_format_version;
    index_info.m_index_flags = kd.m_index_flags_bitmap;
    index_info.m_ttl_duration = kd.m_ttl_duration;

    dict->add_or_update_index_cf_mapping(batch, &index_info);
  }

  const rocksdb::Slice skey((char *)key, keylen);
  const rocksdb::Slice svalue(indexes.c_ptr(), indexes.length());

  dict->put_key(batch, skey, svalue);
  return false;
}

// Length that each index flag takes inside the record.
// Each index in the array maps to the enum INDEX_FLAG
static const std::array<int, 1> index_flag_lengths = {
    {ROCKSDB_SIZEOF_TTL_RECORD}};


bool Rdb_key_def::has_index_flag(uint32 index_flags, enum INDEX_FLAG flag) {
  return flag & index_flags;
}

uint32 Rdb_key_def::calculate_index_flag_offset(uint32 index_flags,
                                                enum INDEX_FLAG flag) {

  DBUG_ASSERT(Rdb_key_def::has_index_flag(index_flags, flag));

  uint offset = 0;
  for (size_t bit = 0; bit < sizeof(index_flags) * CHAR_BIT; ++bit) {
    int mask = 1 << bit;

    /* Exit once we've reached the proper flag */
    if (flag & mask) {
      break;
    }

    if (index_flags & mask) {
      offset += index_flag_lengths[bit];
    }
  }

  return offset;
}

void Rdb_tbl_def::check_if_is_mysql_system_table() {
  static const char *const system_dbs[] = {
      "mysql", "performance_schema", "information_schema",
  };

  m_is_mysql_system_table = false;
  for (uint ii = 0; ii < array_elements(system_dbs); ii++) {
    if (strcmp(m_dbname.c_str(), system_dbs[ii]) == 0) {
      m_is_mysql_system_table = true;
      break;
    }
  }
}

void Rdb_tbl_def::set_name(const std::string &name) {
  int err MY_ATTRIBUTE((__unused__));

  m_dbname_tablename = name;
  err = rdb_split_normalized_tablename(name, &m_dbname, &m_tablename,
                                       &m_partition);
  DBUG_ASSERT(err == 0);

  check_if_is_mysql_system_table();
}

/*
  Static function of type my_hash_get_key that gets invoked by
  the m_ddl_hash object of type my_core::HASH.
  It manufactures a key (db+table name in our case) from a record
  (Rdb_tbl_def in our case).
*/
const uchar *
Rdb_ddl_manager::get_hash_key(Rdb_tbl_def *const rec, size_t *const length,
                              my_bool not_used MY_ATTRIBUTE((__unused__))) {
  const std::string &dbname_tablename = rec->full_tablename();
  *length = dbname_tablename.size();
  return reinterpret_cast<const uchar *>(dbname_tablename.c_str());
}

/*
  Static function of type void (*my_hash_free_element_func_t)(void*) that gets
  invoked by the m_ddl_hash object of type my_core::HASH.
  It deletes a record (Rdb_tbl_def in our case).
*/
void Rdb_ddl_manager::free_hash_elem(void *const data) {
  Rdb_tbl_def *elem = reinterpret_cast<Rdb_tbl_def *>(data);
  delete elem;
}

void Rdb_ddl_manager::erase_index_num(const GL_INDEX_ID &gl_index_id) {
  m_index_num_to_keydef.erase(gl_index_id);
}

void Rdb_ddl_manager::add_uncommitted_keydefs(
    const std::unordered_set<std::shared_ptr<Rdb_key_def>> &indexes) {
  mysql_rwlock_wrlock(&m_rwlock);
  for (const auto &index : indexes) {
    m_index_num_to_uncommitted_keydef[index->get_gl_index_id()] = index;
  }
  mysql_rwlock_unlock(&m_rwlock);
}

void Rdb_ddl_manager::remove_uncommitted_keydefs(
    const std::unordered_set<std::shared_ptr<Rdb_key_def>> &indexes) {
  mysql_rwlock_wrlock(&m_rwlock);
  for (const auto &index : indexes) {
    m_index_num_to_uncommitted_keydef.erase(index->get_gl_index_id());
  }
  mysql_rwlock_unlock(&m_rwlock);
}

namespace // anonymous namespace = not visible outside this source file
{
struct Rdb_validate_tbls : public Rdb_tables_scanner {
  using tbl_info_t = std::pair<std::string, bool>;
  using tbl_list_t = std::map<std::string, std::set<tbl_info_t>>;

  tbl_list_t m_list;

  int add_table(Rdb_tbl_def *tdef) override;

  bool compare_to_actual_tables(const std::string &datadir, bool *has_errors);

  bool scan_for_frms(const std::string &datadir, const std::string &dbname,
                     bool *has_errors);

  bool check_frm_file(const std::string &fullpath, const std::string &dbname,
                      const std::string &tablename, bool *has_errors);
};
} // anonymous namespace

/*
  Get a list of tables that we expect to have .frm files for.  This will use the
  information just read from the RocksDB data dictionary.
*/
int Rdb_validate_tbls::add_table(Rdb_tbl_def *tdef) {
  DBUG_ASSERT(tdef != nullptr);

  /* Add the database/table into the list */
  bool is_partition = tdef->base_partition().size() != 0;
  m_list[tdef->base_dbname()].insert(
      tbl_info_t(tdef->base_tablename(), is_partition));

  return HA_EXIT_SUCCESS;
}

/*
  Access the .frm file for this dbname/tablename and see if it is a RocksDB
  table (or partition table).
*/
bool Rdb_validate_tbls::check_frm_file(const std::string &fullpath,
                                       const std::string &dbname,
                                       const std::string &tablename,
                                       bool *has_errors) {
  /* Check this .frm file to see what engine it uses */
  String fullfilename(fullpath.c_str(), &my_charset_bin);
  fullfilename.append(FN_DIRSEP);
  fullfilename.append(tablename.c_str());
  fullfilename.append(".frm");

  /*
    This function will return the legacy_db_type of the table.  Currently
    it does not reference the first parameter (THD* thd), but if it ever
    did in the future we would need to make a version that does it without
    the connection handle as we don't have one here.
  */
  char eng_type_buf[NAME_CHAR_LEN+1];
  LEX_STRING eng_type_str = {eng_type_buf, 0}; 
  //enum legacy_db_type eng_type;
  frm_type_enum type = dd_frm_type(nullptr, fullfilename.c_ptr(), &eng_type_str);
  if (type == FRMTYPE_ERROR) {
    sql_print_warning("RocksDB: Failed to open/read .from file: %s",
                      fullfilename.ptr());
    return false;
  }

  if (type == FRMTYPE_TABLE) {
    /* For a RocksDB table do we have a reference in the data dictionary? */
    if (!strncmp(eng_type_str.str, "ROCKSDB", eng_type_str.length)) {
      /*
        Attempt to remove the table entry from the list of tables.  If this
        fails then we know we had a .frm file that wasn't registered in RocksDB.
      */
      tbl_info_t element(tablename, false);
      if (m_list.count(dbname) == 0 || m_list[dbname].erase(element) == 0) {
        sql_print_warning("RocksDB: Schema mismatch - "
                          "A .frm file exists for table %s.%s, "
                          "but that table is not registered in RocksDB",
                          dbname.c_str(), tablename.c_str());
        *has_errors = true;
      }
    } else if (!strncmp(eng_type_str.str, "partition", eng_type_str.length)) {
      /*
        For partition tables, see if it is in the m_list as a partition,
        but don't generate an error if it isn't there - we don't know that the
        .frm is for RocksDB.
      */
      if (m_list.count(dbname) > 0) {
        m_list[dbname].erase(tbl_info_t(tablename, true));
      }
    }
  }

  return true;
}

/* Scan the database subdirectory for .frm files */
bool Rdb_validate_tbls::scan_for_frms(const std::string &datadir,
                                      const std::string &dbname,
                                      bool *has_errors) {
  bool result = true;
  std::string fullpath = datadir + dbname;
  struct st_my_dir *dir_info = my_dir(fullpath.c_str(), MYF(MY_DONT_SORT));

  /* Access the directory */
  if (dir_info == nullptr) {
    sql_print_warning("RocksDB: Could not open database directory: %s",
                      fullpath.c_str());
    return false;
  }

  /* Scan through the files in the directory */
  struct fileinfo *file_info = dir_info->dir_entry;
  for (uint ii = 0; ii < dir_info->number_of_files; ii++, file_info++) {
    /* Find .frm files that are not temp files (those that start with '#') */
    const char *ext = strrchr(file_info->name, '.');
    if (ext != nullptr && !is_prefix(file_info->name, tmp_file_prefix) &&
        strcmp(ext, ".frm") == 0) {
      std::string tablename =
          std::string(file_info->name, ext - file_info->name);

      /* Check to see if the .frm file is from RocksDB */
      if (!check_frm_file(fullpath, dbname, tablename, has_errors)) {
        result = false;
        break;
      }
    }
  }

  /* Remove any databases who have no more tables listed */
  if (m_list.count(dbname) == 1 && m_list[dbname].size() == 0) {
    m_list.erase(dbname);
  }

  /* Release the directory entry */
  my_dirend(dir_info);

  return result;
}

/*
  Scan the datadir for all databases (subdirectories) and get a list of .frm
  files they contain
*/
bool Rdb_validate_tbls::compare_to_actual_tables(const std::string &datadir,
                                                 bool *has_errors) {
  bool result = true;
  struct st_my_dir *dir_info;
  struct fileinfo *file_info;

  dir_info = my_dir(datadir.c_str(), MYF(MY_DONT_SORT | MY_WANT_STAT));
  if (dir_info == nullptr) {
    sql_print_warning("RocksDB: could not open datadir: %s", datadir.c_str());
    return false;
  }

  file_info = dir_info->dir_entry;
  for (uint ii = 0; ii < dir_info->number_of_files; ii++, file_info++) {
    /* Ignore files/dirs starting with '.' */
    if (file_info->name[0] == '.')
      continue;

    /* Ignore all non-directory files */
    if (!MY_S_ISDIR(file_info->mystat->st_mode))
      continue;

    /* Scan all the .frm files in the directory */
    if (!scan_for_frms(datadir, file_info->name, has_errors)) {
      result = false;
      break;
    }
  }

  /* Release the directory info */
  my_dirend(dir_info);

  return result;
}

/*
  Validate that all the tables in the RocksDB database dictionary match the .frm
  files in the datadir
*/
bool Rdb_ddl_manager::validate_schemas(void) {
  bool has_errors = false;
  const std::string datadir = std::string(mysql_real_data_home);
  Rdb_validate_tbls table_list;

  /* Get the list of tables from the database dictionary */
  if (scan_for_tables(&table_list) != 0) {
    return false;
  }

  /* Compare that to the list of actual .frm files */
  if (!table_list.compare_to_actual_tables(datadir, &has_errors)) {
    return false;
  }

  /*
    Any tables left in the tables list are ones that are registered in RocksDB
    but don't have .frm files.
  */
  for (const auto &db : table_list.m_list) {
    for (const auto &table : db.second) {
      sql_print_warning("RocksDB: Schema mismatch - "
                        "Table %s.%s is registered in RocksDB "
                        "but does not have a .frm file",
                        db.first.c_str(), table.first.c_str());
      has_errors = true;
    }
  }

  return !has_errors;
}

bool Rdb_ddl_manager::init(Rdb_dict_manager *const dict_arg,
                           Rdb_cf_manager *const cf_manager,
                           const uint32_t &validate_tables) {
  const ulong TABLE_HASH_SIZE = 32;
  m_dict = dict_arg;
  mysql_rwlock_init(0, &m_rwlock);
  (void)my_hash_init(&m_ddl_hash,
                     /*system_charset_info*/ &my_charset_bin, TABLE_HASH_SIZE,
                     0, 0, (my_hash_get_key)Rdb_ddl_manager::get_hash_key,
                     Rdb_ddl_manager::free_hash_elem, 0);

  /* Read the data dictionary and populate the hash */
  uchar ddl_entry[Rdb_key_def::INDEX_NUMBER_SIZE];
  rdb_netbuf_store_index(ddl_entry, Rdb_key_def::DDL_ENTRY_INDEX_START_NUMBER);
  const rocksdb::Slice ddl_entry_slice((char *)ddl_entry,
                                       Rdb_key_def::INDEX_NUMBER_SIZE);

  /* Reading data dictionary should always skip bloom filter */
  rocksdb::Iterator *it = m_dict->new_iterator();
  int i = 0;

  uint max_index_id_in_dict = 0;
  m_dict->get_max_index_id(&max_index_id_in_dict);

  for (it->Seek(ddl_entry_slice); it->Valid(); it->Next()) {
    const uchar *ptr;
    const uchar *ptr_end;
    const rocksdb::Slice key = it->key();
    const rocksdb::Slice val = it->value();

    if (key.size() >= Rdb_key_def::INDEX_NUMBER_SIZE &&
        memcmp(key.data(), ddl_entry, Rdb_key_def::INDEX_NUMBER_SIZE))
      break;

    if (key.size() <= Rdb_key_def::INDEX_NUMBER_SIZE) {
      sql_print_error("RocksDB: Table_store: key has length %d (corruption?)",
                      (int)key.size());
      return true;
    }

    Rdb_tbl_def *const tdef =
        new Rdb_tbl_def(key, Rdb_key_def::INDEX_NUMBER_SIZE);

    // Now, read the DDLs.
    const int real_val_size = val.size() - Rdb_key_def::VERSION_SIZE;
    if (real_val_size % Rdb_key_def::PACKED_SIZE * 2 > 0) {
      sql_print_error("RocksDB: Table_store: invalid keylist for table %s",
                      tdef->full_tablename().c_str());
      return true;
    }
    tdef->m_key_count = real_val_size / (Rdb_key_def::PACKED_SIZE * 2);
    tdef->m_key_descr_arr = new std::shared_ptr<Rdb_key_def>[tdef->m_key_count];

    ptr = reinterpret_cast<const uchar *>(val.data());
    const int version = rdb_netbuf_read_uint16(&ptr);
    if (version != Rdb_key_def::DDL_ENTRY_INDEX_VERSION) {
      sql_print_error("RocksDB: DDL ENTRY Version was not expected."
                      "Expected: %d, Actual: %d",
                      Rdb_key_def::DDL_ENTRY_INDEX_VERSION, version);
      return true;
    }
    ptr_end = ptr + real_val_size;
    for (uint keyno = 0; ptr < ptr_end; keyno++) {
      GL_INDEX_ID gl_index_id;
      rdb_netbuf_read_gl_index(&ptr, &gl_index_id);
      uint flags = 0;
      struct Rdb_index_info index_info;
      if (!m_dict->get_index_info(gl_index_id, &index_info)) {
        sql_print_error("RocksDB: Could not get index information "
                        "for Index Number (%u,%u), table %s",
                        gl_index_id.cf_id, gl_index_id.index_id,
                        tdef->full_tablename().c_str());
        return true;
      }
      if (max_index_id_in_dict < gl_index_id.index_id) {
        sql_print_error("RocksDB: Found max index id %u from data dictionary "
                        "but also found larger index id %u from dictionary. "
                        "This should never happen and possibly a bug.",
                        max_index_id_in_dict, gl_index_id.index_id);
        return true;
      }
      if (!m_dict->get_cf_flags(gl_index_id.cf_id, &flags)) {
        sql_print_error("RocksDB: Could not get Column Family Flags "
                        "for CF Number %d, table %s",
                        gl_index_id.cf_id, tdef->full_tablename().c_str());
        return true;
      }

      if ((flags & Rdb_key_def::AUTO_CF_FLAG) != 0) {
        // The per-index cf option is deprecated.  Make sure we don't have the
        // flag set in any existing database.   NO_LINT_DEBUG
        sql_print_error("RocksDB: The defunct AUTO_CF_FLAG is enabled for CF "
                        "number %d, table %s",
                        gl_index_id.cf_id, tdef->full_tablename().c_str());
      }

      rocksdb::ColumnFamilyHandle *const cfh =
          cf_manager->get_cf(gl_index_id.cf_id);
      DBUG_ASSERT(cfh != nullptr);

      uint32 ttl_rec_offset =
          Rdb_key_def::has_index_flag(index_info.m_index_flags,
                                      Rdb_key_def::TTL_FLAG)
              ? Rdb_key_def::calculate_index_flag_offset(
                    index_info.m_index_flags, Rdb_key_def::TTL_FLAG)
              : UINT_MAX;

      /*
        We can't fully initialize Rdb_key_def object here, because full
        initialization requires that there is an open TABLE* where we could
        look at Field* objects and set max_length and other attributes
      */
      tdef->m_key_descr_arr[keyno] = std::make_shared<Rdb_key_def>(
          gl_index_id.index_id, keyno, cfh, index_info.m_index_dict_version,
          index_info.m_index_type, index_info.m_kv_version,
          flags & Rdb_key_def::REVERSE_CF_FLAG,
          flags & Rdb_key_def::PER_PARTITION_CF_FLAG, "",
          m_dict->get_stats(gl_index_id), index_info.m_index_flags,
          ttl_rec_offset, index_info.m_ttl_duration);
    }
    put(tdef);
    i++;
  }

  /*
    If validate_tables is greater than 0 run the validation.  Only fail the
    initialzation if the setting is 1.  If the setting is 2 we continue.
  */
  if (validate_tables > 0 && !validate_schemas()) {
    if (validate_tables == 1) {
      sql_print_error("RocksDB: Problems validating data dictionary "
                      "against .frm files, exiting");
      return true;
    }
  }

  // index ids used by applications should not conflict with
  // data dictionary index ids
  if (max_index_id_in_dict < Rdb_key_def::END_DICT_INDEX_ID) {
    max_index_id_in_dict = Rdb_key_def::END_DICT_INDEX_ID;
  }

  m_sequence.init(max_index_id_in_dict + 1);

  if (!it->status().ok()) {
    rdb_log_status_error(it->status(), "Table_store load error");
    return true;
  }
  delete it;
  sql_print_information("RocksDB: Table_store: loaded DDL data for %d tables",
                        i);
  return false;
}

Rdb_tbl_def *Rdb_ddl_manager::find(const std::string &table_name,
                                   const bool &lock) {
  if (lock) {
    mysql_rwlock_rdlock(&m_rwlock);
  }

  Rdb_tbl_def *const rec = reinterpret_cast<Rdb_tbl_def *>(my_hash_search(
      &m_ddl_hash, reinterpret_cast<const uchar *>(table_name.c_str()),
      table_name.size()));

  if (lock) {
    mysql_rwlock_unlock(&m_rwlock);
  }

  return rec;
}

// this is a safe version of the find() function below.  It acquires a read
// lock on m_rwlock to make sure the Rdb_key_def is not discarded while we
// are finding it.  Copying it into 'ret' increments the count making sure
// that the object will not be discarded until we are finished with it.
std::shared_ptr<const Rdb_key_def>
Rdb_ddl_manager::safe_find(GL_INDEX_ID gl_index_id) {
  std::shared_ptr<const Rdb_key_def> ret(nullptr);

  mysql_rwlock_rdlock(&m_rwlock);

  auto it = m_index_num_to_keydef.find(gl_index_id);
  if (it != m_index_num_to_keydef.end()) {
    const auto table_def = find(it->second.first, false);
    if (table_def && it->second.second < table_def->m_key_count) {
      const auto &kd = table_def->m_key_descr_arr[it->second.second];
      if (kd->max_storage_fmt_length() != 0) {
        ret = kd;
      }
    }
  } else {
    auto it = m_index_num_to_uncommitted_keydef.find(gl_index_id);
    if (it != m_index_num_to_uncommitted_keydef.end()) {
      const auto &kd = it->second;
      if (kd->max_storage_fmt_length() != 0) {
        ret = kd;
      }
    }
  }

  mysql_rwlock_unlock(&m_rwlock);

  return ret;
}

// this method assumes at least read-only lock on m_rwlock
const std::shared_ptr<Rdb_key_def> &
Rdb_ddl_manager::find(GL_INDEX_ID gl_index_id) {
  auto it = m_index_num_to_keydef.find(gl_index_id);
  if (it != m_index_num_to_keydef.end()) {
    auto table_def = find(it->second.first, false);
    if (table_def) {
      if (it->second.second < table_def->m_key_count) {
        return table_def->m_key_descr_arr[it->second.second];
      }
    }
  } else {
    auto it = m_index_num_to_uncommitted_keydef.find(gl_index_id);
    if (it != m_index_num_to_uncommitted_keydef.end()) {
      return it->second;
    }
  }

  static std::shared_ptr<Rdb_key_def> empty = nullptr;

  return empty;
}

void Rdb_ddl_manager::set_stats(
    const std::unordered_map<GL_INDEX_ID, Rdb_index_stats> &stats) {
  mysql_rwlock_wrlock(&m_rwlock);
  for (auto src : stats) {
    const auto &keydef = find(src.second.m_gl_index_id);
    if (keydef) {
      keydef->m_stats = src.second;
      m_stats2store[keydef->m_stats.m_gl_index_id] = keydef->m_stats;
    }
  }
  mysql_rwlock_unlock(&m_rwlock);
}

void Rdb_ddl_manager::adjust_stats(
    const std::vector<Rdb_index_stats> &new_data,
    const std::vector<Rdb_index_stats> &deleted_data) {
  mysql_rwlock_wrlock(&m_rwlock);
  int i = 0;
  for (const auto &data : {new_data, deleted_data}) {
    for (const auto &src : data) {
      const auto &keydef = find(src.m_gl_index_id);
      if (keydef) {
        keydef->m_stats.m_distinct_keys_per_prefix.resize(
            keydef->get_key_parts());
        keydef->m_stats.merge(src, i == 0, keydef->max_storage_fmt_length());
        m_stats2store[keydef->m_stats.m_gl_index_id] = keydef->m_stats;
      }
    }
    i++;
  }
  const bool should_save_stats = !m_stats2store.empty();
  mysql_rwlock_unlock(&m_rwlock);
  if (should_save_stats) {
    // Queue an async persist_stats(false) call to the background thread.
    rdb_queue_save_stats_request();
  }
}

void Rdb_ddl_manager::persist_stats(const bool &sync) {
  mysql_rwlock_wrlock(&m_rwlock);
  const auto local_stats2store = std::move(m_stats2store);
  m_stats2store.clear();
  mysql_rwlock_unlock(&m_rwlock);

  // Persist stats
  const std::unique_ptr<rocksdb::WriteBatch> wb = m_dict->begin();
  std::vector<Rdb_index_stats> stats;
  std::transform(local_stats2store.begin(), local_stats2store.end(),
                 std::back_inserter(stats),
                 [](const std::pair<GL_INDEX_ID, Rdb_index_stats> &s) {
                   return s.second;
                 });
  m_dict->add_stats(wb.get(), stats);
  m_dict->commit(wb.get(), sync);
}

/*
  Put table definition of `tbl` into the mapping, and also write it to the
  on-disk data dictionary.
*/

int Rdb_ddl_manager::put_and_write(Rdb_tbl_def *const tbl,
                                   rocksdb::WriteBatch *const batch) {
  uchar buf[FN_LEN * 2 + Rdb_key_def::INDEX_NUMBER_SIZE];
  uint pos = 0;

  rdb_netbuf_store_index(buf, Rdb_key_def::DDL_ENTRY_INDEX_START_NUMBER);
  pos += Rdb_key_def::INDEX_NUMBER_SIZE;

  const std::string &dbname_tablename = tbl->full_tablename();
  memcpy(buf + pos, dbname_tablename.c_str(), dbname_tablename.size());
  pos += dbname_tablename.size();

  int res;
  if ((res = tbl->put_dict(m_dict, batch, buf, pos))) {
    return res;
  }
  if ((res = put(tbl))) {
    return res;
  }
  return HA_EXIT_SUCCESS;
}

/* Return 0 - ok, other value - error */
/* TODO:
  This function modifies m_ddl_hash and m_index_num_to_keydef.
  However, these changes need to be reversed if dict_manager.commit fails
  See the discussion here: https://reviews.facebook.net/D35925#inline-259167
  Tracked by https://github.com/facebook/mysql-5.6/issues/33
*/
int Rdb_ddl_manager::put(Rdb_tbl_def *const tbl, const bool &lock) {
  Rdb_tbl_def *rec;
  my_bool result;
  const std::string &dbname_tablename = tbl->full_tablename();

  if (lock)
    mysql_rwlock_wrlock(&m_rwlock);

  // We have to do this find because 'tbl' is not yet in the list.  We need
  // to find the one we are replacing ('rec')
  rec = find(dbname_tablename, false);
  if (rec) {
    // this will free the old record.
    my_hash_delete(&m_ddl_hash, reinterpret_cast<uchar *>(rec));
  }
  result = my_hash_insert(&m_ddl_hash, reinterpret_cast<uchar *>(tbl));

  for (uint keyno = 0; keyno < tbl->m_key_count; keyno++) {
    m_index_num_to_keydef[tbl->m_key_descr_arr[keyno]->get_gl_index_id()] =
        std::make_pair(dbname_tablename, keyno);
  }

  if (lock)
    mysql_rwlock_unlock(&m_rwlock);
  return result;
}

void Rdb_ddl_manager::remove(Rdb_tbl_def *const tbl,
                             rocksdb::WriteBatch *const batch,
                             const bool &lock) {
  if (lock)
    mysql_rwlock_wrlock(&m_rwlock);

  uchar buf[FN_LEN * 2 + Rdb_key_def::INDEX_NUMBER_SIZE];
  uint pos = 0;

  rdb_netbuf_store_index(buf, Rdb_key_def::DDL_ENTRY_INDEX_START_NUMBER);
  pos += Rdb_key_def::INDEX_NUMBER_SIZE;

  const std::string &dbname_tablename = tbl->full_tablename();
  memcpy(buf + pos, dbname_tablename.c_str(), dbname_tablename.size());
  pos += dbname_tablename.size();

  const rocksdb::Slice tkey((char *)buf, pos);
  m_dict->delete_key(batch, tkey);

  /* The following will also delete the object: */
  my_hash_delete(&m_ddl_hash, reinterpret_cast<uchar *>(tbl));

  if (lock)
    mysql_rwlock_unlock(&m_rwlock);
}

bool Rdb_ddl_manager::rename(const std::string &from, const std::string &to,
                             rocksdb::WriteBatch *const batch) {
  Rdb_tbl_def *rec;
  Rdb_tbl_def *new_rec;
  bool res = true;
  uchar new_buf[FN_LEN * 2 + Rdb_key_def::INDEX_NUMBER_SIZE];
  uint new_pos = 0;

  mysql_rwlock_wrlock(&m_rwlock);
  if (!(rec = find(from, false))) {
    mysql_rwlock_unlock(&m_rwlock);
    return true;
  }

  new_rec = new Rdb_tbl_def(to);

  new_rec->m_key_count = rec->m_key_count;
  new_rec->m_auto_incr_val =
      rec->m_auto_incr_val.load(std::memory_order_relaxed);
  new_rec->m_key_descr_arr = rec->m_key_descr_arr;
  // so that it's not free'd when deleting the old rec
  rec->m_key_descr_arr = nullptr;

  // Create a new key
  rdb_netbuf_store_index(new_buf, Rdb_key_def::DDL_ENTRY_INDEX_START_NUMBER);
  new_pos += Rdb_key_def::INDEX_NUMBER_SIZE;

  const std::string &dbname_tablename = new_rec->full_tablename();
  memcpy(new_buf + new_pos, dbname_tablename.c_str(), dbname_tablename.size());
  new_pos += dbname_tablename.size();

  // Create a key to add
  if (!new_rec->put_dict(m_dict, batch, new_buf, new_pos)) {
    remove(rec, batch, false);
    put(new_rec, false);
    res = false; // ok
  }

  mysql_rwlock_unlock(&m_rwlock);
  return res;
}

void Rdb_ddl_manager::cleanup() {
  my_hash_free(&m_ddl_hash);
  mysql_rwlock_destroy(&m_rwlock);
  m_sequence.cleanup();
}

int Rdb_ddl_manager::scan_for_tables(Rdb_tables_scanner *const tables_scanner) {
  int i, ret;
  Rdb_tbl_def *rec;

  DBUG_ASSERT(tables_scanner != nullptr);

  mysql_rwlock_rdlock(&m_rwlock);

  ret = 0;
  i = 0;

  while ((
      rec = reinterpret_cast<Rdb_tbl_def *>(my_hash_element(&m_ddl_hash, i)))) {
    ret = tables_scanner->add_table(rec);
    if (ret)
      break;
    i++;
  }

  mysql_rwlock_unlock(&m_rwlock);
  return ret;
}

/*
  Rdb_binlog_manager class implementation
*/

bool Rdb_binlog_manager::init(Rdb_dict_manager *const dict_arg) {
  DBUG_ASSERT(dict_arg != nullptr);
  m_dict = dict_arg;

  rdb_netbuf_store_index(m_key_buf, Rdb_key_def::BINLOG_INFO_INDEX_NUMBER);
  m_key_slice = rocksdb::Slice(reinterpret_cast<char *>(m_key_buf),
                               Rdb_key_def::INDEX_NUMBER_SIZE);
  return false;
}

void Rdb_binlog_manager::cleanup() {}

/**
  Set binlog name, pos and optionally gtid into WriteBatch.
  This function should be called as part of transaction commit,
  since binlog info is set only at transaction commit.
  Actual write into RocksDB is not done here, so checking if
  write succeeded or not is not possible here.
  @param binlog_name   Binlog name
  @param binlog_pos    Binlog pos
  @param binlog_gtid   Binlog max GTID
  @param batch         WriteBatch
*/
void Rdb_binlog_manager::update(const char *const binlog_name,
                                const my_off_t binlog_pos,
                                const char *const binlog_max_gtid,
                                rocksdb::WriteBatchBase *const batch) {
  if (binlog_name && binlog_pos) {
    // max binlog length (512) + binlog pos (4) + binlog gtid (57) < 1024
    const size_t RDB_MAX_BINLOG_INFO_LEN = 1024;
    uchar value_buf[RDB_MAX_BINLOG_INFO_LEN];
    m_dict->put_key(
        batch, m_key_slice,
        pack_value(value_buf, binlog_name, binlog_pos, binlog_max_gtid));
  }
}

/**
  Read binlog committed entry stored in RocksDB, then unpack
  @param[OUT] binlog_name  Binlog name
  @param[OUT] binlog_pos   Binlog pos
  @param[OUT] binlog_gtid  Binlog GTID
  @return
    true is binlog info was found (valid behavior)
    false otherwise
*/
bool Rdb_binlog_manager::read(char *const binlog_name,
                              my_off_t *const binlog_pos,
                              char *const binlog_gtid) const {
  bool ret = false;
  if (binlog_name) {
    std::string value;
    rocksdb::Status status = m_dict->get_value(m_key_slice, &value);
    if (status.ok()) {
      if (!unpack_value((const uchar *)value.c_str(), binlog_name, binlog_pos,
                        binlog_gtid))
        ret = true;
    }
  }
  return ret;
}

/**
  Pack binlog_name, binlog_pos, binlog_gtid into preallocated
  buffer, then converting and returning a RocksDB Slice
  @param buf           Preallocated buffer to set binlog info.
  @param binlog_name   Binlog name
  @param binlog_pos    Binlog pos
  @param binlog_gtid   Binlog GTID
  @return              rocksdb::Slice converted from buf and its length
*/
rocksdb::Slice
Rdb_binlog_manager::pack_value(uchar *const buf, const char *const binlog_name,
                               const my_off_t &binlog_pos,
                               const char *const binlog_gtid) const {
  uint pack_len = 0;

  // store version
  rdb_netbuf_store_uint16(buf, Rdb_key_def::BINLOG_INFO_INDEX_NUMBER_VERSION);
  pack_len += Rdb_key_def::VERSION_SIZE;

  // store binlog file name length
  DBUG_ASSERT(strlen(binlog_name) <= FN_REFLEN);
  const uint16_t binlog_name_len = (uint16_t)strlen(binlog_name);
  rdb_netbuf_store_uint16(buf + pack_len, binlog_name_len);
  pack_len += sizeof(uint16);

  // store binlog file name
  memcpy(buf + pack_len, binlog_name, binlog_name_len);
  pack_len += binlog_name_len;

  // store binlog pos
  rdb_netbuf_store_uint32(buf + pack_len, binlog_pos);
  pack_len += sizeof(uint32);

  // store binlog gtid length.
  // If gtid was not set, store 0 instead
  const uint16_t binlog_gtid_len = binlog_gtid ? (uint16_t)strlen(binlog_gtid) : 0;
  rdb_netbuf_store_uint16(buf + pack_len, binlog_gtid_len);
  pack_len += sizeof(uint16);

  if (binlog_gtid_len > 0) {
    // store binlog gtid
    memcpy(buf + pack_len, binlog_gtid, binlog_gtid_len);
    pack_len += binlog_gtid_len;
  }

  return rocksdb::Slice((char *)buf, pack_len);
}

/**
  Unpack value then split into binlog_name, binlog_pos (and binlog_gtid)
  @param[IN]  value        Binlog state info fetched from RocksDB
  @param[OUT] binlog_name  Binlog name
  @param[OUT] binlog_pos   Binlog pos
  @param[OUT] binlog_gtid  Binlog GTID
  @return     true on error
*/
bool Rdb_binlog_manager::unpack_value(const uchar *const value,
                                      char *const binlog_name,
                                      my_off_t *const binlog_pos,
                                      char *const binlog_gtid) const {
  uint pack_len = 0;

  DBUG_ASSERT(binlog_pos != nullptr);

  // read version
  const uint16_t version = rdb_netbuf_to_uint16(value);
  pack_len += Rdb_key_def::VERSION_SIZE;
  if (version != Rdb_key_def::BINLOG_INFO_INDEX_NUMBER_VERSION)
    return true;

  // read binlog file name length
  const uint16_t binlog_name_len = rdb_netbuf_to_uint16(value + pack_len);
  pack_len += sizeof(uint16);
  if (binlog_name_len) {
    // read and set binlog name
    memcpy(binlog_name, value + pack_len, binlog_name_len);
    binlog_name[binlog_name_len] = '\0';
    pack_len += binlog_name_len;

    // read and set binlog pos
    *binlog_pos = rdb_netbuf_to_uint32(value + pack_len);
    pack_len += sizeof(uint32);

    // read gtid length
    const uint16_t binlog_gtid_len = rdb_netbuf_to_uint16(value + pack_len);
    pack_len += sizeof(uint16);
    if (binlog_gtid && binlog_gtid_len > 0) {
      // read and set gtid
      memcpy(binlog_gtid, value + pack_len, binlog_gtid_len);
      binlog_gtid[binlog_gtid_len] = '\0';
      pack_len += binlog_gtid_len;
    }
  }
  return false;
}

/**
  Inserts a row into mysql.slave_gtid_info table. Doing this inside
  storage engine is more efficient than inserting/updating through MySQL.

  @param[IN] id Primary key of the table.
  @param[IN] db Database name. This is column 2 of the table.
  @param[IN] gtid Gtid in human readable form. This is column 3 of the table.
  @param[IN] write_batch Handle to storage engine writer.
*/
void Rdb_binlog_manager::update_slave_gtid_info(
    const uint &id, const char *const db, const char *const gtid,
    rocksdb::WriteBatchBase *const write_batch) {
  if (id && db && gtid) {
    // Make sure that if the slave_gtid_info table exists we have a
    // pointer to it via m_slave_gtid_info_tbl.
    if (!m_slave_gtid_info_tbl.load()) {
      m_slave_gtid_info_tbl.store(
          rdb_get_ddl_manager()->find("mysql.slave_gtid_info"));
    }
    if (!m_slave_gtid_info_tbl.load()) {
      // slave_gtid_info table is not present. Simply return.
      return;
    }
    DBUG_ASSERT(m_slave_gtid_info_tbl.load()->m_key_count == 1);

    const std::shared_ptr<const Rdb_key_def> &kd =
        m_slave_gtid_info_tbl.load()->m_key_descr_arr[0];
    String value;

    // Build key
    uchar key_buf[Rdb_key_def::INDEX_NUMBER_SIZE + 4] = {0};
    uchar *buf = key_buf;
    rdb_netbuf_store_index(buf, kd->get_index_number());
    buf += Rdb_key_def::INDEX_NUMBER_SIZE;
    rdb_netbuf_store_uint32(buf, id);
    buf += 4;
    const rocksdb::Slice key_slice =
        rocksdb::Slice((const char *)key_buf, buf - key_buf);

    // Build value
    uchar value_buf[128] = {0};
    DBUG_ASSERT(gtid);
    const uint db_len = strlen(db);
    const uint gtid_len = strlen(gtid);
    buf = value_buf;
    // 1 byte used for flags. Empty here.
    buf++;

    // Write column 1.
    DBUG_ASSERT(strlen(db) <= 64);
    rdb_netbuf_store_byte(buf, db_len);
    buf++;
    memcpy(buf, db, db_len);
    buf += db_len;

    // Write column 2.
    DBUG_ASSERT(gtid_len <= 56);
    rdb_netbuf_store_byte(buf, gtid_len);
    buf++;
    memcpy(buf, gtid, gtid_len);
    buf += gtid_len;
    const rocksdb::Slice value_slice =
        rocksdb::Slice((const char *)value_buf, buf - value_buf);

    write_batch->Put(kd->get_cf(), key_slice, value_slice);
  }
}

bool Rdb_dict_manager::init(rocksdb::DB *const rdb_dict,
                            Rdb_cf_manager *const cf_manager) {
  DBUG_ASSERT(rdb_dict != nullptr);
  DBUG_ASSERT(cf_manager != nullptr);

  mysql_mutex_init(0, &m_mutex, MY_MUTEX_INIT_FAST);

  m_db = rdb_dict;

  m_system_cfh = cf_manager->get_or_create_cf(m_db, DEFAULT_SYSTEM_CF_NAME);
  rocksdb::ColumnFamilyHandle *default_cfh =
      cf_manager->get_cf(DEFAULT_CF_NAME);

  // System CF and default CF should be initialized
  if (m_system_cfh == nullptr || default_cfh == nullptr) {
    return HA_EXIT_FAILURE;
  }

  rdb_netbuf_store_index(m_key_buf_max_index_id, Rdb_key_def::MAX_INDEX_ID);

  m_key_slice_max_index_id =
      rocksdb::Slice(reinterpret_cast<char *>(m_key_buf_max_index_id),
                     Rdb_key_def::INDEX_NUMBER_SIZE);

  resume_drop_indexes();
  rollback_ongoing_index_creation();

  // Initialize system CF and default CF flags
  const std::unique_ptr<rocksdb::WriteBatch> wb = begin();
  rocksdb::WriteBatch *const batch = wb.get();

  add_cf_flags(batch, m_system_cfh->GetID(), 0);
  add_cf_flags(batch, default_cfh->GetID(), 0);
  commit(batch);

  return HA_EXIT_SUCCESS;
}

std::unique_ptr<rocksdb::WriteBatch> Rdb_dict_manager::begin() const {
  return std::unique_ptr<rocksdb::WriteBatch>(new rocksdb::WriteBatch);
}

void Rdb_dict_manager::put_key(rocksdb::WriteBatchBase *const batch,
                               const rocksdb::Slice &key,
                               const rocksdb::Slice &value) const {
  batch->Put(m_system_cfh, key, value);
}

rocksdb::Status Rdb_dict_manager::get_value(const rocksdb::Slice &key,
                                            std::string *const value) const {
  rocksdb::ReadOptions options;
  options.total_order_seek = true;
  return m_db->Get(options, m_system_cfh, key, value);
}

void Rdb_dict_manager::delete_key(rocksdb::WriteBatchBase *batch,
                                  const rocksdb::Slice &key) const {
  batch->Delete(m_system_cfh, key);
}

rocksdb::Iterator *Rdb_dict_manager::new_iterator() const {
  /* Reading data dictionary should always skip bloom filter */
  rocksdb::ReadOptions read_options;
  read_options.total_order_seek = true;
  return m_db->NewIterator(read_options, m_system_cfh);
}

int Rdb_dict_manager::commit(rocksdb::WriteBatch *const batch,
                             const bool &sync) const {
  if (!batch)
    return HA_ERR_ROCKSDB_COMMIT_FAILED;
  int res = HA_EXIT_SUCCESS;
  rocksdb::WriteOptions options;
  options.sync = sync;
  rocksdb::Status s = m_db->Write(options, batch);
  res = !s.ok(); // we return true when something failed
  if (res) {
    rdb_handle_io_error(s, RDB_IO_ERROR_DICT_COMMIT);
  }
  batch->Clear();
  return res;
}

void Rdb_dict_manager::dump_index_id(uchar *const netbuf,
                                     Rdb_key_def::DATA_DICT_TYPE dict_type,
                                     const GL_INDEX_ID &gl_index_id) {
  rdb_netbuf_store_uint32(netbuf, dict_type);
  rdb_netbuf_store_uint32(netbuf + Rdb_key_def::INDEX_NUMBER_SIZE,
                          gl_index_id.cf_id);
  rdb_netbuf_store_uint32(netbuf + 2 * Rdb_key_def::INDEX_NUMBER_SIZE,
                          gl_index_id.index_id);
}

void Rdb_dict_manager::delete_with_prefix(
    rocksdb::WriteBatch *const batch, Rdb_key_def::DATA_DICT_TYPE dict_type,
    const GL_INDEX_ID &gl_index_id) const {
  uchar key_buf[Rdb_key_def::INDEX_NUMBER_SIZE * 3] = {0};
  dump_index_id(key_buf, dict_type, gl_index_id);
  rocksdb::Slice key = rocksdb::Slice((char *)key_buf, sizeof(key_buf));

  delete_key(batch, key);
}

void Rdb_dict_manager::add_or_update_index_cf_mapping(
    rocksdb::WriteBatch *batch, struct Rdb_index_info *const index_info) const {
  uchar key_buf[Rdb_key_def::INDEX_NUMBER_SIZE * 3] = {0};
  uchar value_buf[256] = {0};
  dump_index_id(key_buf, Rdb_key_def::INDEX_INFO, index_info->m_gl_index_id);
  const rocksdb::Slice key = rocksdb::Slice((char *)key_buf, sizeof(key_buf));

  uchar *ptr = value_buf;
  rdb_netbuf_store_uint16(ptr, Rdb_key_def::INDEX_INFO_VERSION_LATEST);
  ptr += RDB_SIZEOF_INDEX_INFO_VERSION;
  rdb_netbuf_store_byte(ptr, index_info->m_index_type);
  ptr += RDB_SIZEOF_INDEX_TYPE;
  rdb_netbuf_store_uint16(ptr, index_info->m_kv_version);
  ptr += RDB_SIZEOF_KV_VERSION;
  rdb_netbuf_store_uint32(ptr, index_info->m_index_flags);
  ptr += RDB_SIZEOF_INDEX_FLAGS;
  rdb_netbuf_store_uint64(ptr, index_info->m_ttl_duration);
  ptr += ROCKSDB_SIZEOF_TTL_RECORD;

  const rocksdb::Slice value =
      rocksdb::Slice((char *)value_buf, ptr - value_buf);
  batch->Put(m_system_cfh, key, value);
}

void Rdb_dict_manager::add_cf_flags(rocksdb::WriteBatch *const batch,
                                    const uint32_t &cf_id,
                                    const uint32_t &cf_flags) const {
  DBUG_ASSERT(batch != nullptr);

  uchar key_buf[Rdb_key_def::INDEX_NUMBER_SIZE * 2] = {0};
  uchar value_buf[Rdb_key_def::VERSION_SIZE + Rdb_key_def::INDEX_NUMBER_SIZE] =
      {0};
  rdb_netbuf_store_uint32(key_buf, Rdb_key_def::CF_DEFINITION);
  rdb_netbuf_store_uint32(key_buf + Rdb_key_def::INDEX_NUMBER_SIZE, cf_id);
  const rocksdb::Slice key = rocksdb::Slice((char *)key_buf, sizeof(key_buf));

  rdb_netbuf_store_uint16(value_buf, Rdb_key_def::CF_DEFINITION_VERSION);
  rdb_netbuf_store_uint32(value_buf + Rdb_key_def::VERSION_SIZE, cf_flags);
  const rocksdb::Slice value =
      rocksdb::Slice((char *)value_buf, sizeof(value_buf));
  batch->Put(m_system_cfh, key, value);
}

void Rdb_dict_manager::delete_index_info(rocksdb::WriteBatch *batch,
                                         const GL_INDEX_ID &gl_index_id) const {
  delete_with_prefix(batch, Rdb_key_def::INDEX_INFO, gl_index_id);
  delete_with_prefix(batch, Rdb_key_def::INDEX_STATISTICS, gl_index_id);
}

bool Rdb_dict_manager::get_index_info(
    const GL_INDEX_ID &gl_index_id,
    struct Rdb_index_info *const index_info) const {

  index_info->m_gl_index_id = gl_index_id;

  bool found = false;
  bool error = false;
  std::string value;
  uchar key_buf[Rdb_key_def::INDEX_NUMBER_SIZE * 3] = {0};
  dump_index_id(key_buf, Rdb_key_def::INDEX_INFO, gl_index_id);
  const rocksdb::Slice &key = rocksdb::Slice((char *)key_buf, sizeof(key_buf));

  const rocksdb::Status &status = get_value(key, &value);
  if (status.ok()) {
    const uchar *const val = (const uchar *)value.c_str();
    const uchar *ptr = val;
    index_info->m_index_dict_version = rdb_netbuf_to_uint16(val);
    ptr += RDB_SIZEOF_INDEX_INFO_VERSION;

    switch (index_info->m_index_dict_version) {
    case Rdb_key_def::INDEX_INFO_VERSION_FIELD_FLAGS:
      /* Sanity check to prevent reading bogus TTL record. */
      if (value.size() != RDB_SIZEOF_INDEX_INFO_VERSION +
                              RDB_SIZEOF_INDEX_TYPE + RDB_SIZEOF_KV_VERSION +
                              RDB_SIZEOF_INDEX_FLAGS +
                              ROCKSDB_SIZEOF_TTL_RECORD) {
        error = true;
        break;
      }
      index_info->m_index_type = rdb_netbuf_to_byte(ptr);
      ptr += RDB_SIZEOF_INDEX_TYPE;
      index_info->m_kv_version = rdb_netbuf_to_uint16(ptr);
      ptr += RDB_SIZEOF_KV_VERSION;
      index_info->m_index_flags = rdb_netbuf_to_uint32(ptr);
      ptr += RDB_SIZEOF_INDEX_FLAGS;
      index_info->m_ttl_duration = rdb_netbuf_to_uint64(ptr);
      found = true;
      break;

    case Rdb_key_def::INDEX_INFO_VERSION_TTL:
      /* Sanity check to prevent reading bogus into TTL record. */
      if (value.size() != RDB_SIZEOF_INDEX_INFO_VERSION +
                              RDB_SIZEOF_INDEX_TYPE + RDB_SIZEOF_KV_VERSION +
                              ROCKSDB_SIZEOF_TTL_RECORD) {
        error = true;
        break;
      }
      index_info->m_index_type = rdb_netbuf_to_byte(ptr);
      ptr += RDB_SIZEOF_INDEX_TYPE;
      index_info->m_kv_version = rdb_netbuf_to_uint16(ptr);
      ptr += RDB_SIZEOF_KV_VERSION;
      index_info->m_ttl_duration = rdb_netbuf_to_uint64(ptr);
      found = true;
      break;

    case Rdb_key_def::INDEX_INFO_VERSION_VERIFY_KV_FORMAT:
    case Rdb_key_def::INDEX_INFO_VERSION_GLOBAL_ID:
      index_info->m_index_type = rdb_netbuf_to_byte(ptr);
      ptr += RDB_SIZEOF_INDEX_TYPE;
      index_info->m_kv_version = rdb_netbuf_to_uint16(ptr);
      found = true;
      break;

    default:
      error = true;
      break;
    }

    switch (index_info->m_index_type) {
    case Rdb_key_def::INDEX_TYPE_PRIMARY:
    case Rdb_key_def::INDEX_TYPE_HIDDEN_PRIMARY: {
      error =
          index_info->m_kv_version > Rdb_key_def::PRIMARY_FORMAT_VERSION_LATEST;
      break;
    }
    case Rdb_key_def::INDEX_TYPE_SECONDARY:
      error = index_info->m_kv_version >
              Rdb_key_def::SECONDARY_FORMAT_VERSION_LATEST;
      break;
    default:
      error = true;
      break;
    }
  }

  if (error) {
    // NO_LINT_DEBUG
    sql_print_error(
        "RocksDB: Found invalid key version number (%u, %u, %u, %llu) "
        "from data dictionary. This should never happen "
        "and it may be a bug.",
        index_info->m_index_dict_version, index_info->m_index_type,
        index_info->m_kv_version, index_info->m_ttl_duration);
    abort_with_stack_traces();
  }

  return found;
}

bool Rdb_dict_manager::get_cf_flags(const uint32_t &cf_id,
                                    uint32_t *const cf_flags) const {
  DBUG_ASSERT(cf_flags != nullptr);

  bool found = false;
  std::string value;
  uchar key_buf[Rdb_key_def::INDEX_NUMBER_SIZE * 2] = {0};

  rdb_netbuf_store_uint32(key_buf, Rdb_key_def::CF_DEFINITION);
  rdb_netbuf_store_uint32(key_buf + Rdb_key_def::INDEX_NUMBER_SIZE, cf_id);

  const rocksdb::Slice key =
      rocksdb::Slice(reinterpret_cast<char *>(key_buf), sizeof(key_buf));
  const rocksdb::Status status = get_value(key, &value);

  if (status.ok()) {
    const uchar *val = (const uchar *)value.c_str();
    DBUG_ASSERT(val);

    const uint16_t version = rdb_netbuf_to_uint16(val);

    if (version == Rdb_key_def::CF_DEFINITION_VERSION) {
      *cf_flags = rdb_netbuf_to_uint32(val + Rdb_key_def::VERSION_SIZE);
      found = true;
    }
  }

  return found;
}

/*
  Returning index ids that were marked as deleted (via DROP TABLE) but
  still not removed by drop_index_thread yet, or indexes that are marked as
  ongoing creation.
 */
void Rdb_dict_manager::get_ongoing_index_operation(
    std::unordered_set<GL_INDEX_ID> *gl_index_ids,
    Rdb_key_def::DATA_DICT_TYPE dd_type) const {
  DBUG_ASSERT(dd_type == Rdb_key_def::DDL_DROP_INDEX_ONGOING ||
              dd_type == Rdb_key_def::DDL_CREATE_INDEX_ONGOING);

  uchar index_buf[Rdb_key_def::INDEX_NUMBER_SIZE];
  rdb_netbuf_store_uint32(index_buf, dd_type);
  const rocksdb::Slice index_slice(reinterpret_cast<char *>(index_buf),
                                   Rdb_key_def::INDEX_NUMBER_SIZE);

  rocksdb::Iterator *it = new_iterator();
  for (it->Seek(index_slice); it->Valid(); it->Next()) {
    rocksdb::Slice key = it->key();
    const uchar *const ptr = (const uchar *)key.data();

    /*
      Ongoing drop/create index operations require key to be of the form:
      dd_type + cf_id + index_id (== INDEX_NUMBER_SIZE * 3)

      This may need to be changed in the future if we want to process a new
      ddl_type with different format.
    */
    if (key.size() != Rdb_key_def::INDEX_NUMBER_SIZE * 3 ||
        rdb_netbuf_to_uint32(ptr) != dd_type) {
      break;
    }

    // We don't check version right now since currently we always store only
    // Rdb_key_def::DDL_DROP_INDEX_ONGOING_VERSION = 1 as a value.
    // If increasing version number, we need to add version check logic here.
    GL_INDEX_ID gl_index_id;
    gl_index_id.cf_id =
        rdb_netbuf_to_uint32(ptr + Rdb_key_def::INDEX_NUMBER_SIZE);
    gl_index_id.index_id =
        rdb_netbuf_to_uint32(ptr + 2 * Rdb_key_def::INDEX_NUMBER_SIZE);
    gl_index_ids->insert(gl_index_id);
  }
  delete it;
}

/*
  Returning true if index_id is create/delete ongoing (undergoing creation or
  marked as deleted via DROP TABLE but drop_index_thread has not wiped yet)
  or not.
 */
bool Rdb_dict_manager::is_index_operation_ongoing(
    const GL_INDEX_ID &gl_index_id, Rdb_key_def::DATA_DICT_TYPE dd_type) const {
  DBUG_ASSERT(dd_type == Rdb_key_def::DDL_DROP_INDEX_ONGOING ||
              dd_type == Rdb_key_def::DDL_CREATE_INDEX_ONGOING);

  bool found = false;
  std::string value;
  uchar key_buf[Rdb_key_def::INDEX_NUMBER_SIZE * 3] = {0};
  dump_index_id(key_buf, dd_type, gl_index_id);
  const rocksdb::Slice key = rocksdb::Slice((char *)key_buf, sizeof(key_buf));

  const rocksdb::Status status = get_value(key, &value);
  if (status.ok()) {
    found = true;
  }
  return found;
}

/*
  Adding index_id to data dictionary so that the index id is removed
  by drop_index_thread, or to track online index creation.
 */
void Rdb_dict_manager::start_ongoing_index_operation(
    rocksdb::WriteBatch *const batch, const GL_INDEX_ID &gl_index_id,
    Rdb_key_def::DATA_DICT_TYPE dd_type) const {
  DBUG_ASSERT(dd_type == Rdb_key_def::DDL_DROP_INDEX_ONGOING ||
              dd_type == Rdb_key_def::DDL_CREATE_INDEX_ONGOING);

  uchar key_buf[Rdb_key_def::INDEX_NUMBER_SIZE * 3] = {0};
  uchar value_buf[Rdb_key_def::VERSION_SIZE] = {0};
  dump_index_id(key_buf, dd_type, gl_index_id);

  // version as needed
  if (dd_type == Rdb_key_def::DDL_DROP_INDEX_ONGOING) {
    rdb_netbuf_store_uint16(value_buf,
                            Rdb_key_def::DDL_DROP_INDEX_ONGOING_VERSION);
  } else {
    rdb_netbuf_store_uint16(value_buf,
                            Rdb_key_def::DDL_CREATE_INDEX_ONGOING_VERSION);
  }

  const rocksdb::Slice key = rocksdb::Slice((char *)key_buf, sizeof(key_buf));
  const rocksdb::Slice value =
      rocksdb::Slice((char *)value_buf, sizeof(value_buf));
  batch->Put(m_system_cfh, key, value);
}

/*
  Removing index_id from data dictionary to confirm drop_index_thread
  completed dropping entire key/values of the index_id
 */
void Rdb_dict_manager::end_ongoing_index_operation(
    rocksdb::WriteBatch *const batch, const GL_INDEX_ID &gl_index_id,
    Rdb_key_def::DATA_DICT_TYPE dd_type) const {
  DBUG_ASSERT(dd_type == Rdb_key_def::DDL_DROP_INDEX_ONGOING ||
              dd_type == Rdb_key_def::DDL_CREATE_INDEX_ONGOING);

  delete_with_prefix(batch, dd_type, gl_index_id);
}

/*
  Returning true if there is no target index ids to be removed
  by drop_index_thread
 */
bool Rdb_dict_manager::is_drop_index_empty() const {
  std::unordered_set<GL_INDEX_ID> gl_index_ids;
  get_ongoing_drop_indexes(&gl_index_ids);
  return gl_index_ids.empty();
}

/*
  This function is supposed to be called by DROP TABLE. Logging messages
  that dropping indexes started, and adding data dictionary so that
  all associated indexes to be removed
 */
void Rdb_dict_manager::add_drop_table(
    std::shared_ptr<Rdb_key_def> *const key_descr, const uint32 &n_keys,
    rocksdb::WriteBatch *const batch) const {
  std::unordered_set<GL_INDEX_ID> dropped_index_ids;
  for (uint32 i = 0; i < n_keys; i++) {
    dropped_index_ids.insert(key_descr[i]->get_gl_index_id());
  }

  add_drop_index(dropped_index_ids, batch);
}

/*
  Called during inplace index drop operations. Logging messages
  that dropping indexes started, and adding data dictionary so that
  all associated indexes to be removed
 */
void Rdb_dict_manager::add_drop_index(
    const std::unordered_set<GL_INDEX_ID> &gl_index_ids,
    rocksdb::WriteBatch *const batch) const {
  for (const auto &gl_index_id : gl_index_ids) {
    log_start_drop_index(gl_index_id, "Begin");
    start_drop_index(batch, gl_index_id);
  }
}

/*
  Called during inplace index creation operations. Logging messages
  that adding indexes started, and updates data dictionary with all associated
  indexes to be added.
 */
void Rdb_dict_manager::add_create_index(
    const std::unordered_set<GL_INDEX_ID> &gl_index_ids,
    rocksdb::WriteBatch *const batch) const {
  for (const auto &gl_index_id : gl_index_ids) {
    // NO_LINT_DEBUG
    sql_print_information("RocksDB: Begin index creation (%u,%u)",
                          gl_index_id.cf_id, gl_index_id.index_id);
    start_create_index(batch, gl_index_id);
  }
}

/*
  This function is supposed to be called by drop_index_thread, when it
  finished dropping any index, or at the completion of online index creation.
 */
void Rdb_dict_manager::finish_indexes_operation(
    const std::unordered_set<GL_INDEX_ID> &gl_index_ids,
    Rdb_key_def::DATA_DICT_TYPE dd_type) const {
  DBUG_ASSERT(dd_type == Rdb_key_def::DDL_DROP_INDEX_ONGOING ||
              dd_type == Rdb_key_def::DDL_CREATE_INDEX_ONGOING);

  const std::unique_ptr<rocksdb::WriteBatch> wb = begin();
  rocksdb::WriteBatch *const batch = wb.get();

  std::unordered_set<GL_INDEX_ID> incomplete_create_indexes;
  get_ongoing_create_indexes(&incomplete_create_indexes);

  for (const auto &gl_index_id : gl_index_ids) {
    if (is_index_operation_ongoing(gl_index_id, dd_type)) {
      end_ongoing_index_operation(batch, gl_index_id, dd_type);

      /*
        Remove the corresponding incomplete create indexes from data
        dictionary as well
      */
      if (dd_type == Rdb_key_def::DDL_DROP_INDEX_ONGOING) {
        if (incomplete_create_indexes.count(gl_index_id)) {
          end_ongoing_index_operation(batch, gl_index_id,
                                      Rdb_key_def::DDL_CREATE_INDEX_ONGOING);
        }
      }
    }

    if (dd_type == Rdb_key_def::DDL_DROP_INDEX_ONGOING) {
      delete_index_info(batch, gl_index_id);
    }
  }
  commit(batch);
}

/*
  This function is supposed to be called when initializing
  Rdb_dict_manager (at startup). If there is any index ids that are
  drop ongoing, printing out messages for diagnostics purposes.
 */
void Rdb_dict_manager::resume_drop_indexes() const {
  std::unordered_set<GL_INDEX_ID> gl_index_ids;
  get_ongoing_drop_indexes(&gl_index_ids);

  uint max_index_id_in_dict = 0;
  get_max_index_id(&max_index_id_in_dict);

  for (const auto &gl_index_id : gl_index_ids) {
    log_start_drop_index(gl_index_id, "Resume");
    if (max_index_id_in_dict < gl_index_id.index_id) {
      sql_print_error("RocksDB: Found max index id %u from data dictionary "
                      "but also found dropped index id (%u,%u) from drop_index "
                      "dictionary. This should never happen and is possibly a "
                      "bug.",
                      max_index_id_in_dict, gl_index_id.cf_id,
                      gl_index_id.index_id);
      abort_with_stack_traces();
    }
  }
}

void Rdb_dict_manager::rollback_ongoing_index_creation() const {
  const std::unique_ptr<rocksdb::WriteBatch> wb = begin();
  rocksdb::WriteBatch *const batch = wb.get();

  std::unordered_set<GL_INDEX_ID> gl_index_ids;
  get_ongoing_create_indexes(&gl_index_ids);

  for (const auto &gl_index_id : gl_index_ids) {
    // NO_LINT_DEBUG
    sql_print_information("RocksDB: Removing incomplete create index (%u,%u)",
                          gl_index_id.cf_id, gl_index_id.index_id);

    start_drop_index(batch, gl_index_id);
  }

  commit(batch);
}

void Rdb_dict_manager::log_start_drop_table(
    const std::shared_ptr<Rdb_key_def> *const key_descr, const uint32 &n_keys,
    const char *const log_action) const {
  for (uint32 i = 0; i < n_keys; i++) {
    log_start_drop_index(key_descr[i]->get_gl_index_id(), log_action);
  }
}

void Rdb_dict_manager::log_start_drop_index(GL_INDEX_ID gl_index_id,
                                            const char *log_action) const {
  struct Rdb_index_info index_info;
  if (!get_index_info(gl_index_id, &index_info)) {
    /*
      If we don't find the index info, it could be that it's because it was a
      partially created index that isn't in the data dictionary yet that needs
      to be rolled back.
    */
    std::unordered_set<GL_INDEX_ID> incomplete_create_indexes;
    get_ongoing_create_indexes(&incomplete_create_indexes);

    if (!incomplete_create_indexes.count(gl_index_id)) {
      /* If it's not a partially created index, something is very wrong. */
      sql_print_error("RocksDB: Failed to get column family info "
                      "from index id (%u,%u). MyRocks data dictionary may "
                      "get corrupted.",
                      gl_index_id.cf_id, gl_index_id.index_id);
      abort_with_stack_traces();
    }
  }
}

bool Rdb_dict_manager::get_max_index_id(uint32_t *const index_id) const {
  bool found = false;
  std::string value;

  const rocksdb::Status status = get_value(m_key_slice_max_index_id, &value);
  if (status.ok()) {
    const uchar *const val = (const uchar *)value.c_str();
    const uint16_t &version = rdb_netbuf_to_uint16(val);
    if (version == Rdb_key_def::MAX_INDEX_ID_VERSION) {
      *index_id = rdb_netbuf_to_uint32(val + Rdb_key_def::VERSION_SIZE);
      found = true;
    }
  }
  return found;
}

bool Rdb_dict_manager::update_max_index_id(rocksdb::WriteBatch *const batch,
                                           const uint32_t &index_id) const {
  DBUG_ASSERT(batch != nullptr);

  uint32_t old_index_id = -1;
  if (get_max_index_id(&old_index_id)) {
    if (old_index_id > index_id) {
      sql_print_error("RocksDB: Found max index id %u from data dictionary "
                      "but trying to update to older value %u. This should "
                      "never happen and possibly a bug.",
                      old_index_id, index_id);
      return true;
    }
  }

  uchar value_buf[Rdb_key_def::VERSION_SIZE + Rdb_key_def::INDEX_NUMBER_SIZE] =
      {0};
  rdb_netbuf_store_uint16(value_buf, Rdb_key_def::MAX_INDEX_ID_VERSION);
  rdb_netbuf_store_uint32(value_buf + Rdb_key_def::VERSION_SIZE, index_id);
  const rocksdb::Slice value =
      rocksdb::Slice((char *)value_buf, sizeof(value_buf));
  batch->Put(m_system_cfh, m_key_slice_max_index_id, value);
  return false;
}

void Rdb_dict_manager::add_stats(
    rocksdb::WriteBatch *const batch,
    const std::vector<Rdb_index_stats> &stats) const {
  DBUG_ASSERT(batch != nullptr);

  for (const auto &it : stats) {
    uchar key_buf[Rdb_key_def::INDEX_NUMBER_SIZE * 3] = {0};
    dump_index_id(key_buf, Rdb_key_def::INDEX_STATISTICS, it.m_gl_index_id);

    // IndexStats::materialize takes complete care of serialization including
    // storing the version
    const auto value =
        Rdb_index_stats::materialize(std::vector<Rdb_index_stats>{it}, 1.);

    batch->Put(m_system_cfh, rocksdb::Slice((char *)key_buf, sizeof(key_buf)),
               value);
  }
}

Rdb_index_stats Rdb_dict_manager::get_stats(GL_INDEX_ID gl_index_id) const {
  uchar key_buf[Rdb_key_def::INDEX_NUMBER_SIZE * 3] = {0};
  dump_index_id(key_buf, Rdb_key_def::INDEX_STATISTICS, gl_index_id);

  std::string value;
  const rocksdb::Status status = get_value(
      rocksdb::Slice(reinterpret_cast<char *>(key_buf), sizeof(key_buf)),
      &value);
  if (status.ok()) {
    std::vector<Rdb_index_stats> v;
    // unmaterialize checks if the version matches
    if (Rdb_index_stats::unmaterialize(value, &v) == 0 && v.size() == 1) {
      return v[0];
    }
  }

  return Rdb_index_stats();
}

uint Rdb_seq_generator::get_and_update_next_number(
    Rdb_dict_manager *const dict) {
  DBUG_ASSERT(dict != nullptr);

  uint res;
  RDB_MUTEX_LOCK_CHECK(m_mutex);

  res = m_next_number++;

  const std::unique_ptr<rocksdb::WriteBatch> wb = dict->begin();
  rocksdb::WriteBatch *const batch = wb.get();

  DBUG_ASSERT(batch != nullptr);
  dict->update_max_index_id(batch, res);
  dict->commit(batch);

  RDB_MUTEX_UNLOCK_CHECK(m_mutex);

  return res;
}

} // namespace myrocks<|MERGE_RESOLUTION|>--- conflicted
+++ resolved
@@ -51,6 +51,21 @@
 void get_mem_comparable_space(const CHARSET_INFO *cs,
                               const std::vector<uchar> **xfrm, size_t *xfrm_len,
                               size_t *mb_len);
+
+/*
+  MariaDB's stand-in for Field::check_field_name_match that facebook/mysql-5.6
+  uses.
+
+  They have that function because of their JSON support, where "a.b.c" is a 
+  sub-field of "a.b".
+*/
+
+static bool check_field_name_match(Field *field, const char *name)
+{
+  return (0 == my_strcasecmp(system_charset_info,
+                             field->field_name,
+                             name));
+}
 
 /*
   Rdb_key_def class implementation
@@ -270,7 +285,7 @@
           the offset of the TTL key part here.
         */
         if (!m_ttl_column.empty() &&
-            field->check_field_name_match(m_ttl_column.c_str())) {
+            check_field_name_match(field, m_ttl_column.c_str())) {
           DBUG_ASSERT(field->real_type() == MYSQL_TYPE_LONGLONG);
           DBUG_ASSERT(field->key_type() == HA_KEYTYPE_ULONGLONG);
           DBUG_ASSERT(!field->real_maybe_null());
@@ -390,7 +405,7 @@
   if (skip_checks) {
     for (uint i = 0; i < table_arg->s->fields; i++) {
       Field *const field = table_arg->field[i];
-      if (field->check_field_name_match(ttl_col_str.c_str())) {
+      if (check_field_name_match(field, ttl_col_str.c_str())) {
         *ttl_column = ttl_col_str;
         *ttl_field_offset = i;
       }
@@ -403,7 +418,7 @@
     bool found = false;
     for (uint i = 0; i < table_arg->s->fields; i++) {
       Field *const field = table_arg->field[i];
-      if (field->check_field_name_match(ttl_col_str.c_str()) &&
+      if (check_field_name_match(field, ttl_col_str.c_str()) &&
           field->real_type() == MYSQL_TYPE_LONGLONG &&
           field->key_type() == HA_KEYTYPE_ULONGLONG &&
           !field->real_maybe_null()) {
@@ -923,7 +938,7 @@
     // Save the ttl duration offset in the key so we can store it in front of
     // the record later.
     if (ttl_pk_offset && m_ttl_duration > 0 && i == m_ttl_pk_key_part_offset) {
-      DBUG_ASSERT(field->check_field_name_match(m_ttl_column.c_str()));
+      DBUG_ASSERT(check_field_name_match(field, m_ttl_column.c_str()));
       DBUG_ASSERT(field->real_type() == MYSQL_TYPE_LONGLONG);
       DBUG_ASSERT(field->key_type() == HA_KEYTYPE_ULONGLONG);
       DBUG_ASSERT(!field->real_maybe_null());
@@ -1850,31 +1865,10 @@
       field_var->ptr + field_var->length_bytes, value_length, 0);
 
   /* Got a mem-comparable image in 'buf'. Now, produce varlength encoding */
-<<<<<<< HEAD
-
-  size_t encoded_size = 0;
-  uchar *ptr = *dst;
-  while (1) {
-    const size_t copy_len = std::min((size_t)RDB_ESCAPE_LENGTH - 1, xfrm_len);
-    const size_t padding_bytes = RDB_ESCAPE_LENGTH - 1 - copy_len;
-    memcpy(ptr, buf, copy_len);
-    ptr += copy_len;
-    buf += copy_len;
-    // pad with zeros if necessary;
-    for (size_t idx = 0; idx < padding_bytes; idx++)
-      *(ptr++) = 0;
-    *(ptr++) = 255 - (uchar)padding_bytes;
-
-    xfrm_len -= copy_len;
-    encoded_size += RDB_ESCAPE_LENGTH;
-    if (padding_bytes != 0)
-      break;
-=======
   if (use_legacy_varbinary_format()) {
     pack_legacy_variable_format(buf, xfrm_len, dst);
   } else {
     pack_variable_format(buf, xfrm_len, dst);
->>>>>>> 43d5edf9
   }
 }
 
@@ -2169,36 +2163,11 @@
     /*
       Now, we need to decode used_bytes of data and append them to the value.
     */
-<<<<<<< HEAD
     if (fpi->m_varchar_charset->number == COLLATION_UTF8_BIN) {
-      if (used_bytes & 1) {
-        /*
-          UTF-8 characters are encoded into two-byte entities. There is no way
-          we can have an odd number of bytes after encoding.
-        */
-        return UNPACK_FAILURE;
-      }
-
-      const uchar *src = ptr;
-      const uchar *src_end = ptr + used_bytes;
-      while (src < src_end) {
-        my_wc_t wc = (src[0] << 8) | src[1];
-        src += 2;
-        const CHARSET_INFO *cset = fpi->m_varchar_charset;
-        int res = cset->cset->wc_mb(cset, wc, dst, dst_end);
-        DBUG_ASSERT(res > 0 && res <= 3);
-        if (res < 0)
-          return UNPACK_FAILURE;
-        dst += res;
-        len += res;
-        dst_len -= res;
-=======
-    if (fpi->m_varchar_charset == &my_charset_utf8_bin) {
       int err = unpack_charset(fpi->m_varchar_charset, ptr, used_bytes, dst,
                                dst_len, &used_bytes);
       if (err != UNPACK_SUCCESS) {
         return err;
->>>>>>> 43d5edf9
       }
     } else {
       memcpy(dst, ptr, used_bytes);
@@ -3003,14 +2972,9 @@
       } else {
         // SQL layer pads CHAR(N) values to their maximum length.
         // We just store that and restore it back.
-<<<<<<< HEAD
-        m_unpack_func = (cs->number == COLLATION_LATIN1_BIN) ? rdb_unpack_binary_str
-                                                       : rdb_unpack_utf8_str;
-=======
-        m_unpack_func = (cs == &my_charset_latin1_bin)
-                            ? &Rdb_key_def::unpack_binary_str
+        m_unpack_func = (cs->number == COLLATION_LATIN1_BIN) ?
+                              &Rdb_key_def::unpack_binary_str
                             : &Rdb_key_def::unpack_utf8_str;
->>>>>>> 43d5edf9
       }
       res = true;
     } else {
