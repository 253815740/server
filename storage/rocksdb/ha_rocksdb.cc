--- conflicted
+++ resolved
@@ -1767,12 +1767,8 @@
                               &m_mysql_max_gtid);
       binlog_manager.update(m_mysql_log_file_name,
                             m_mysql_log_offset,
-<<<<<<< HEAD
-                            m_mysql_gtid, get_write_batch());
+                            m_mysql_max_gtid, get_write_batch());
 #endif
-=======
-                            m_mysql_max_gtid, get_write_batch());
->>>>>>> cfb59f31
       return commit_no_binlog();
     }
   }
@@ -2690,13 +2686,7 @@
   Called by hton->flush_logs after MySQL group commit prepares a set of
   transactions.
 */
-<<<<<<< HEAD
 static bool rocksdb_flush_wal(handlerton* hton __attribute__((__unused__)))
-=======
-static bool rocksdb_flush_wal(
-                            handlerton* const hton __attribute__((__unused__)),
-                            ulonglong target_lsn __attribute__((__unused__)))
->>>>>>> cfb59f31
 {
   DBUG_ASSERT(rdb != nullptr);
   rocksdb_wal_group_syncs++;
@@ -2711,17 +2701,11 @@
   For a slave, prepare() updates the slave_gtid_info table which tracks the
   replication progress.
 */
-<<<<<<< HEAD
 static int rocksdb_prepare(handlerton* hton, THD* thd, bool prepare_tx)
 #ifdef MARIAROCKS_NOT_YET
-                           bool async)
 // This is "ASYNC_COMMIT" feature which is only in webscalesql
 // for now, define async=false below:
 #endif
-=======
-static int rocksdb_prepare(handlerton* const hton, THD* const thd,
-                           bool prepare_tx, bool async)
->>>>>>> cfb59f31
 {
   bool async=false;
 
@@ -2751,16 +2735,15 @@
       if (!tx->prepare(rdb_xid_to_string(xid))) {
         return 1;
       }
-<<<<<<< HEAD
-      if (thd->durability_property == HA_IGNORE_DURABILITY) {
+      if (thd->durability_property == HA_IGNORE_DURABILITY)
+#ifdef MARIAROCKS_NOT_YET
+          && THDVAR(thd, write_sync)) {
+#endif          
+      {
 #ifdef MARIAROCKS_NOT_YET
         // MariaRocks: disable the
         //   "write/sync redo log before flushing binlog cache to file"
         //  feature. See a869c56d361bb44f46c0efeb11a8f03561676247
-=======
-      if (thd->durability_property == HA_IGNORE_DURABILITY
-          && THDVAR(thd, write_sync)) {
->>>>>>> cfb59f31
         /**
           we set the log sequence as '1' just to trigger hton->flush_logs
         */
@@ -2838,17 +2821,12 @@
   Reading last committed binary log info from RocksDB system row.
   The info is needed for crash safe slave/master to work.
 */
-<<<<<<< HEAD
 static int rocksdb_recover(handlerton* hton, XID* xid_list, uint len)
 #ifdef MARIAROCKS_NOT_YET
-                           char* binlog_file, my_off_t* binlog_pos)
-#endif
-=======
-static int rocksdb_recover(handlerton* const hton, XID* const xid_list,
-                           uint len, char* const binlog_file,
+                           char* const binlog_file,
                            my_off_t* const binlog_pos,
                            Gtid* const binlog_max_gtid)
->>>>>>> cfb59f31
+#endif
 {
 #ifdef MARIAROCKS_NOT_YET
   if (binlog_file && binlog_pos)
@@ -2898,12 +2876,7 @@
   return count;
 }
 
-<<<<<<< HEAD
 static int rocksdb_commit(handlerton* hton, THD* thd, bool commit_tx)
-=======
-static int rocksdb_commit(handlerton* const hton, THD* const thd,
-                          bool commit_tx, bool)
->>>>>>> cfb59f31
 {
   DBUG_ENTER("rocksdb_commit");
 
@@ -3118,7 +3091,9 @@
 
       THD* thd = tx->get_thd();
       char    buffer[1024];
+#ifdef MARIAROCKS_NOT_YET
       thd_security_context(thd, buffer, sizeof buffer, 0);
+#endif
       m_data += format_string("---SNAPSHOT, ACTIVE %lld sec\n"
                               "%s\n"
                               "lock count %llu, write count %llu\n",
@@ -3158,7 +3133,7 @@
     DBUG_ASSERT(tx != nullptr);
 
     THD* const thd = tx->get_thd();
-    ulong thread_id = thd_thread_id(thd);
+    ulong thread_id = thd_get_thread_id(thd);
 
     if (tx->is_writebatch_trx()) {
       const auto wb_impl = static_cast<const Rdb_writebatch_impl*>(tx);
@@ -3195,7 +3170,11 @@
 
       const auto state_it = state_map.find(rdb_trx->GetState());
       DBUG_ASSERT(state_it != state_map.end());
+#ifdef MARIAROCKS_NOT_YET
       const int is_replication = (thd->rli_slave != nullptr);
+#else
+      const int is_replication= false;
+#endif
       uint32_t waiting_cf_id;
       std::string waiting_key;
       rdb_trx->GetWaitingTxns(&waiting_cf_id, &waiting_key),
@@ -3390,21 +3369,10 @@
     InnoDB and RocksDB transactions.
 */
 static int rocksdb_start_tx_and_assign_read_view(
-<<<<<<< HEAD
-        handlerton*     hton,           /*!< in: RocksDB handlerton */
+        handlerton* const hton,         /*!< in: RocksDB handlerton */
         THD*            thd)            /*!< in: MySQL thread handle of the
                                         user for whom the transaction should
                                         be committed */
-=======
-        handlerton* const hton,         /*!< in: RocksDB handlerton */
-        THD* const thd,                 /*!< in: MySQL thread handle of the
-                                        user for whom the transaction should
-                                        be committed */
-        char* const binlog_file,        /* out: binlog file for last commit */
-        ulonglong* const binlog_pos,    /* out: binlog pos for last commit */
-        char**  gtid_executed,         /* out: Gtids logged until last commit */
-        int* const gtid_executed_length)/*out: Length of gtid_executed string */
->>>>>>> cfb59f31
 {
   Rdb_perf_context_guard guard(thd);
 
@@ -3838,38 +3806,8 @@
   rocksdb::Options main_opts(rocksdb_db_options,
                              rocksdb_cf_options_map.get_defaults());
 
-<<<<<<< HEAD
 #ifdef MARIAROCKS_NOT_YET  
-  /*
-    Flashcache configuration:
-    When running on Flashcache, mysqld opens Flashcache device before
-    initializing storage engines, and setting file descriptor at
-    cachedev_fd global variable.
-    RocksDB has Flashcache-aware configuration. When this is enabled,
-    RocksDB adds background threads into Flashcache blacklists, which
-    makes sense for Flashcache use cases.
-  */
-  if (cachedev_enabled)
-  {
-    flashcache_aware_env=
-      rocksdb::NewFlashcacheAwareEnv(rocksdb::Env::Default(),
-                                     cachedev_fd);
-    if (flashcache_aware_env.get() == nullptr)
-    {
-      // NO_LINT_DEBUG
-      sql_print_error("RocksDB: Failed to open flashcache device at fd %d",
-                      cachedev_fd);
-      rdb_open_tables.free_hash();
-      DBUG_RETURN(1);
-    }
-    sql_print_information("RocksDB: Disabling flashcache on background "
-                          "writer threads, fd %d", cachedev_fd);
-    main_opts.env= flashcache_aware_env.get();
-  }
 #endif 
-
-=======
->>>>>>> cfb59f31
   main_opts.env->SetBackgroundThreads(main_opts.max_background_flushes,
                                       rocksdb::Env::Priority::HIGH);
   main_opts.env->SetBackgroundThreads(main_opts.max_background_compactions,
@@ -4139,13 +4077,9 @@
     }
 
     thr_lock_init(&table_handler->m_thr_lock);
-<<<<<<< HEAD
 #ifdef MARIAROCKS_NOT_YET
-    my_io_perf_atomic_init(&table_handler->m_io_perf_read);
+    table_handler->m_io_perf_read.init();
 #endif
-=======
-    table_handler->m_io_perf_read.init();
->>>>>>> cfb59f31
   }
   DBUG_ASSERT(table_handler->m_ref_count >= 0);
   table_handler->m_ref_count++;
@@ -4319,13 +4253,8 @@
   if ((!reader.read(Rdb_key_def::INDEX_NUMBER_SIZE)))
     return 1;
 
-<<<<<<< HEAD
   const int length= 8; /* was Field_longlong::PACK_LENGTH in FB MySQL tree */
-  const uchar *from= reinterpret_cast<const uchar*>(reader.read(length));
-=======
-  const int length= Field_longlong::PACK_LENGTH;
   const uchar* from= reinterpret_cast<const uchar*>(reader.read(length));
->>>>>>> cfb59f31
   if (from == nullptr)
   {
     return 1; /* Mem-comparable image doesn't have enough bytes */
@@ -4786,13 +4715,8 @@
 
       memcpy(blob->ptr, data_len_str, length_bytes);
 
-<<<<<<< HEAD
-      uint32 data_len= blob->get_length((uchar*)data_len_str, length_bytes);
-=======
       const uint32 data_len= blob->get_length((uchar*)data_len_str,
-                                              length_bytes,
-                                              table->s->db_low_byte_first);
->>>>>>> cfb59f31
+                                              length_bytes);
       const char *blob_ptr;
       if (!(blob_ptr= reader.read(data_len)))
       {
@@ -5094,12 +5018,8 @@
   m_pack_buffer= nullptr;
 }
 
-<<<<<<< HEAD
 #ifdef MARIAROCKS_NOT_YET
-void ha_rocksdb::set_use_read_free_rpl(const char* whitelist)
-=======
 void ha_rocksdb::set_use_read_free_rpl(const char* const whitelist)
->>>>>>> cfb59f31
 {
   DBUG_ASSERT(whitelist != nullptr);
 
@@ -5190,9 +5110,6 @@
     DBUG_RETURN(err);
   }
 
-<<<<<<< HEAD
-  init_with_fields();
-=======
   /*
     init_with_fields() is used to initialize table flags based on the field
     definitions in table->field[].
@@ -5205,7 +5122,6 @@
   */
   init_with_fields();
 
->>>>>>> cfb59f31
   setup_field_converters();
 
   info(HA_STATUS_NO_LOCK | HA_STATUS_VARIABLE | HA_STATUS_CONST);
@@ -6639,14 +6555,8 @@
   int rc= 0;
   DBUG_ENTER("ha_rocksdb::index_read_map");
 
-<<<<<<< HEAD
-  const std::shared_ptr<const Rdb_key_def>& kd= m_key_descr_arr[active_index];
-  uint actual_key_parts= kd->get_key_parts();
-=======
-  ha_statistic_increment(&SSV::ha_read_key_count);
   const Rdb_key_def& kd= *m_key_descr_arr[active_index];
   const uint actual_key_parts= kd.get_key_parts();
->>>>>>> cfb59f31
   bool using_full_key= is_using_full_key(keypart_map, actual_key_parts);
 
   if (!end_key)
@@ -8662,11 +8572,7 @@
 }
 
 
-<<<<<<< HEAD
 int ha_rocksdb::delete_all_rows()
-=======
-int ha_rocksdb::delete_all_rows(ha_rows* const nrows)
->>>>>>> cfb59f31
 {
   DBUG_ENTER("ha_rocksdb::delete_all_rows");
   /*
@@ -8846,13 +8752,8 @@
       {
         continue;
       }
-<<<<<<< HEAD
-      KEY* k= &table->key_info[i];
+      KEY* const k= &table->key_info[i];
       for (uint j = 0; j < k->ext_key_parts; j++)
-=======
-      KEY* const k= &table->key_info[i];
-      for (uint j = 0; j < k->actual_key_parts; j++)
->>>>>>> cfb59f31
       {
         const Rdb_index_stats& k_stats= m_key_descr_arr[i]->m_stats;
         uint x = k_stats.m_distinct_keys_per_prefix.size() > j &&
@@ -9022,13 +8923,7 @@
   */
   DBUG_ASSERT(new_data == table->record[0]);
 
-<<<<<<< HEAD
-  int rv;
-  rv= update_write_row(old_data, new_data, false);
-=======
-  ha_statistic_increment(&SSV::ha_update_count);
   const int rv= update_write_row(old_data, new_data, false);
->>>>>>> cfb59f31
 
   if (rv == 0)
   {
@@ -11390,12 +11285,7 @@
 myrocks::rdb_i_s_cfoptions,
 myrocks::rdb_i_s_global_info,
 myrocks::rdb_i_s_ddl,
-<<<<<<< HEAD
-myrocks::rdb_i_s_index_file_map
-maria_declare_plugin_end;
-=======
 myrocks::rdb_i_s_index_file_map,
 myrocks::rdb_i_s_lock_info,
 myrocks::rdb_i_s_trx_info
-mysql_declare_plugin_end;
->>>>>>> cfb59f31
+maria_declare_plugin_end;