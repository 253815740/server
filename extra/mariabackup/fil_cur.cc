/******************************************************
MariaBackup: hot backup tool for InnoDB
(c) 2009-2013 Percona LLC and/or its affiliates.
Originally Created 3/3/2009 Yasufumi Kinoshita
Written by Alexey Kopytov, Aleksandr Kuzminsky, Stewart Smith, Vadim Tkachenko,
Yasufumi Kinoshita, Ignacio Nin and Baron Schwartz.

This program is free software; you can redistribute it and/or modify
it under the terms of the GNU General Public License as published by
the Free Software Foundation; version 2 of the License.

This program is distributed in the hope that it will be useful,
but WITHOUT ANY WARRANTY; without even the implied warranty of
MERCHANTABILITY or FITNESS FOR A PARTICULAR PURPOSE.  See the
GNU General Public License for more details.

You should have received a copy of the GNU General Public License
along with this program; if not, write to the Free Software
Foundation, Inc., 51 Franklin Street, Fifth Floor, Boston, MA  02110-1301, USA

*******************************************************/

/* Source file cursor implementation */

#include <my_base.h>

#include <fil0fil.h>
#include <fsp0fsp.h>
#include <srv0start.h>
#include <trx0sys.h>

#include "fil_cur.h"
#include "fil0crypt.h"
#include "fil0pagecompress.h"
#include "common.h"
#include "read_filt.h"
#include "xtrabackup.h"
#include "xb0xb.h"

/* Size of read buffer in pages (640 pages = 10M for 16K sized pages) */
#define XB_FIL_CUR_PAGES 640

/***********************************************************************
Extracts the relative path ("database/table.ibd") of a tablespace from a
specified possibly absolute path.

For user tablespaces both "./database/table.ibd" and
"/remote/dir/database/table.ibd" result in "database/table.ibd".

For system tablepsaces (i.e. When is_system is TRUE) both "/remote/dir/ibdata1"
and "./ibdata1" yield "ibdata1" in the output. */
const char *
xb_get_relative_path(
/*=================*/
	const char*	path,		/*!< in: tablespace path (either
			  		relative or absolute) */
	ibool		is_system)	/*!< in: TRUE for system tablespaces,
					i.e. when only the filename must be
					returned. */
{
	const char *next;
	const char *cur;
	const char *prev;

	prev = NULL;
	cur = path;

	while ((next = strchr(cur, OS_PATH_SEPARATOR)) != NULL) {

		prev = cur;
		cur = next + 1;
	}

	if (is_system) {

		return(cur);
	} else {

		return((prev == NULL) ? cur : prev);
	}

}

/**********************************************************************//**
Closes a file. */
static
void
xb_fil_node_close_file(
/*===================*/
	fil_node_t*	node)	/*!< in: file node */
{
	ibool	ret;

	mutex_enter(&fil_system->mutex);

	ut_ad(node);
	ut_a(node->n_pending == 0);
	ut_a(node->n_pending_flushes == 0);
	ut_a(!node->being_extended);

	if (!node->is_open()) {

		mutex_exit(&fil_system->mutex);

		return;
	}

	ret = os_file_close(node->handle);
	ut_a(ret);

	node->handle = OS_FILE_CLOSED;

	ut_a(fil_system->n_open > 0);
	fil_system->n_open--;

	if (node->space->purpose == FIL_TYPE_TABLESPACE &&
	    fil_is_user_tablespace_id(node->space->id)) {

		ut_a(UT_LIST_GET_LEN(fil_system->LRU) > 0);

		/* The node is in the LRU list, remove it */
		UT_LIST_REMOVE(fil_system->LRU, node);
	}

	mutex_exit(&fil_system->mutex);
}

/************************************************************************
Open a source file cursor and initialize the associated read filter.

@return XB_FIL_CUR_SUCCESS on success, XB_FIL_CUR_SKIP if the source file must
be skipped and XB_FIL_CUR_ERROR on error. */
xb_fil_cur_result_t
xb_fil_cur_open(
	/*============*/
	xb_fil_cur_t*	cursor,		/*!< out: source file cursor */
	xb_read_filt_t*	read_filter,	/*!< in/out: the read filter */
	fil_node_t*	node,		/*!< in: source tablespace node */
	uint		thread_n,	/*!< thread number for diagnostics */
	ulonglong max_file_size)
{
	bool	success;
	int err;
	/* Initialize these first so xb_fil_cur_close() handles them correctly
	in case of error */
	cursor->orig_buf = NULL;
	cursor->node = NULL;

	cursor->space_id = node->space->id;

	strncpy(cursor->abs_path, node->name, sizeof(cursor->abs_path));

	/* Get the relative path for the destination tablespace name, i.e. the
	one that can be appended to the backup root directory. Non-system
	tablespaces may have absolute paths for DATA DIRECTORY.
	We want to make "local" copies for the backup. */
	strncpy(cursor->rel_path,
		xb_get_relative_path(cursor->abs_path, cursor->is_system()),
		sizeof(cursor->rel_path));

	/* In the backup mode we should already have a tablespace handle created
	by fil_ibd_load() unless it is a system
	tablespace. Otherwise we open the file here. */
	if (!node->is_open()) {
		ut_ad(cursor->is_system()
		      || srv_operation == SRV_OPERATION_RESTORE_DELTA
		      || xb_close_files);

		node->handle = os_file_create_simple_no_error_handling(
			0, node->name,
			OS_FILE_OPEN,
			OS_FILE_READ_ALLOW_DELETE, true, &success);
		if (!success) {
			/* The following call prints an error message */
			os_file_get_last_error(TRUE);

			msg("[%02u] mariabackup: error: cannot open "
			    "tablespace %s\n",
			    thread_n, cursor->abs_path);

			return(XB_FIL_CUR_SKIP);
		}
		mutex_enter(&fil_system->mutex);

		fil_system->n_open++;

		if (node->space->purpose == FIL_TYPE_TABLESPACE &&
		    fil_is_user_tablespace_id(node->space->id)) {

			/* Put the node to the LRU list */
			UT_LIST_ADD_FIRST(fil_system->LRU, node);
		}

		mutex_exit(&fil_system->mutex);
	}

	ut_ad(node->is_open());

	cursor->node = node;
	cursor->file = node->handle;
#ifdef _WIN32
    HANDLE hDup;
    DuplicateHandle(GetCurrentProcess(),cursor->file.m_file,
		GetCurrentProcess(), &hDup, 0, FALSE, DUPLICATE_SAME_ACCESS);
	int filenr = _open_osfhandle((intptr_t)hDup, 0);
	if (filenr < 0) {
		err = EINVAL;
	}
	else {
		err = _fstat64(filenr, &cursor->statinfo);
		close(filenr);
	}
#else
	err = fstat(cursor->file.m_file, &cursor->statinfo);
#endif
	if (max_file_size < (ulonglong)cursor->statinfo.st_size) {
		cursor->statinfo.st_size = (ulonglong)max_file_size;
	}
	if (err) {
		msg("[%02u] mariabackup: error: cannot fstat %s\n",
		    thread_n, cursor->abs_path);

		xb_fil_cur_close(cursor);

		return(XB_FIL_CUR_SKIP);
	}

	if (srv_file_flush_method == SRV_O_DIRECT
	    || srv_file_flush_method == SRV_O_DIRECT_NO_FSYNC) {

		os_file_set_nocache(cursor->file, node->name, "OPEN");
	}

	posix_fadvise(cursor->file, 0, 0, POSIX_FADV_SEQUENTIAL);

	const page_size_t page_size(node->space->flags);
	cursor->page_size = page_size;

	/* Allocate read buffer */
	cursor->buf_size = XB_FIL_CUR_PAGES * page_size.physical();
	cursor->orig_buf = static_cast<byte *>
		(malloc(cursor->buf_size + UNIV_PAGE_SIZE));
	cursor->buf = static_cast<byte *>
		(ut_align(cursor->orig_buf, UNIV_PAGE_SIZE));

	cursor->buf_read = 0;
	cursor->buf_npages = 0;
	cursor->buf_offset = 0;
	cursor->buf_page_no = 0;
	cursor->thread_n = thread_n;

	if (!node->space->crypt_data
	    && os_file_read(IORequestRead,
			    node->handle, cursor->buf, 0,
			    page_size.physical())) {
		mutex_enter(&fil_system->mutex);
		if (!node->space->crypt_data) {
			node->space->crypt_data
				= fil_space_read_crypt_data(page_size,
							    cursor->buf);
		}
		mutex_exit(&fil_system->mutex);
	}

	cursor->space_size = (ulint)(cursor->statinfo.st_size
				     / page_size.physical());

	cursor->read_filter = read_filter;
	cursor->read_filter->init(&cursor->read_filter_ctxt, cursor,
				  node->space->id);

	return(XB_FIL_CUR_SUCCESS);
}

static bool page_is_corrupted(byte *page, ulint page_no, xb_fil_cur_t *cursor, fil_space_t *space)
{
	byte	tmp_frame[UNIV_PAGE_SIZE_MAX];
	byte	tmp_page[UNIV_PAGE_SIZE_MAX];

	ulint page_type = mach_read_from_2(page + FIL_PAGE_TYPE);

	/* We ignore the doublewrite buffer pages.*/
	if (cursor->space_id == TRX_SYS_SPACE
		&& page_no >= FSP_EXTENT_SIZE
		&& page_no < FSP_EXTENT_SIZE * 3) {
			return false;
	}

	/* Validate page number. */
	if (mach_read_from_4(page + FIL_PAGE_OFFSET) != page_no
		&& space->id != TRX_SYS_SPACE) {
		/* On pages that are not all zero, the
		page number must match.

		There may be a mismatch on tablespace ID,
		because files may be renamed during backup.
		We disable the page number check
		on the system tablespace, because it may consist
		of multiple files, and here we count the pages
		from the start of each file.)

		The first 38 and last 8 bytes are never encrypted. */
		const ulint* p = reinterpret_cast<ulint*>(page);
		const ulint* const end = reinterpret_cast<ulint*>(
			page + cursor->page_size);
		do {
			if (*p++) {
				return true;
			}
		} while (p != end);

		/* Whole zero page is valid. */
		return false;
	}

	/* Validate encrypted pages. */
	if (mach_read_from_4(page + FIL_PAGE_FILE_FLUSH_LSN_OR_KEY_VERSION) && 
	(space->crypt_data && space->crypt_data->type!= CRYPT_SCHEME_UNENCRYPTED)) {

		if (!fil_space_verify_crypt_checksum(page, cursor->zip_size))
			return true;

		/* Compressed encrypted need to be unencryped and uncompressed for verification. */
		if (page_type != FIL_PAGE_PAGE_COMPRESSED_ENCRYPTED && !opt_extended_validation)
			return false;

		memcpy(tmp_page, page, cursor->page_size);

		bool decrypted = false;
		if (!fil_space_decrypt(space, tmp_frame,tmp_page, &decrypted)) {
			return true;
		}

		if (page_type != FIL_PAGE_PAGE_COMPRESSED_ENCRYPTED) {
			return buf_page_is_corrupted(true, tmp_page, cursor->zip_size, space);
		}
	}

	if (page_type == FIL_PAGE_PAGE_COMPRESSED) {
		memcpy(tmp_page, page, cursor->page_size);
	}

	if (page_type == FIL_PAGE_PAGE_COMPRESSED || page_type == FIL_PAGE_PAGE_COMPRESSED_ENCRYPTED) {
		ulint decomp = fil_page_decompress(tmp_frame, tmp_page);
		page_type = mach_read_from_2(tmp_page + FIL_PAGE_TYPE);

		return (!decomp
			|| (decomp != srv_page_size && cursor->zip_size)
			|| page_type == FIL_PAGE_PAGE_COMPRESSED
			|| page_type == FIL_PAGE_PAGE_COMPRESSED_ENCRYPTED 
			|| buf_page_is_corrupted(true, tmp_page, cursor->zip_size, space));
	}

	return buf_page_is_corrupted(true, page, cursor->zip_size, space);
}
/************************************************************************
Reads and verifies the next block of pages from the source
file. Positions the cursor after the last read non-corrupted page.

@return XB_FIL_CUR_SUCCESS if some have been read successfully, XB_FIL_CUR_EOF
if there are no more pages to read and XB_FIL_CUR_ERROR on error. */
xb_fil_cur_result_t
xb_fil_cur_read(
/*============*/
	xb_fil_cur_t*	cursor)	/*!< in/out: source file cursor */
{
	byte*			page;
	ulint			i;
	ulint			npages;
	ulint			retry_count;
	xb_fil_cur_result_t	ret;
	ib_int64_t		offset;
	ib_int64_t		to_read;
<<<<<<< HEAD
	byte			tmp_frame[UNIV_PAGE_SIZE_MAX];
	byte			tmp_page[UNIV_PAGE_SIZE_MAX];
	const ulint		page_size = cursor->page_size.physical();
	xb_ad(!cursor->is_system() || page_size == UNIV_PAGE_SIZE);
=======
>>>>>>> 40a094e4

	cursor->read_filter->get_next_batch(&cursor->read_filter_ctxt,
					    &offset, &to_read);

	if (to_read == 0LL) {
		return(XB_FIL_CUR_EOF);
	}

	if (to_read > (ib_int64_t) cursor->buf_size) {
		to_read = (ib_int64_t) cursor->buf_size;
	}

	xb_a(to_read > 0 && to_read <= 0xFFFFFFFFLL);

	if ((to_read & ~(page_size - 1))
	    && offset + to_read == cursor->statinfo.st_size) {

		if (to_read < (ib_int64_t) page_size) {
			msg("[%02u] mariabackup: Warning: junk at the end of "
			    "%s:\n", cursor->thread_n, cursor->abs_path);
			msg("[%02u] mariabackup: Warning: offset = %llu, "
			    "to_read = %llu\n",
			    cursor->thread_n,
			    (unsigned long long) offset,
			    (unsigned long long) to_read);

			return(XB_FIL_CUR_EOF);
		}

		to_read = (ib_int64_t) (((ulint) to_read) &
					~(page_size - 1));
	}

	xb_a((to_read & (page_size - 1)) == 0);

	npages = (ulint) (to_read / page_size);

	retry_count = 10;
	ret = XB_FIL_CUR_SUCCESS;

	fil_space_t *space = fil_space_acquire_for_io(cursor->space_id);

	if (!space) {
		return XB_FIL_CUR_ERROR;
	}

read_retry:
	xtrabackup_io_throttling();

	cursor->buf_read = 0;
	cursor->buf_npages = 0;
	cursor->buf_offset = offset;
	cursor->buf_page_no = (ulint)(offset / page_size);

	if (!os_file_read(IORequestRead, cursor->file, cursor->buf, offset,
			  (ulint) to_read)) {
		ret = XB_FIL_CUR_ERROR;
		goto func_exit;
	}
	/* check pages for corruption and re-read if necessary. i.e. in case of
	partially written pages */
	for (page = cursor->buf, i = 0; i < npages;
	     page += page_size, i++) {
		ulint page_no = cursor->buf_page_no + i;
<<<<<<< HEAD
		ulint page_type = mach_read_from_2(page + FIL_PAGE_TYPE);

		if (cursor->space_id == TRX_SYS_SPACE
		    && page_no >= FSP_EXTENT_SIZE
		    && page_no < FSP_EXTENT_SIZE * 3) {
			/* We ignore the doublewrite buffer pages */
                } else if (mach_read_from_4(page + FIL_PAGE_OFFSET) != page_no
			   && space->id != TRX_SYS_SPACE) {
			/* On pages that are not all zero, the
			page number must match.

			There may be a mismatch on tablespace ID,
			because files may be renamed during backup.
			We disable the page number check
			on the system tablespace, because it may consist
			of multiple files, and here we count the pages
			from the start of each file.)

			The first 38 and last 8 bytes are never encrypted. */
			const ulint* p = reinterpret_cast<ulint*>(page);
			const ulint* const end = reinterpret_cast<ulint*>(
				page + page_size);
			do {
				if (*p++) {
					goto corrupted;
				}
			} while (p != end);
		} else if (mach_read_from_4(
				   page
				   + FIL_PAGE_FILE_FLUSH_LSN_OR_KEY_VERSION)
			   && space->crypt_data
			   && space->crypt_data->type
			   != CRYPT_SCHEME_UNENCRYPTED
			   && fil_space_verify_crypt_checksum(
                                   page, cursor->page_size)) {
			bool decrypted = false;

			memcpy(tmp_page, page, page_size);

			if (!fil_space_decrypt(space, tmp_frame,
					       tmp_page, &decrypted)) {
				goto corrupted;
			}

			if (page_type == FIL_PAGE_PAGE_COMPRESSED_ENCRYPTED) {
				goto page_decomp;
			}

			if (buf_page_is_corrupted(true, tmp_page,
						  cursor->page_size, space)) {
				goto corrupted;
			}
		} else if (page_type == FIL_PAGE_PAGE_COMPRESSED) {
			memcpy(tmp_page, page, page_size);
page_decomp:
			ulint decomp = fil_page_decompress(tmp_frame, tmp_page);
			page_type = mach_read_from_2(tmp_page + FIL_PAGE_TYPE);

			if (!decomp
			    || (decomp != srv_page_size
				&& cursor->page_size.is_compressed())
			    || page_type == FIL_PAGE_PAGE_COMPRESSED
			    || page_type == FIL_PAGE_PAGE_COMPRESSED_ENCRYPTED
			    || buf_page_is_corrupted(true, tmp_page,
						     cursor->page_size,
						     space)) {
				goto corrupted;
			}

		} else if (page_type == FIL_PAGE_PAGE_COMPRESSED_ENCRYPTED
			   || buf_page_is_corrupted(true, page,
						    cursor->page_size,
						    space)) {
corrupted:
                        retry_count--;
                        if (retry_count == 0) {
                                msg("[%02u] mariabackup: "
                                    "Error: failed to read page after "
                                    "10 retries. File %s seems to be "
                                    "corrupted.\n", cursor->thread_n,
                                    cursor->abs_path);
                                ret = XB_FIL_CUR_ERROR;
                                break;
                        }

                        if (retry_count == 9) {
                                msg("[%02u] mariabackup: "
                                    "Database page corruption detected at page "
                                    ULINTPF ", retrying...\n",
                                    cursor->thread_n, page_no);
                        }

                        os_thread_sleep(100000);
                        goto read_retry;
                }
                cursor->buf_read += page_size;
                cursor->buf_npages++;
=======

		if (page_is_corrupted(page, page_no, cursor, space)){
			retry_count--;

			if (retry_count == 0) {
				msg("[%02u] mariabackup: "
				    "Error: failed to read page after "
				    "10 retries. File %s seems to be "
				    "corrupted.\n", cursor->thread_n,
				    cursor->abs_path);
				ret = XB_FIL_CUR_ERROR;
				break;
			}
			msg("[%02u] mariabackup: "
			    "Database page corruption detected at page "
			    ULINTPF ", retrying...\n", cursor->thread_n,
			    page_no);

			os_thread_sleep(100000);
			goto read_retry;
		}
		cursor->buf_read += cursor->page_size;
		cursor->buf_npages++;
>>>>>>> 40a094e4
	}

	posix_fadvise(cursor->file, offset, to_read, POSIX_FADV_DONTNEED);
func_exit:
	fil_space_release_for_io(space);
	return(ret);
}

/************************************************************************
Close the source file cursor opened with xb_fil_cur_open() and its
associated read filter. */
void
xb_fil_cur_close(
/*=============*/
	xb_fil_cur_t *cursor)	/*!< in/out: source file cursor */
{
	if (cursor->read_filter) {
		cursor->read_filter->deinit(&cursor->read_filter_ctxt);
	}

	free(cursor->orig_buf);

	if (cursor->node != NULL) {
		xb_fil_node_close_file(cursor->node);
		cursor->file = OS_FILE_CLOSED;
	}
}<|MERGE_RESOLUTION|>--- conflicted
+++ resolved
@@ -272,23 +272,24 @@
 	return(XB_FIL_CUR_SUCCESS);
 }
 
-static bool page_is_corrupted(byte *page, ulint page_no, xb_fil_cur_t *cursor, fil_space_t *space)
-{
-	byte	tmp_frame[UNIV_PAGE_SIZE_MAX];
-	byte	tmp_page[UNIV_PAGE_SIZE_MAX];
-
+static bool page_is_corrupted(byte *page, ulint page_no, xb_fil_cur_t *cursor,
+			      fil_space_t *space)
+{
+	byte tmp_frame[UNIV_PAGE_SIZE_MAX];
+	byte tmp_page[UNIV_PAGE_SIZE_MAX];
+	const ulint page_size = cursor->page_size.physical();
 	ulint page_type = mach_read_from_2(page + FIL_PAGE_TYPE);
 
 	/* We ignore the doublewrite buffer pages.*/
 	if (cursor->space_id == TRX_SYS_SPACE
-		&& page_no >= FSP_EXTENT_SIZE
-		&& page_no < FSP_EXTENT_SIZE * 3) {
-			return false;
+	    && page_no >= FSP_EXTENT_SIZE
+	    && page_no < FSP_EXTENT_SIZE * 3) {
+		return false;
 	}
 
 	/* Validate page number. */
 	if (mach_read_from_4(page + FIL_PAGE_OFFSET) != page_no
-		&& space->id != TRX_SYS_SPACE) {
+	    && cursor->space_id != TRX_SYS_SPACE) {
 		/* On pages that are not all zero, the
 		page number must match.
 
@@ -302,7 +303,7 @@
 		The first 38 and last 8 bytes are never encrypted. */
 		const ulint* p = reinterpret_cast<ulint*>(page);
 		const ulint* const end = reinterpret_cast<ulint*>(
-			page + cursor->page_size);
+			page + page_size);
 		do {
 			if (*p++) {
 				return true;
@@ -314,45 +315,53 @@
 	}
 
 	/* Validate encrypted pages. */
-	if (mach_read_from_4(page + FIL_PAGE_FILE_FLUSH_LSN_OR_KEY_VERSION) && 
-	(space->crypt_data && space->crypt_data->type!= CRYPT_SCHEME_UNENCRYPTED)) {
-
-		if (!fil_space_verify_crypt_checksum(page, cursor->zip_size))
+	if (mach_read_from_4(page + FIL_PAGE_FILE_FLUSH_LSN_OR_KEY_VERSION)
+	    && (space->crypt_data
+		&& space->crypt_data->type != CRYPT_SCHEME_UNENCRYPTED)) {
+
+		if (!fil_space_verify_crypt_checksum(page, cursor->page_size))
 			return true;
 
-		/* Compressed encrypted need to be unencryped and uncompressed for verification. */
-		if (page_type != FIL_PAGE_PAGE_COMPRESSED_ENCRYPTED && !opt_extended_validation)
+		/* Compressed encrypted need to be decrypted
+		and decompressed for verification. */
+		if (page_type != FIL_PAGE_PAGE_COMPRESSED_ENCRYPTED
+		    && !opt_extended_validation)
 			return false;
 
-		memcpy(tmp_page, page, cursor->page_size);
+		memcpy(tmp_page, page, page_size);
 
 		bool decrypted = false;
-		if (!fil_space_decrypt(space, tmp_frame,tmp_page, &decrypted)) {
+		if (!fil_space_decrypt(space, tmp_frame, tmp_page, &decrypted)) {
 			return true;
 		}
 
 		if (page_type != FIL_PAGE_PAGE_COMPRESSED_ENCRYPTED) {
-			return buf_page_is_corrupted(true, tmp_page, cursor->zip_size, space);
+			return buf_page_is_corrupted(true, tmp_page,
+						     cursor->page_size, space);
 		}
 	}
 
 	if (page_type == FIL_PAGE_PAGE_COMPRESSED) {
-		memcpy(tmp_page, page, cursor->page_size);
-	}
-
-	if (page_type == FIL_PAGE_PAGE_COMPRESSED || page_type == FIL_PAGE_PAGE_COMPRESSED_ENCRYPTED) {
+		memcpy(tmp_page, page, page_size);
+	}
+
+	if (page_type == FIL_PAGE_PAGE_COMPRESSED
+	    || page_type == FIL_PAGE_PAGE_COMPRESSED_ENCRYPTED) {
 		ulint decomp = fil_page_decompress(tmp_frame, tmp_page);
 		page_type = mach_read_from_2(tmp_page + FIL_PAGE_TYPE);
 
 		return (!decomp
-			|| (decomp != srv_page_size && cursor->zip_size)
+			|| (decomp != srv_page_size
+			    && cursor->page_size.is_compressed())
 			|| page_type == FIL_PAGE_PAGE_COMPRESSED
-			|| page_type == FIL_PAGE_PAGE_COMPRESSED_ENCRYPTED 
-			|| buf_page_is_corrupted(true, tmp_page, cursor->zip_size, space));
-	}
-
-	return buf_page_is_corrupted(true, page, cursor->zip_size, space);
+			|| page_type == FIL_PAGE_PAGE_COMPRESSED_ENCRYPTED
+			|| buf_page_is_corrupted(true, tmp_page,
+						 cursor->page_size, space));
+	}
+
+	return buf_page_is_corrupted(true, page, cursor->page_size, space);
 }
+
 /************************************************************************
 Reads and verifies the next block of pages from the source
 file. Positions the cursor after the last read non-corrupted page.
@@ -371,13 +380,8 @@
 	xb_fil_cur_result_t	ret;
 	ib_int64_t		offset;
 	ib_int64_t		to_read;
-<<<<<<< HEAD
-	byte			tmp_frame[UNIV_PAGE_SIZE_MAX];
-	byte			tmp_page[UNIV_PAGE_SIZE_MAX];
 	const ulint		page_size = cursor->page_size.physical();
 	xb_ad(!cursor->is_system() || page_size == UNIV_PAGE_SIZE);
-=======
->>>>>>> 40a094e4
 
 	cursor->read_filter->get_next_batch(&cursor->read_filter_ctxt,
 					    &offset, &to_read);
@@ -442,105 +446,6 @@
 	for (page = cursor->buf, i = 0; i < npages;
 	     page += page_size, i++) {
 		ulint page_no = cursor->buf_page_no + i;
-<<<<<<< HEAD
-		ulint page_type = mach_read_from_2(page + FIL_PAGE_TYPE);
-
-		if (cursor->space_id == TRX_SYS_SPACE
-		    && page_no >= FSP_EXTENT_SIZE
-		    && page_no < FSP_EXTENT_SIZE * 3) {
-			/* We ignore the doublewrite buffer pages */
-                } else if (mach_read_from_4(page + FIL_PAGE_OFFSET) != page_no
-			   && space->id != TRX_SYS_SPACE) {
-			/* On pages that are not all zero, the
-			page number must match.
-
-			There may be a mismatch on tablespace ID,
-			because files may be renamed during backup.
-			We disable the page number check
-			on the system tablespace, because it may consist
-			of multiple files, and here we count the pages
-			from the start of each file.)
-
-			The first 38 and last 8 bytes are never encrypted. */
-			const ulint* p = reinterpret_cast<ulint*>(page);
-			const ulint* const end = reinterpret_cast<ulint*>(
-				page + page_size);
-			do {
-				if (*p++) {
-					goto corrupted;
-				}
-			} while (p != end);
-		} else if (mach_read_from_4(
-				   page
-				   + FIL_PAGE_FILE_FLUSH_LSN_OR_KEY_VERSION)
-			   && space->crypt_data
-			   && space->crypt_data->type
-			   != CRYPT_SCHEME_UNENCRYPTED
-			   && fil_space_verify_crypt_checksum(
-                                   page, cursor->page_size)) {
-			bool decrypted = false;
-
-			memcpy(tmp_page, page, page_size);
-
-			if (!fil_space_decrypt(space, tmp_frame,
-					       tmp_page, &decrypted)) {
-				goto corrupted;
-			}
-
-			if (page_type == FIL_PAGE_PAGE_COMPRESSED_ENCRYPTED) {
-				goto page_decomp;
-			}
-
-			if (buf_page_is_corrupted(true, tmp_page,
-						  cursor->page_size, space)) {
-				goto corrupted;
-			}
-		} else if (page_type == FIL_PAGE_PAGE_COMPRESSED) {
-			memcpy(tmp_page, page, page_size);
-page_decomp:
-			ulint decomp = fil_page_decompress(tmp_frame, tmp_page);
-			page_type = mach_read_from_2(tmp_page + FIL_PAGE_TYPE);
-
-			if (!decomp
-			    || (decomp != srv_page_size
-				&& cursor->page_size.is_compressed())
-			    || page_type == FIL_PAGE_PAGE_COMPRESSED
-			    || page_type == FIL_PAGE_PAGE_COMPRESSED_ENCRYPTED
-			    || buf_page_is_corrupted(true, tmp_page,
-						     cursor->page_size,
-						     space)) {
-				goto corrupted;
-			}
-
-		} else if (page_type == FIL_PAGE_PAGE_COMPRESSED_ENCRYPTED
-			   || buf_page_is_corrupted(true, page,
-						    cursor->page_size,
-						    space)) {
-corrupted:
-                        retry_count--;
-                        if (retry_count == 0) {
-                                msg("[%02u] mariabackup: "
-                                    "Error: failed to read page after "
-                                    "10 retries. File %s seems to be "
-                                    "corrupted.\n", cursor->thread_n,
-                                    cursor->abs_path);
-                                ret = XB_FIL_CUR_ERROR;
-                                break;
-                        }
-
-                        if (retry_count == 9) {
-                                msg("[%02u] mariabackup: "
-                                    "Database page corruption detected at page "
-                                    ULINTPF ", retrying...\n",
-                                    cursor->thread_n, page_no);
-                        }
-
-                        os_thread_sleep(100000);
-                        goto read_retry;
-                }
-                cursor->buf_read += page_size;
-                cursor->buf_npages++;
-=======
 
 		if (page_is_corrupted(page, page_no, cursor, space)){
 			retry_count--;
@@ -562,9 +467,8 @@
 			os_thread_sleep(100000);
 			goto read_retry;
 		}
-		cursor->buf_read += cursor->page_size;
+		cursor->buf_read += page_size;
 		cursor->buf_npages++;
->>>>>>> 40a094e4
 	}
 
 	posix_fadvise(cursor->file, offset, to_read, POSIX_FADV_DONTNEED);
