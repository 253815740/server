#!/bin/sh
#
# Check cpu of current machine and find the
# best compiler optimization flags for gcc
# Will return result in:
# cpu_arg        : Type of CPU
# check_cpu_args : Arguments for GCC compiler settings
#

check_compiler_cpu_flags () {
  # different compiler versions have different option names
  # for CPU specific command line options
  if test -z "$CC" ; then
    cc="gcc";
  else
    cc=$CC
  fi

  # check if compiler is gcc and dump its version
  cc_verno=`$cc -dumpversion 2>/dev/null`
  if test "x$?" = "x0" ; then
    set -- `echo $cc_verno | tr '.' ' '`
    cc_ver="GCC"
    cc_major=$1
    cc_minor=$2
    cc_patch=$3
    cc_comp=`expr $cc_major '*' 100 '+' $cc_minor`
  fi

  case "$cc_ver--$cc_verno" in
    *GCC*)
        # different gcc backends (and versions) have different CPU flags
        case `gcc -dumpmachine` in
          i?86-* | x86_64-*)
	    if test "$cc_comp" -lt 304 ; then
              check_cpu_cflags="-mcpu=${cpu_arg}"
            elif test "$cc_comp" -ge 402 ; then
              check_cpu_cflags="-mtune=native"
            else
              check_cpu_cflags="-mtune=${cpu_arg}"
            fi
            ;;
          ppc-*)
              check_cpu_cflags="-mcpu=${cpu_arg} -mtune=${cpu_arg}"
            ;;
          *)
            check_cpu_cflags=""
            return
            ;;
        esac
      ;;
    2.95.*)
      # GCC 2.95 doesn't expose its name in --version output
      check_cpu_cflags="-m${cpu_arg}"
      ;;
    *)
      check_cpu_cflags=""
      return
      ;;
  esac

  # now we check whether the compiler really understands the cpu type
  touch __test.c

  while [ "$cpu_arg" ] ; do
    printf "testing $cpu_arg ... " >&2

    # compile check
    eval "$cc -c $check_cpu_cflags __test.c" 2>/dev/null
    if test "x$?" = "x0" ; then
      echo ok >&2
      break;
    fi

    echo failed >&2
    check_cpu_cflags=""
    break;
  done
  rm __test.*
  return 0
}

check_cpu () {
  CPUINFO=/proc/cpuinfo
  if test -n "$TEST_CPUINFO" ; then
    CPUINFO=$TEST_CPUINFO
  fi
  if test -r "$CPUINFO" -a "$CPUINFO" != " " ; then
    # on Linux (and others?) we can get detailed CPU information out of /proc
    cpuinfo="cat $CPUINFO"

    # detect CPU architecture
    cpu_arch=`$cpuinfo | grep 'arch' | cut -d ':' -f 2 | cut -d ' ' -f 2 | head -1`

    # detect CPU family
    cpu_family=`$cpuinfo | grep 'family' | cut -d ':' -f 2 | cut -d ' ' -f 2 | head -1`
    if test -z "$cpu_family" ; then
      cpu_family=`$cpuinfo | grep 'cpu' | cut -d ':' -f 2 | cut -d ' ' -f 2 | head -1`
    fi
    # detect CPU vendor and model
    cpu_vendor=`$cpuinfo | grep 'vendor_id' | cut -d ':' -f 2 | cut -d ' ' -f 2 | head -1`
    model_name=`$cpuinfo | grep 'model name' | cut -d ':' -f 2 | head -1`
    if test -z "$model_name" ; then
      model_name=`$cpuinfo | grep 'cpu model' | cut -d ':' -f 2 | head -1`
    fi

    # fallback: get CPU model from uname output
    if test -z "$model_name" ; then
      model_name=`uname -m`
    fi

    # parse CPU flags
    for flag in `$cpuinfo | grep '^flags' | sed -e 's/^flags.*: //' -e 's/[^a-zA-Z0-9_ ]/_/g'`; do 
      eval cpu_flag_$flag=yes
    done
  else
    # Fallback when there is no /proc/cpuinfo
    CPUINFO=" "
    case "`uname -s`" in
      FreeBSD|OpenBSD)
        cpu_family=`uname -m`;
        model_name=`sysctl -n hw.model`
        ;;
      Darwin)
        cpu_family=`sysctl -n machdep.cpu.vendor`
        model_name=`sysctl -n machdep.cpu.brand_string`
        if [ -z "$cpu_family" -o -z "$model_name" ]
        then  
          cpu_family=`uname -p`
          model_name=`machine`
        fi  
        ;;
      *)
        cpu_family=`uname -p`;
        model_name=`uname -m`;
        ;;
    esac
  fi

  # detect CPU shortname as used by gcc options 
  # this list is not complete, feel free to add further entries
  cpu_arg=""
<<<<<<< HEAD
  case "$cpu_family--$model_name--$spu_arch" in
=======
  low_cpu_arg=""
  case "$cpu_vendor--$cpu_family--$model_name--$cpu_arch" in
>>>>>>> f601c035
    # DEC Alpha
    *Alpha*EV6*)
      cpu_arg="ev6";
      ;;
    #Core 2 Duo  
    *Intel*Core\(TM\)2*)
      cpu_arg="nocona"
      core2="yes"
      ;;
    # Intel ia32
    *Intel*Core*|*X[eE][oO][nN]*)
      # a Xeon is just another pentium4 ...
      # ... unless it has the "lm" (long-mode) flag set, 
      # in that case it's a Xeon with EM64T support
      # If SSE3 support exists it is a Core2 Duo or newer
      # So is Intel Core.
      if [ -z "$cpu_flag_lm" ]; then
        cpu_arg="pentium4"
      else
        cpu_arg="nocona"
      fi
      if test -z "$cpu_flag_ssse3" ; then
        core2="no"
      else
        core2="yes"
      fi
      ;;
    *Pentium*4*Mobile*)
      cpu_arg="pentium4m"
      ;;
    *Pentium\(R\)*\ M*)
      cpu_arg="pentium-m"
      low_cpu_arg="pentium3"
      ;;
    *Pentium\(R\)*\ D*)
      cpu_arg="prescott"
      ;;
    *Pentium*4*)
      cpu_arg="pentium4"
      ;;
    *Pentium*III*Mobile*)
      cpu_arg="pentium3m"
      ;;
    *Pentium*III*)
      cpu_arg="pentium3"
      ;;
    *Pentium*M*pro*)
      cpu_arg="pentium-m"
    ;;
    *Celeron\(R\)*\ M*)
      cpu_arg="pentium-m"
      ;;
    *Celeron*Coppermine*)
      cpu_arg="pentium3"
      ;;
    *Celeron\(R\)*)
      cpu_arg="pentium4"
      ;;
    *Celeron*)
      cpu_arg="pentium2"
      ;;
    *Atom*)
      cpu_arg="prescott"
      ;;
    *GenuineIntel*)
      cpu_arg="pentium"
      ;;
    *Turion*)
      cpu_arg="athlon64"
      ;;
    *Athlon*64*)
      cpu_arg="athlon64"
      ;;
    *Athlon*)
      cpu_arg="athlon"
      ;;
    *AMD-K7*)
      cpu_arg="athlon"
      ;;
    *Athlon*XP\ *)
      cpu_arg="athlon-xp"
      ;;
    *AMD*Sempron\(tm\)*)
      cpu_arg="athlon-mp"
      ;;
    *AMD*Athlon\(tm\)\ 64*)
      cpu_arg="k8"
      ;;
    *Opteron*)
      cpu_arg="opteron"
      ;;
    *Phenom*)
      cpu_arg="k8"
      ;;
    *AuthenticAMD*)
      cpu_arg="k6"
      ;;
    *VIA\ *)
      cpu_arg="i686"
      ;;
    # MacOSX / Intel  
    *i386*i486*)
      cpu_arg="pentium-m"
      ;;
    *i386*)
      cpu_arg="i386"
      ;;
    # Intel ia64
    *Itanium*)
      cpu_arg="itanium"
      ;;
    *IA-64*)
      cpu_arg="itanium"
      ;;
    # Solaris Sparc
    *sparc*sun4[uv]*)
      cpu_arg="sparc"
      ;;
    # Power PC
    *ppc*)
      cpu_arg="powerpc"
      ;;
    *powerpc*)
      cpu_arg="powerpc"
      ;;
    # unknown
    *)
      cpu_arg=""
      ;;
  esac

  if test "x$low_cpu_arg" = "x" ; then
    low_cpu_arg="$cpu_arg"
  fi

  if test -z "$cpu_arg" ; then
    if test "$CPUINFO" != " " ; then
      # fallback to uname if necessary
      TEST_CPUINFO=" "
      check_cpu_cflags=""
      check_cpu
      return
    fi
    echo "BUILD/check-cpu: Oops, could not find out what kind of cpu this machine is using." >&2
    check_cpu_cflags=""
    return
  fi

  if test "x$compiler" = "x" ; then
    check_compiler_cpu_flags
  fi

<<<<<<< HEAD
=======
  # check if compiler is gcc and dump its version
  cc_verno=`$cc -dumpversion 2>/dev/null`
  if test "x$?" = "x0" ; then
    set -- `echo $cc_verno | tr '.' ' '`
    cc_ver="GCC"
    cc_major=$1
    cc_minor=$2
    cc_patch=$3
    cc_comp=`expr $cc_major '*' 100 '+' $cc_minor`
  fi

  case "$cc_ver--$cc_verno" in
    *GCC*)
        # different gcc backends (and versions) have different CPU flags
        case `gcc -dumpmachine` in
          i?86-* | x86_64-*)
	    if test "$cc_comp" -lt 304 ; then
              check_cpu_cflags="-mcpu=${low_cpu_arg}"
            elif test "$cc_comp" -ge 402 ; then
              check_cpu_cflags="-mtune=native"
            else
              check_cpu_cflags="-mtune=${cpu_arg}"
            fi
            ;;
          ppc-*)
              check_cpu_cflags="-mcpu=${cpu_arg} -mtune=${cpu_arg}"
            ;;
          *)
            check_cpu_cflags=""
            return
            ;;
        esac
      ;;
    2.95.*)
      # GCC 2.95 doesn't expose its name in --version output
      check_cpu_cflags="-m${cpu_arg}"
      ;;
    *)
      check_cpu_cflags=""
      return
      ;;
  esac

  # now we check whether the compiler really understands the cpu type
  touch __test.c

>>>>>>> f601c035
  if test "x$core2" = "xyes" ; then
    cpu_arg="core2"
  fi

  return 0
}

check_cpu<|MERGE_RESOLUTION|>--- conflicted
+++ resolved
@@ -4,6 +4,7 @@
 # best compiler optimization flags for gcc
 # Will return result in:
 # cpu_arg        : Type of CPU
+# low_cpu_arg    : Type of CPU used up until GCC v3.3
 # check_cpu_args : Arguments for GCC compiler settings
 #
 
@@ -33,7 +34,7 @@
         case `gcc -dumpmachine` in
           i?86-* | x86_64-*)
 	    if test "$cc_comp" -lt 304 ; then
-              check_cpu_cflags="-mcpu=${cpu_arg}"
+              check_cpu_cflags="-mcpu=${low_cpu_arg}"
             elif test "$cc_comp" -ge 402 ; then
               check_cpu_cflags="-mtune=native"
             else
@@ -97,6 +98,7 @@
     if test -z "$cpu_family" ; then
       cpu_family=`$cpuinfo | grep 'cpu' | cut -d ':' -f 2 | cut -d ' ' -f 2 | head -1`
     fi
+
     # detect CPU vendor and model
     cpu_vendor=`$cpuinfo | grep 'vendor_id' | cut -d ':' -f 2 | cut -d ' ' -f 2 | head -1`
     model_name=`$cpuinfo | grep 'model name' | cut -d ':' -f 2 | head -1`
@@ -140,12 +142,8 @@
   # detect CPU shortname as used by gcc options 
   # this list is not complete, feel free to add further entries
   cpu_arg=""
-<<<<<<< HEAD
-  case "$cpu_family--$model_name--$spu_arch" in
-=======
   low_cpu_arg=""
-  case "$cpu_vendor--$cpu_family--$model_name--$cpu_arch" in
->>>>>>> f601c035
+  case "$cpu_vendor--$cpu_family--$model_name--$spu_arch" in
     # DEC Alpha
     *Alpha*EV6*)
       cpu_arg="ev6";
@@ -298,55 +296,6 @@
     check_compiler_cpu_flags
   fi
 
-<<<<<<< HEAD
-=======
-  # check if compiler is gcc and dump its version
-  cc_verno=`$cc -dumpversion 2>/dev/null`
-  if test "x$?" = "x0" ; then
-    set -- `echo $cc_verno | tr '.' ' '`
-    cc_ver="GCC"
-    cc_major=$1
-    cc_minor=$2
-    cc_patch=$3
-    cc_comp=`expr $cc_major '*' 100 '+' $cc_minor`
-  fi
-
-  case "$cc_ver--$cc_verno" in
-    *GCC*)
-        # different gcc backends (and versions) have different CPU flags
-        case `gcc -dumpmachine` in
-          i?86-* | x86_64-*)
-	    if test "$cc_comp" -lt 304 ; then
-              check_cpu_cflags="-mcpu=${low_cpu_arg}"
-            elif test "$cc_comp" -ge 402 ; then
-              check_cpu_cflags="-mtune=native"
-            else
-              check_cpu_cflags="-mtune=${cpu_arg}"
-            fi
-            ;;
-          ppc-*)
-              check_cpu_cflags="-mcpu=${cpu_arg} -mtune=${cpu_arg}"
-            ;;
-          *)
-            check_cpu_cflags=""
-            return
-            ;;
-        esac
-      ;;
-    2.95.*)
-      # GCC 2.95 doesn't expose its name in --version output
-      check_cpu_cflags="-m${cpu_arg}"
-      ;;
-    *)
-      check_cpu_cflags=""
-      return
-      ;;
-  esac
-
-  # now we check whether the compiler really understands the cpu type
-  touch __test.c
-
->>>>>>> f601c035
   if test "x$core2" = "xyes" ; then
     cpu_arg="core2"
   fi
