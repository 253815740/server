/* Copyright (C) 2000-2003 MySQL AB

   This program is free software; you can redistribute it and/or modify
   it under the terms of the GNU General Public License as published by
   the Free Software Foundation; either version 2 of the License, or
   (at your option) any later version.

   This program is distributed in the hope that it will be useful,
   but WITHOUT ANY WARRANTY; without even the implied warranty of
   MERCHANTABILITY or FITNESS FOR A PARTICULAR PURPOSE.  See the
   GNU General Public License for more details.

   You should have received a copy of the GNU General Public License
   along with this program; if not, write to the Free Software
   Foundation, Inc., 59 Temple Place, Suite 330, Boston, MA  02111-1307  USA */

#include <my_global.h>
#include <mysql_version.h>
#include <mysql_embed.h>
#include <my_sys.h>
#include <my_time.h>
#include <m_string.h>
#include <hash.h>
#include <signal.h>
#include <thr_lock.h>
#include <my_base.h>			/* Needed by field.h */
#include "sql_bitmap.h"

#ifdef __EMX__
#undef write  /* remove pthread.h macro definition for EMX */
#endif

/* TODO convert all these three maps to Bitmap classes */
typedef ulonglong table_map;          /* Used for table bits in join */
typedef Bitmap<64> key_map;           /* Used for finding keys */
typedef ulong key_part_map;           /* Used for finding key parts */

/* useful constants */
extern const key_map key_map_empty;
extern const key_map key_map_full;
extern const char *primary_key_name;

/* 
  Portable time_t replacement. 
  Should be signed and hold seconds for 1902-2038 range.
*/
typedef long my_time_t;
#define MY_TIME_T_MAX LONG_MAX
#define MY_TIME_T_MIN LONG_MIN

#include "mysql_com.h"
#include <violite.h>
#include "unireg.h"

void init_sql_alloc(MEM_ROOT *root, uint block_size, uint pre_alloc_size);
gptr sql_alloc(unsigned size);
gptr sql_calloc(unsigned size);
char *sql_strdup(const char *str);
char *sql_strmake(const char *str,uint len);
gptr sql_memdup(const void * ptr,unsigned size);
void sql_element_free(void *ptr);
char *sql_strmake_with_convert(const char *str, uint32 arg_length,
			       CHARSET_INFO *from_cs,
			       uint32 max_res_length,
			       CHARSET_INFO *to_cs, uint32 *result_length);
void kill_one_thread(THD *thd, ulong id);
bool net_request_file(NET* net, const char* fname);
char* query_table_status(THD *thd,const char *db,const char *table_name);

#define x_free(A)	{ my_free((gptr) (A),MYF(MY_WME | MY_FAE | MY_ALLOW_ZERO_PTR)); }
#define safeFree(x)	{ if(x) { my_free((gptr) x,MYF(0)); x = NULL; } }
#define PREV_BITS(type,A)	((type) (((type) 1 << (A)) -1))
#define all_bits_set(A,B) ((A) & (B) != (B))

extern CHARSET_INFO *system_charset_info, *files_charset_info ;
extern CHARSET_INFO *national_charset_info, *table_alias_charset;

/***************************************************************************
  Configuration parameters
****************************************************************************/

#define ACL_CACHE_SIZE		256
#define MAX_PASSWORD_LENGTH	32
#define HOST_CACHE_SIZE		128
#define MAX_ACCEPT_RETRY	10	// Test accept this many times
#define MAX_FIELDS_BEFORE_HASH	32
#define USER_VARS_HASH_SIZE     16
#define STACK_MIN_SIZE		8192	// Abort if less stack during eval.
#define STACK_BUFF_ALLOC	64	// For stack overrun checks
#ifndef MYSQLD_NET_RETRY_COUNT
#define MYSQLD_NET_RETRY_COUNT  10	// Abort read after this many int.
#endif
#define TEMP_POOL_SIZE          128

#define QUERY_ALLOC_BLOCK_SIZE		8192
#define QUERY_ALLOC_PREALLOC_SIZE   	8192
#define TRANS_ALLOC_BLOCK_SIZE		4096
#define TRANS_ALLOC_PREALLOC_SIZE	4096
#define RANGE_ALLOC_BLOCK_SIZE		2048
#define ACL_ALLOC_BLOCK_SIZE		1024
#define UDF_ALLOC_BLOCK_SIZE		1024
#define TABLE_ALLOC_BLOCK_SIZE		1024
#define BDB_LOG_ALLOC_BLOCK_SIZE	1024
#define WARN_ALLOC_BLOCK_SIZE		2048
#define WARN_ALLOC_PREALLOC_SIZE	1024

/*
  The following parameters is to decide when to use an extra cache to
  optimise seeks when reading a big table in sorted order
*/
#define MIN_FILE_LENGTH_TO_USE_ROW_CACHE (16L*1024*1024)
#define MIN_ROWS_TO_USE_TABLE_CACHE	 100
#define MIN_ROWS_TO_USE_BULK_INSERT	 100

/*
  The following is used to decide if MySQL should use table scanning
  instead of reading with keys.  The number says how many evaluation of the
  WHERE clause is comparable to reading one extra row from a table.
*/
#define TIME_FOR_COMPARE   5	// 5 compares == one read

/*
  Number of rows in a reference table when refereed through a not unique key.
  This value is only used when we don't know anything about the key
  distribution.
*/
#define MATCHING_ROWS_IN_OTHER_TABLE 10

/* Don't pack string keys shorter than this (if PACK_KEYS=1 isn't used) */
#define KEY_DEFAULT_PACK_LENGTH 8

/* Characters shown for the command in 'show processlist' */
#define PROCESS_LIST_WIDTH 100

/* Time handling defaults */
#define TIMESTAMP_MAX_YEAR 2038
#define YY_PART_YEAR	   70
#define TIMESTAMP_MIN_YEAR (1900 + YY_PART_YEAR - 1)
#define TIMESTAMP_MAX_VALUE 2145916799
#define TIMESTAMP_MIN_VALUE 1
#define PRECISION_FOR_DOUBLE 53
#define PRECISION_FOR_FLOAT  24

/* The following can also be changed from the command line */
#define CONNECT_TIMEOUT		5		// Do not wait long for connect
#define DEFAULT_CONCURRENCY	10
#define DELAYED_LIMIT		100		/* pause after xxx inserts */
#define DELAYED_QUEUE_SIZE	1000
#define DELAYED_WAIT_TIMEOUT	5*60		/* Wait for delayed insert */
#define FLUSH_TIME		0		/* Don't flush tables */
#define MAX_CONNECT_ERRORS	10		// errors before disabling host

#if defined(__WIN__) || defined(OS2)
#define IF_WIN(A,B) (A)
#undef	FLUSH_TIME
#define FLUSH_TIME	1800			/* Flush every half hour */

#define INTERRUPT_PRIOR -2
#define CONNECT_PRIOR	-1
#define WAIT_PRIOR	0
#define QUERY_PRIOR	2
#else
#define IF_WIN(A,B) (B)
#define INTERRUPT_PRIOR 10
#define CONNECT_PRIOR	9
#define WAIT_PRIOR	8
#define QUERY_PRIOR	6
#endif /* __WIN92__ */

	/* Bits from testflag */
#define TEST_PRINT_CACHED_TABLES 1
#define TEST_NO_KEY_GROUP	 2
#define TEST_MIT_THREAD		4
#define TEST_BLOCKING		8
#define TEST_KEEP_TMP_TABLES	16
#define TEST_NO_THREADS		32	/* For debugging under Linux */
#define TEST_READCHECK		64	/* Force use of readcheck */
#define TEST_NO_EXTRA		128
#define TEST_CORE_ON_SIGNAL	256	/* Give core if signal */
#define TEST_NO_STACKTRACE	512
#define TEST_SIGINT		1024	/* Allow sigint on threads */
#define TEST_SYNCHRONIZATION	2048	/* get server to do sleep in some 
                                                                       places */

/* options for select set by the yacc parser (stored in lex->options) */
#define SELECT_DISTINCT		(1L << 0)
#define SELECT_STRAIGHT_JOIN	(1L << 1)
#define SELECT_DESCRIBE		(1L << 2)
#define SELECT_SMALL_RESULT	(1L << 3)
#define SELECT_BIG_RESULT	(1L << 4)
#define OPTION_FOUND_ROWS	(1L << 5)
#define OPTION_TO_QUERY_CACHE   (1L << 6)
#define SELECT_NO_JOIN_CACHE	(1L << 7)       /* Intern */
#define OPTION_BIG_TABLES       (1L << 8)       /* for SQL OPTION */
#define OPTION_BIG_SELECTS      (1L << 9)       /* for SQL OPTION */
#define OPTION_LOG_OFF          (1L << 10)
#define OPTION_UPDATE_LOG       (1L << 11)      /* update log flag */
#define TMP_TABLE_ALL_COLUMNS   (1L << 12)
#define OPTION_WARNINGS         (1L << 13)
#define OPTION_AUTO_IS_NULL     (1L << 14)
#define OPTION_FOUND_COMMENT    (1L << 15)
#define OPTION_SAFE_UPDATES     (1L << 16)
#define OPTION_BUFFER_RESULT    (1L << 17)
#define OPTION_BIN_LOG          (1L << 18)
#define OPTION_NOT_AUTOCOMMIT   (1L << 19)
#define OPTION_BEGIN            (1L << 20)
#define OPTION_TABLE_LOCK       (1L << 21)
#define OPTION_QUICK            (1L << 22)
#define OPTION_QUOTE_SHOW_CREATE (1L << 23)
#define OPTION_INTERNAL_SUBTRANSACTIONS (1L << 24)

/* Set if we are updating a non-transaction safe table */
#define OPTION_STATUS_NO_TRANS_UPDATE   (1L << 25)

/* The following can be set when importing tables in a 'wrong order'
   to suppress foreign key checks */
#define OPTION_NO_FOREIGN_KEY_CHECKS    (1L << 26)
/* The following speeds up inserts to InnoDB tables by suppressing unique
   key checks in some cases */
#define OPTION_RELAXED_UNIQUE_CHECKS    (1L << 27)
#define SELECT_NO_UNLOCK                (1L << 28)

/* Bits for different SQL modes modes (including ANSI mode) */
#define MODE_REAL_AS_FLOAT      	1
#define MODE_PIPES_AS_CONCAT    	2
#define MODE_ANSI_QUOTES        	4
#define MODE_IGNORE_SPACE		8
#define MODE_NOT_USED			16
#define MODE_ONLY_FULL_GROUP_BY		32
#define MODE_NO_UNSIGNED_SUBTRACTION	64
#define MODE_NO_DIR_IN_CREATE		128
#define MODE_POSTGRESQL			256
#define MODE_ORACLE			512
#define MODE_MSSQL			1024
#define MODE_DB2			2048
#define MODE_MAXDB			4096
#define MODE_NO_KEY_OPTIONS             8192
#define MODE_NO_TABLE_OPTIONS          16384 
#define MODE_NO_FIELD_OPTIONS          32768
#define MODE_MYSQL323                  65536
#define MODE_MYSQL40                   (MODE_MYSQL323*2)
#define MODE_ANSI	               (MODE_MYSQL40*2)
#define MODE_NO_AUTO_VALUE_ON_ZERO     (MODE_ANSI*2)

#define RAID_BLOCK_SIZE 1024

#define MY_CHARSET_BIN_MB_MAXLEN 1

// uncachable cause
#define UNCACHEABLE_DEPENDENT   1
#define UNCACHEABLE_RAND        2
#define UNCACHEABLE_SIDEEFFECT	4
// forcing to save JOIN for explain
#define UNCACHEABLE_EXPLAIN     8

#ifdef EXTRA_DEBUG
/*
  Sync points allow us to force the server to reach a certain line of code
  and block there until the client tells the server it is ok to go on.
  The client tells the server to block with SELECT GET_LOCK()
  and unblocks it with SELECT RELEASE_LOCK(). Used for debugging difficult
  concurrency problems
*/
#define DBUG_SYNC_POINT(lock_name,lock_timeout) \
 debug_sync_point(lock_name,lock_timeout)
void debug_sync_point(const char* lock_name, uint lock_timeout);
#else
#define DBUG_SYNC_POINT(lock_name,lock_timeout)
#endif /* EXTRA_DEBUG */

/* BINLOG_DUMP options */

#define BINLOG_DUMP_NON_BLOCK   1

/* sql_show.cc:show_log_files() */
#define SHOW_LOG_STATUS_FREE "FREE"
#define SHOW_LOG_STATUS_INUSE "IN USE"

/* Options to add_table_to_list() */
#define TL_OPTION_UPDATING	1
#define TL_OPTION_FORCE_INDEX	2
#define TL_OPTION_IGNORE_LEAVES 4

/* Some portable defines */

#define portable_sizeof_char_ptr 8

#define tmp_file_prefix "#sql"			/* Prefix for tmp tables */
#define tmp_file_prefix_length 4

/* Flags for calc_week() function.  */
#define WEEK_MONDAY_FIRST    1
#define WEEK_YEAR            2
#define WEEK_FIRST_WEEKDAY   4
/*
  Required buffer length for make_date, make_time, make_datetime
  and TIME_to_string functions. Note, that the caller is still
  responsible to check that given TIME structure has values
  in valid ranges, otherwise size of the buffer could be not 
  enough.
*/
#define MAX_DATE_REP_LENGTH 30

struct st_table;
class THD;
class Statement;

/* Struct to handle simple linked lists */

typedef struct st_sql_list {
  uint elements;
  byte *first;
  byte **next;

  inline void empty()
  {
    elements=0;
    first=0;
    next= &first;
  }
  inline void link_in_list(byte *element,byte **next_ptr)
  {
    elements++;
    (*next)=element;
    next= next_ptr;
    *next=0;
  }
  inline void save_and_clear(struct st_sql_list *save)
  {
    *save= *this;
    empty();
  }
  inline void push_front(struct st_sql_list *save)
  {
    *save->next= first;				/* link current list last */
    first= save->first;
    elements+= save->elements;
  }
} SQL_LIST;


uint nr_of_decimals(const char *str);		/* Neaded by sql_string.h */

extern pthread_key(THD*, THR_THD);
inline THD *_current_thd(void)
{
  return my_pthread_getspecific_ptr(THD*,THR_THD);
}
#define current_thd _current_thd()

#include "sql_string.h"
#include "sql_list.h"
#include "sql_map.h"
#include "handler.h"
#include "table.h"
#include "field.h"				/* Field definitions */
#include "protocol.h"
#include "sql_udf.h"
class user_var_entry;
#include "item.h"
#include "tztime.h"
typedef Comp_creator* (*chooser_compare_func_creator)(bool invert);
/* sql_parse.cc */
void free_items(Item *item);
void cleanup_items(Item *item);
class THD;
void close_thread_tables(THD *thd, bool locked=0, bool skip_derived=0);
int check_one_table_access(THD *thd, ulong privilege,
			   TABLE_LIST *tables);
bool check_merge_table_access(THD *thd, char *db,
			      TABLE_LIST *table_list);
int multi_update_precheck(THD *thd, TABLE_LIST *tables);
int multi_delete_precheck(THD *thd, TABLE_LIST *tables, uint *table_count);
int insert_select_precheck(THD *thd, TABLE_LIST *tables);
int update_precheck(THD *thd, TABLE_LIST *tables);
int delete_precheck(THD *thd, TABLE_LIST *tables);
int insert_precheck(THD *thd, TABLE_LIST *tables, bool update);
int create_table_precheck(THD *thd, TABLE_LIST *tables,
			  TABLE_LIST *create_table);
#include "sql_class.h"
#include "opt_range.h"

#ifdef HAVE_QUERY_CACHE
struct Query_cache_query_flags
{
  unsigned int client_long_flag:1;
  uint character_set_client_num;
  uint character_set_results_num;
  uint collation_connection_num;
  ha_rows limit;
  Time_zone *time_zone;
};
#define QUERY_CACHE_FLAGS_SIZE sizeof(Query_cache_query_flags)
#include "sql_cache.h"
#define query_cache_store_query(A, B) query_cache.store_query(A, B)
#define query_cache_destroy() query_cache.destroy()
#define query_cache_result_size_limit(A) query_cache.result_size_limit(A)
#define query_cache_resize(A) query_cache.resize(A)
#define query_cache_set_min_res_unit(A) query_cache.set_min_res_unit(A)
#define query_cache_invalidate3(A, B, C) query_cache.invalidate(A, B, C)
#define query_cache_invalidate1(A) query_cache.invalidate(A)
#define query_cache_send_result_to_client(A, B, C) \
  query_cache.send_result_to_client(A, B, C)
#define query_cache_invalidate_by_MyISAM_filename_ref \
  &query_cache_invalidate_by_MyISAM_filename
#else
#define QUERY_CACHE_FLAGS_SIZE 0
#define query_cache_store_query(A, B)
#define query_cache_destroy()
#define query_cache_result_size_limit(A)
#define query_cache_resize(A)
#define query_cache_set_min_res_unit(A)
#define query_cache_invalidate3(A, B, C)
#define query_cache_invalidate1(A)
#define query_cache_send_result_to_client(A, B, C) 0
#define query_cache_invalidate_by_MyISAM_filename_ref NULL

#define query_cache_abort(A)
#define query_cache_end_of_result(A)
#define query_cache_invalidate_by_MyISAM_filename_ref NULL
#endif /*HAVE_QUERY_CACHE*/

#define prepare_execute(A) ((A)->command == COM_EXECUTE)

int mysql_create_db(THD *thd, char *db, HA_CREATE_INFO *create, bool silent);
int mysql_alter_db(THD *thd, const char *db, HA_CREATE_INFO *create);
int mysql_rm_db(THD *thd,char *db,bool if_exists, bool silent);
void mysql_binlog_send(THD* thd, char* log_ident, my_off_t pos, ushort flags);
int mysql_rm_table(THD *thd,TABLE_LIST *tables, my_bool if_exists,
		   my_bool drop_temporary);
int mysql_rm_table_part2(THD *thd, TABLE_LIST *tables, bool if_exists,
			 bool drop_temporary, bool log_query);
int mysql_rm_table_part2_with_lock(THD *thd, TABLE_LIST *tables,
				   bool if_exists, bool drop_temporary,
				   bool log_query);
int quick_rm_table(enum db_type base,const char *db,
		   const char *table_name);
bool mysql_rename_tables(THD *thd, TABLE_LIST *table_list);
bool mysql_change_db(THD *thd,const char *name);
void mysql_parse(THD *thd,char *inBuf,uint length);
bool mysql_test_parse_for_slave(THD *thd,char *inBuf,uint length);
bool is_update_query(enum enum_sql_command command);
bool alloc_query(THD *thd, char *packet, ulong packet_length);
void mysql_init_select(LEX *lex);
void mysql_init_query(THD *thd);
bool mysql_new_select(LEX *lex, bool move_down);
void create_select_for_variable(const char *var_name);
void mysql_init_multi_delete(LEX *lex);
void init_max_user_conn(void);
void init_update_queries(void);
void free_max_user_conn(void);
extern "C" pthread_handler_decl(handle_one_connection,arg);
extern "C" pthread_handler_decl(handle_bootstrap,arg);
void end_thread(THD *thd,bool put_in_cache);
void flush_thread_cache();
void mysql_execute_command(THD *thd);
bool do_command(THD *thd);
bool dispatch_command(enum enum_server_command command, THD *thd,
		      char* packet, uint packet_length);
bool check_dup(const char *db, const char *name, TABLE_LIST *tables);

bool table_cache_init(void);
void table_cache_free(void);
uint cached_tables(void);
void kill_mysql(void);
void close_connection(THD *thd, uint errcode, bool lock);
bool reload_acl_and_cache(THD *thd, ulong options, TABLE_LIST *tables, 
                          bool *write_to_binlog);
bool check_access(THD *thd, ulong access, const char *db, ulong *save_priv,
		  bool no_grant, bool no_errors);
bool check_table_access(THD *thd, ulong want_access, TABLE_LIST *tables,
			bool no_errors);
bool check_global_access(THD *thd, ulong want_access);

int mysql_backup_table(THD* thd, TABLE_LIST* table_list);
int mysql_restore_table(THD* thd, TABLE_LIST* table_list);

int mysql_checksum_table(THD* thd, TABLE_LIST* table_list,
		      HA_CHECK_OPT* check_opt);
int mysql_check_table(THD* thd, TABLE_LIST* table_list,
		      HA_CHECK_OPT* check_opt);
int mysql_repair_table(THD* thd, TABLE_LIST* table_list,
		       HA_CHECK_OPT* check_opt);
int mysql_analyze_table(THD* thd, TABLE_LIST* table_list,
			HA_CHECK_OPT* check_opt);
int mysql_optimize_table(THD* thd, TABLE_LIST* table_list,
			 HA_CHECK_OPT* check_opt);
int mysql_assign_to_keycache(THD* thd, TABLE_LIST* table_list,
			     LEX_STRING *key_cache_name);
int mysql_preload_keys(THD* thd, TABLE_LIST* table_list);
int reassign_keycache_tables(THD* thd, KEY_CACHE *src_cache,
                             KEY_CACHE *dst_cache);

bool check_simple_select();

SORT_FIELD * make_unireg_sortorder(ORDER *order, uint *length);
int setup_order(THD *thd, Item **ref_pointer_array, TABLE_LIST *tables,
		List<Item> &fields, List <Item> &all_fields, ORDER *order);
int setup_group(THD *thd, Item **ref_pointer_array, TABLE_LIST *tables,
		List<Item> &fields, List<Item> &all_fields, ORDER *order,
		bool *hidden_group_fields);

int handle_select(THD *thd, LEX *lex, select_result *result);
int mysql_select(THD *thd, Item ***rref_pointer_array,
		 TABLE_LIST *tables, uint wild_num,  List<Item> &list,
		 COND *conds, uint og_num, ORDER *order, ORDER *group,
		 Item *having, ORDER *proc_param, ulong select_type, 
		 select_result *result, SELECT_LEX_UNIT *unit, 
		 SELECT_LEX *select_lex);
void free_underlaid_joins(THD *thd, SELECT_LEX *select);
void fix_tables_pointers(SELECT_LEX *select_lex);
int mysql_explain_union(THD *thd, SELECT_LEX_UNIT *unit,
			select_result *result);
int mysql_explain_select(THD *thd, SELECT_LEX *sl, char const *type,
			 select_result *result);
int mysql_union(THD *thd, LEX *lex, select_result *result,
		SELECT_LEX_UNIT *unit);
int mysql_handle_derived(LEX *lex);
Field *create_tmp_field(THD *thd, TABLE *table,Item *item, Item::Type type,
			Item ***copy_func, Field **from_field,
			bool group,bool modify_item);
int mysql_prepare_table(THD *thd, HA_CREATE_INFO *create_info,
		       List<create_field> &fields,
		       List<Key> &keys, uint &db_options, 
		       handler *file, KEY *&key_info_buffer,
		       uint &key_count, int select_field_count);
int mysql_create_table(THD *thd,const char *db, const char *table_name,
		       HA_CREATE_INFO *create_info,
		       List<create_field> &fields, List<Key> &keys,
		       bool tmp_table, bool no_log, uint select_field_count);
TABLE *create_table_from_items(THD *thd, HA_CREATE_INFO *create_info,
			       const char *db, const char *name,
			       List<create_field> *extra_fields,
			       List<Key> *keys,
			       List<Item> *items,
			       MYSQL_LOCK **lock);
int mysql_alter_table(THD *thd, char *new_db, char *new_name,
		      HA_CREATE_INFO *create_info,
		      TABLE_LIST *table_list,
		      List<create_field> &fields,
		      List<Key> &keys,
		      uint order_num, ORDER *order,
		      enum enum_duplicates handle_duplicates,
		      ALTER_INFO *alter_info, bool do_send_ok=1);
int mysql_recreate_table(THD *thd, TABLE_LIST *table_list, bool do_send_ok);
int mysql_create_like_table(THD *thd, TABLE_LIST *table,
                            HA_CREATE_INFO *create_info,
                            Table_ident *src_table);
bool mysql_rename_table(enum db_type base,
			const char *old_db,
			const char * old_name,
			const char *new_db,
			const char * new_name);
int mysql_create_index(THD *thd, TABLE_LIST *table_list, List<Key> &keys);
int mysql_drop_index(THD *thd, TABLE_LIST *table_list,
		     ALTER_INFO *alter_info);
int mysql_prepare_update(THD *thd, TABLE_LIST *table_list,
			 TABLE_LIST *update_table_list,
			 Item **conds, uint order_num, ORDER *order);
int mysql_update(THD *thd,TABLE_LIST *tables,List<Item> &fields,
		 List<Item> &values,COND *conds,
                 uint order_num, ORDER *order, ha_rows limit,
		 enum enum_duplicates handle_duplicates);
int mysql_multi_update(THD *thd, TABLE_LIST *table_list,
		       List<Item> *fields, List<Item> *values,
		       COND *conds, ulong options,
		       enum enum_duplicates handle_duplicates,
		       SELECT_LEX_UNIT *unit, SELECT_LEX *select_lex);
int mysql_prepare_insert(THD *thd, TABLE_LIST *table_list,
			 TABLE_LIST *insert_table_list, TABLE *table,
			 List<Item> &fields, List_item *values,
			 List<Item> &update_fields,
			 List<Item> &update_values, enum_duplicates duplic);
int mysql_insert(THD *thd,TABLE_LIST *table,List<Item> &fields,
		 List<List_item> &values, List<Item> &update_fields,
		 List<Item> &update_values, enum_duplicates flag);
int mysql_prepare_delete(THD *thd, TABLE_LIST *table_list, Item **conds);
int mysql_delete(THD *thd, TABLE_LIST *table, COND *conds, SQL_LIST *order,
                 ha_rows rows, ulong options);
int mysql_truncate(THD *thd, TABLE_LIST *table_list, bool dont_send_ok=0);
TABLE *open_ltable(THD *thd, TABLE_LIST *table_list, thr_lock_type update);
TABLE *open_table(THD *thd,const char *db,const char *table,const char *alias,
		  bool *refresh);
TABLE *reopen_name_locked_table(THD* thd, TABLE_LIST* table);
TABLE *find_locked_table(THD *thd, const char *db,const char *table_name);
bool reopen_table(TABLE *table,bool locked=0);
bool reopen_tables(THD *thd,bool get_locks,bool in_refresh);
void close_old_data_files(THD *thd, TABLE *table, bool abort_locks,
			  bool send_refresh);
bool close_data_tables(THD *thd,const char *db, const char *table_name);
bool wait_for_tables(THD *thd);
bool table_is_used(TABLE *table, bool wait_for_name_lock);
bool drop_locked_tables(THD *thd,const char *db, const char *table_name);
void abort_locked_tables(THD *thd,const char *db, const char *table_name);
void execute_init_command(THD *thd, sys_var_str *init_command_var,
			  rw_lock_t *var_mutex);
extern const Field *not_found_field;
Field *find_field_in_tables(THD *thd, Item_ident *item, TABLE_LIST *tables,
			    TABLE_LIST **where, bool report_error);
Field *find_field_in_table(THD *thd,TABLE *table,const char *name,uint length,
                           bool check_grant,bool allow_rowid,
                           uint *cached_field_index_ptr);
#ifdef HAVE_OPENSSL
#include <openssl/des.h>
struct st_des_keyblock
{
  DES_cblock key1, key2, key3;
};
struct st_des_keyschedule
{
  DES_key_schedule ks1, ks2, ks3;
};
extern char *des_key_file;
extern struct st_des_keyschedule des_keyschedule[10];
extern uint des_default_key;
extern pthread_mutex_t LOCK_des_key_file;
bool load_des_key_file(const char *file_name);
void free_des_key_file();
#endif /* HAVE_OPENSSL */

/* sql_do.cc */
int mysql_do(THD *thd, List<Item> &values);

/* sql_show.cc */
int mysqld_show_dbs(THD *thd,const char *wild);
int mysqld_show_open_tables(THD *thd,const char *wild);
int mysqld_show_tables(THD *thd,const char *db,const char *wild);
int mysqld_extend_show_tables(THD *thd,const char *db,const char *wild);
int mysqld_show_fields(THD *thd,TABLE_LIST *table, const char *wild,
		       bool verbose);
int mysqld_show_keys(THD *thd, TABLE_LIST *table);
int mysqld_show_logs(THD *thd);
void append_identifier(THD *thd, String *packet, const char *name,
		       uint length);
void mysqld_list_fields(THD *thd,TABLE_LIST *table, const char *wild);
int mysqld_dump_create_info(THD *thd, TABLE *table, int fd = -1);
int mysqld_show_create(THD *thd, TABLE_LIST *table_list);
int mysqld_show_create_db(THD *thd, char *dbname, HA_CREATE_INFO *create);

void mysqld_list_processes(THD *thd,const char *user,bool verbose);
int mysqld_show_status(THD *thd);
int mysqld_show_variables(THD *thd,const char *wild);
int mysqld_show(THD *thd, const char *wild, show_var_st *variables,
		enum enum_var_type value_type,
		pthread_mutex_t *mutex);
int mysqld_show_charsets(THD *thd,const char *wild);
int mysqld_show_collations(THD *thd,const char *wild);
int mysqld_show_storage_engines(THD *thd);
int mysqld_show_privileges(THD *thd);
int mysqld_show_column_types(THD *thd);
int mysqld_help (THD *thd, const char *text);

/* sql_prepare.cc */
int mysql_stmt_prepare(THD *thd, char *packet, uint packet_length, 
                       LEX_STRING *name=NULL);
void mysql_stmt_execute(THD *thd, char *packet, uint packet_length);
void mysql_sql_stmt_execute(THD *thd, LEX_STRING *stmt_name);
void mysql_stmt_free(THD *thd, char *packet);
void mysql_stmt_reset(THD *thd, char *packet);
void mysql_stmt_get_longdata(THD *thd, char *pos, ulong packet_length);
int check_insert_fields(THD *thd,TABLE *table,List<Item> &fields,
			List<Item> &values, ulong counter);

/* sql_error.cc */
MYSQL_ERROR *push_warning(THD *thd, MYSQL_ERROR::enum_warning_level level, uint code,
                          const char *msg);
void push_warning_printf(THD *thd, MYSQL_ERROR::enum_warning_level level,
			 uint code, const char *format, ...);
void mysql_reset_errors(THD *thd);
my_bool mysqld_show_warnings(THD *thd, ulong levels_to_show);

/* sql_handler.cc */
int mysql_ha_open(THD *thd, TABLE_LIST *tables);
int mysql_ha_close(THD *thd, TABLE_LIST *tables,
                   bool dont_send_ok=0, bool dont_lock=0, bool no_alias=0);
int mysql_ha_close_list(THD *thd, TABLE_LIST *tables, bool flushed=0);
int mysql_ha_read(THD *, TABLE_LIST *,enum enum_ha_read_modes,char *,
               List<Item> *,enum ha_rkey_function,Item *,ha_rows,ha_rows);

/* sql_base.cc */
void set_item_name(Item *item,char *pos,uint length);
bool add_field_to_list(THD *thd, char *field_name, enum enum_field_types type,
		       char *length, char *decimal,
		       uint type_modifier,
		       Item *default_value, Item *on_update_value,
		       LEX_STRING *comment,
		       char *change, TYPELIB *interval,CHARSET_INFO *cs,
		       uint uint_geom_type);
void store_position_for_column(const char *name);
bool add_to_list(THD *thd, SQL_LIST &list,Item *group,bool asc=0);
void add_join_on(TABLE_LIST *b,Item *expr);
void add_join_natural(TABLE_LIST *a,TABLE_LIST *b);
bool add_proc_to_list(THD *thd, Item *item);
TABLE *unlink_open_table(THD *thd,TABLE *list,TABLE *find);

SQL_SELECT *make_select(TABLE *head, table_map const_tables,
			table_map read_tables, COND *conds, int *error);
enum find_item_error_report_type {REPORT_ALL_ERRORS, REPORT_EXCEPT_NOT_FOUND,
				  IGNORE_ERRORS};
extern const Item **not_found_item;
Item ** find_item_in_list(Item *item, List<Item> &items, uint *counter,
			  find_item_error_report_type report_error);
bool get_key_map_from_key_list(key_map *map, TABLE *table,
                               List<String> *index_list);
bool insert_fields(THD *thd,TABLE_LIST *tables,
		   const char *db_name, const char *table_name,
		   List_iterator<Item> *it);
bool setup_tables(TABLE_LIST *tables);
int setup_wild(THD *thd, TABLE_LIST *tables, List<Item> &fields,
	       List<Item> *sum_func_list, uint wild_num);
int setup_fields(THD *thd, Item** ref_pointer_array, TABLE_LIST *tables,
		 List<Item> &item, bool set_query_id,
		 List<Item> *sum_func_list, bool allow_sum_func);
int setup_conds(THD *thd,TABLE_LIST *tables,COND **conds);
int setup_ftfuncs(SELECT_LEX* select);
int init_ftfuncs(THD *thd, SELECT_LEX* select, bool no_order);
void wait_for_refresh(THD *thd);
int open_tables(THD *thd, TABLE_LIST *tables, uint *counter);
int simple_open_n_lock_tables(THD *thd,TABLE_LIST *tables);
int open_and_lock_tables(THD *thd,TABLE_LIST *tables);
int lock_tables(THD *thd, TABLE_LIST *tables, uint counter);
TABLE *open_temporary_table(THD *thd, const char *path, const char *db,
			    const char *table_name, bool link_in_list);
bool rm_temporary_table(enum db_type base, char *path);
void free_io_cache(TABLE *entry);
void intern_close_table(TABLE *entry);
bool close_thread_table(THD *thd, TABLE **table_ptr);
<<<<<<< HEAD
=======
void close_thread_tables(THD *thd,bool locked=0);
>>>>>>> 07589a6d
void close_temporary_tables(THD *thd);
TABLE_LIST * find_table_in_list(TABLE_LIST *table,
				const char *db_name, const char *table_name);
TABLE_LIST * find_real_table_in_list(TABLE_LIST *table,
				     const char *db_name,
				     const char *table_name);
TABLE **find_temporary_table(THD *thd, const char *db, const char *table_name);
bool close_temporary_table(THD *thd, const char *db, const char *table_name);
void close_temporary(TABLE *table, bool delete_table=1);
bool rename_temporary_table(THD* thd, TABLE *table, const char *new_db,
			    const char *table_name);
void remove_db_from_cache(const my_string db);
void flush_tables();
bool remove_table_from_cache(THD *thd, const char *db, const char *table,
			     bool return_if_owned_by_thd=0);
bool close_cached_tables(THD *thd, bool wait_for_refresh, TABLE_LIST *tables);
void copy_field_from_tmp_record(Field *field,int offset);
int fill_record(List<Item> &fields,List<Item> &values, bool ignore_errors);
int fill_record(Field **field,List<Item> &values, bool ignore_errors);
OPEN_TABLE_LIST *list_open_tables(THD *thd, const char *wild);

/* sql_calc.cc */
bool eval_const_cond(COND *cond);

/* sql_load.cc */
int mysql_load(THD *thd,sql_exchange *ex, TABLE_LIST *table_list,
	       List<Item> &fields, enum enum_duplicates handle_duplicates,
	       bool local_file,thr_lock_type lock_type);
int write_record(TABLE *table,COPY_INFO *info);

/* sql_manager.cc */
/* bits set in manager_status */
#define MANAGER_BERKELEY_LOG_CLEANUP    (1L << 0)
extern ulong volatile manager_status;
extern bool volatile manager_thread_in_use, mqh_used;
extern pthread_t manager_thread;
extern "C" pthread_handler_decl(handle_manager, arg);

/* sql_test.cc */
#ifndef DBUG_OFF
void print_where(COND *cond,const char *info);
void print_cached_tables(void);
void TEST_filesort(SORT_FIELD *sortorder,uint s_length);
#endif
void mysql_print_status(THD *thd);
/* key.cc */
int find_ref_key(TABLE *form,Field *field, uint *offset);
void key_copy(byte *key,TABLE *form,uint index,uint key_length);
void key_restore(TABLE *form,byte *key,uint index,uint key_length);
bool key_cmp_if_same(TABLE *form,const byte *key,uint index,uint key_length);
void key_unpack(String *to,TABLE *form,uint index);
bool check_if_key_used(TABLE *table, uint idx, List<Item> &fields);
int key_cmp(KEY_PART_INFO *key_part, const byte *key, uint key_length);

bool init_errmessage(void);
void sql_perror(const char *message);
void sql_print_error(const char *format,...)
	        __attribute__ ((format (printf, 1, 2)));
bool fn_format_relative_to_data_home(my_string to, const char *name,
				     const char *dir, const char *extension);
bool open_log(MYSQL_LOG *log, const char *hostname,
	      const char *opt_name, const char *extension,
	      const char *index_file_name,
	      enum_log_type type, bool read_append,
	      bool no_auto_events, ulong max_size);

/* mysqld.cc */
extern void yyerror(const char*);

/* item_func.cc */
extern bool check_reserved_words(LEX_STRING *name);

/* strfunc.cc */
ulonglong find_set(TYPELIB *typelib,const char *x, uint length,
		   char **err_pos, uint *err_len, bool *set_warning);
uint find_type(TYPELIB *lib, const char *find, uint length, bool part_match);
uint check_word(TYPELIB *lib, const char *val, const char *end,
		const char **end_of_word);

bool is_keyword(const char *name, uint len);


#define MY_DB_OPT_FILE "db.opt"
bool load_db_opt(THD *thd, const char *path, HA_CREATE_INFO *create);

/*
  External variables
*/

extern time_t start_time;
extern char *mysql_data_home,server_version[SERVER_VERSION_LENGTH],
	    mysql_real_data_home[], *opt_mysql_tmpdir, mysql_charsets_dir[],
            def_ft_boolean_syntax[sizeof(ft_boolean_syntax)];
#define mysql_tmpdir (my_tmpdir(&mysql_tmpdir_list))
extern MY_TMPDIR mysql_tmpdir_list;
extern const char *command_name[];
extern const char *first_keyword, *my_localhost, *delayed_user, *binary_keyword;
extern const char **errmesg;			/* Error messages */
extern const char *myisam_recover_options_str;
extern const char *in_left_expr_name, *in_additional_cond;
extern Eq_creator eq_creator;
extern Ne_creator ne_creator;
extern Gt_creator gt_creator;
extern Lt_creator lt_creator;
extern Ge_creator ge_creator;
extern Le_creator le_creator;
extern uchar *days_in_month;
extern char language[LIBLEN],reg_ext[FN_EXTLEN];
extern char glob_hostname[FN_REFLEN], mysql_home[FN_REFLEN];
extern char pidfile_name[FN_REFLEN], system_time_zone[30], *opt_init_file;
extern char log_error_file[FN_REFLEN];
extern double log_10[32];
extern ulonglong log_10_int[20];
extern ulonglong keybuff_size;
extern ulong refresh_version,flush_version, thread_id,query_id,opened_tables;
extern ulong created_tmp_tables, created_tmp_disk_tables, bytes_sent;
extern ulong binlog_cache_use, binlog_cache_disk_use;
extern ulong aborted_threads,aborted_connects;
extern ulong delayed_insert_timeout;
extern ulong delayed_insert_limit, delayed_queue_size;
extern ulong delayed_insert_threads, delayed_insert_writes;
extern ulong delayed_rows_in_use,delayed_insert_errors;
extern ulong filesort_rows, filesort_range_count, filesort_scan_count;
extern ulong filesort_merge_passes;
extern ulong select_range_check_count, select_range_count, select_scan_count;
extern ulong select_full_range_join_count,select_full_join_count;
extern ulong slave_open_temp_tables;
extern ulong query_cache_size, query_cache_min_res_unit;
extern ulong thd_startup_options, slow_launch_threads, slow_launch_time;
extern ulong server_id, concurrency;
extern ulong ha_read_count, ha_write_count, ha_delete_count, ha_update_count;
extern ulong ha_read_key_count, ha_read_next_count, ha_read_prev_count;
extern ulong ha_read_first_count, ha_read_last_count;
extern ulong ha_read_rnd_count, ha_read_rnd_next_count, ha_discover_count;
extern ulong ha_commit_count, ha_rollback_count,table_cache_size;
extern ulong max_connections,max_connect_errors, connect_timeout;
extern ulong slave_net_timeout;
extern ulong max_user_connections;
extern ulong long_query_count, what_to_log,flush_time;
extern ulong query_buff_size, thread_stack,thread_stack_min;
extern ulong binlog_cache_size, max_binlog_cache_size, open_files_limit;
extern ulong max_binlog_size, max_relay_log_size;
extern ulong rpl_recovery_rank, thread_cache_size;
extern ulong com_stat[(uint) SQLCOM_END], com_other, back_log;
extern ulong specialflag, current_pid;
extern ulong expire_logs_days, sync_binlog_period, sync_binlog_counter;
extern my_bool relay_log_purge, opt_innodb_safe_binlog;
extern uint test_flags,select_errors,ha_open_options;
extern uint protocol_version, mysqld_port, dropping_tables;
extern uint delay_key_write_options, lower_case_table_names;
extern bool opt_endinfo, using_udf_functions, locked_in_memory;
extern bool opt_using_transactions, mysql_embedded;
extern bool using_update_log, opt_large_files, server_id_supplied;
extern bool opt_log, opt_update_log, opt_bin_log, opt_slow_log, opt_error_log;
extern bool opt_disable_networking, opt_skip_show_db;
extern bool volatile abort_loop, shutdown_in_progress, grant_option;
extern uint volatile thread_count, thread_running, global_read_lock;
extern my_bool opt_sql_bin_update, opt_safe_user_create, opt_no_mix_types;
extern my_bool opt_safe_show_db, opt_local_infile;
extern my_bool opt_slave_compressed_protocol, use_temp_pool;
extern my_bool opt_readonly, lower_case_file_system;
extern my_bool opt_enable_named_pipe, opt_sync_frm;
extern my_bool opt_secure_auth;
extern uint opt_crash_binlog_innodb;
extern char *shared_memory_base_name, *mysqld_unix_port;
extern bool opt_enable_shared_memory;
extern char *default_tz_name;

extern MYSQL_LOG mysql_log,mysql_update_log,mysql_slow_log,mysql_bin_log;
extern FILE *bootstrap_file;
extern pthread_key(MEM_ROOT*,THR_MALLOC);
extern pthread_mutex_t LOCK_mysql_create_db,LOCK_Acl,LOCK_open,
       LOCK_thread_count,LOCK_mapped_file,LOCK_user_locks, LOCK_status,
       LOCK_error_log, LOCK_delayed_insert, LOCK_uuid_generator,
       LOCK_delayed_status, LOCK_delayed_create, LOCK_crypt, LOCK_timezone,
       LOCK_slave_list, LOCK_active_mi, LOCK_manager,
       LOCK_global_system_variables, LOCK_user_conn;
extern rw_lock_t LOCK_grant, LOCK_sys_init_connect, LOCK_sys_init_slave;
extern pthread_cond_t COND_refresh, COND_thread_count, COND_manager;
extern pthread_attr_t connection_attrib;
extern I_List<THD> threads;
extern I_List<NAMED_LIST> key_caches;
extern MY_BITMAP temp_pool;
extern String my_empty_string;
extern const String my_null_string;
extern SHOW_VAR init_vars[],status_vars[], internal_vars[];
extern SHOW_COMP_OPTION have_isam;
extern SHOW_COMP_OPTION have_innodb;
extern SHOW_COMP_OPTION have_berkeley_db;
extern SHOW_COMP_OPTION have_ndbcluster;
extern struct system_variables global_system_variables;
extern struct system_variables max_system_variables;
extern struct rand_struct sql_rand;
extern KEY_CACHE *sql_key_cache;

extern const char *opt_date_time_formats[];
extern KNOWN_DATE_TIME_FORMAT known_date_time_formats[];

extern String null_string;
extern HASH open_cache;
extern TABLE *unused_tables;
extern I_List<i_string> binlog_do_db, binlog_ignore_db;
extern const char* any_db;
extern struct my_option my_long_options[];

/* optional things, have_* variables */

extern SHOW_COMP_OPTION have_isam, have_innodb, have_berkeley_db;
extern SHOW_COMP_OPTION have_example_db, have_archive_db;
extern SHOW_COMP_OPTION have_raid, have_openssl, have_symlink;
extern SHOW_COMP_OPTION have_query_cache, have_berkeley_db, have_innodb;
extern SHOW_COMP_OPTION have_geometry, have_rtree_keys;
extern SHOW_COMP_OPTION have_crypt;
extern SHOW_COMP_OPTION have_compress;

#ifndef __WIN__
extern pthread_t signal_thread;
#endif

#ifdef HAVE_OPENSSL
extern struct st_VioSSLAcceptorFd * ssl_acceptor_fd;
#endif /* HAVE_OPENSSL */

MYSQL_LOCK *mysql_lock_tables(THD *thd,TABLE **table,uint count);
void mysql_unlock_tables(THD *thd, MYSQL_LOCK *sql_lock);
void mysql_unlock_read_tables(THD *thd, MYSQL_LOCK *sql_lock);
void mysql_unlock_some_tables(THD *thd, TABLE **table,uint count);
void mysql_lock_remove(THD *thd, MYSQL_LOCK *locked,TABLE *table);
void mysql_lock_abort(THD *thd, TABLE *table);
void mysql_lock_abort_for_thread(THD *thd, TABLE *table);
MYSQL_LOCK *mysql_lock_merge(MYSQL_LOCK *a,MYSQL_LOCK *b);
bool lock_global_read_lock(THD *thd);
void unlock_global_read_lock(THD *thd);
bool wait_if_global_read_lock(THD *thd, bool abort_on_refresh);
void start_waiting_global_read_lock(THD *thd);

/* Lock based on name */
int lock_and_wait_for_table_name(THD *thd, TABLE_LIST *table_list);
int lock_table_name(THD *thd, TABLE_LIST *table_list);
void unlock_table_name(THD *thd, TABLE_LIST *table_list);
bool wait_for_locked_table_names(THD *thd, TABLE_LIST *table_list);
bool lock_table_names(THD *thd, TABLE_LIST *table_list);
void unlock_table_names(THD *thd, TABLE_LIST *table_list,
			TABLE_LIST *last_table= 0);


/* old unireg functions */

void unireg_init(ulong options);
void unireg_end(void);
bool mysql_create_frm(THD *thd, my_string file_name,
		      HA_CREATE_INFO *create_info,
		      List<create_field> &create_field,
		      uint key_count,KEY *key_info,handler *db_type);
int rea_create_table(THD *thd, my_string file_name,HA_CREATE_INFO *create_info,
		     List<create_field> &create_field,
		     uint key_count,KEY *key_info);
int format_number(uint inputflag,uint max_length,my_string pos,uint length,
		  my_string *errpos);
int openfrm(const char *name,const char *alias,uint filestat,uint prgflag,
	    uint ha_open_flags, TABLE *outparam);
int readfrm(const char *name, const void** data, uint* length);
int writefrm(const char* name, const void* data, uint len);
int create_table_from_handler(const char *db, const char *name,
			      bool create_if_found);
int closefrm(TABLE *table);
db_type get_table_type(const char *name);
int read_string(File file, gptr *to, uint length);
void free_blobs(TABLE *table);
int set_zone(int nr,int min_zone,int max_zone);
ulong convert_period_to_month(ulong period);
ulong convert_month_to_period(ulong month);
long calc_daynr(uint year,uint month,uint day);
uint calc_days_in_year(uint year);
void get_date_from_daynr(long daynr,uint *year, uint *month,
			 uint *day);
void init_time(void);
my_time_t my_system_gmt_sec(const TIME *, long *current_timezone, bool *not_exist);
my_time_t TIME_to_timestamp(THD *thd, const TIME *t, bool *not_exist);
bool str_to_time_with_warn(const char *str,uint length,TIME *l_time);
timestamp_type str_to_datetime_with_warn(const char *str, uint length,
                                         TIME *l_time, uint flags);
longlong number_to_TIME(longlong nr, TIME *time_res, bool fuzzy_date,
                        int *was_cut);
void localtime_to_TIME(TIME *to, struct tm *from);
void calc_time_from_sec(TIME *to, long seconds, long microseconds);

void make_truncated_value_warning(THD *thd, const char *str_val,
				  uint str_length, timestamp_type time_type);
extern DATE_TIME_FORMAT *date_time_format_make(timestamp_type format_type,
					       const char *format_str,
					       uint format_length);
extern DATE_TIME_FORMAT *date_time_format_copy(THD *thd,
					       DATE_TIME_FORMAT *format);
const char *get_date_time_format_str(KNOWN_DATE_TIME_FORMAT *format,
				     timestamp_type type);
extern bool make_date_time(DATE_TIME_FORMAT *format, TIME *l_time,
			   timestamp_type type, String *str);
void make_datetime(const DATE_TIME_FORMAT *format, const TIME *l_time,
                   String *str);
void make_date(const DATE_TIME_FORMAT *format, const TIME *l_time,
               String *str);
void make_time(const DATE_TIME_FORMAT *format, const TIME *l_time,
               String *str);
void TIME_to_string(const TIME *time, String *str);
ulonglong TIME_to_ulonglong_datetime(const TIME *time);
ulonglong TIME_to_ulonglong_date(const TIME *time);
ulonglong TIME_to_ulonglong_time(const TIME *time);
ulonglong TIME_to_ulonglong(const TIME *time);

int test_if_number(char *str,int *res,bool allow_wildcards);
void change_byte(byte *,uint,char,char);
void init_read_record(READ_RECORD *info, THD *thd, TABLE *reg_form,
		      SQL_SELECT *select,
		      int use_record_cache, bool print_errors);
void end_read_record(READ_RECORD *info);
ha_rows filesort(THD *thd, TABLE *form,struct st_sort_field *sortorder,
		 uint s_length, SQL_SELECT *select,
		 ha_rows max_rows, ha_rows *examined_rows);
void filesort_free_buffers(TABLE *table);
void change_double_for_sort(double nr,byte *to);
int get_quick_record(SQL_SELECT *select);
int calc_weekday(long daynr,bool sunday_first_day_of_week);
uint calc_week(TIME *l_time, uint week_behaviour, uint *year);
void find_date(char *pos,uint *vek,uint flag);
TYPELIB *convert_strings_to_array_type(my_string *typelibs, my_string *end);
TYPELIB *typelib(List<String> &strings);
ulong get_form_pos(File file, uchar *head, TYPELIB *save_names);
ulong make_new_entry(File file,uchar *fileinfo,TYPELIB *formnames,
		     const char *newname);
ulong next_io_size(ulong pos);
void append_unescaped(String *res, const char *pos, uint length);
int create_frm(char *name,uint reclength,uchar *fileinfo,
	       HA_CREATE_INFO *create_info, uint keys);
void update_create_info_from_table(HA_CREATE_INFO *info, TABLE *form);
int rename_file_ext(const char * from,const char * to,const char * ext);
bool check_db_name(char *db);
bool check_column_name(const char *name);
bool check_table_name(const char *name, uint length);
char *get_field(MEM_ROOT *mem, Field *field);
bool get_field(MEM_ROOT *mem, Field *field, class String *res);
int wild_case_compare(CHARSET_INFO *cs, const char *str,const char *wildstr);

/* from hostname.cc */
struct in_addr;
my_string ip_to_hostname(struct in_addr *in,uint *errors);
void inc_host_errors(struct in_addr *in);
void reset_host_errors(struct in_addr *in);
bool hostname_cache_init();
void hostname_cache_free();
void hostname_cache_refresh(void);

/* sql_cache.cc */
extern bool sql_cache_init();
extern void sql_cache_free();
extern int sql_cache_hit(THD *thd, char *inBuf, uint length);

/* item.cc */
Item *get_system_var(THD *thd, enum_var_type var_type, LEX_STRING name,
		     LEX_STRING component);
Item *get_system_var(THD *thd, enum_var_type var_type, const char *var_name,
		     uint length, const char *item_name);
/* item_func.cc */
int get_var_with_binlog(THD *thd, LEX_STRING &name,
                        user_var_entry **out_entry);
/* log.cc */
bool flush_error_log(void);

/* sql_list.cc */
void free_list(I_List <i_string_pair> *list);
void free_list(I_List <i_string> *list);

/* sql_yacc.cc */
extern int yyparse(void *thd);

/* frm_crypt.cc */
#ifdef HAVE_CRYPTED_FRM
SQL_CRYPT *get_crypt_for_frm(void);
#endif

/* Some inline functions for more speed */

inline bool add_item_to_list(THD *thd, Item *item)
{
  return thd->lex->current_select->add_item_to_list(thd, item);
}

inline bool add_value_to_list(THD *thd, Item *value)
{
  return thd->lex->value_list.push_back(value);
}

inline bool add_order_to_list(THD *thd, Item *item, bool asc)
{
  return thd->lex->current_select->add_order_to_list(thd, item, asc);
}

inline bool add_group_to_list(THD *thd, Item *item, bool asc)
{
  return thd->lex->current_select->add_group_to_list(thd, item, asc);
}

inline void mark_as_null_row(TABLE *table)
{
  table->null_row=1;
  table->status|=STATUS_NULL_ROW;
  bfill(table->null_flags,table->null_bytes,255);
}

inline void table_case_convert(char * name, uint length)
{
  if (lower_case_table_names)
    my_casedn(files_charset_info, name, length);
}

inline const char *table_case_name(HA_CREATE_INFO *info, const char *name)
{
  return ((lower_case_table_names == 2 && info->alias) ? info->alias : name);
}

inline ulong sql_rnd_with_mutex()
{
  pthread_mutex_lock(&LOCK_thread_count);
  ulong tmp=(ulong) (my_rnd(&sql_rand) * 0xffffffff); /* make all bits random */
  pthread_mutex_unlock(&LOCK_thread_count);
  return tmp;
}

Comp_creator *comp_eq_creator(bool invert);
Comp_creator *comp_ge_creator(bool invert);
Comp_creator *comp_gt_creator(bool invert);
Comp_creator *comp_le_creator(bool invert);
Comp_creator *comp_lt_creator(bool invert);
Comp_creator *comp_ne_creator(bool invert);

Item * all_any_subquery_creator(Item *left_expr,
				chooser_compare_func_creator cmp,
				bool all,
				SELECT_LEX *select_lex);

/*
  clean/setup table fields and map

  SYNOPSYS
    setup_table_map()
    table - TABLE structure pointer (which should be setup)
    table_list TABLE_LIST structure pointer (owner of TABLE)
    tablenr - table number
*/

inline void setup_table_map(TABLE *table, TABLE_LIST *table_list, uint tablenr)
{
  table->used_fields= 0;
  table->const_table= 0;
  table->null_row= 0;
  table->status= STATUS_NO_RECORD;
  table->keys_in_use_for_query= table->keys_in_use;
  table->maybe_null= test(table->outer_join= table_list->outer_join);
  table->tablenr= tablenr;
  table->map= (table_map) 1 << tablenr;
  table->force_index= table_list->force_index;
}


/*
  Some functions that are different in the embedded library and the normal
  server
*/

#ifndef EMBEDDED_LIBRARY
extern "C" void unireg_abort(int exit_code);
void kill_delayed_threads(void);
bool check_stack_overrun(THD *thd,char *dummy);
#else
#define unireg_abort(exit_code) DBUG_RETURN(exit_code)
inline void kill_delayed_threads(void) {}
#define check_stack_overrun(A, B) 0
#endif<|MERGE_RESOLUTION|>--- conflicted
+++ resolved
@@ -725,10 +725,6 @@
 void free_io_cache(TABLE *entry);
 void intern_close_table(TABLE *entry);
 bool close_thread_table(THD *thd, TABLE **table_ptr);
-<<<<<<< HEAD
-=======
-void close_thread_tables(THD *thd,bool locked=0);
->>>>>>> 07589a6d
 void close_temporary_tables(THD *thd);
 TABLE_LIST * find_table_in_list(TABLE_LIST *table,
 				const char *db_name, const char *table_name);
