/* Copyright (c) 2000, 2013, Oracle and/or its affiliates.
   Copyright (c) 2008, 2014, SkySQL Ab.

   This program is free software; you can redistribute it and/or modify
   it under the terms of the GNU General Public License as published by
   the Free Software Foundation; version 2 of the License.

   This program is distributed in the hope that it will be useful,
   but WITHOUT ANY WARRANTY; without even the implied warranty of
   MERCHANTABILITY or FITNESS FOR A PARTICULAR PURPOSE.  See the
   GNU General Public License for more details.

   You should have received a copy of the GNU General Public License
   along with this program; if not, write to the Free Software
   Foundation, Inc., 51 Franklin St, Fifth Floor, Boston, MA 02110-1301  USA */

#include <my_global.h>
#include "sql_priv.h"
#include "unireg.h"
#include "sql_base.h"
#include "sql_parse.h"                          // check_access
#ifdef HAVE_REPLICATION

#include "rpl_mi.h"
#include "rpl_rli.h"
#include "sql_repl.h"
#include "sql_acl.h"                            // SUPER_ACL
#include "log_event.h"
#include "rpl_filter.h"
#include <my_dir.h>
#include "rpl_handler.h"
#include "debug_sync.h"


enum enum_gtid_until_state {
  GTID_UNTIL_NOT_DONE,
  GTID_UNTIL_STOP_AFTER_STANDALONE,
  GTID_UNTIL_STOP_AFTER_TRANSACTION
};


int max_binlog_dump_events = 0; // unlimited
my_bool opt_sporadic_binlog_dump_fail = 0;
#ifndef DBUG_OFF
static int binlog_dump_count = 0;
#endif

extern TYPELIB binlog_checksum_typelib;


static int
fake_event_header(String* packet, Log_event_type event_type, ulong extra_len,
                  my_bool *do_checksum, ha_checksum *crc, const char** errmsg,
                  uint8 checksum_alg_arg, uint32 end_pos)
{
  char header[LOG_EVENT_HEADER_LEN];
  ulong event_len;

  *do_checksum= checksum_alg_arg != BINLOG_CHECKSUM_ALG_OFF &&
    checksum_alg_arg != BINLOG_CHECKSUM_ALG_UNDEF;

  /*
    'when' (the timestamp) is set to 0 so that slave could distinguish between
    real and fake Rotate events (if necessary)
  */
  memset(header, 0, 4);
  header[EVENT_TYPE_OFFSET] = (uchar)event_type;
  event_len=  LOG_EVENT_HEADER_LEN + extra_len +
    (*do_checksum ? BINLOG_CHECKSUM_LEN : 0);
  int4store(header + SERVER_ID_OFFSET, global_system_variables.server_id);
  int4store(header + EVENT_LEN_OFFSET, event_len);
  int2store(header + FLAGS_OFFSET, LOG_EVENT_ARTIFICIAL_F);
  // TODO: check what problems this may cause and fix them
  int4store(header + LOG_POS_OFFSET, end_pos);
  if (packet->append(header, sizeof(header)))
  {
    *errmsg= "Failed due to out-of-memory writing event";
    return -1;
  }
  if (*do_checksum)
  {
    *crc= my_checksum(0L, NULL, 0);
    *crc= my_checksum(*crc, (uchar*)header, sizeof(header));
  }
  return 0;
}


static int
fake_event_footer(String *packet, my_bool do_checksum, ha_checksum crc, const char **errmsg)
{
  if (do_checksum)
  {
    char b[BINLOG_CHECKSUM_LEN];
    int4store(b, crc);
    if (packet->append(b, sizeof(b)))
    {
      *errmsg= "Failed due to out-of-memory writing event checksum";
      return -1;
    }
  }
  return 0;
}


static int
fake_event_write(NET *net, String *packet, const char **errmsg)
{
  if (my_net_write(net, (uchar*) packet->ptr(), packet->length()))
  {
    *errmsg = "failed on my_net_write()";
    return -1;
  }
  return 0;
}


/*
  Helper structure, used to pass miscellaneous info from mysql_binlog_send()
  into the helper functions that it calls.
*/
struct binlog_send_info {
  rpl_binlog_state until_binlog_state;
  slave_connection_state gtid_state;
  THD *thd;
  NET *net;
  String *packet;
  char *const log_file_name; // ptr/alias to linfo.log_file_name
  slave_connection_state *until_gtid_state;
  slave_connection_state until_gtid_state_obj;
  Format_description_log_event *fdev;
  int mariadb_slave_capability;
  enum_gtid_skip_type gtid_skip_group;
  enum_gtid_until_state gtid_until_group;
  ushort flags;
  uint8 current_checksum_alg;
  bool slave_gtid_strict_mode;
  bool send_fake_gtid_list;
  bool slave_gtid_ignore_duplicates;
  bool using_gtid_state;

  int error;
  const char *errmsg;
  char error_text[MAX_SLAVE_ERRMSG];
  rpl_gtid error_gtid;

  ulonglong heartbeat_period;

  /** start file/pos as requested by slave, for error message */
  char start_log_file_name[FN_REFLEN];
  my_off_t start_pos;

  /** last pos for error message */
  my_off_t last_pos;

#ifndef DBUG_OFF
  int left_events;
  uint dbug_reconnect_counter;
  ulong hb_info_counter;
#endif

  bool clear_initial_log_pos;
  bool should_stop;

  binlog_send_info(THD *thd_arg, String *packet_arg, ushort flags_arg,
                   char *lfn)
    : thd(thd_arg), net(&thd_arg->net), packet(packet_arg),
      log_file_name(lfn), until_gtid_state(NULL), fdev(NULL),
      gtid_skip_group(GTID_SKIP_NOT), gtid_until_group(GTID_UNTIL_NOT_DONE),
      flags(flags_arg), current_checksum_alg(BINLOG_CHECKSUM_ALG_UNDEF),
      slave_gtid_strict_mode(false), send_fake_gtid_list(false),
      slave_gtid_ignore_duplicates(false),
      error(0),
      errmsg("Unknown error"),
      heartbeat_period(0),
#ifndef DBUG_OFF
      left_events(max_binlog_dump_events),
      dbug_reconnect_counter(0),
      hb_info_counter(0),
#endif
      clear_initial_log_pos(false),
      should_stop(false)
  {
    error_text[0] = 0;
    bzero(&error_gtid, sizeof(error_gtid));
  }
};

// prototype
static int reset_transmit_packet(struct binlog_send_info *info, ushort flags,
                                 ulong *ev_offset, const char **errmsg);

/*
    fake_rotate_event() builds a fake (=which does not exist physically in any
    binlog) Rotate event, which contains the name of the binlog we are going to
    send to the slave (because the slave may not know it if it just asked for
    MASTER_LOG_FILE='', MASTER_LOG_POS=4).
    < 4.0.14, fake_rotate_event() was called only if the requested pos was 4.
    After this version we always call it, so that a 3.23.58 slave can rely on
    it to detect if the master is 4.0 (and stop) (the _fake_ Rotate event has
    zeros in the good positions which, by chance, make it possible for the 3.23
    slave to detect that this event is unexpected) (this is luck which happens
    because the master and slave disagree on the size of the header of
    Log_event).

    Relying on the event length of the Rotate event instead of these
    well-placed zeros was not possible as Rotate events have a variable-length
    part.
*/

static int fake_rotate_event(binlog_send_info *info, ulonglong position,
                             const char** errmsg, uint8 checksum_alg_arg)
{
  DBUG_ENTER("fake_rotate_event");
  ulong ev_offset;
  char buf[ROTATE_HEADER_LEN+100];
  my_bool do_checksum;
  int err;
  char* p = info->log_file_name+dirname_length(info->log_file_name);
  uint ident_len = (uint) strlen(p);
  String *packet= info->packet;
  ha_checksum crc;

  /* reset transmit packet for the fake rotate event below */
  if (reset_transmit_packet(info, info->flags, &ev_offset, &info->errmsg))
    DBUG_RETURN(1);

  if ((err= fake_event_header(packet, ROTATE_EVENT,
                              ident_len + ROTATE_HEADER_LEN, &do_checksum,
                              &crc,
                              errmsg, checksum_alg_arg, 0)))
  {
    info->error= ER_UNKNOWN_ERROR;
    DBUG_RETURN(err);
  }

  int8store(buf+R_POS_OFFSET,position);
  packet->append(buf, ROTATE_HEADER_LEN);
  packet->append(p, ident_len);

  if (do_checksum)
  {
    crc= my_checksum(crc, (uchar*)buf, ROTATE_HEADER_LEN);
    crc= my_checksum(crc, (uchar*)p, ident_len);
  }

  if ((err= fake_event_footer(packet, do_checksum, crc, errmsg)) ||
      (err= fake_event_write(info->net, packet, errmsg)))
  {
    info->error= ER_UNKNOWN_ERROR;
    DBUG_RETURN(err);
  }
  DBUG_RETURN(0);
}


static int fake_gtid_list_event(binlog_send_info *info,
                                Gtid_list_log_event *glev, const char** errmsg,
                                uint32 current_pos)
{
  my_bool do_checksum;
  int err;
  ha_checksum crc;
  char buf[128];
  String str(buf, sizeof(buf), system_charset_info);
  String* packet= info->packet;

  str.length(0);
  if (glev->to_packet(&str))
  {
    info->error= ER_UNKNOWN_ERROR;
    *errmsg= "Failed due to out-of-memory writing Gtid_list event";
    return -1;
  }
  if ((err= fake_event_header(packet, GTID_LIST_EVENT,
                              str.length(), &do_checksum, &crc,
                              errmsg, info->current_checksum_alg, current_pos)))
  {
    info->error= ER_UNKNOWN_ERROR;
    return err;
  }

  packet->append(str);
  if (do_checksum)
  {
    crc= my_checksum(crc, (uchar*)str.ptr(), str.length());
  }

  if ((err= fake_event_footer(packet, do_checksum, crc, errmsg)) ||
      (err= fake_event_write(info->net, packet, errmsg)))
  {
    info->error= ER_UNKNOWN_ERROR;
    return err;
  }

  return 0;
}


/*
  Reset thread transmit packet buffer for event sending

  This function allocates header bytes for event transmission, and
  should be called before store the event data to the packet buffer.
*/
static int reset_transmit_packet(binlog_send_info *info, ushort flags,
                                 ulong *ev_offset, const char **errmsg)
{
  int ret= 0;
  String *packet= &info->thd->packet;

  /* reserve and set default header */
  packet->length(0);
  packet->set("\0", 1, &my_charset_bin);

  if (RUN_HOOK(binlog_transmit, reserve_header, (info->thd, flags, packet)))
  {
    info->error= ER_UNKNOWN_ERROR;
    *errmsg= "Failed to run hook 'reserve_header'";
    ret= 1;
  }
  *ev_offset= packet->length();
  return ret;
}

static int send_file(THD *thd)
{
  NET* net = &thd->net;
  int fd = -1, error = 1;
  size_t bytes;
  char fname[FN_REFLEN+1];
  const char *errmsg = 0;
  int old_timeout;
  unsigned long packet_len;
  uchar buf[IO_SIZE];				// It's safe to alloc this
  DBUG_ENTER("send_file");

  /*
    The client might be slow loading the data, give him wait_timeout to do
    the job
  */
  old_timeout= net->read_timeout;
  my_net_set_read_timeout(net, thd->variables.net_wait_timeout);

  /*
    We need net_flush here because the client will not know it needs to send
    us the file name until it has processed the load event entry
  */
  if (net_flush(net) || (packet_len = my_net_read(net)) == packet_error)
  {
    errmsg = "while reading file name";
    goto err;
  }

  // terminate with \0 for fn_format
  *((char*)net->read_pos +  packet_len) = 0;
  fn_format(fname, (char*) net->read_pos + 1, "", "", 4);
  // this is needed to make replicate-ignore-db
  if (!strcmp(fname,"/dev/null"))
    goto end;

  if ((fd= mysql_file_open(key_file_send_file,
                           fname, O_RDONLY, MYF(0))) < 0)
  {
    errmsg = "on open of file";
    goto err;
  }

  while ((long) (bytes= mysql_file_read(fd, buf, IO_SIZE, MYF(0))) > 0)
  {
    if (my_net_write(net, buf, bytes))
    {
      errmsg = "while writing data to client";
      goto err;
    }
  }

 end:
  if (my_net_write(net, (uchar*) "", 0) || net_flush(net) ||
      (my_net_read(net) == packet_error))
  {
    errmsg = "while negotiating file transfer close";
    goto err;
  }
  error = 0;

 err:
  my_net_set_read_timeout(net, old_timeout);
  if (fd >= 0)
    mysql_file_close(fd, MYF(0));
  if (errmsg)
  {
    sql_print_error("Failed in send_file() %s", errmsg);
    DBUG_PRINT("error", ("%s", errmsg));
  }
  DBUG_RETURN(error);
}


/**
   Internal to mysql_binlog_send() routine that recalculates checksum for
   a FD event (asserted) that needs additional arranment prior sending to slave.
*/
inline void fix_checksum(String *packet, ulong ev_offset)
{
  /* recalculate the crc for this event */
  uint data_len = uint4korr(packet->ptr() + ev_offset + EVENT_LEN_OFFSET);
  ha_checksum crc= my_checksum(0L, NULL, 0);
  DBUG_ASSERT(data_len == 
              LOG_EVENT_MINIMAL_HEADER_LEN + FORMAT_DESCRIPTION_HEADER_LEN +
              BINLOG_CHECKSUM_ALG_DESC_LEN + BINLOG_CHECKSUM_LEN);
  crc= my_checksum(crc, (uchar *)packet->ptr() + ev_offset, data_len -
                   BINLOG_CHECKSUM_LEN);
  int4store(packet->ptr() + ev_offset + data_len - BINLOG_CHECKSUM_LEN, crc);
}


static user_var_entry * get_binlog_checksum_uservar(THD * thd)
{
  LEX_STRING name=  { C_STRING_WITH_LEN("master_binlog_checksum")};
  user_var_entry *entry= 
    (user_var_entry*) my_hash_search(&thd->user_vars, (uchar*) name.str,
                                  name.length);
  return entry;
}

/**
  Function for calling in mysql_binlog_send
  to check if slave initiated checksum-handshake.

  @param[in]    thd  THD to access a user variable

  @return        TRUE if handshake took place, FALSE otherwise
*/

static bool is_slave_checksum_aware(THD * thd)
{
  DBUG_ENTER("is_slave_checksum_aware");
  user_var_entry *entry= get_binlog_checksum_uservar(thd);
  DBUG_RETURN(entry? true  : false);
}

/**
  Function for calling in mysql_binlog_send
  to get the value of @@binlog_checksum of the master at
  time of checksum-handshake.

  The value tells the master whether to compute or not, and the slave
  to verify or not the first artificial Rotate event's checksum.

  @param[in]    thd  THD to access a user variable

  @return       value of @@binlog_checksum alg according to
                @c enum enum_binlog_checksum_alg
*/

static uint8 get_binlog_checksum_value_at_connect(THD * thd)
{
  uint8 ret;

  DBUG_ENTER("get_binlog_checksum_value_at_connect");
  user_var_entry *entry= get_binlog_checksum_uservar(thd);
  if (!entry)
  {
    ret= BINLOG_CHECKSUM_ALG_UNDEF;
  }
  else
  {
    DBUG_ASSERT(entry->type == STRING_RESULT);
    String str;
    uint dummy_errors;
    str.copy(entry->value, entry->length, &my_charset_bin, &my_charset_bin,
             &dummy_errors);
    ret= (uint8) find_type ((char*) str.ptr(), &binlog_checksum_typelib, 1) - 1;
    DBUG_ASSERT(ret <= BINLOG_CHECKSUM_ALG_CRC32); // while it's just on CRC32 alg
  }
  DBUG_RETURN(ret);
}

/*
  Adjust the position pointer in the binary log file for all running slaves

  SYNOPSIS
    adjust_linfo_offsets()
    purge_offset	Number of bytes removed from start of log index file

  NOTES
    - This is called when doing a PURGE when we delete lines from the
      index log file

  REQUIREMENTS
    - Before calling this function, we have to ensure that no threads are
      using any binary log file before purge_offset.a

  TODO
    - Inform the slave threads that they should sync the position
      in the binary log file with flush_relay_log_info.
      Now they sync is done for next read.
*/

void adjust_linfo_offsets(my_off_t purge_offset)
{
  THD *tmp;

  mysql_mutex_lock(&LOCK_thread_count);
  I_List_iterator<THD> it(threads);

  while ((tmp=it++))
  {
    LOG_INFO* linfo;
    if ((linfo = tmp->current_linfo))
    {
      mysql_mutex_lock(&linfo->lock);
      /*
	Index file offset can be less that purge offset only if
	we just started reading the index file. In that case
	we have nothing to adjust
      */
      if (linfo->index_file_offset < purge_offset)
	linfo->fatal = (linfo->index_file_offset != 0);
      else
	linfo->index_file_offset -= purge_offset;
      mysql_mutex_unlock(&linfo->lock);
    }
  }
  mysql_mutex_unlock(&LOCK_thread_count);
}


bool log_in_use(const char* log_name)
{
  size_t log_name_len = strlen(log_name) + 1;
  THD *tmp;
  bool result = 0;

  mysql_mutex_lock(&LOCK_thread_count);
  I_List_iterator<THD> it(threads);

  while ((tmp=it++))
  {
    LOG_INFO* linfo;
    if ((linfo = tmp->current_linfo))
    {
      mysql_mutex_lock(&linfo->lock);
      result = !memcmp(log_name, linfo->log_file_name, log_name_len);
      mysql_mutex_unlock(&linfo->lock);
      if (result)
	break;
    }
  }

  mysql_mutex_unlock(&LOCK_thread_count);
  return result;
}

bool purge_error_message(THD* thd, int res)
{
  uint errcode;

  if ((errcode= purge_log_get_error_code(res)) != 0)
  {
    my_message(errcode, ER(errcode), MYF(0));
    return TRUE;
  }
  my_ok(thd);
  return FALSE;
}


/**
  Execute a PURGE BINARY LOGS TO <log> command.

  @param thd Pointer to THD object for the client thread executing the
  statement.

  @param to_log Name of the last log to purge.

  @retval FALSE success
  @retval TRUE failure
*/
bool purge_master_logs(THD* thd, const char* to_log)
{
  char search_file_name[FN_REFLEN];
  if (!mysql_bin_log.is_open())
  {
    my_ok(thd);
    return FALSE;
  }

  mysql_bin_log.make_log_name(search_file_name, to_log);
  return purge_error_message(thd,
			     mysql_bin_log.purge_logs(search_file_name, 0, 1,
						      1, NULL));
}


/**
  Execute a PURGE BINARY LOGS BEFORE <date> command.

  @param thd Pointer to THD object for the client thread executing the
  statement.

  @param purge_time Date before which logs should be purged.

  @retval FALSE success
  @retval TRUE failure
*/
bool purge_master_logs_before_date(THD* thd, time_t purge_time)
{
  if (!mysql_bin_log.is_open())
  {
    my_ok(thd);
    return 0;
  }
  return purge_error_message(thd,
                             mysql_bin_log.purge_logs_before_date(purge_time));
}

void set_read_error(binlog_send_info *info, int error)
{
  if (error == LOG_READ_EOF)
  {
    return;
  }
  info->error= ER_MASTER_FATAL_ERROR_READING_BINLOG;
  switch (error) {
  case LOG_READ_BOGUS:
    info->errmsg= "bogus data in log event";
    break;
  case LOG_READ_TOO_LARGE:
    info->errmsg= "log event entry exceeded max_allowed_packet; "
        "Increase max_allowed_packet on master";
    break;
  case LOG_READ_IO:
    info->errmsg= "I/O error reading log event";
    break;
  case LOG_READ_MEM:
    info->errmsg= "memory allocation failed reading log event";
    break;
  case LOG_READ_TRUNC:
    info->errmsg= "binlog truncated in the middle of event; "
        "consider out of disk space on master";
    break;
  case LOG_READ_CHECKSUM_FAILURE:
    info->errmsg= "event read from binlog did not pass crc check";
    break;
  default:
    info->errmsg= "unknown error reading log event on the master";
    break;
  }
}


/**
  An auxiliary function for calling in mysql_binlog_send
  to initialize the heartbeat timeout in waiting for a binlogged event.

  @param[in]    thd  THD to access a user variable

  @return        heartbeat period an ulonglong of nanoseconds
                 or zero if heartbeat was not demanded by slave
*/ 
static ulonglong get_heartbeat_period(THD * thd)
{
  bool null_value;
  LEX_STRING name=  { C_STRING_WITH_LEN("master_heartbeat_period")};
  user_var_entry *entry= 
    (user_var_entry*) my_hash_search(&thd->user_vars, (uchar*) name.str,
                                  name.length);
  return entry? entry->val_int(&null_value) : 0;
}

/*
  Lookup the capabilities of the slave, which it announces by setting a value
  MARIA_SLAVE_CAPABILITY_XXX in @mariadb_slave_capability.

  Older MariaDB slaves, and other MySQL slaves, do not set
  @mariadb_slave_capability, corresponding to a capability of
  MARIA_SLAVE_CAPABILITY_UNKNOWN (0).
*/
static int
get_mariadb_slave_capability(THD *thd)
{
  bool null_value;
  const LEX_STRING name= { C_STRING_WITH_LEN("mariadb_slave_capability") };
  const user_var_entry *entry=
    (user_var_entry*) my_hash_search(&thd->user_vars, (uchar*) name.str,
                                  name.length);
  return entry ?
    (int)(entry->val_int(&null_value)) : MARIA_SLAVE_CAPABILITY_UNKNOWN;
}


/*
  Get the value of the @slave_connect_state user variable into the supplied
  String (this is the GTID connect state requested by the connecting slave).

  Returns false if error (ie. slave did not set the variable and does not
  want to use GTID to set start position), true if success.
*/
static bool
get_slave_connect_state(THD *thd, String *out_str)
{
  bool null_value;

  const LEX_STRING name= { C_STRING_WITH_LEN("slave_connect_state") };
  user_var_entry *entry=
    (user_var_entry*) my_hash_search(&thd->user_vars, (uchar*) name.str,
                                  name.length);
  return entry && entry->val_str(&null_value, out_str, 0) && !null_value;
}


static bool
get_slave_gtid_strict_mode(THD *thd)
{
  bool null_value;

  const LEX_STRING name= { C_STRING_WITH_LEN("slave_gtid_strict_mode") };
  user_var_entry *entry=
    (user_var_entry*) my_hash_search(&thd->user_vars, (uchar*) name.str,
                                  name.length);
  return entry && entry->val_int(&null_value) && !null_value;
}


static bool
get_slave_gtid_ignore_duplicates(THD *thd)
{
  bool null_value;

  const LEX_STRING name= { C_STRING_WITH_LEN("slave_gtid_ignore_duplicates") };
  user_var_entry *entry=
    (user_var_entry*) my_hash_search(&thd->user_vars, (uchar*) name.str,
                                     name.length);
  return entry && entry->val_int(&null_value) && !null_value;
}


/*
  Get the value of the @slave_until_gtid user variable into the supplied
  String (this is the GTID position specified for START SLAVE UNTIL
  master_gtid_pos='xxx').

  Returns false if error (ie. slave did not set the variable and is not doing
  START SLAVE UNTIL mater_gtid_pos='xxx'), true if success.
*/
static bool
get_slave_until_gtid(THD *thd, String *out_str)
{
  bool null_value;

  const LEX_STRING name= { C_STRING_WITH_LEN("slave_until_gtid") };
  user_var_entry *entry=
    (user_var_entry*) my_hash_search(&thd->user_vars, (uchar*) name.str,
                                  name.length);
  return entry && entry->val_str(&null_value, out_str, 0) && !null_value;
}


/*
  Function prepares and sends repliation heartbeat event.

  @param net                net object of THD
  @param packet             buffer to store the heartbeat instance
  @param event_coordinates  binlog file name and position of the last
                            real event master sent from binlog

  @note 
    Among three essential pieces of heartbeat data Log_event::when
    is computed locally.
    The  error to send is serious and should force terminating
    the dump thread.
*/
static int send_heartbeat_event(binlog_send_info *info,
                                NET* net, String* packet,
                                const struct event_coordinates *coord,
                                uint8 checksum_alg_arg)
{
  DBUG_ENTER("send_heartbeat_event");

  ulong ev_offset;
  if (reset_transmit_packet(info, info->flags, &ev_offset, &info->errmsg))
    DBUG_RETURN(1);

  char header[LOG_EVENT_HEADER_LEN];
  my_bool do_checksum= checksum_alg_arg != BINLOG_CHECKSUM_ALG_OFF &&
    checksum_alg_arg != BINLOG_CHECKSUM_ALG_UNDEF;
  /*
    'when' (the timestamp) is set to 0 so that slave could distinguish between
    real and fake Rotate events (if necessary)
  */
  memset(header, 0, 4);  // when

  header[EVENT_TYPE_OFFSET] = HEARTBEAT_LOG_EVENT;

  char* p= coord->file_name + dirname_length(coord->file_name);

  uint ident_len = strlen(p);
  ulong event_len = ident_len + LOG_EVENT_HEADER_LEN +
    (do_checksum ? BINLOG_CHECKSUM_LEN : 0);
  int4store(header + SERVER_ID_OFFSET, global_system_variables.server_id);
  int4store(header + EVENT_LEN_OFFSET, event_len);
  int2store(header + FLAGS_OFFSET, 0);

  int4store(header + LOG_POS_OFFSET, coord->pos);  // log_pos

  packet->append(header, sizeof(header));
  packet->append(p, ident_len);             // log_file_name

  if (do_checksum)
  {
    char b[BINLOG_CHECKSUM_LEN];
    ha_checksum crc= my_checksum(0L, NULL, 0);
    crc= my_checksum(crc, (uchar*) header, sizeof(header));
    crc= my_checksum(crc, (uchar*) p, ident_len);
    int4store(b, crc);
    packet->append(b, sizeof(b));
  }

  if (my_net_write(net, (uchar*) packet->ptr(), packet->length()) ||
      net_flush(net))
  {
    info->error= ER_UNKNOWN_ERROR;
    DBUG_RETURN(-1);
  }

  DBUG_RETURN(0);
}


struct binlog_file_entry
{
  binlog_file_entry *next;
  char *name;
};

static binlog_file_entry *
get_binlog_list(MEM_ROOT *memroot)
{
  IO_CACHE *index_file;
  char fname[FN_REFLEN];
  size_t length;
  binlog_file_entry *current_list= NULL, *e;
  DBUG_ENTER("get_binlog_list");

  if (!mysql_bin_log.is_open())
  {
    my_error(ER_NO_BINARY_LOGGING, MYF(0));
    DBUG_RETURN(NULL);
  }

  mysql_bin_log.lock_index();
  index_file=mysql_bin_log.get_index_file();
  reinit_io_cache(index_file, READ_CACHE, (my_off_t) 0, 0, 0);

  /* The file ends with EOF or empty line */
  while ((length=my_b_gets(index_file, fname, sizeof(fname))) > 1)
  {
    --length;                                   /* Remove the newline */
    if (!(e= (binlog_file_entry *)alloc_root(memroot, sizeof(*e))) ||
        !(e->name= strmake_root(memroot, fname, length)))
    {
      mysql_bin_log.unlock_index();
      my_error(ER_OUTOFMEMORY, MYF(0), length + 1 + sizeof(*e));
      DBUG_RETURN(NULL);
    }
    e->next= current_list;
    current_list= e;
  }
  mysql_bin_log.unlock_index();

  DBUG_RETURN(current_list);
}

/*
  Find the Gtid_list_log_event at the start of a binlog.

  NULL for ok, non-NULL error message for error.

  If ok, then the event is returned in *out_gtid_list. This can be NULL if we
  get back to binlogs written by old server version without GTID support. If
  so, it means we have reached the point to start from, as no GTID events can
  exist in earlier binlogs.
*/
static const char *
get_gtid_list_event(IO_CACHE *cache, Gtid_list_log_event **out_gtid_list)
{
  Format_description_log_event init_fdle(BINLOG_VERSION);
  Format_description_log_event *fdle;
  Log_event *ev;
  const char *errormsg = NULL;

  *out_gtid_list= NULL;

  if (!(ev= Log_event::read_log_event(cache, 0, &init_fdle,
                                      opt_master_verify_checksum)) ||
      ev->get_type_code() != FORMAT_DESCRIPTION_EVENT)
  {
    if (ev)
      delete ev;
    return "Could not read format description log event while looking for "
      "GTID position in binlog";
  }

  fdle= static_cast<Format_description_log_event *>(ev);

  for (;;)
  {
    Log_event_type typ;

    ev= Log_event::read_log_event(cache, 0, fdle, opt_master_verify_checksum);
    if (!ev)
    {
      errormsg= "Could not read GTID list event while looking for GTID "
        "position in binlog";
      break;
    }
    typ= ev->get_type_code();
    if (typ == GTID_LIST_EVENT)
      break;                                    /* Done, found it */
    delete ev;
    if (typ == ROTATE_EVENT || typ == STOP_EVENT ||
        typ == FORMAT_DESCRIPTION_EVENT)
      continue;                                 /* Continue looking */

    /* We did not find any Gtid_list_log_event, must be old binlog. */
    ev= NULL;
    break;
  }

  delete fdle;
  *out_gtid_list= static_cast<Gtid_list_log_event *>(ev);
  return errormsg;
}


/*
  Check if every GTID requested by the slave is contained in this (or a later)
  binlog file. Return true if so, false if not.

  We do the check with a single scan of the list of GTIDs, avoiding the need
  to build an in-memory hash or stuff like that.

  We need to check that slave did not request GTID D-S-N1, when the
  Gtid_list_log_event for this binlog file has D-S-N2 with N2 >= N1.
  (Because this means that requested GTID is in an earlier binlog).
  However, if the Gtid_list_log_event indicates that D-S-N1 is the very last
  GTID for domain D in prior binlog files, then it is ok to start from the
  very start of this binlog file. This special case is important, as it
  allows to purge old logs even if some domain is unused for long.

  In addition, we need to check that we do not have a GTID D-S-N3 in the
  Gtid_list_log_event where D is not present in the requested slave state at
  all. Since if D is not in requested slave state, it means that slave needs
  to start at the very first GTID in domain D.
*/
static bool
contains_all_slave_gtid(slave_connection_state *st, Gtid_list_log_event *glev)
{
  uint32 i;

  for (i= 0; i < glev->count; ++i)
  {
    uint32 gl_domain_id= glev->list[i].domain_id;
    const rpl_gtid *gtid= st->find(gl_domain_id);
    if (!gtid)
    {
      /*
        The slave needs to start from the very beginning of this domain, which
        is in an earlier binlog file. So we need to search back further.
      */
      return false;
    }
    if (gtid->server_id == glev->list[i].server_id &&
        gtid->seq_no <= glev->list[i].seq_no)
    {
      /*
        The slave needs to start after gtid, but it is contained in an earlier
        binlog file. So we need to search back further, unless it was the very
        last gtid logged for the domain in earlier binlog files.
      */
      if (gtid->seq_no < glev->list[i].seq_no)
        return false;

      /*
        The slave requested D-S-N1, which happens to be the last GTID logged
        in prior binlog files with same domain id D and server id S.

        The Gtid_list is kept sorted on domain_id, with the last GTID in each
        domain_id group being the last one logged. So if this is the last GTID
        within the domain_id group, then it is ok to start from the very
        beginning of this group, per the special case explained in comment at
        the start of this function. If not, then we need to search back further.
      */
      if (i+1 < glev->count && gl_domain_id == glev->list[i+1].domain_id)
        return false;
    }
  }

  return true;
}


static void
give_error_start_pos_missing_in_binlog(int *err, const char **errormsg,
                                       rpl_gtid *error_gtid)
{
  rpl_gtid binlog_gtid;

  if (mysql_bin_log.lookup_domain_in_binlog_state(error_gtid->domain_id,
                                                  &binlog_gtid) &&
      binlog_gtid.seq_no >= error_gtid->seq_no)
  {
    *errormsg= "Requested slave GTID state not found in binlog. The slave has "
      "probably diverged due to executing errorneous transactions";
    *err= ER_GTID_POSITION_NOT_FOUND_IN_BINLOG2;
  }
  else
  {
    *errormsg= "Requested slave GTID state not found in binlog";
    *err= ER_GTID_POSITION_NOT_FOUND_IN_BINLOG;
  }
}


/*
  Check the start GTID state requested by the slave against our binlog state.

  Give an error if the slave requests something that we do not have in our
  binlog.
*/

static int
check_slave_start_position(binlog_send_info *info, const char **errormsg,
                           rpl_gtid *error_gtid)
{
  uint32 i;
  int err;
  slave_connection_state::entry **delete_list= NULL;
  uint32 delete_idx= 0;
  slave_connection_state *st= &info->gtid_state;

  if (rpl_load_gtid_slave_state(info->thd))
  {
    *errormsg= "Failed to load replication slave GTID state";
    err= ER_CANNOT_LOAD_SLAVE_GTID_STATE;
    goto end;
  }

  for (i= 0; i < st->hash.records; ++i)
  {
    slave_connection_state::entry *slave_gtid_entry=
      (slave_connection_state::entry *)my_hash_element(&st->hash, i);
    rpl_gtid *slave_gtid= &slave_gtid_entry->gtid;
    rpl_gtid master_gtid;
    rpl_gtid master_replication_gtid;
    rpl_gtid start_gtid;
    bool start_at_own_slave_pos=
      rpl_global_gtid_slave_state.domain_to_gtid(slave_gtid->domain_id,
                                                 &master_replication_gtid) &&
      slave_gtid->server_id == master_replication_gtid.server_id &&
      slave_gtid->seq_no == master_replication_gtid.seq_no;

    if (mysql_bin_log.find_in_binlog_state(slave_gtid->domain_id,
                                           slave_gtid->server_id,
                                           &master_gtid) &&
        master_gtid.seq_no >= slave_gtid->seq_no)
    {
      /*
        If connecting slave requests to start at the GTID we last applied when
        we were ourselves a slave, then this GTID may not exist in our binlog
        (in case of --log-slave-updates=0). So set the flag to disable the
        error about missing GTID in the binlog in this case.
      */
      if (start_at_own_slave_pos)
        slave_gtid_entry->flags|= slave_connection_state::START_OWN_SLAVE_POS;
      continue;
    }

    if (!start_at_own_slave_pos)
    {
      rpl_gtid domain_gtid;
      slave_connection_state *until_gtid_state= info->until_gtid_state;
      rpl_gtid *until_gtid;

      if (!mysql_bin_log.lookup_domain_in_binlog_state(slave_gtid->domain_id,
                                                       &domain_gtid))
      {
        /*
          We do not have anything in this domain, neither in the binlog nor
          in the slave state. So we are probably one master in a multi-master
          setup, and this domain is served by a different master.

          But set a flag so that if we then ever _do_ happen to encounter
          anything in this domain, then we will re-check that the requested
          slave position exists, and give the error at that time if not.
        */
        slave_gtid_entry->flags|= slave_connection_state::START_ON_EMPTY_DOMAIN;
        continue;
      }

      if (info->slave_gtid_ignore_duplicates &&
          domain_gtid.seq_no < slave_gtid->seq_no)
      {
        /*
          When --gtid-ignore-duplicates, it is ok for the slave to request
          something that we do not have (yet) - they might already have gotten
          it through another path in a multi-path replication hierarchy.
        */
        continue;
      }

      if (until_gtid_state &&
          ( !(until_gtid= until_gtid_state->find(slave_gtid->domain_id)) ||
            (mysql_bin_log.find_in_binlog_state(until_gtid->domain_id,
                                                until_gtid->server_id,
                                                &master_gtid) &&
             master_gtid.seq_no >= until_gtid->seq_no)))
      {
        /*
          The slave requested to start from a position that is not (yet) in
          our binlog, but it also specified an UNTIL condition that _is_ in
          our binlog (or a missing UNTIL, which means stop at the very
          beginning). So the stop position is before the start position, and
          we just delete the entry from the UNTIL hash to mark that this
          domain has already reached the UNTIL condition.
        */
        if(until_gtid)
          until_gtid_state->remove(until_gtid);
        continue;
      }

      *error_gtid= *slave_gtid;
      give_error_start_pos_missing_in_binlog(&err, errormsg, error_gtid);
      goto end;
    }

    /*
      Ok, so connecting slave asked to start at a GTID that we do not have in
      our binlog, but it was in fact the last GTID we applied earlier, when we
      were acting as a replication slave.

      So this means that we were running as a replication slave without
      --log-slave-updates, but now we switched to be a master. It is worth it
      to handle this special case, as it allows users to run a simple
      master -> slave without --log-slave-updates, and then exchange slave and
      master, as long as they make sure the slave is caught up before switching.
    */

    /*
      First check if we logged something ourselves as a master after being a
      slave. This will be seen as a GTID with our own server_id and bigger
      seq_no than what is in the slave state.

      If we did not log anything ourselves, then start the connecting slave
      replicating from the current binlog end position, which in this case
      corresponds to our replication slave state and hence what the connecting
      slave is requesting.
    */
    if (mysql_bin_log.find_in_binlog_state(slave_gtid->domain_id,
                                           global_system_variables.server_id,
                                           &start_gtid) &&
        start_gtid.seq_no > slave_gtid->seq_no)
    {
      /*
        Start replication within this domain at the first GTID that we logged
        ourselves after becoming a master.

        Remember that this starting point is in fact a "fake" GTID which may
        not exists in the binlog, so that we do not complain about it in
        --gtid-strict-mode.
      */
      slave_gtid->server_id= global_system_variables.server_id;
      slave_gtid_entry->flags|= slave_connection_state::START_OWN_SLAVE_POS;
    }
    else if (mysql_bin_log.lookup_domain_in_binlog_state(slave_gtid->domain_id,
                                                         &start_gtid))
    {
      slave_gtid->server_id= start_gtid.server_id;
      slave_gtid->seq_no= start_gtid.seq_no;
    }
    else
    {
      /*
        We do not have _anything_ in our own binlog for this domain.  Just
        delete the entry in the slave connection state, then it will pick up
        anything new that arrives.

        We just queue up the deletion and do it later, after the loop, so that
        we do not mess up the iteration over the hash.
      */
      if (!delete_list)
      {
        if (!(delete_list= (slave_connection_state::entry **)
              my_malloc(sizeof(*delete_list) * st->hash.records, MYF(MY_WME))))
        {
          *errormsg= "Out of memory while checking slave start position";
          err= ER_OUT_OF_RESOURCES;
          goto end;
        }
      }
      delete_list[delete_idx++]= slave_gtid_entry;
    }
  }

  /* Do any delayed deletes from the hash. */
  if (delete_list)
  {
    for (i= 0; i < delete_idx; ++i)
      st->remove(&(delete_list[i]->gtid));
  }
  err= 0;

end:
  if (delete_list)
    my_free(delete_list);
  return err;
}

/*
  Find the name of the binlog file to start reading for a slave that connects
  using GTID state.

  Returns the file name in out_name, which must be of size at least FN_REFLEN.

  Returns NULL on ok, error message on error.

  In case of non-error return, the returned binlog file is guaranteed to
  contain the first event to be transmitted to the slave for every domain
  present in our binlogs. It is still necessary to skip all GTIDs up to
  and including the GTID requested by slave within each domain.

  However, as a special case, if the event to be sent to the slave is the very
  first event (within that domain) in the returned binlog, then nothing should
  be skipped, so that domain is deleted from the passed in slave connection
  state.

  This is necessary in case the slave requests a GTID within a replication
  domain that has long been inactive. The binlog file containing that GTID may
  have been long since purged. However, as long as no GTIDs after that have
  been purged, we have the GTID requested by slave in the Gtid_list_log_event
  of the latest binlog. So we can start from there, as long as we delete the
  corresponding entry in the slave state so we do not wrongly skip any events
  that might turn up if that domain becomes active again, vainly looking for
  the requested GTID that was already purged.
*/
static const char *
gtid_find_binlog_file(slave_connection_state *state, char *out_name,
                      slave_connection_state *until_gtid_state)
{
  MEM_ROOT memroot;
  binlog_file_entry *list;
  Gtid_list_log_event *glev= NULL;
  const char *errormsg= NULL;
  char buf[FN_REFLEN];

  init_alloc_root(&memroot, 10*(FN_REFLEN+sizeof(binlog_file_entry)), 0,
                  MYF(MY_THREAD_SPECIFIC));
  if (!(list= get_binlog_list(&memroot)))
  {
    errormsg= "Out of memory while looking for GTID position in binlog";
    goto end;
  }

  while (list)
  {
    File file;
    IO_CACHE cache;

    if (!list->next)
    {
      /*
        It should be safe to read the currently used binlog, as we will only
        read the header part that is already written.

        But if that does not work on windows, then we will need to cache the
        event somewhere in memory I suppose - that could work too.
      */
    }
    /*
      Read the Gtid_list_log_event at the start of the binlog file to
      get the binlog state.
    */
    if (normalize_binlog_name(buf, list->name, false))
    {
      errormsg= "Failed to determine binlog file name while looking for "
        "GTID position in binlog";
      goto end;
    }
    bzero((char*) &cache, sizeof(cache));
    if ((file= open_binlog(&cache, buf, &errormsg)) == (File)-1)
      goto end;
    errormsg= get_gtid_list_event(&cache, &glev);
    end_io_cache(&cache);
    mysql_file_close(file, MYF(MY_WME));
    if (errormsg)
      goto end;

    if (!glev || contains_all_slave_gtid(state, glev))
    {
      strmake(out_name, buf, FN_REFLEN);

      if (glev)
      {
        uint32 i;

        /*
          As a special case, we allow to start from binlog file N if the
          requested GTID is the last event (in the corresponding domain) in
          binlog file (N-1), but then we need to remove that GTID from the slave
          state, rather than skipping events waiting for it to turn up.

          If slave is doing START SLAVE UNTIL, check for any UNTIL conditions
          that are already included in a previous binlog file. Delete any such
          from the UNTIL hash, to mark that such domains have already reached
          their UNTIL condition.
        */
        for (i= 0; i < glev->count; ++i)
        {
          const rpl_gtid *gtid= state->find(glev->list[i].domain_id);
          if (!gtid)
          {
            /*
              Contains_all_slave_gtid() returns false if there is any domain in
              Gtid_list_event which is not in the requested slave position.

              We may delete a domain from the slave state inside this loop, but
              we only do this when it is the very last GTID logged for that
              domain in earlier binlogs, and then we can not encounter it in any
              further GTIDs in the Gtid_list.
            */
            DBUG_ASSERT(0);
          } else if (gtid->server_id == glev->list[i].server_id &&
                     gtid->seq_no == glev->list[i].seq_no)
          {
            /*
              The slave requested to start from the very beginning of this
              domain in this binlog file. So delete the entry from the state,
              we do not need to skip anything.
            */
            state->remove(gtid);
          }

          if (until_gtid_state &&
              (gtid= until_gtid_state->find(glev->list[i].domain_id)) &&
              gtid->server_id == glev->list[i].server_id &&
              gtid->seq_no <= glev->list[i].seq_no)
          {
            /*
              We've already reached the stop position in UNTIL for this domain,
              since it is before the start position.
            */
            until_gtid_state->remove(gtid);
          }
        }
      }

      goto end;
    }
    delete glev;
    glev= NULL;
    list= list->next;
  }

  /* We reached the end without finding anything. */
  errormsg= "Could not find GTID state requested by slave in any binlog "
    "files. Probably the slave state is too old and required binlog files "
    "have been purged.";

end:
  if (glev)
    delete glev;

  free_root(&memroot, MYF(0));
  return errormsg;
}


/*
  Given an old-style binlog position with file name and file offset, find the
  corresponding gtid position. If the offset is not at an event boundary, give
  an error.

  Return NULL on ok, error message string on error.

  ToDo: Improve the performance of this by using binlog index files.
*/
static const char *
gtid_state_from_pos(const char *name, uint32 offset,
                    slave_connection_state *gtid_state)
{
  IO_CACHE cache;
  File file;
  const char *errormsg= NULL;
  bool found_gtid_list_event= false;
  bool found_format_description_event= false;
  bool valid_pos= false;
  uint8 current_checksum_alg= BINLOG_CHECKSUM_ALG_UNDEF;
  int err;
  String packet;
  Format_description_log_event *fdev= NULL;

  if (gtid_state->load((const rpl_gtid *)NULL, 0))
  {
    errormsg= "Internal error (out of memory?) initializing slave state "
      "while scanning binlog to find start position";
    return errormsg;
  }

  if ((file= open_binlog(&cache, name, &errormsg)) == (File)-1)
    return errormsg;

  if (!(fdev= new Format_description_log_event(3)))
  {
    errormsg= "Out of memory initializing format_description event "
      "while scanning binlog to find start position";
    goto end;
  }

  /*
    First we need to find the initial GTID_LIST_EVENT. We need this even
    if the offset is at the very start of the binlog file.

    But if we do not find any GTID_LIST_EVENT, then this is an old binlog
    with no GTID information, so we return empty GTID state.
  */
  for (;;)
  {
    Log_event_type typ;
    uint32 cur_pos;

    cur_pos= (uint32)my_b_tell(&cache);
    if (cur_pos == offset)
      valid_pos= true;
    if (found_format_description_event && found_gtid_list_event &&
        cur_pos >= offset)
      break;

    packet.length(0);
    err= Log_event::read_log_event(&cache, &packet, NULL,
                                   current_checksum_alg);
    if (err)
    {
      errormsg= "Could not read binlog while searching for slave start "
        "position on master";
      goto end;
    }
    /*
      The cast to uchar is needed to avoid a signed char being converted to a
      negative number.
    */
    typ= (Log_event_type)(uchar)packet[EVENT_TYPE_OFFSET];
    if (typ == FORMAT_DESCRIPTION_EVENT)
    {
      Format_description_log_event *tmp;

      if (found_format_description_event)
      {
        errormsg= "Duplicate format description log event found while "
          "searching for old-style position in binlog";
        goto end;
      }

      current_checksum_alg= get_checksum_alg(packet.ptr(), packet.length());
      found_format_description_event= true;
      if (!(tmp= new Format_description_log_event(packet.ptr(), packet.length(),
                                                  fdev)))
      {
        errormsg= "Corrupt Format_description event found or out-of-memory "
          "while searching for old-style position in binlog";
        goto end;
      }
      delete fdev;
      fdev= tmp;
    }
    else if (typ != FORMAT_DESCRIPTION_EVENT && !found_format_description_event)
    {
      errormsg= "Did not find format description log event while searching "
        "for old-style position in binlog";
      goto end;
    }
    else if (typ == ROTATE_EVENT || typ == STOP_EVENT ||
             typ == BINLOG_CHECKPOINT_EVENT)
      continue;                                 /* Continue looking */
    else if (typ == GTID_LIST_EVENT)
    {
      rpl_gtid *gtid_list;
      bool status;
      uint32 list_len;

      if (found_gtid_list_event)
      {
        errormsg= "Found duplicate Gtid_list_log_event while scanning binlog "
          "to find slave start position";
        goto end;
      }
      status= Gtid_list_log_event::peek(packet.ptr(), packet.length(),
                                        current_checksum_alg,
                                        &gtid_list, &list_len, fdev);
      if (status)
      {
        errormsg= "Error reading Gtid_list_log_event while searching "
          "for old-style position in binlog";
        goto end;
      }
      err= gtid_state->load(gtid_list, list_len);
      my_free(gtid_list);
      if (err)
      {
        errormsg= "Internal error (out of memory?) initialising slave state "
          "while scanning binlog to find start position";
        goto end;
      }
      found_gtid_list_event= true;
    }
    else if (!found_gtid_list_event)
    {
      /* We did not find any Gtid_list_log_event, must be old binlog. */
      goto end;
    }
    else if (typ == GTID_EVENT)
    {
      rpl_gtid gtid;
      uchar flags2;
      if (Gtid_log_event::peek(packet.ptr(), packet.length(),
                               current_checksum_alg, &gtid.domain_id,
                               &gtid.server_id, &gtid.seq_no, &flags2, fdev))
      {
        errormsg= "Corrupt gtid_log_event found while scanning binlog to find "
          "initial slave position";
        goto end;
      }
      if (gtid_state->update(&gtid))
      {
        errormsg= "Internal error (out of memory?) updating slave state while "
          "scanning binlog to find start position";
        goto end;
      }
    }
  }

  if (!valid_pos)
  {
    errormsg= "Slave requested incorrect position in master binlog. "
      "Requested position %u in file '%s', but this position does not "
      "correspond to the location of any binlog event.";
  }

end:
  delete fdev;
  end_io_cache(&cache);
  mysql_file_close(file, MYF(MY_WME));

  return errormsg;
}


int
gtid_state_from_binlog_pos(const char *in_name, uint32 pos, String *out_str)
{
  slave_connection_state gtid_state;
  const char *lookup_name;
  char name_buf[FN_REFLEN];
  LOG_INFO linfo;

  if (!mysql_bin_log.is_open())
  {
    my_error(ER_NO_BINARY_LOGGING, MYF(0));
    return 1;
  }

  if (in_name && in_name[0])
  {
    mysql_bin_log.make_log_name(name_buf, in_name);
    lookup_name= name_buf;
  }
  else
    lookup_name= NULL;
  linfo.index_file_offset= 0;
  if (mysql_bin_log.find_log_pos(&linfo, lookup_name, 1))
    return 1;

  if (pos < 4)
    pos= 4;

  if (gtid_state_from_pos(linfo.log_file_name, pos, &gtid_state) ||
      gtid_state.to_string(out_str))
    return 1;
  return 0;
}


static bool
is_until_reached(binlog_send_info *info, ulong *ev_offset,
                 Log_event_type event_type, const char **errmsg,
                 uint32 current_pos)
{
  switch (info->gtid_until_group)
  {
  case GTID_UNTIL_NOT_DONE:
    return false;
  case GTID_UNTIL_STOP_AFTER_STANDALONE:
    if (Log_event::is_part_of_group(event_type))
      return false;
    break;
  case GTID_UNTIL_STOP_AFTER_TRANSACTION:
    if (event_type != XID_EVENT &&
        (event_type != QUERY_EVENT ||
         !Query_log_event::peek_is_commit_rollback
               (info->packet->ptr()+*ev_offset,
                info->packet->length()-*ev_offset,
                info->current_checksum_alg)))
      return false;
    break;
  }

  /*
    The last event group has been sent, now the START SLAVE UNTIL condition
    has been reached.

    Send a last fake Gtid_list_log_event with a flag set to mark that we
    stop due to UNTIL condition.
  */
  if (reset_transmit_packet(info, info->flags, ev_offset, errmsg))
    return true;
  Gtid_list_log_event glev(&info->until_binlog_state,
                           Gtid_list_log_event::FLAG_UNTIL_REACHED);
  if (fake_gtid_list_event(info, &glev, errmsg, current_pos))
    return true;
  *errmsg= NULL;
  return true;
}


/*
  Helper function for mysql_binlog_send() to write an event down the slave
  connection.

  Returns NULL on success, error message string on error.
*/
static const char *
send_event_to_slave(binlog_send_info *info, Log_event_type event_type,
                    IO_CACHE *log, ulong ev_offset, rpl_gtid *error_gtid)
{
  my_off_t pos;
  String* const packet= info->packet;
  size_t len= packet->length();
  int mariadb_slave_capability= info->mariadb_slave_capability;
  uint8 current_checksum_alg= info->current_checksum_alg;
  slave_connection_state *gtid_state= &info->gtid_state;
  slave_connection_state *until_gtid_state= info->until_gtid_state;

  if (event_type == GTID_LIST_EVENT &&
      info->using_gtid_state && until_gtid_state)
  {
    rpl_gtid *gtid_list;
    uint32 list_len;
    bool err;

    if (ev_offset > len ||
        Gtid_list_log_event::peek(packet->ptr()+ev_offset, len - ev_offset,
                                  current_checksum_alg,
                                  &gtid_list, &list_len, info->fdev))
    {
      info->error= ER_MASTER_FATAL_ERROR_READING_BINLOG;
      return "Failed to read Gtid_list_log_event: corrupt binlog";
    }
    err= info->until_binlog_state.load(gtid_list, list_len);
    my_free(gtid_list);
    if (err)
    {
      info->error= ER_MASTER_FATAL_ERROR_READING_BINLOG;
      return "Failed in internal GTID book-keeping: Out of memory";
    }
  }

  /* Skip GTID event groups until we reach slave position within a domain_id. */
  if (event_type == GTID_EVENT && info->using_gtid_state)
  {
    uchar flags2;
    slave_connection_state::entry *gtid_entry;
    rpl_gtid *gtid;

    if (gtid_state->count() > 0 || until_gtid_state)
    {
      rpl_gtid event_gtid;

      if (ev_offset > len ||
          Gtid_log_event::peek(packet->ptr()+ev_offset, len - ev_offset,
                               current_checksum_alg,
                               &event_gtid.domain_id, &event_gtid.server_id,
                               &event_gtid.seq_no, &flags2, info->fdev))
      {
        info->error= ER_MASTER_FATAL_ERROR_READING_BINLOG;
        return "Failed to read Gtid_log_event: corrupt binlog";
      }

      DBUG_EXECUTE_IF("gtid_force_reconnect_at_10_1_100",
        {
          rpl_gtid *dbug_gtid;
          if ((dbug_gtid= info->until_binlog_state.find_nolock(10,1)) &&
              dbug_gtid->seq_no == 100)
          {
            DBUG_SET("-d,gtid_force_reconnect_at_10_1_100");
            DBUG_SET_INITIAL("-d,gtid_force_reconnect_at_10_1_100");
            info->error= ER_UNKNOWN_ERROR;
            return "DBUG-injected forced reconnect";
          }
        });

      if (info->until_binlog_state.update_nolock(&event_gtid, false))
      {
        info->error= ER_MASTER_FATAL_ERROR_READING_BINLOG;
        return "Failed in internal GTID book-keeping: Out of memory";
      }

      if (gtid_state->count() > 0)
      {
        gtid_entry= gtid_state->find_entry(event_gtid.domain_id);
        if (gtid_entry != NULL)
        {
          gtid= &gtid_entry->gtid;
          if (gtid_entry->flags & slave_connection_state::START_ON_EMPTY_DOMAIN)
          {
            rpl_gtid master_gtid;
            if (!mysql_bin_log.find_in_binlog_state(gtid->domain_id,
                                                    gtid->server_id,
                                                    &master_gtid) ||
                master_gtid.seq_no < gtid->seq_no)
            {
              int err;
              const char *errormsg;
              *error_gtid= *gtid;
              give_error_start_pos_missing_in_binlog(&err, &errormsg, error_gtid);
              info->error= err;
              return errormsg;
            }
            gtid_entry->flags&= ~(uint32)slave_connection_state::START_ON_EMPTY_DOMAIN;
          }

          /* Skip this event group if we have not yet reached slave start pos. */
          if (event_gtid.server_id != gtid->server_id ||
              event_gtid.seq_no <= gtid->seq_no)
            info->gtid_skip_group= (flags2 & Gtid_log_event::FL_STANDALONE ?
                                GTID_SKIP_STANDALONE : GTID_SKIP_TRANSACTION);
          if (event_gtid.server_id == gtid->server_id &&
              event_gtid.seq_no >= gtid->seq_no)
          {
            if (info->slave_gtid_strict_mode &&
                event_gtid.seq_no > gtid->seq_no &&
                !(gtid_entry->flags & slave_connection_state::START_OWN_SLAVE_POS))
            {
              /*
                In strict mode, it is an error if the slave requests to start
                in a "hole" in the master's binlog: a GTID that does not
                exist, even though both the prior and subsequent seq_no exists
                for same domain_id and server_id.
              */
              info->error= ER_GTID_START_FROM_BINLOG_HOLE;
              *error_gtid= *gtid;
              return "The binlog on the master is missing the GTID requested "
                "by the slave (even though both a prior and a subsequent "
                "sequence number does exist), and GTID strict mode is enabled.";
            }

            /*
              Send a fake Gtid_list event to the slave.
              This allows the slave to update its current binlog position
              so MASTER_POS_WAIT() and MASTER_GTID_WAIT() can work.
              The fake event will be sent at the end of this event group.
            */
            info->send_fake_gtid_list= true;

            /*
              Delete this entry if we have reached slave start position (so we
              will not skip subsequent events and won't have to look them up
              and check).
            */
            gtid_state->remove(gtid);
          }
        }
      }

      if (until_gtid_state)
      {
        gtid= until_gtid_state->find(event_gtid.domain_id);
        if (gtid == NULL)
        {
          /*
            This domain already reached the START SLAVE UNTIL stop condition,
            so skip this event group.
          */
          info->gtid_skip_group = (flags2 & Gtid_log_event::FL_STANDALONE ?
                              GTID_SKIP_STANDALONE : GTID_SKIP_TRANSACTION);
        }
        else if (event_gtid.server_id == gtid->server_id &&
                 event_gtid.seq_no >= gtid->seq_no)
        {
          /*
            We have reached the stop condition.
            Delete this domain_id from the hash, so we will skip all further
            events in this domain and eventually stop when all domains are
            done.
          */
          uint64 until_seq_no= gtid->seq_no;
          until_gtid_state->remove(gtid);
          if (until_gtid_state->count() == 0)
            info->gtid_until_group= (flags2 & Gtid_log_event::FL_STANDALONE ?
                                     GTID_UNTIL_STOP_AFTER_STANDALONE :
                                     GTID_UNTIL_STOP_AFTER_TRANSACTION);
          if (event_gtid.seq_no > until_seq_no)
          {
            /*
              The GTID in START SLAVE UNTIL condition is missing in our binlog.
              This should normally not happen (user error), but since we can be
              sure that we are now beyond the position that the UNTIL condition
              should be in, we can just stop now. And we also need to skip this
              event group (as it is beyond the UNTIL condition).
            */
            info->gtid_skip_group = (flags2 & Gtid_log_event::FL_STANDALONE ?
                                GTID_SKIP_STANDALONE : GTID_SKIP_TRANSACTION);
          }
        }
      }
    }
  }

  /*
    Skip event group if we have not yet reached the correct slave GTID position.

    Note that slave that understands GTID can also tolerate holes, so there is
    no need to supply dummy event.
  */
  switch (info->gtid_skip_group)
  {
  case GTID_SKIP_STANDALONE:
    if (!Log_event::is_part_of_group(event_type))
      info->gtid_skip_group= GTID_SKIP_NOT;
    return NULL;
  case GTID_SKIP_TRANSACTION:
    if (event_type == XID_EVENT ||
        (event_type == QUERY_EVENT &&
         Query_log_event::peek_is_commit_rollback(packet->ptr() + ev_offset,
                                                  len - ev_offset,
                                                  current_checksum_alg)))
      info->gtid_skip_group= GTID_SKIP_NOT;
    return NULL;
  case GTID_SKIP_NOT:
    break;
  }

  /* Do not send annotate_rows events unless slave requested it. */
  if (event_type == ANNOTATE_ROWS_EVENT &&
      !(info->flags & BINLOG_SEND_ANNOTATE_ROWS_EVENT))
  {
    if (mariadb_slave_capability >= MARIA_SLAVE_CAPABILITY_TOLERATE_HOLES)
    {
      /* This slave can tolerate events omitted from the binlog stream. */
      return NULL;
    }
    else if (mariadb_slave_capability >= MARIA_SLAVE_CAPABILITY_ANNOTATE)
    {
      /*
        The slave did not request ANNOTATE_ROWS_EVENT (it does not need them as
        it will not log them in its own binary log). However, it understands the
        event and will just ignore it, and it would break if we omitted it,
        leaving a hole in the binlog stream. So just send the event as-is.
      */
    }
    else
    {
      /*
        The slave does not understand ANNOTATE_ROWS_EVENT.

        Older MariaDB slaves (and MySQL slaves) will break replication if there
        are holes in the binlog stream (they will miscompute the binlog offset
        and request the wrong position when reconnecting).

        So replace the event with a dummy event of the same size that will be
        a no-operation on the slave.
      */
      if (Query_log_event::dummy_event(packet, ev_offset, current_checksum_alg))
      {
        info->error= ER_MASTER_FATAL_ERROR_READING_BINLOG;
        return "Failed to replace row annotate event with dummy: too small event.";
      }
    }
  }

  /*
    Replace GTID events with old-style BEGIN events for slaves that do not
    understand global transaction IDs. For stand-alone events, where there is
    no terminating COMMIT query event, omit the GTID event or replace it with
    a dummy event, as appropriate.
  */
  if (event_type == GTID_EVENT &&
      mariadb_slave_capability < MARIA_SLAVE_CAPABILITY_GTID)
  {
    bool need_dummy=
      mariadb_slave_capability < MARIA_SLAVE_CAPABILITY_TOLERATE_HOLES;
    bool err= Gtid_log_event::make_compatible_event(packet, &need_dummy,
                                                    ev_offset,
                                                    current_checksum_alg);
    if (err)
    {
      info->error= ER_MASTER_FATAL_ERROR_READING_BINLOG;
      return "Failed to replace GTID event with backwards-compatible event: "
             "currupt event.";
    }
    if (!need_dummy)
      return NULL;
  }

  /*
    Do not send binlog checkpoint or gtid list events to a slave that does not
    understand it.
  */
  if ((unlikely(event_type == BINLOG_CHECKPOINT_EVENT) &&
       mariadb_slave_capability < MARIA_SLAVE_CAPABILITY_BINLOG_CHECKPOINT) ||
      (unlikely(event_type == GTID_LIST_EVENT) &&
       mariadb_slave_capability < MARIA_SLAVE_CAPABILITY_GTID))
  {
    if (mariadb_slave_capability >= MARIA_SLAVE_CAPABILITY_TOLERATE_HOLES)
    {
      /* This slave can tolerate events omitted from the binlog stream. */
      return NULL;
    }
    else
    {
      /*
        The slave does not understand BINLOG_CHECKPOINT_EVENT. Send a dummy
        event instead, with same length so slave does not get confused about
        binlog positions.
      */
      if (Query_log_event::dummy_event(packet, ev_offset, current_checksum_alg))
      {
        info->error= ER_MASTER_FATAL_ERROR_READING_BINLOG;
        return "Failed to replace binlog checkpoint or gtid list event with "
               "dummy: too small event.";
      }
    }
  }

  /*
    Skip events with the @@skip_replication flag set, if slave requested
    skipping of such events.
  */
  if (info->thd->variables.option_bits & OPTION_SKIP_REPLICATION)
  {
    /*
      The first byte of the packet is a '\0' to distinguish it from an error
      packet. So the actual event starts at offset +1.
    */
    uint16 event_flags= uint2korr(&((*packet)[FLAGS_OFFSET+1]));
    if (event_flags & LOG_EVENT_SKIP_REPLICATION_F)
      return NULL;
  }

  THD_STAGE_INFO(info->thd, stage_sending_binlog_event_to_slave);

  pos= my_b_tell(log);
  if (RUN_HOOK(binlog_transmit, before_send_event,
               (info->thd, info->flags, packet, info->log_file_name, pos)))
  {
    info->error= ER_UNKNOWN_ERROR;
    return "run 'before_send_event' hook failed";
  }

  if (my_net_write(info->net, (uchar*) packet->ptr(), len))
  {
    info->error= ER_UNKNOWN_ERROR;
    return "Failed on my_net_write()";
  }

  DBUG_PRINT("info", ("log event code %d", (*packet)[LOG_EVENT_OFFSET+1] ));
  if (event_type == LOAD_EVENT)
  {
    if (send_file(info->thd))
    {
      info->error= ER_UNKNOWN_ERROR;
      return "failed in send_file()";
    }
  }

  if (RUN_HOOK(binlog_transmit, after_send_event,
               (info->thd, info->flags, packet)))
  {
    info->error= ER_UNKNOWN_ERROR;
    return "Failed to run hook 'after_send_event'";
  }

  return NULL;    /* Success */
}

static int check_start_offset(binlog_send_info *info,
                              const char *log_file_name,
                              my_off_t pos)
{
  IO_CACHE log;
  File file= -1;

  /** check that requested position is inside of file */
  if ((file=open_binlog(&log, log_file_name, &info->errmsg)) < 0)
  {
    info->error= ER_MASTER_FATAL_ERROR_READING_BINLOG;
    return 1;
  }

  if (pos < BIN_LOG_HEADER_SIZE || pos > my_b_filelength(&log))
  {
    const char* msg= "Client requested master to start replication from "
        "impossible position";

    info->errmsg= NULL; // don't do further modifications of error_text
    snprintf(info->error_text, sizeof(info->error_text),
             "%s; the first event '%s' at %lld, "
             "the last event read from '%s' at %d, "
             "the last byte read from '%s' at %d.",
             msg,
             my_basename(info->start_log_file_name), pos,
             my_basename(info->start_log_file_name), BIN_LOG_HEADER_SIZE,
             my_basename(info->start_log_file_name), BIN_LOG_HEADER_SIZE);
    info->error= ER_MASTER_FATAL_ERROR_READING_BINLOG;
    goto err;
  }

err:
  end_io_cache(&log);
  mysql_file_close(file, MYF(MY_WME));
  return info->error;
}

static int init_binlog_sender(binlog_send_info *info,
                              LOG_INFO *linfo,
                              const char *log_ident,
                              my_off_t *pos)
{
  THD *thd= info->thd;
  int error;
  char str_buf[128];
  String connect_gtid_state(str_buf, sizeof(str_buf), system_charset_info);
  char str_buf2[128];
  String slave_until_gtid_str(str_buf2, sizeof(str_buf2), system_charset_info);
  connect_gtid_state.length(0);

  /** save start file/pos that was requested by slave */
  strmake(info->start_log_file_name, log_ident,
          sizeof(info->start_log_file_name));
  info->start_pos= *pos;

  /** init last pos */
  info->last_pos= *pos;

  info->current_checksum_alg= get_binlog_checksum_value_at_connect(thd);
  info->mariadb_slave_capability= get_mariadb_slave_capability(thd);
  info->using_gtid_state= get_slave_connect_state(thd, &connect_gtid_state);
  DBUG_EXECUTE_IF("simulate_non_gtid_aware_master",
                  info->using_gtid_state= false;);

  if (info->using_gtid_state)
  {
    info->slave_gtid_strict_mode= get_slave_gtid_strict_mode(thd);
    info->slave_gtid_ignore_duplicates= get_slave_gtid_ignore_duplicates(thd);
    if (get_slave_until_gtid(thd, &slave_until_gtid_str))
      info->until_gtid_state= &info->until_gtid_state_obj;
  }

  DBUG_EXECUTE_IF("binlog_force_reconnect_after_22_events",
    {
      DBUG_SET("-d,binlog_force_reconnect_after_22_events");
      DBUG_SET_INITIAL("-d,binlog_force_reconnect_after_22_events");
      info->dbug_reconnect_counter= 22;
    });

  /*
    We want to corrupt the first event, in Log_event::read_log_event().
    But we do not want the corruption to happen early, eg. when client does
    BINLOG_GTID_POS(). So test case sets a DBUG trigger which causes us to
    set the real DBUG injection here.
  */
  DBUG_EXECUTE_IF("corrupt_read_log_event2_set",
                  {
                    DBUG_SET("-d,corrupt_read_log_event2_set");
                    DBUG_SET("+d,corrupt_read_log_event2");
                  });

  if (global_system_variables.log_warnings > 1)
    sql_print_information(
        "Start binlog_dump to slave_server(%lu), pos(%s, %lu)",
        thd->variables.server_id, log_ident, (ulong)*pos);

#ifndef DBUG_OFF
  if (opt_sporadic_binlog_dump_fail && (binlog_dump_count++ % 2))
  {
    info->errmsg= "Master failed COM_BINLOG_DUMP to test if slave can recover";
    info->error= ER_UNKNOWN_ERROR;
    return 1;
  }
#endif

  if (!mysql_bin_log.is_open())
  {
    info->errmsg= "Binary log is not open";
    info->error= ER_MASTER_FATAL_ERROR_READING_BINLOG;
    return 1;
  }
  if (!server_id_supplied)
  {
    info->errmsg= "Misconfigured master - server id was not set";
    info->error= ER_MASTER_FATAL_ERROR_READING_BINLOG;
    return 1;
  }

  char search_file_name[FN_REFLEN];
  const char *name=search_file_name;
  if (info->using_gtid_state)
  {
    if (info->gtid_state.load(connect_gtid_state.c_ptr_quick(),
                             connect_gtid_state.length()))
    {
      info->errmsg= "Out of memory or malformed slave request when obtaining "
          "start position from GTID state";
      info->error= ER_UNKNOWN_ERROR;
      return 1;
    }
    if (info->until_gtid_state &&
        info->until_gtid_state->load(slave_until_gtid_str.c_ptr_quick(),
                                    slave_until_gtid_str.length()))
    {
      info->errmsg= "Out of memory or malformed slave request when "
          "obtaining UNTIL position sent from slave";
      info->error= ER_UNKNOWN_ERROR;
      return 1;
    }
    if ((error= check_slave_start_position(info, &info->errmsg,
                                           &info->error_gtid)))
    {
      info->error= error;
      return 1;
    }
    if ((info->errmsg= gtid_find_binlog_file(&info->gtid_state,
                                             search_file_name,
                                             info->until_gtid_state)))
    {
      info->error= ER_MASTER_FATAL_ERROR_READING_BINLOG;
      return 1;
    }

    /* start from beginning of binlog file */
    *pos = 4;
  }
  else
  {
    if (log_ident[0])
      mysql_bin_log.make_log_name(search_file_name, log_ident);
    else
      name=0; // Find first log
  }
  linfo->index_file_offset= 0;

  if (mysql_bin_log.find_log_pos(linfo, name, 1))
  {
    info->errmsg= "Could not find first log file name in binary "
        "log index file";
    info->error= ER_MASTER_FATAL_ERROR_READING_BINLOG;
    return 1;
  }

  // set current pos too
  linfo->pos= *pos;

  // note: publish that we use file, before we open it
  mysql_mutex_lock(&LOCK_thread_count);
  thd->current_linfo= linfo;
  mysql_mutex_unlock(&LOCK_thread_count);

  if (check_start_offset(info, linfo->log_file_name, *pos))
    return 1;

  if (*pos > BIN_LOG_HEADER_SIZE)
  {
    /*
      mark that first format descriptor with "log_pos=0", so the slave
      should not increment master's binlog position
      (rli->group_master_log_pos)
    */
    info->clear_initial_log_pos= true;
  }

  return 0;
}

/**
 * send format descriptor event for one binlog file
 */
static int send_format_descriptor_event(binlog_send_info *info,
                                        IO_CACHE *log,
                                        LOG_INFO *linfo,
                                        my_off_t start_pos)
{
  int error;
  ulong ev_offset;
  THD *thd= info->thd;
  String *packet= info->packet;
  Log_event_type event_type;

  /**
   * 1) reset fdev before each log-file
   * 2) read first event, should be the format descriptor
   * 3) read second event, *might* be start encryption event
   *    if it's isn't, seek back to undo this read
   */
  if (info->fdev != NULL)
    delete info->fdev;

  if (!(info->fdev= new Format_description_log_event(3)))
  {
    info->errmsg= "Out of memory initializing format_description event";
    info->error= ER_MASTER_FATAL_ERROR_READING_BINLOG;
    return 1;
  }

  do
  {
    /* reset transmit packet for the event read from binary log file */
    if (reset_transmit_packet(info, info->flags, &ev_offset, &info->errmsg))
      break;

    /*
      Try to find a Format_description_log_event at the beginning of
      the binlog
    */
    info->last_pos= my_b_tell(log);
    error= Log_event::read_log_event(log, packet, /* LOCK_log */ NULL,
                                     info->current_checksum_alg);
    linfo->pos= my_b_tell(log);

    if (error)
    {
      set_read_error(info, error);
      break;
    }

    event_type= (Log_event_type)((uchar)(*packet)[LOG_EVENT_OFFSET+ev_offset]);

    /*
      The packet has offsets equal to the normal offsets in a
      binlog event + ev_offset (the first ev_offset characters are
      the header (default \0)).
    */
    DBUG_PRINT("info",
               ("Looked for a Format_description_log_event, "
                "found event type %d", (int)event_type));

    if (event_type != FORMAT_DESCRIPTION_EVENT)
    {
      info->error= ER_MASTER_FATAL_ERROR_READING_BINLOG;
      info->errmsg= "Failed to find format descriptor event in start of binlog";
      sql_print_warning("Failed to find format descriptor event in "
                        "start of binlog: %s",
                        info->log_file_name);
      break;
    }

    info->current_checksum_alg= get_checksum_alg(packet->ptr() + ev_offset,
                                                 packet->length() - ev_offset);

    DBUG_ASSERT(info->current_checksum_alg == BINLOG_CHECKSUM_ALG_OFF ||
                info->current_checksum_alg == BINLOG_CHECKSUM_ALG_UNDEF ||
                info->current_checksum_alg == BINLOG_CHECKSUM_ALG_CRC32);

    if (!is_slave_checksum_aware(thd) &&
        info->current_checksum_alg != BINLOG_CHECKSUM_ALG_OFF &&
        info->current_checksum_alg != BINLOG_CHECKSUM_ALG_UNDEF)
    {
      info->error= ER_MASTER_FATAL_ERROR_READING_BINLOG;
      info->errmsg= "Slave can not handle replication events with the "
          "checksum that master is configured to log";
      sql_print_warning("Master is configured to log replication events "
                        "with checksum, but will not send such events to "
                        "slaves that cannot process them");
      break;
    }

    Format_description_log_event *tmp;
    if (!(tmp= new Format_description_log_event(packet->ptr()+ev_offset,
                                                packet->length()-ev_offset,
                                                info->fdev)))
    {
      info->error= ER_MASTER_FATAL_ERROR_READING_BINLOG;
      info->errmsg= "Corrupt Format_description event found "
          "or out-of-memory";
      break;
    }
    delete info->fdev;
    info->fdev= tmp;

    (*packet)[FLAGS_OFFSET+ev_offset] &= ~LOG_EVENT_BINLOG_IN_USE_F;

    if (info->clear_initial_log_pos)
    {
      info->clear_initial_log_pos= false;
      /*
        mark that this event with "log_pos=0", so the slave
        should not increment master's binlog position
        (rli->group_master_log_pos)
      */
      int4store((char*) packet->ptr()+LOG_POS_OFFSET+ev_offset, (ulong) 0);

      /*
        if reconnect master sends FD event with `created' as 0
        to avoid destroying temp tables.
      */
      int4store((char*) packet->ptr()+LOG_EVENT_MINIMAL_HEADER_LEN+
                ST_CREATED_OFFSET+ev_offset, (ulong) 0);

      /* fix the checksum due to latest changes in header */
      if (info->current_checksum_alg != BINLOG_CHECKSUM_ALG_OFF &&
        info->current_checksum_alg != BINLOG_CHECKSUM_ALG_UNDEF)
        fix_checksum(packet, ev_offset);
    }

    /* send it */
    if (my_net_write(info->net, (uchar*) packet->ptr(), packet->length()))
    {
      info->errmsg= "Failed on my_net_write()";
      info->error= ER_UNKNOWN_ERROR;
      break;
    }

    /** all done */
    return 0;

  } while (false);

  return 1;
}

static bool should_stop(binlog_send_info *info)
{
  return
      info->net->error ||
      info->net->vio == NULL ||
      info->thd->killed ||
      info->error != 0 ||
      info->should_stop;
}

/**
 * wait for new events to enter binlog
 * this function will send heartbeats while waiting if so configured
 */
static int wait_new_events(binlog_send_info *info,         /* in */
                           LOG_INFO* linfo,                /* in */
                           char binlog_end_pos_filename[], /* out */
                           my_off_t *end_pos_ptr)          /* out */
{
  int ret= 1;
  PSI_stage_info old_stage;

  mysql_bin_log.lock_binlog_end_pos();
  info->thd->ENTER_COND(mysql_bin_log.get_log_cond(),
                        mysql_bin_log.get_binlog_end_pos_lock(),
                        &stage_master_has_sent_all_binlog_to_slave,
                        &old_stage);

  while (!should_stop(info))
  {
    *end_pos_ptr= mysql_bin_log.get_binlog_end_pos(binlog_end_pos_filename);
    if (strcmp(linfo->log_file_name, binlog_end_pos_filename) != 0)
    {
      /* there has been a log file switch, we don't need to wait */
      ret= 0;
      break;
    }

    if (linfo->pos < *end_pos_ptr)
    {
      /* there is data to read, we don't need to wait */
      ret= 0;
      break;
    }

    if (info->heartbeat_period)
    {
      struct timespec ts;
      set_timespec_nsec(ts, info->heartbeat_period);
      ret= mysql_bin_log.wait_for_update_binlog_end_pos(info->thd, &ts);
      if (ret == ETIMEDOUT || ret == ETIME)
      {
        struct event_coordinates coord = { linfo->log_file_name, linfo->pos };
#ifndef DBUG_OFF
        const ulong hb_info_counter_limit = 3;
        if (info->hb_info_counter < hb_info_counter_limit)
        {
          sql_print_information("master sends heartbeat message %s:%llu",
                                linfo->log_file_name, linfo->pos);
          info->hb_info_counter++;
          if (info->hb_info_counter == hb_info_counter_limit)
            sql_print_information("the rest of heartbeat info skipped ...");
        }
#endif
        mysql_bin_log.unlock_binlog_end_pos();
        ret= send_heartbeat_event(info,
                                  info->net, info->packet, &coord,
                                  info->current_checksum_alg);
        mysql_bin_log.lock_binlog_end_pos();

        if (ret)
        {
          ret= 1; // error
          break;
        }
        /**
         * re-read heartbeat period after each sent
         */
        info->heartbeat_period= get_heartbeat_period(info->thd);
      }
      else if (ret != 0)
      {
        ret= 1; // error
        break;
      }
    }
    else
    {
      ret= mysql_bin_log.wait_for_update_binlog_end_pos(info->thd, NULL);
      if (ret != 0 && ret != ETIMEDOUT && ret != ETIME)
      {
        ret= 1; // error
        break;
      }
    }
  }

  /* it releases the lock set in ENTER_COND */
  info->thd->EXIT_COND(&old_stage);
  return ret;
}

/**
 * get end pos of current log file, this function
 * will wait if there is nothing available
 */
static my_off_t get_binlog_end_pos(binlog_send_info *info,
                                   IO_CACHE* log,
                                   LOG_INFO* linfo)
{
  my_off_t log_pos= my_b_tell(log);

  /**
   * get current binlog end pos
   */
  mysql_bin_log.lock_binlog_end_pos();
  char binlog_end_pos_filename[FN_REFLEN];
  my_off_t end_pos= mysql_bin_log.get_binlog_end_pos(binlog_end_pos_filename);
  mysql_bin_log.unlock_binlog_end_pos();

  do
  {
    if (strcmp(binlog_end_pos_filename, linfo->log_file_name) != 0)
    {
      /**
       * this file is not active, since it's not written to again,
       * it safe to check file length and use that as end_pos
       */
      end_pos= my_b_filelength(log);

      if (log_pos == end_pos)
        return 0;        // already at end of file inactive file
      else
        return end_pos;  // return size of inactive file
    }
    else
    {
      /**
       * this is the active file
       */

      if (log_pos < end_pos)
      {
        /**
         * there is data available to read
         */
        return end_pos;
      }

      /**
       * check if we should wait for more data
       */
      if ((info->flags & BINLOG_DUMP_NON_BLOCK) ||
          (info->thd->variables.server_id == 0))
      {
        info->should_stop= true;
        return 0;
      }

      /**
       * flush data before waiting
       */
      if (net_flush(info->net))
      {
        info->errmsg= "failed on net_flush()";
        info->error= ER_UNKNOWN_ERROR;
        return 1;
      }

      if (wait_new_events(info, linfo, binlog_end_pos_filename, &end_pos))
        return 1;
    }
  } while (!should_stop(info));

  return 0;
}

/**
 * This function sends events from one binlog file
 * but only up until end_pos
 *
 * return 0 - OK
 *        else NOK
 */
static int send_events(binlog_send_info *info,
                       IO_CACHE* log,
                       LOG_INFO* linfo,
                       my_off_t end_pos)
{
  int error;
  ulong ev_offset;

  String *packet= info->packet;
  linfo->pos= my_b_tell(log);
  info->last_pos= my_b_tell(log);

  while (linfo->pos < end_pos)
  {
    if (should_stop(info))
      return 0;

    /* reset the transmit packet for the event read from binary log
       file */
    if (reset_transmit_packet(info, info->flags, &ev_offset, &info->errmsg))
      return 1;

    info->last_pos= linfo->pos;
    error = Log_event::read_log_event(log, packet, /* LOCK_log */ NULL,
                                      info->current_checksum_alg,
                                      NULL, NULL);
    linfo->pos= my_b_tell(log);

    if (error)
    {
      goto read_err;
    }

    Log_event_type event_type=
        (Log_event_type)((uchar)(*packet)[LOG_EVENT_OFFSET+ev_offset]);

#ifndef DBUG_OFF
    if (info->dbug_reconnect_counter > 0)
    {
      --info->dbug_reconnect_counter;
      if (info->dbug_reconnect_counter == 0)
      {
        info->errmsg= "DBUG-injected forced reconnect";
        info->error= ER_UNKNOWN_ERROR;
        return 1;
      }
    }
#endif

#ifdef ENABLED_DEBUG_SYNC
    DBUG_EXECUTE_IF("dump_thread_wait_before_send_xid",
                    {
                      if (event_type == XID_EVENT)
                      {
                        net_flush(info->net);
                        const char act[]=
                            "now "
                            "wait_for signal.continue";
                        DBUG_ASSERT(debug_sync_service);
                        DBUG_ASSERT(!debug_sync_set_action(
                            info->thd,
                            STRING_WITH_LEN(act)));

                        const char act2[]=
                            "now "
                            "signal signal.continued";
                        DBUG_ASSERT(!debug_sync_set_action(
                            info->thd,
                            STRING_WITH_LEN(act2)));
                      }
                    });
#endif

<<<<<<< HEAD
    if ((info->errmsg= send_event_to_slave(info, event_type, log,
                                           ev_offset, &info->error_gtid)))
      return 1;
=======
        (*packet)[FLAGS_OFFSET+ev_offset] &= ~LOG_EVENT_BINLOG_IN_USE_F;

        if (info.using_gtid_state)
        {
          /*
            If this event has the field `created' set, then it will cause the
            slave to delete all active temporary tables. This must not happen
            if the slave received any later GTIDs in a previous connect, as
            those GTIDs might have created new temporary tables that are still
            needed.

            So here, we check if the starting GTID position was already
            reached before this format description event. If not, we clear the
            `created' flag to preserve temporary tables on the slave. (If the
            slave connects at a position past this event, it means that it
            already received and handled it in a previous connect).
          */
          if (!info.gtid_state.is_pos_reached())
          {
            int4store((char*) packet->ptr()+LOG_EVENT_MINIMAL_HEADER_LEN+
                      ST_CREATED_OFFSET+ev_offset, (ulong) 0);
            if (info.current_checksum_alg != BINLOG_CHECKSUM_ALG_OFF &&
                info.current_checksum_alg != BINLOG_CHECKSUM_ALG_UNDEF)
              fix_checksum(packet, ev_offset);
          }
        }
      }
>>>>>>> 78c74dbe

    if (unlikely(info->send_fake_gtid_list) &&
        info->gtid_skip_group == GTID_SKIP_NOT)
    {
      Gtid_list_log_event glev(&info->until_binlog_state, 0);

      if (reset_transmit_packet(info, info->flags, &ev_offset, &info->errmsg) ||
          fake_gtid_list_event(info, &glev, &info->errmsg, my_b_tell(log)))
      {
        info->error= ER_UNKNOWN_ERROR;
        return 1;
      }
      info->send_fake_gtid_list= false;
    }

    if (info->until_gtid_state &&
        is_until_reached(info, &ev_offset, event_type, &info->errmsg,
                         my_b_tell(log)))
    {
      if (info->errmsg)
      {
        info->error= ER_UNKNOWN_ERROR;
        return 1;
      }
      info->should_stop= true;
      return 0;
    }

    /* Abort server before it sends the XID_EVENT */
    DBUG_EXECUTE_IF("crash_before_send_xid",
                    {
                      if (event_type == XID_EVENT)
                      {
                        my_sleep(2000000);
                        DBUG_SUICIDE();
                      }
                    });
  }

  return 0;

read_err:
  set_read_error(info, error);

  return 1;
}

/**
 * This function sends one binlog file to slave
 *
 * return 0 - OK
 *        1 - NOK
 */
static int send_one_binlog_file(binlog_send_info *info,
                                IO_CACHE* log,
                                LOG_INFO* linfo,
                                my_off_t start_pos)
{
  mysql_mutex_assert_not_owner(mysql_bin_log.get_log_lock());

  /* seek to the requested position, to start the requested dump */
  if (start_pos != BIN_LOG_HEADER_SIZE)
  {
    my_b_seek(log, start_pos);
    linfo->pos= start_pos;
  }

  while (!should_stop(info))
  {
    /**
     * get end pos of current log file, this function
     * will wait if there is nothing available
     */
    my_off_t end_pos= get_binlog_end_pos(info, log, linfo);
    if (end_pos <= 1)
    {
      /** end of file or error */
      return end_pos;
    }

    /**
     * send events from current position up to end_pos
     */
    if (send_events(info, log, linfo, end_pos))
      return 1;
  }

  return 1;
}

void mysql_binlog_send(THD* thd, char* log_ident, my_off_t pos,
                       ushort flags)
{
  LOG_INFO linfo;

  IO_CACHE log;
  File file = -1;
  String* const packet= &thd->packet;

  binlog_send_info infoobj(thd, packet, flags, linfo.log_file_name);
  binlog_send_info *info= &infoobj;

  int old_max_allowed_packet= thd->variables.max_allowed_packet;
  thd->variables.max_allowed_packet= MAX_MAX_ALLOWED_PACKET;

  DBUG_ENTER("mysql_binlog_send");
  DBUG_PRINT("enter",("log_ident: '%s'  pos: %ld", log_ident, (long) pos));

  bzero((char*) &log,sizeof(log));

  if (init_binlog_sender(info, &linfo, log_ident, &pos))
    goto err;

  /*
     run hook first when all check has been made that slave seems to
     be requesting a reasonable position. i.e when transmit actually starts
  */
  if (RUN_HOOK(binlog_transmit, transmit_start, (thd, flags, log_ident, pos)))
  {
    info->errmsg= "Failed to run hook 'transmit_start'";
    info->error= ER_UNKNOWN_ERROR;
    goto err;
  }

  /*
    heartbeat_period from @master_heartbeat_period user variable
    NOTE: this is initialized after transmit_start-hook so that
    the hook can affect value of heartbeat period
  */
  info->heartbeat_period= get_heartbeat_period(thd);

  while (!should_stop(info))
  {
    /*
      Tell the client about the log name with a fake Rotate event;
      this is needed even if we also send a Format_description_log_event
      just after, because that event does not contain the binlog's name.
      Note that as this Rotate event is sent before
      Format_description_log_event, the slave cannot have any info to
      understand this event's format, so the header len of
      Rotate_log_event is FROZEN (so in 5.0 it will have a header shorter
      than other events except FORMAT_DESCRIPTION_EVENT).
      Before 4.0.14 we called fake_rotate_event below only if (pos ==
      BIN_LOG_HEADER_SIZE), because if this is false then the slave
      already knows the binlog's name.
      Since, we always call fake_rotate_event; if the slave already knew
      the log's name (ex: CHANGE MASTER TO MASTER_LOG_FILE=...) this is
      useless but does not harm much. It is nice for 3.23 (>=.58) slaves
      which test Rotate events to see if the master is 4.0 (then they
      choose to stop because they can't replicate 4.0); by always calling
      fake_rotate_event we are sure that 3.23.58 and newer will detect the
      problem as soon as replication starts (BUG#198).
      Always calling fake_rotate_event makes sending of normal
      (=from-binlog) Rotate events a priori unneeded, but it is not so
      simple: the 2 Rotate events are not equivalent, the normal one is
      before the Stop event, the fake one is after. If we don't send the
      normal one, then the Stop event will be interpreted (by existing 4.0
      slaves) as "the master stopped", which is wrong. So for safety,
      given that we want minimum modification of 4.0, we send the normal
      and fake Rotates.
    */
    if (fake_rotate_event(info, pos, &info->errmsg, info->current_checksum_alg))
    {
      /*
        This error code is not perfect, as fake_rotate_event() does not
        read anything from the binlog; if it fails it's because of an
        error in my_net_write(), fortunately it will say so in errmsg.
      */
      info->error= ER_MASTER_FATAL_ERROR_READING_BINLOG;
      goto err;
    }

    if ((file=open_binlog(&log, linfo.log_file_name, &info->errmsg)) < 0)
    {
      info->error= ER_MASTER_FATAL_ERROR_READING_BINLOG;
      goto err;
    }

    if (send_format_descriptor_event(info, &log, &linfo, pos))
    {
      info->error= ER_MASTER_FATAL_ERROR_READING_BINLOG;
      goto err;
    }

    /*
      We want to corrupt the first event that will be sent to the slave.
      But we do not want the corruption to happen early, eg. when client does
      BINLOG_GTID_POS(). So test case sets a DBUG trigger which causes us to
      set the real DBUG injection here.
    */
    DBUG_EXECUTE_IF("corrupt_read_log_event_to_slave_set",
                    {
                      DBUG_SET("-d,corrupt_read_log_event_to_slave_set");
                      DBUG_SET("+d,corrupt_read_log_event2");
                    });

    /*
      Handle the case of START SLAVE UNTIL with an UNTIL condition already
      fulfilled at the start position.

      We will send one event, the format_description, and then stop.
    */
    if (info->until_gtid_state && info->until_gtid_state->count() == 0)
      info->gtid_until_group= GTID_UNTIL_STOP_AFTER_STANDALONE;

    THD_STAGE_INFO(thd, stage_sending_binlog_event_to_slave);
    if (send_one_binlog_file(info, &log, &linfo, pos))
      break;

    if (should_stop(info))
      break;

    DBUG_EXECUTE_IF("wait_after_binlog_EOF",
                    {
                      const char act[]= "now wait_for signal.rotate_finished";
                      DBUG_ASSERT(!debug_sync_set_action(current_thd,
                                                         STRING_WITH_LEN(act)));
                    };);

    THD_STAGE_INFO(thd,
                   stage_finished_reading_one_binlog_switching_to_next_binlog);
    if (mysql_bin_log.find_next_log(&linfo, 1))
    {
      info->errmsg= "could not find next log";
      info->error= ER_MASTER_FATAL_ERROR_READING_BINLOG;
      break;
    }

    /** start from start of next file */
    pos= BIN_LOG_HEADER_SIZE;

    /** close current cache/file */
    end_io_cache(&log);
    mysql_file_close(file, MYF(MY_WME));
    file= -1;
  }

err:
  THD_STAGE_INFO(thd, stage_waiting_to_finalize_termination);
  RUN_HOOK(binlog_transmit, transmit_stop, (thd, flags));

  const bool binlog_open = my_b_inited(&log);
  if (file >= 0)
  {
    end_io_cache(&log);
    mysql_file_close(file, MYF(MY_WME));
  }

  mysql_mutex_lock(&LOCK_thread_count);
  thd->current_linfo = 0;
  mysql_mutex_unlock(&LOCK_thread_count);
  thd->variables.max_allowed_packet= old_max_allowed_packet;
  delete info->fdev;

  if (info->error == ER_MASTER_FATAL_ERROR_READING_BINLOG && binlog_open)
  {
    /*
       detailing the fatal error message with coordinates
       of the last position read.
    */
    my_snprintf(info->error_text, sizeof(info->error_text),
                "%s; the first event '%s' at %lld, "
                "the last event read from '%s' at %lld, "
                "the last byte read from '%s' at %lld.",
                info->errmsg,
                my_basename(info->start_log_file_name), info->start_pos,
                my_basename(info->log_file_name), info->last_pos,
                my_basename(info->log_file_name), linfo.pos);
  }
  else if (info->error == ER_GTID_POSITION_NOT_FOUND_IN_BINLOG)
  {
    my_snprintf(info->error_text, sizeof(info->error_text),
                "Error: connecting slave requested to start from GTID "
                "%u-%u-%llu, which is not in the master's binlog",
                info->error_gtid.domain_id,
                info->error_gtid.server_id,
                info->error_gtid.seq_no);
    /* Use this error code so slave will know not to try reconnect. */
    info->error= ER_MASTER_FATAL_ERROR_READING_BINLOG;
  }
  else if (info->error == ER_GTID_POSITION_NOT_FOUND_IN_BINLOG2)
  {
    my_snprintf(info->error_text, sizeof(info->error_text),
                "Error: connecting slave requested to start from GTID "
                "%u-%u-%llu, which is not in the master's binlog. Since the "
                "master's binlog contains GTIDs with higher sequence numbers, "
                "it probably means that the slave has diverged due to "
                "executing extra errorneous transactions",
                info->error_gtid.domain_id,
                info->error_gtid.server_id,
                info->error_gtid.seq_no);
    /* Use this error code so slave will know not to try reconnect. */
    info->error= ER_MASTER_FATAL_ERROR_READING_BINLOG;
  }
  else if (info->error == ER_GTID_START_FROM_BINLOG_HOLE)
  {
    my_snprintf(info->error_text, sizeof(info->error_text),
                "The binlog on the master is missing the GTID %u-%u-%llu "
                "requested by the slave (even though both a prior and a "
                "subsequent sequence number does exist), and GTID strict mode "
                "is enabled",
                info->error_gtid.domain_id,
                info->error_gtid.server_id,
                info->error_gtid.seq_no);
    /* Use this error code so slave will know not to try reconnect. */
    info->error= ER_MASTER_FATAL_ERROR_READING_BINLOG;
  }
  else if (info->error == ER_CANNOT_LOAD_SLAVE_GTID_STATE)
  {
    my_snprintf(info->error_text, sizeof(info->error_text),
                "Failed to load replication slave GTID state from table %s.%s",
                "mysql", rpl_gtid_slave_state_table_name.str);
    info->error= ER_MASTER_FATAL_ERROR_READING_BINLOG;
  }
  else if (info->error != 0 && info->errmsg != NULL)
    strcpy(info->error_text, info->errmsg);

  if (info->error == 0)
  {
    my_eof(thd);
  }
  else
  {
    my_message(info->error, info->error_text, MYF(0));
  }

  DBUG_VOID_RETURN;
}


/**
  Execute a START SLAVE statement.

  @param thd Pointer to THD object for the client thread executing the
  statement.

  @param mi Pointer to Master_info object for the slave's IO thread.

  @param net_report If true, saves the exit status into thd->stmt_da.

  @retval 0 success
  @retval 1 error
  @retval -1 fatal error
*/

int start_slave(THD* thd , Master_info* mi,  bool net_report)
{
  int slave_errno= 0;
  int thread_mask;
  char master_info_file_tmp[FN_REFLEN];
  char relay_log_info_file_tmp[FN_REFLEN];
  DBUG_ENTER("start_slave");

  if (check_access(thd, SUPER_ACL, any_db, NULL, NULL, 0, 0))
    DBUG_RETURN(-1);

  create_logfile_name_with_suffix(master_info_file_tmp,
                                  sizeof(master_info_file_tmp),
                                  master_info_file, 0,
                                  &mi->cmp_connection_name);
  create_logfile_name_with_suffix(relay_log_info_file_tmp,
                                  sizeof(relay_log_info_file_tmp),
                                  relay_log_info_file, 0,
                                  &mi->cmp_connection_name);

  lock_slave_threads(mi);  // this allows us to cleanly read slave_running
  // Get a mask of _stopped_ threads
  init_thread_mask(&thread_mask,mi,1 /* inverse */);

  if (thd->lex->mi.gtid_pos_str.str)
  {
    if (thread_mask != (SLAVE_IO|SLAVE_SQL))
    {
      slave_errno= ER_SLAVE_WAS_RUNNING;
      goto err;
    }
    if (thd->lex->slave_thd_opt)
    {
      slave_errno= ER_BAD_SLAVE_UNTIL_COND;
      goto err;
    }
    if (mi->using_gtid == Master_info::USE_GTID_NO)
    {
      slave_errno= ER_UNTIL_REQUIRES_USING_GTID;
      goto err;
    }
  }

  /*
    Below we will start all stopped threads.  But if the user wants to
    start only one thread, do as if the other thread was running (as we
    don't wan't to touch the other thread), so set the bit to 0 for the
    other thread
  */
  if (thd->lex->slave_thd_opt)
    thread_mask&= thd->lex->slave_thd_opt;
  if (thread_mask) //some threads are stopped, start them
  {
    if (init_master_info(mi,master_info_file_tmp,relay_log_info_file_tmp, 0,
			 thread_mask))
      slave_errno=ER_MASTER_INFO;
    else if (server_id_supplied && *mi->host)
    {
      /*
        If we will start SQL thread we will care about UNTIL options If
        not and they are specified we will ignore them and warn user
        about this fact.
      */
      if (thread_mask & SLAVE_SQL)
      {
        mysql_mutex_lock(&mi->rli.data_lock);

        if (thd->lex->mi.pos)
        {
          if (thd->lex->mi.relay_log_pos)
            slave_errno=ER_BAD_SLAVE_UNTIL_COND;
          mi->rli.until_condition= Relay_log_info::UNTIL_MASTER_POS;
          mi->rli.until_log_pos= thd->lex->mi.pos;
          /*
             We don't check thd->lex->mi.log_file_name for NULL here
             since it is checked in sql_yacc.yy
          */
          strmake_buf(mi->rli.until_log_name, thd->lex->mi.log_file_name);
        }
        else if (thd->lex->mi.relay_log_pos)
        {
          if (thd->lex->mi.pos)
            slave_errno=ER_BAD_SLAVE_UNTIL_COND;
          mi->rli.until_condition= Relay_log_info::UNTIL_RELAY_POS;
          mi->rli.until_log_pos= thd->lex->mi.relay_log_pos;
          strmake_buf(mi->rli.until_log_name, thd->lex->mi.relay_log_name);
        }
        else if (thd->lex->mi.gtid_pos_str.str)
        {
          if (mi->rli.until_gtid_pos.load(thd->lex->mi.gtid_pos_str.str,
                                          thd->lex->mi.gtid_pos_str.length))
          {
            slave_errno= ER_INCORRECT_GTID_STATE;
            mysql_mutex_unlock(&mi->rli.data_lock);
            goto err;
          }
          mi->rli.until_condition= Relay_log_info::UNTIL_GTID;
        }
        else
          mi->rli.clear_until_condition();

        if (mi->rli.until_condition == Relay_log_info::UNTIL_MASTER_POS ||
            mi->rli.until_condition == Relay_log_info::UNTIL_RELAY_POS)
        {
          /* Preparing members for effective until condition checking */
          const char *p= fn_ext(mi->rli.until_log_name);
          char *p_end;
          if (*p)
          {
            //p points to '.'
            mi->rli.until_log_name_extension= strtoul(++p,&p_end, 10);
            /*
              p_end points to the first invalid character. If it equals
              to p, no digits were found, error. If it contains '\0' it
              means  conversion went ok.
            */
            if (p_end==p || *p_end)
              slave_errno=ER_BAD_SLAVE_UNTIL_COND;
          }
          else
            slave_errno=ER_BAD_SLAVE_UNTIL_COND;

          /* mark the cached result of the UNTIL comparison as "undefined" */
          mi->rli.until_log_names_cmp_result=
            Relay_log_info::UNTIL_LOG_NAMES_CMP_UNKNOWN;
        }

        if (mi->rli.until_condition != Relay_log_info::UNTIL_NONE)
        {
          /* Issuing warning then started without --skip-slave-start */
          if (!opt_skip_slave_start)
            push_warning(thd, Sql_condition::WARN_LEVEL_NOTE,
                         ER_MISSING_SKIP_SLAVE,
                         ER(ER_MISSING_SKIP_SLAVE));
        }

        mysql_mutex_unlock(&mi->rli.data_lock);
      }
      else if (thd->lex->mi.pos || thd->lex->mi.relay_log_pos)
        push_warning(thd, Sql_condition::WARN_LEVEL_NOTE, ER_UNTIL_COND_IGNORED,
                     ER(ER_UNTIL_COND_IGNORED));

      if (!slave_errno)
        slave_errno = start_slave_threads(0 /*no mutex */,
                                          1 /* wait for start */,
                                          mi,
                                          master_info_file_tmp,
                                          relay_log_info_file_tmp,
                                          thread_mask);
    }
    else
      slave_errno = ER_BAD_SLAVE;
  }
  else
  {
    /* no error if all threads are already started, only a warning */
    push_warning(thd, Sql_condition::WARN_LEVEL_NOTE, ER_SLAVE_WAS_RUNNING,
                 ER(ER_SLAVE_WAS_RUNNING));
  }

err:
  unlock_slave_threads(mi);
  thd_proc_info(thd, 0);

  if (slave_errno)
  {
    if (net_report)
      my_error(slave_errno, MYF(0),
               (int) mi->connection_name.length,
               mi->connection_name.str);
    DBUG_RETURN(slave_errno == ER_BAD_SLAVE ? -1 : 1);
  }

  DBUG_RETURN(0);
}


/**
  Execute a STOP SLAVE statement.

  @param thd Pointer to THD object for the client thread executing the
  statement.

  @param mi Pointer to Master_info object for the slave's IO thread.

  @param net_report If true, saves the exit status into thd->stmt_da.

  @retval 0 success
  @retval 1 error
  @retval -1 error
*/

int stop_slave(THD* thd, Master_info* mi, bool net_report )
{
  int slave_errno;
  DBUG_ENTER("stop_slave");
  DBUG_PRINT("enter",("Connection: %s", mi->connection_name.str));

  if (check_access(thd, SUPER_ACL, any_db, NULL, NULL, 0, 0))
    DBUG_RETURN(-1);
  THD_STAGE_INFO(thd, stage_killing_slave);
  int thread_mask;
  lock_slave_threads(mi);
  // Get a mask of _running_ threads
  init_thread_mask(&thread_mask,mi,0 /* not inverse*/);
  /*
    Below we will stop all running threads.
    But if the user wants to stop only one thread, do as if the other thread
    was stopped (as we don't wan't to touch the other thread), so set the
    bit to 0 for the other thread
  */
  if (thd->lex->slave_thd_opt)
    thread_mask &= thd->lex->slave_thd_opt;

  if (thread_mask)
  {
    slave_errno= terminate_slave_threads(mi,thread_mask,
                                         1 /*skip lock */);
  }
  else
  {
    //no error if both threads are already stopped, only a warning
    slave_errno= 0;
    push_warning(thd, Sql_condition::WARN_LEVEL_NOTE, ER_SLAVE_WAS_NOT_RUNNING,
                 ER(ER_SLAVE_WAS_NOT_RUNNING));
  }
  unlock_slave_threads(mi);

  if (slave_errno)
  {
    if (net_report)
      my_message(slave_errno, ER(slave_errno), MYF(0));
    DBUG_RETURN(1);
  }

  DBUG_RETURN(0);
}


/**
  Execute a RESET SLAVE statement.

  @param thd Pointer to THD object of the client thread executing the
  statement.

  @param mi Pointer to Master_info object for the slave.

  @retval 0 success
  @retval 1 error
*/
int reset_slave(THD *thd, Master_info* mi)
{
  MY_STAT stat_area;
  char fname[FN_REFLEN];
  int thread_mask= 0, error= 0;
  uint sql_errno=ER_UNKNOWN_ERROR;
  const char* errmsg= "Unknown error occured while reseting slave";
  char master_info_file_tmp[FN_REFLEN];
  char relay_log_info_file_tmp[FN_REFLEN];
  DBUG_ENTER("reset_slave");

  lock_slave_threads(mi);
  init_thread_mask(&thread_mask,mi,0 /* not inverse */);
  if (thread_mask) // We refuse if any slave thread is running
  {
    unlock_slave_threads(mi);
    my_error(ER_SLAVE_MUST_STOP, MYF(0), (int) mi->connection_name.length,
             mi->connection_name.str);
    DBUG_RETURN(ER_SLAVE_MUST_STOP);
  }

  // delete relay logs, clear relay log coordinates
  if ((error= purge_relay_logs(&mi->rli, thd,
			       1 /* just reset */,
			       &errmsg)))
  {
    sql_errno= ER_RELAY_LOG_FAIL;
    goto err;
  }

  /* Clear master's log coordinates and associated information */
  mi->clear_in_memory_info(thd->lex->reset_slave_info.all);

  /*
     Reset errors (the idea is that we forget about the
     old master).
  */
  mi->clear_error();
  mi->rli.clear_error();
  mi->rli.clear_until_condition();
  mi->rli.slave_skip_counter= 0;

  // close master_info_file, relay_log_info_file, set mi->inited=rli->inited=0
  end_master_info(mi);

  // and delete these two files
  create_logfile_name_with_suffix(master_info_file_tmp,
                                  sizeof(master_info_file_tmp),
                                  master_info_file, 0,
                                  &mi->cmp_connection_name);
  create_logfile_name_with_suffix(relay_log_info_file_tmp,
                                  sizeof(relay_log_info_file_tmp),
                                  relay_log_info_file, 0,
                                  &mi->cmp_connection_name);

  fn_format(fname, master_info_file_tmp, mysql_data_home, "", 4+32);
  if (mysql_file_stat(key_file_master_info, fname, &stat_area, MYF(0)) &&
      mysql_file_delete(key_file_master_info, fname, MYF(MY_WME)))
  {
    error=1;
    goto err;
  }
  else if (global_system_variables.log_warnings > 1)
    sql_print_information("Deleted Master_info file '%s'.", fname);

  // delete relay_log_info_file
  fn_format(fname, relay_log_info_file_tmp, mysql_data_home, "", 4+32);
  if (mysql_file_stat(key_file_relay_log_info, fname, &stat_area, MYF(0)) &&
      mysql_file_delete(key_file_relay_log_info, fname, MYF(MY_WME)))
  {
    error=1;
    goto err;
  }
  else if (global_system_variables.log_warnings > 1)
    sql_print_information("Deleted Master_info file '%s'.", fname);

  RUN_HOOK(binlog_relay_io, after_reset_slave, (thd, mi));
err:
  unlock_slave_threads(mi);
  if (error)
    my_error(sql_errno, MYF(0), errmsg);
  DBUG_RETURN(error);
}

/*

  Kill all Binlog_dump threads which previously talked to the same slave
  ("same" means with the same server id). Indeed, if the slave stops, if the
  Binlog_dump thread is waiting (mysql_cond_wait) for binlog update, then it
  will keep existing until a query is written to the binlog. If the master is
  idle, then this could last long, and if the slave reconnects, we could have 2
  Binlog_dump threads in SHOW PROCESSLIST, until a query is written to the
  binlog. To avoid this, when the slave reconnects and sends COM_BINLOG_DUMP,
  the master kills any existing thread with the slave's server id (if this id
  is not zero; it will be true for real slaves, but false for mysqlbinlog when
  it sends COM_BINLOG_DUMP to get a remote binlog dump).

  SYNOPSIS
    kill_zombie_dump_threads()
    slave_server_id     the slave's server id

*/


void kill_zombie_dump_threads(uint32 slave_server_id)
{
  mysql_mutex_lock(&LOCK_thread_count);
  I_List_iterator<THD> it(threads);
  THD *tmp;

  while ((tmp=it++))
  {
    if (tmp->get_command() == COM_BINLOG_DUMP &&
       tmp->variables.server_id == slave_server_id)
    {
      mysql_mutex_lock(&tmp->LOCK_thd_data);    // Lock from delete
      break;
    }
  }
  mysql_mutex_unlock(&LOCK_thread_count);
  if (tmp)
  {
    /*
      Here we do not call kill_one_thread() as
      it will be slow because it will iterate through the list
      again. We just to do kill the thread ourselves.
    */
    tmp->awake(KILL_QUERY);
    mysql_mutex_unlock(&tmp->LOCK_thd_data);
  }
}

/**
   Get value for a string parameter with error checking

   Note that in case of error the original string should not be updated!

   @ret 0 ok
   @ret 1 error
*/

static bool get_string_parameter(char *to, const char *from, size_t length,
                                 const char *name, CHARSET_INFO *cs)
{
  if (from)                                     // Empty paramaters allowed
  {
    size_t from_length= strlen(from);
    uint from_numchars= cs->cset->numchars(cs, from, from + from_length);
    if (from_numchars > length / cs->mbmaxlen)
    {
      my_error(ER_WRONG_STRING_LENGTH, MYF(0), from, name, length / cs->mbmaxlen);
      return 1;
    }
    memcpy(to, from, from_length+1);
  }
  return 0;
}


/**
  Execute a CHANGE MASTER statement.

  @param thd Pointer to THD object for the client thread executing the
  statement.

  @param mi Pointer to Master_info object belonging to the slave's IO
  thread.

  @param master_info_added Out parameter saying if the Master_info *mi was
  added to the global list of masters. This is useful in error conditions
  to know if caller should free Master_info *mi.

  @retval FALSE success
  @retval TRUE error
*/
bool change_master(THD* thd, Master_info* mi, bool *master_info_added)
{
  int thread_mask;
  const char* errmsg= 0;
  bool need_relay_log_purge= 1;
  bool ret= FALSE;
  char saved_host[HOSTNAME_LENGTH + 1];
  uint saved_port;
  char saved_log_name[FN_REFLEN];
  Master_info::enum_using_gtid saved_using_gtid;
  char master_info_file_tmp[FN_REFLEN];
  char relay_log_info_file_tmp[FN_REFLEN];
  my_off_t saved_log_pos;
  LEX_MASTER_INFO* lex_mi= &thd->lex->mi;
  DYNAMIC_ARRAY *do_ids, *ignore_ids;

  DBUG_ENTER("change_master");

  mysql_mutex_assert_owner(&LOCK_active_mi);
  DBUG_ASSERT(master_info_index);

  *master_info_added= false;
  /* 
    We need to check if there is an empty master_host. Otherwise
    change master succeeds, a master.info file is created containing 
    empty master_host string and when issuing: start slave; an error
    is thrown stating that the server is not configured as slave.
    (See BUG#28796).
  */
  if (lex_mi->host && !*lex_mi->host) 
  {
    my_error(ER_WRONG_ARGUMENTS, MYF(0), "MASTER_HOST");
    DBUG_RETURN(TRUE);
  }
  if (master_info_index->check_duplicate_master_info(&lex_mi->connection_name,
                                                     lex_mi->host,
                                                     lex_mi->port))
    DBUG_RETURN(TRUE);

  lock_slave_threads(mi);
  init_thread_mask(&thread_mask,mi,0 /*not inverse*/);
  if (thread_mask) // We refuse if any slave thread is running
  {
    my_error(ER_SLAVE_MUST_STOP, MYF(0), (int) mi->connection_name.length,
             mi->connection_name.str);
    ret= TRUE;
    goto err;
  }

  THD_STAGE_INFO(thd, stage_changing_master);

  create_logfile_name_with_suffix(master_info_file_tmp,
                                  sizeof(master_info_file_tmp),
                                  master_info_file, 0,
                                  &mi->cmp_connection_name);
  create_logfile_name_with_suffix(relay_log_info_file_tmp,
                                  sizeof(relay_log_info_file_tmp),
                                  relay_log_info_file, 0,
                                  &mi->cmp_connection_name);

  /* if new Master_info doesn't exists, add it */
  if (!master_info_index->get_master_info(&mi->connection_name,
                                          Sql_condition::WARN_LEVEL_NOTE))
  {
    if (master_info_index->add_master_info(mi, TRUE))
    {
      my_error(ER_MASTER_INFO, MYF(0),
               (int) lex_mi->connection_name.length,
               lex_mi->connection_name.str);
      ret= TRUE;
      goto err;
    }
    *master_info_added= true;
  }
  if (global_system_variables.log_warnings > 1)
    sql_print_information("Master: '%.*s'  Master_info_file: '%s'  "
                          "Relay_info_file: '%s'",
                          (int) mi->connection_name.length,
                          mi->connection_name.str,
                          master_info_file_tmp, relay_log_info_file_tmp);

  if (init_master_info(mi, master_info_file_tmp, relay_log_info_file_tmp, 0,
		       thread_mask))
  {
    my_error(ER_MASTER_INFO, MYF(0),
             (int) lex_mi->connection_name.length,
             lex_mi->connection_name.str);
    ret= TRUE;
    goto err;
  }

  /*
    Data lock not needed since we have already stopped the running threads,
    and we have the hold on the run locks which will keep all threads that
    could possibly modify the data structures from running
  */

  /*
    Before processing the command, save the previous state.
  */
  strmake_buf(saved_host, mi->host);
  saved_port= mi->port;
  strmake_buf(saved_log_name, mi->master_log_name);
  saved_log_pos= mi->master_log_pos;
  saved_using_gtid= mi->using_gtid;

  /*
    If the user specified host or port without binlog or position,
    reset binlog's name to FIRST and position to 4.
  */

  if ((lex_mi->host || lex_mi->port) && !lex_mi->log_file_name && !lex_mi->pos)
  {
    mi->master_log_name[0] = 0;
    mi->master_log_pos= BIN_LOG_HEADER_SIZE;
  }

  if (lex_mi->log_file_name)
    strmake_buf(mi->master_log_name, lex_mi->log_file_name);
  if (lex_mi->pos)
  {
    mi->master_log_pos= lex_mi->pos;
  }
  DBUG_PRINT("info", ("master_log_pos: %lu", (ulong) mi->master_log_pos));

  if (get_string_parameter(mi->host, lex_mi->host, sizeof(mi->host)-1,
                           "MASTER_HOST", system_charset_info) ||
      get_string_parameter(mi->user, lex_mi->user, sizeof(mi->user)-1,
                           "MASTER_USER", system_charset_info) ||
      get_string_parameter(mi->password, lex_mi->password,
                           sizeof(mi->password)-1, "MASTER_PASSWORD",
                           &my_charset_bin))
  {
    ret= TRUE;
    goto err;
  }

  if (lex_mi->port)
    mi->port = lex_mi->port;
  if (lex_mi->connect_retry)
    mi->connect_retry = lex_mi->connect_retry;
  if (lex_mi->heartbeat_opt != LEX_MASTER_INFO::LEX_MI_UNCHANGED)
    mi->heartbeat_period = lex_mi->heartbeat_period;
  else
    mi->heartbeat_period= (float) MY_MIN(SLAVE_MAX_HEARTBEAT_PERIOD,
                                      (slave_net_timeout/2.0));
  mi->received_heartbeats= 0; // counter lives until master is CHANGEd

  /*
    Reset the last time server_id list if the current CHANGE MASTER
    is mentioning IGNORE_SERVER_IDS= (...)
  */
  if (lex_mi->repl_ignore_server_ids_opt == LEX_MASTER_INFO::LEX_MI_ENABLE)
  {
    /* Check if the list contains replicate_same_server_id */
    for (uint i= 0; i < lex_mi->repl_ignore_server_ids.elements; i ++)
    {
      ulong s_id;
      get_dynamic(&lex_mi->repl_ignore_server_ids, (uchar*) &s_id, i);
      if (s_id == global_system_variables.server_id && replicate_same_server_id)
      {
        my_error(ER_SLAVE_IGNORE_SERVER_IDS, MYF(0), static_cast<int>(s_id));
        ret= TRUE;
        goto err;
      }
    }

    /* All ok. Update the old server ids with the new ones. */
    update_change_master_ids(&lex_mi->repl_ignore_server_ids,
                             &mi->ignore_server_ids);
  }

  if (lex_mi->ssl != LEX_MASTER_INFO::LEX_MI_UNCHANGED)
    mi->ssl= (lex_mi->ssl == LEX_MASTER_INFO::LEX_MI_ENABLE);

  if (lex_mi->ssl_verify_server_cert != LEX_MASTER_INFO::LEX_MI_UNCHANGED)
    mi->ssl_verify_server_cert=
      (lex_mi->ssl_verify_server_cert == LEX_MASTER_INFO::LEX_MI_ENABLE);

  if (lex_mi->ssl_ca)
    strmake_buf(mi->ssl_ca, lex_mi->ssl_ca);
  if (lex_mi->ssl_capath)
    strmake_buf(mi->ssl_capath, lex_mi->ssl_capath);
  if (lex_mi->ssl_cert)
    strmake_buf(mi->ssl_cert, lex_mi->ssl_cert);
  if (lex_mi->ssl_cipher)
    strmake_buf(mi->ssl_cipher, lex_mi->ssl_cipher);
  if (lex_mi->ssl_key)
    strmake_buf(mi->ssl_key, lex_mi->ssl_key);
  if (lex_mi->ssl_crl)
    strmake_buf(mi->ssl_crl, lex_mi->ssl_crl);
  if (lex_mi->ssl_crlpath)
    strmake_buf(mi->ssl_crlpath, lex_mi->ssl_crlpath);

#ifndef HAVE_OPENSSL
  if (lex_mi->ssl || lex_mi->ssl_ca || lex_mi->ssl_capath ||
      lex_mi->ssl_cert || lex_mi->ssl_cipher || lex_mi->ssl_key ||
      lex_mi->ssl_verify_server_cert || lex_mi->ssl_crl || lex_mi->ssl_crlpath)
    push_warning(thd, Sql_condition::WARN_LEVEL_NOTE,
                 ER_SLAVE_IGNORED_SSL_PARAMS, ER(ER_SLAVE_IGNORED_SSL_PARAMS));
#endif

  if (lex_mi->relay_log_name)
  {
    need_relay_log_purge= 0;
    char relay_log_name[FN_REFLEN];
    mi->rli.relay_log.make_log_name(relay_log_name, lex_mi->relay_log_name);
    strmake_buf(mi->rli.group_relay_log_name, relay_log_name);
    strmake_buf(mi->rli.event_relay_log_name, relay_log_name);
  }

  if (lex_mi->relay_log_pos)
  {
    need_relay_log_purge= 0;
    mi->rli.group_relay_log_pos= mi->rli.event_relay_log_pos= lex_mi->relay_log_pos;
  }

  if (lex_mi->use_gtid_opt == LEX_MASTER_INFO::LEX_GTID_SLAVE_POS)
    mi->using_gtid= Master_info::USE_GTID_SLAVE_POS;
  else if (lex_mi->use_gtid_opt == LEX_MASTER_INFO::LEX_GTID_CURRENT_POS)
    mi->using_gtid= Master_info::USE_GTID_CURRENT_POS;
  else if (lex_mi->use_gtid_opt == LEX_MASTER_INFO::LEX_GTID_NO ||
           lex_mi->log_file_name || lex_mi->pos ||
           lex_mi->relay_log_name || lex_mi->relay_log_pos)
    mi->using_gtid= Master_info::USE_GTID_NO;

  do_ids= ((lex_mi->repl_do_domain_ids_opt ==
            LEX_MASTER_INFO::LEX_MI_ENABLE) ?
           &lex_mi->repl_do_domain_ids : NULL);

  ignore_ids= ((lex_mi->repl_ignore_domain_ids_opt ==
                LEX_MASTER_INFO::LEX_MI_ENABLE) ?
               &lex_mi->repl_ignore_domain_ids : NULL);

  /*
    Note: mi->using_gtid stores the previous state in case no MASTER_USE_GTID
    is specified.
  */
  if (mi->domain_id_filter.update_ids(do_ids, ignore_ids, mi->using_gtid))
  {
    my_error(ER_MASTER_INFO, MYF(0),
             (int) lex_mi->connection_name.length,
             lex_mi->connection_name.str);
    ret= TRUE;
    goto err;
  }

  /*
    If user did specify neither host nor port nor any log name nor any log
    pos, i.e. he specified only user/password/master_connect_retry, he probably
    wants replication to resume from where it had left, i.e. from the
    coordinates of the **SQL** thread (imagine the case where the I/O is ahead
    of the SQL; restarting from the coordinates of the I/O would lose some
    events which is probably unwanted when you are just doing minor changes
    like changing master_connect_retry).
    A side-effect is that if only the I/O thread was started, this thread may
    restart from ''/4 after the CHANGE MASTER. That's a minor problem (it is a
    much more unlikely situation than the one we are fixing here).
    Note: coordinates of the SQL thread must be read here, before the
    'if (need_relay_log_purge)' block which resets them.
  */
  if (!lex_mi->host && !lex_mi->port &&
      !lex_mi->log_file_name && !lex_mi->pos &&
      need_relay_log_purge)
   {
     /*
       Sometimes mi->rli.master_log_pos == 0 (it happens when the SQL thread is
       not initialized), so we use a MY_MAX().
       What happens to mi->rli.master_log_pos during the initialization stages
       of replication is not 100% clear, so we guard against problems using
       MY_MAX().
      */
     mi->master_log_pos = MY_MAX(BIN_LOG_HEADER_SIZE,
			      mi->rli.group_master_log_pos);
     strmake_buf(mi->master_log_name, mi->rli.group_master_log_name);
  }

  /*
    Relay log's IO_CACHE may not be inited, if rli->inited==0 (server was never
    a slave before).
  */
  if (flush_master_info(mi, FALSE, FALSE))
  {
    my_error(ER_RELAY_LOG_INIT, MYF(0), "Failed to flush master info file");
    ret= TRUE;
    goto err;
  }
  if (need_relay_log_purge)
  {
    THD_STAGE_INFO(thd, stage_purging_old_relay_logs);
    if (purge_relay_logs(&mi->rli, thd,
			 0 /* not only reset, but also reinit */,
			 &errmsg))
    {
      my_error(ER_RELAY_LOG_FAIL, MYF(0), errmsg);
      ret= TRUE;
      goto err;
    }
  }
  else
  {
    const char* msg;
    /* Relay log is already initialized */
    if (init_relay_log_pos(&mi->rli,
			   mi->rli.group_relay_log_name,
			   mi->rli.group_relay_log_pos,
			   0 /*no data lock*/,
			   &msg, 0))
    {
      my_error(ER_RELAY_LOG_INIT, MYF(0), msg);
      ret= TRUE;
      goto err;
    }
  }
  /*
    Coordinates in rli were spoilt by the 'if (need_relay_log_purge)' block,
    so restore them to good values. If we left them to ''/0, that would work;
    but that would fail in the case of 2 successive CHANGE MASTER (without a
    START SLAVE in between): because first one would set the coords in mi to
    the good values of those in rli, the set those in rli to ''/0, then
    second CHANGE MASTER would set the coords in mi to those of rli, i.e. to
    ''/0: we have lost all copies of the original good coordinates.
    That's why we always save good coords in rli.
  */
  mi->rli.group_master_log_pos= mi->master_log_pos;
  DBUG_PRINT("info", ("master_log_pos: %lu", (ulong) mi->master_log_pos));
  strmake_buf(mi->rli.group_master_log_name,mi->master_log_name);

  if (!mi->rli.group_master_log_name[0]) // uninitialized case
    mi->rli.group_master_log_pos=0;

  mysql_mutex_lock(&mi->rli.data_lock);
  mi->rli.abort_pos_wait++; /* for MASTER_POS_WAIT() to abort */
  /* Clear the errors, for a clean start */
  mi->rli.clear_error();
  mi->rli.clear_until_condition();
  mi->rli.slave_skip_counter= 0;

  sql_print_information("'CHANGE MASTER TO executed'. "
    "Previous state master_host='%s', master_port='%u', master_log_file='%s', "
    "master_log_pos='%ld'. "
    "New state master_host='%s', master_port='%u', master_log_file='%s', "
    "master_log_pos='%ld'.", saved_host, saved_port, saved_log_name,
    (ulong) saved_log_pos, mi->host, mi->port, mi->master_log_name,
    (ulong) mi->master_log_pos);
  if (saved_using_gtid != Master_info::USE_GTID_NO ||
      mi->using_gtid != Master_info::USE_GTID_NO)
    sql_print_information("Previous Using_Gtid=%s. New Using_Gtid=%s",
                          mi->using_gtid_astext(saved_using_gtid),
                          mi->using_gtid_astext(mi->using_gtid));

  /*
    If we don't write new coordinates to disk now, then old will remain in
    relay-log.info until START SLAVE is issued; but if mysqld is shutdown
    before START SLAVE, then old will remain in relay-log.info, and will be the
    in-memory value at restart (thus causing errors, as the old relay log does
    not exist anymore).
  */
  flush_relay_log_info(&mi->rli);
  mysql_cond_broadcast(&mi->data_cond);
  mysql_mutex_unlock(&mi->rli.data_lock);

err:
  unlock_slave_threads(mi);
  if (ret == FALSE)
    my_ok(thd);
  DBUG_RETURN(ret);
}


/**
  Execute a RESET MASTER statement.

  @param thd Pointer to THD object of the client thread executing the
  statement.

  @retval 0 success
  @retval 1 error
*/
int reset_master(THD* thd, rpl_gtid *init_state, uint32 init_state_len)
{
  if (!mysql_bin_log.is_open())
  {
    my_message(ER_FLUSH_MASTER_BINLOG_CLOSED,
               ER(ER_FLUSH_MASTER_BINLOG_CLOSED), MYF(ME_BELL+ME_WAITTANG));
    return 1;
  }

  if (mysql_bin_log.reset_logs(thd, 1, init_state, init_state_len))
    return 1;
  RUN_HOOK(binlog_transmit, after_reset_master, (thd, 0 /* flags */));
  return 0;
}


/**
  Execute a SHOW BINLOG EVENTS statement.

  @param thd Pointer to THD object for the client thread executing the
  statement.

  @retval FALSE success
  @retval TRUE failure
*/
bool mysql_show_binlog_events(THD* thd)
{
  Protocol *protocol= thd->protocol;
  List<Item> field_list;
  const char *errmsg = 0;
  bool ret = TRUE;
  IO_CACHE log;
  File file = -1;
  MYSQL_BIN_LOG *binary_log= NULL;
  int old_max_allowed_packet= thd->variables.max_allowed_packet;
  Master_info *mi= 0;
  LOG_INFO linfo;

  DBUG_ENTER("mysql_show_binlog_events");

  Log_event::init_show_field_list(&field_list);
  if (protocol->send_result_set_metadata(&field_list,
                            Protocol::SEND_NUM_ROWS | Protocol::SEND_EOF))
    DBUG_RETURN(TRUE);

  Format_description_log_event *description_event= new
    Format_description_log_event(3); /* MySQL 4.0 by default */

  DBUG_ASSERT(thd->lex->sql_command == SQLCOM_SHOW_BINLOG_EVENTS ||
              thd->lex->sql_command == SQLCOM_SHOW_RELAYLOG_EVENTS);

  /* select wich binary log to use: binlog or relay */
  if ( thd->lex->sql_command == SQLCOM_SHOW_BINLOG_EVENTS )
  {
    binary_log= &mysql_bin_log;
  }
  else  /* showing relay log contents */
  {
    mysql_mutex_lock(&LOCK_active_mi);
    if (!master_info_index ||
        !(mi= master_info_index->
          get_master_info(&thd->variables.default_master_connection,
                          Sql_condition::WARN_LEVEL_ERROR)))
    {
      mysql_mutex_unlock(&LOCK_active_mi);
      DBUG_RETURN(TRUE);
    }
    binary_log= &(mi->rli.relay_log);
  }

  if (binary_log->is_open())
  {
    LEX_MASTER_INFO *lex_mi= &thd->lex->mi;
    SELECT_LEX_UNIT *unit= &thd->lex->unit;
    ha_rows event_count, limit_start, limit_end;
    my_off_t pos = MY_MAX(BIN_LOG_HEADER_SIZE, lex_mi->pos); // user-friendly
    char search_file_name[FN_REFLEN], *name;
    const char *log_file_name = lex_mi->log_file_name;
    mysql_mutex_t *log_lock = binary_log->get_log_lock();
    Log_event* ev;

    if (mi)
    {
      /* We can unlock the mutex as we have a lock on the file */
      mysql_mutex_unlock(&LOCK_active_mi);
      mi= 0;
    }

    unit->set_limit(thd->lex->current_select);
    limit_start= unit->offset_limit_cnt;
    limit_end= unit->select_limit_cnt;

    name= search_file_name;
    if (log_file_name)
      binary_log->make_log_name(search_file_name, log_file_name);
    else
      name=0;					// Find first log

    linfo.index_file_offset = 0;

    if (binary_log->find_log_pos(&linfo, name, 1))
    {
      errmsg = "Could not find target log";
      goto err;
    }

    mysql_mutex_lock(&LOCK_thread_count);
    thd->current_linfo = &linfo;
    mysql_mutex_unlock(&LOCK_thread_count);

    if ((file=open_binlog(&log, linfo.log_file_name, &errmsg)) < 0)
      goto err;

    /*
      to account binlog event header size
    */
    thd->variables.max_allowed_packet += MAX_LOG_EVENT_HEADER;

    mysql_mutex_lock(log_lock);

    /*
      open_binlog() sought to position 4.
      Read the first event in case it's a Format_description_log_event, to
      know the format. If there's no such event, we are 3.23 or 4.x. This
      code, like before, can't read 3.23 binlogs.
      This code will fail on a mixed relay log (one which has Format_desc then
      Rotate then Format_desc).
    */
    ev= Log_event::read_log_event(&log, (mysql_mutex_t*)0, description_event,
                                   opt_master_verify_checksum);
    if (ev)
    {
      if (ev->get_type_code() == FORMAT_DESCRIPTION_EVENT)
      {
        delete description_event;
        description_event= (Format_description_log_event*) ev;
      }
      else
        delete ev;
    }

    my_b_seek(&log, pos);

    if (!description_event->is_valid())
    {
      errmsg="Invalid Format_description event; could be out of memory";
      goto err;
    }

    for (event_count = 0;
         (ev = Log_event::read_log_event(&log, (mysql_mutex_t*) 0,
                                         description_event,
                                         opt_master_verify_checksum)); )
    {
      if (ev->get_type_code() == FORMAT_DESCRIPTION_EVENT)
        description_event->checksum_alg= ev->checksum_alg;

      if (event_count >= limit_start &&
	  ev->net_send(thd, protocol, linfo.log_file_name, pos))
      {
	errmsg = "Net error";
	delete ev;
        mysql_mutex_unlock(log_lock);
	goto err;
      }

      pos = my_b_tell(&log);
      delete ev;

      if (++event_count >= limit_end)
	break;
    }

    if (event_count < limit_end && log.error)
    {
      errmsg = "Wrong offset or I/O error";
      mysql_mutex_unlock(log_lock);
      goto err;
    }

    mysql_mutex_unlock(log_lock);
  }
  else if (mi)
    mysql_mutex_unlock(&LOCK_active_mi);

  // Check that linfo is still on the function scope.
  DEBUG_SYNC(thd, "after_show_binlog_events");

  ret= FALSE;

err:
  delete description_event;
  if (file >= 0)
  {
    end_io_cache(&log);
    mysql_file_close(file, MYF(MY_WME));
  }

  if (errmsg)
    my_error(ER_ERROR_WHEN_EXECUTING_COMMAND, MYF(0),
             "SHOW BINLOG EVENTS", errmsg);
  else
    my_eof(thd);

  mysql_mutex_lock(&LOCK_thread_count);
  thd->current_linfo = 0;
  mysql_mutex_unlock(&LOCK_thread_count);
  thd->variables.max_allowed_packet= old_max_allowed_packet;
  DBUG_RETURN(ret);
}


/**
  Execute a SHOW MASTER STATUS statement.

  @param thd Pointer to THD object for the client thread executing the
  statement.

  @retval FALSE success
  @retval TRUE failure
*/
bool show_binlog_info(THD* thd)
{
  Protocol *protocol= thd->protocol;
  DBUG_ENTER("show_binlog_info");
  List<Item> field_list;
  field_list.push_back(new Item_empty_string("File", FN_REFLEN));
  field_list.push_back(new Item_return_int("Position",20,
					   MYSQL_TYPE_LONGLONG));
  field_list.push_back(new Item_empty_string("Binlog_Do_DB",255));
  field_list.push_back(new Item_empty_string("Binlog_Ignore_DB",255));

  if (protocol->send_result_set_metadata(&field_list,
                            Protocol::SEND_NUM_ROWS | Protocol::SEND_EOF))
    DBUG_RETURN(TRUE);
  protocol->prepare_for_resend();

  if (mysql_bin_log.is_open())
  {
    LOG_INFO li;
    mysql_bin_log.get_current_log(&li);
    int dir_len = dirname_length(li.log_file_name);
    protocol->store(li.log_file_name + dir_len, &my_charset_bin);
    protocol->store((ulonglong) li.pos);
    protocol->store(binlog_filter->get_do_db());
    protocol->store(binlog_filter->get_ignore_db());
    if (protocol->write())
      DBUG_RETURN(TRUE);
  }
  my_eof(thd);
  DBUG_RETURN(FALSE);
}


/**
  Execute a SHOW BINARY LOGS statement.

  @param thd Pointer to THD object for the client thread executing the
  statement.

  @retval FALSE success
  @retval TRUE failure
*/
bool show_binlogs(THD* thd)
{
  IO_CACHE *index_file;
  LOG_INFO cur;
  File file;
  char fname[FN_REFLEN];
  List<Item> field_list;
  uint length;
  int cur_dir_len;
  Protocol *protocol= thd->protocol;
  DBUG_ENTER("show_binlogs");

  if (!mysql_bin_log.is_open())
  {
    my_error(ER_NO_BINARY_LOGGING, MYF(0));
    DBUG_RETURN(TRUE);
  }

  field_list.push_back(new Item_empty_string("Log_name", 255));
  field_list.push_back(new Item_return_int("File_size", 20,
                                           MYSQL_TYPE_LONGLONG));
  if (protocol->send_result_set_metadata(&field_list,
                            Protocol::SEND_NUM_ROWS | Protocol::SEND_EOF))
    DBUG_RETURN(TRUE);
  
  mysql_mutex_lock(mysql_bin_log.get_log_lock());
  mysql_bin_log.lock_index();
  index_file=mysql_bin_log.get_index_file();
  
  mysql_bin_log.raw_get_current_log(&cur); // dont take mutex
  mysql_mutex_unlock(mysql_bin_log.get_log_lock()); // lockdep, OK
  
  cur_dir_len= dirname_length(cur.log_file_name);

  reinit_io_cache(index_file, READ_CACHE, (my_off_t) 0, 0, 0);

  /* The file ends with EOF or empty line */
  while ((length=my_b_gets(index_file, fname, sizeof(fname))) > 1)
  {
    int dir_len;
    ulonglong file_length= 0;                   // Length if open fails
    fname[--length] = '\0';                     // remove the newline

    protocol->prepare_for_resend();
    dir_len= dirname_length(fname);
    length-= dir_len;
    protocol->store(fname + dir_len, length, &my_charset_bin);

    if (!(strncmp(fname+dir_len, cur.log_file_name+cur_dir_len, length)))
      file_length= cur.pos;  /* The active log, use the active position */
    else
    {
      /* this is an old log, open it and find the size */
      if ((file= mysql_file_open(key_file_binlog,
                                 fname, O_RDONLY | O_SHARE | O_BINARY,
                                 MYF(0))) >= 0)
      {
        file_length= (ulonglong) mysql_file_seek(file, 0L, MY_SEEK_END, MYF(0));
        mysql_file_close(file, MYF(0));
      }
    }
    protocol->store(file_length);
    if (protocol->write())
      goto err;
  }
  if(index_file->error == -1)
    goto err;
  mysql_bin_log.unlock_index();
  my_eof(thd);
  DBUG_RETURN(FALSE);

err:
  mysql_bin_log.unlock_index();
  DBUG_RETURN(TRUE);
}

/**
   Load data's io cache specific hook to be executed
   before a chunk of data is being read into the cache's buffer
   The fuction instantianates and writes into the binlog
   replication events along LOAD DATA processing.
   
   @param file  pointer to io-cache
   @retval 0 success
   @retval 1 failure
*/
int log_loaded_block(IO_CACHE* file)
{
  DBUG_ENTER("log_loaded_block");
  LOAD_FILE_INFO *lf_info;
  uint block_len;
  /* buffer contains position where we started last read */
  uchar* buffer= (uchar*) my_b_get_buffer_start(file);
  uint max_event_size= current_thd->variables.max_allowed_packet;
  lf_info= (LOAD_FILE_INFO*) file->arg;
  if (lf_info->thd->is_current_stmt_binlog_format_row())
    DBUG_RETURN(0);
  if (lf_info->last_pos_in_file != HA_POS_ERROR &&
      lf_info->last_pos_in_file >= my_b_get_pos_in_file(file))
    DBUG_RETURN(0);
  
  for (block_len= (uint) (my_b_get_bytes_in_buffer(file)); block_len > 0;
       buffer += MY_MIN(block_len, max_event_size),
       block_len -= MY_MIN(block_len, max_event_size))
  {
    lf_info->last_pos_in_file= my_b_get_pos_in_file(file);
    if (lf_info->wrote_create_file)
    {
      Append_block_log_event a(lf_info->thd, lf_info->thd->db, buffer,
                               MY_MIN(block_len, max_event_size),
                               lf_info->log_delayed);
      if (mysql_bin_log.write(&a))
        DBUG_RETURN(1);
    }
    else
    {
      Begin_load_query_log_event b(lf_info->thd, lf_info->thd->db,
                                   buffer,
                                   MY_MIN(block_len, max_event_size),
                                   lf_info->log_delayed);
      if (mysql_bin_log.write(&b))
        DBUG_RETURN(1);
      lf_info->wrote_create_file= 1;
    }
  }
  DBUG_RETURN(0);
}


/**
   Initialise the slave replication state from the mysql.gtid_slave_pos table.

   This is called each time an SQL thread starts, but the data is only actually
   loaded on the first call.

   The slave state is the last GTID applied on the slave within each
   replication domain.

   To avoid row lock contention, there are multiple rows for each domain_id.
   The one containing the current slave state is the one with the maximal
   sub_id value, within each domain_id.

    CREATE TABLE mysql.gtid_slave_pos (
      domain_id INT UNSIGNED NOT NULL,
      sub_id BIGINT UNSIGNED NOT NULL,
      server_id INT UNSIGNED NOT NULL,
      seq_no BIGINT UNSIGNED NOT NULL,
      PRIMARY KEY (domain_id, sub_id))
*/

void
rpl_init_gtid_slave_state()
{
  rpl_global_gtid_slave_state.init();
}


void
rpl_deinit_gtid_slave_state()
{
  rpl_global_gtid_slave_state.deinit();
}


void
rpl_init_gtid_waiting()
{
  rpl_global_gtid_waiting.init();
}


void
rpl_deinit_gtid_waiting()
{
  rpl_global_gtid_waiting.destroy();
}


/*
  Format the current GTID state as a string, for returning the value of
  @@global.gtid_slave_pos.

  If the flag use_binlog is true, then the contents of the binary log (if
  enabled) is merged into the current GTID state (@@global.gtid_current_pos).
*/
int
rpl_append_gtid_state(String *dest, bool use_binlog)
{
  int err;
  rpl_gtid *gtid_list= NULL;
  uint32 num_gtids= 0;

  if (use_binlog && opt_bin_log &&
      (err= mysql_bin_log.get_most_recent_gtid_list(&gtid_list, &num_gtids)))
    return err;

  err= rpl_global_gtid_slave_state.tostring(dest, gtid_list, num_gtids);
  my_free(gtid_list);

  return err;
}


/*
  Load the current GTID position into a slave_connection_state, for use when
  connecting to a master server with GTID.

  If the flag use_binlog is true, then the contents of the binary log (if
  enabled) is merged into the current GTID state (master_use_gtid=current_pos).
*/
int
rpl_load_gtid_state(slave_connection_state *state, bool use_binlog)
{
  int err;
  rpl_gtid *gtid_list= NULL;
  uint32 num_gtids= 0;

  if (use_binlog && opt_bin_log &&
      (err= mysql_bin_log.get_most_recent_gtid_list(&gtid_list, &num_gtids)))
    return err;

  err= state->load(&rpl_global_gtid_slave_state, gtid_list, num_gtids);
  my_free(gtid_list);

  return err;
}


bool
rpl_gtid_pos_check(THD *thd, char *str, size_t len)
{
  slave_connection_state tmp_slave_state;
  bool gave_conflict_warning= false, gave_missing_warning= false;

  /* Check that we can parse the supplied string. */
  if (tmp_slave_state.load(str, len))
    return true;

  /*
    Check our own binlog for any of our own transactions that are newer
    than the GTID state the user is requesting. Any such transactions would
    result in an out-of-order binlog, which could break anyone replicating
    with us as master.

    So give an error if this is found, requesting the user to do a
    RESET MASTER (to clean up the binlog) if they really want this.
  */
  if (mysql_bin_log.is_open())
  {
    rpl_gtid *binlog_gtid_list= NULL;
    uint32 num_binlog_gtids= 0;
    uint32 i;

    if (mysql_bin_log.get_most_recent_gtid_list(&binlog_gtid_list,
                                                &num_binlog_gtids))
    {
      my_error(ER_OUT_OF_RESOURCES, MYF(MY_WME));
      return true;
    }
    for (i= 0; i < num_binlog_gtids; ++i)
    {
      rpl_gtid *binlog_gtid= &binlog_gtid_list[i];
      rpl_gtid *slave_gtid;
      if (binlog_gtid->server_id != global_system_variables.server_id)
        continue;
      if (!(slave_gtid= tmp_slave_state.find(binlog_gtid->domain_id)))
      {
        if (opt_gtid_strict_mode)
        {
          my_error(ER_MASTER_GTID_POS_MISSING_DOMAIN, MYF(0),
                   binlog_gtid->domain_id, binlog_gtid->domain_id,
                   binlog_gtid->server_id, binlog_gtid->seq_no);
          break;
        }
        else if (!gave_missing_warning)
        {
          push_warning_printf(thd, Sql_condition::WARN_LEVEL_WARN,
                              ER_MASTER_GTID_POS_MISSING_DOMAIN,
                              ER(ER_MASTER_GTID_POS_MISSING_DOMAIN),
                              binlog_gtid->domain_id, binlog_gtid->domain_id,
                              binlog_gtid->server_id, binlog_gtid->seq_no);
          gave_missing_warning= true;
        }
      }
      else if (slave_gtid->seq_no < binlog_gtid->seq_no)
      {
        if (opt_gtid_strict_mode)
        {
          my_error(ER_MASTER_GTID_POS_CONFLICTS_WITH_BINLOG, MYF(0),
                   slave_gtid->domain_id, slave_gtid->server_id,
                   slave_gtid->seq_no, binlog_gtid->domain_id,
                   binlog_gtid->server_id, binlog_gtid->seq_no);
          break;
        }
        else if (!gave_conflict_warning)
        {
          push_warning_printf(thd, Sql_condition::WARN_LEVEL_WARN,
                              ER_MASTER_GTID_POS_CONFLICTS_WITH_BINLOG,
                              ER(ER_MASTER_GTID_POS_CONFLICTS_WITH_BINLOG),
                              slave_gtid->domain_id, slave_gtid->server_id,
                              slave_gtid->seq_no, binlog_gtid->domain_id,
                              binlog_gtid->server_id, binlog_gtid->seq_no);
          gave_conflict_warning= true;
        }
      }
    }
    my_free(binlog_gtid_list);
    if (i != num_binlog_gtids)
      return true;
  }

  return false;
}


bool
rpl_gtid_pos_update(THD *thd, char *str, size_t len)
{
  if (rpl_global_gtid_slave_state.load(thd, str, len, true, true))
  {
    my_error(ER_FAILED_GTID_STATE_INIT, MYF(0));
    return true;
  }
  else
    return false;
}


#endif /* HAVE_REPLICATION */<|MERGE_RESOLUTION|>--- conflicted
+++ resolved
@@ -2320,6 +2320,30 @@
         info->current_checksum_alg != BINLOG_CHECKSUM_ALG_UNDEF)
         fix_checksum(packet, ev_offset);
     }
+    else if (info->using_gtid_state)
+    {
+      /*
+        If this event has the field `created' set, then it will cause the
+        slave to delete all active temporary tables. This must not happen
+        if the slave received any later GTIDs in a previous connect, as
+        those GTIDs might have created new temporary tables that are still
+        needed.
+
+        So here, we check if the starting GTID position was already
+        reached before this format description event. If not, we clear the
+        `created' flag to preserve temporary tables on the slave. (If the
+        slave connects at a position past this event, it means that it
+        already received and handled it in a previous connect).
+      */
+      if (!info.gtid_state.is_pos_reached())
+      {
+        int4store((char*) packet->ptr()+LOG_EVENT_MINIMAL_HEADER_LEN+
+                  ST_CREATED_OFFSET+ev_offset, (ulong) 0);
+        if (info.current_checksum_alg != BINLOG_CHECKSUM_ALG_OFF &&
+            info.current_checksum_alg != BINLOG_CHECKSUM_ALG_UNDEF)
+          fix_checksum(packet, ev_offset);
+      }
+    }
 
     /* send it */
     if (my_net_write(info->net, (uchar*) packet->ptr(), packet->length()))
@@ -2594,39 +2618,9 @@
                     });
 #endif
 
-<<<<<<< HEAD
     if ((info->errmsg= send_event_to_slave(info, event_type, log,
                                            ev_offset, &info->error_gtid)))
       return 1;
-=======
-        (*packet)[FLAGS_OFFSET+ev_offset] &= ~LOG_EVENT_BINLOG_IN_USE_F;
-
-        if (info.using_gtid_state)
-        {
-          /*
-            If this event has the field `created' set, then it will cause the
-            slave to delete all active temporary tables. This must not happen
-            if the slave received any later GTIDs in a previous connect, as
-            those GTIDs might have created new temporary tables that are still
-            needed.
-
-            So here, we check if the starting GTID position was already
-            reached before this format description event. If not, we clear the
-            `created' flag to preserve temporary tables on the slave. (If the
-            slave connects at a position past this event, it means that it
-            already received and handled it in a previous connect).
-          */
-          if (!info.gtid_state.is_pos_reached())
-          {
-            int4store((char*) packet->ptr()+LOG_EVENT_MINIMAL_HEADER_LEN+
-                      ST_CREATED_OFFSET+ev_offset, (ulong) 0);
-            if (info.current_checksum_alg != BINLOG_CHECKSUM_ALG_OFF &&
-                info.current_checksum_alg != BINLOG_CHECKSUM_ALG_UNDEF)
-              fix_checksum(packet, ev_offset);
-          }
-        }
-      }
->>>>>>> 78c74dbe
 
     if (unlikely(info->send_fake_gtid_list) &&
         info->gtid_skip_group == GTID_SKIP_NOT)
