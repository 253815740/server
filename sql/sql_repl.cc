/* Copyright (c) 2000, 2012, Oracle and/or its affiliates. All rights reserved.

   This program is free software; you can redistribute it and/or modify
   it under the terms of the GNU General Public License as published by
   the Free Software Foundation; version 2 of the License.

   This program is distributed in the hope that it will be useful,
   but WITHOUT ANY WARRANTY; without even the implied warranty of
   MERCHANTABILITY or FITNESS FOR A PARTICULAR PURPOSE.  See the
   GNU General Public License for more details.

   You should have received a copy of the GNU General Public License
   along with this program; if not, write to the Free Software
   Foundation, Inc., 51 Franklin St, Fifth Floor, Boston, MA 02110-1301  USA */

#include "sql_priv.h"
#include "unireg.h"
#include "sql_parse.h"                          // check_access
#ifdef HAVE_REPLICATION

#include "rpl_mi.h"
#include "sql_repl.h"
#include "sql_acl.h"                            // SUPER_ACL
#include "log_event.h"
#include "rpl_filter.h"
#include <my_dir.h>
#include "rpl_handler.h"
#include "debug_sync.h"

int max_binlog_dump_events = 0; // unlimited
my_bool opt_sporadic_binlog_dump_fail = 0;
#ifndef DBUG_OFF
static int binlog_dump_count = 0;
#endif

/**
  a copy of active_mi->rli->slave_skip_counter, for showing in SHOW VARIABLES,
  INFORMATION_SCHEMA.GLOBAL_VARIABLES and @@sql_slave_skip_counter without
  taking all the mutexes needed to access active_mi->rli->slave_skip_counter
  properly.
*/
uint sql_slave_skip_counter;

/*
    fake_rotate_event() builds a fake (=which does not exist physically in any
    binlog) Rotate event, which contains the name of the binlog we are going to
    send to the slave (because the slave may not know it if it just asked for
    MASTER_LOG_FILE='', MASTER_LOG_POS=4).
    < 4.0.14, fake_rotate_event() was called only if the requested pos was 4.
    After this version we always call it, so that a 3.23.58 slave can rely on
    it to detect if the master is 4.0 (and stop) (the _fake_ Rotate event has
    zeros in the good positions which, by chance, make it possible for the 3.23
    slave to detect that this event is unexpected) (this is luck which happens
    because the master and slave disagree on the size of the header of
    Log_event).

    Relying on the event length of the Rotate event instead of these
    well-placed zeros was not possible as Rotate events have a variable-length
    part.
*/

static int fake_rotate_event(NET* net, String* packet, char* log_file_name,
                             ulonglong position, const char** errmsg)
{
  DBUG_ENTER("fake_rotate_event");
  char header[LOG_EVENT_HEADER_LEN], buf[ROTATE_HEADER_LEN+100];
  /*
    'when' (the timestamp) is set to 0 so that slave could distinguish between
    real and fake Rotate events (if necessary)
  */
  memset(header, 0, 4);
  header[EVENT_TYPE_OFFSET] = ROTATE_EVENT;

  char* p = log_file_name+dirname_length(log_file_name);
  uint ident_len = (uint) strlen(p);
  ulong event_len = ident_len + LOG_EVENT_HEADER_LEN + ROTATE_HEADER_LEN;
  int4store(header + SERVER_ID_OFFSET, server_id);
  int4store(header + EVENT_LEN_OFFSET, event_len);
  int2store(header + FLAGS_OFFSET, LOG_EVENT_ARTIFICIAL_F);

  // TODO: check what problems this may cause and fix them
  int4store(header + LOG_POS_OFFSET, 0);

  packet->append(header, sizeof(header));
  int8store(buf+R_POS_OFFSET,position);
  packet->append(buf, ROTATE_HEADER_LEN);
  packet->append(p,ident_len);
  if (my_net_write(net, (uchar*) packet->ptr(), packet->length()))
  {
    *errmsg = "failed on my_net_write()";
    DBUG_RETURN(-1);
  }
  DBUG_RETURN(0);
}

/*
  Reset thread transmit packet buffer for event sending

  This function allocates header bytes for event transmission, and
  should be called before store the event data to the packet buffer.
*/
static int reset_transmit_packet(THD *thd, ushort flags,
                                 ulong *ev_offset, const char **errmsg)
{
  int ret= 0;
  String *packet= &thd->packet;

  /* reserve and set default header */
  packet->length(0);
  packet->set("\0", 1, &my_charset_bin);

  if (RUN_HOOK(binlog_transmit, reserve_header, (thd, flags, packet)))
  {
    *errmsg= "Failed to run hook 'reserve_header'";
    my_errno= ER_UNKNOWN_ERROR;
    ret= 1;
  }
  *ev_offset= packet->length();
  return ret;
}

static int send_file(THD *thd)
{
  NET* net = &thd->net;
  int fd = -1, error = 1;
  size_t bytes;
  char fname[FN_REFLEN+1];
  const char *errmsg = 0;
  int old_timeout;
  unsigned long packet_len;
  uchar buf[IO_SIZE];				// It's safe to alloc this
  DBUG_ENTER("send_file");

  /*
    The client might be slow loading the data, give him wait_timeout to do
    the job
  */
  old_timeout= net->read_timeout;
  my_net_set_read_timeout(net, thd->variables.net_wait_timeout);

  /*
    We need net_flush here because the client will not know it needs to send
    us the file name until it has processed the load event entry
  */
  if (net_flush(net) || (packet_len = my_net_read(net)) == packet_error)
  {
    errmsg = "while reading file name";
    goto err;
  }

  // terminate with \0 for fn_format
  *((char*)net->read_pos +  packet_len) = 0;
  fn_format(fname, (char*) net->read_pos + 1, "", "", 4);
  // this is needed to make replicate-ignore-db
  if (!strcmp(fname,"/dev/null"))
    goto end;

  if ((fd= mysql_file_open(key_file_send_file,
                           fname, O_RDONLY, MYF(0))) < 0)
  {
    errmsg = "on open of file";
    goto err;
  }

  while ((long) (bytes= mysql_file_read(fd, buf, IO_SIZE, MYF(0))) > 0)
  {
    if (my_net_write(net, buf, bytes))
    {
      errmsg = "while writing data to client";
      goto err;
    }
  }

 end:
  if (my_net_write(net, (uchar*) "", 0) || net_flush(net) ||
      (my_net_read(net) == packet_error))
  {
    errmsg = "while negotiating file transfer close";
    goto err;
  }
  error = 0;

 err:
  my_net_set_read_timeout(net, old_timeout);
  if (fd >= 0)
    mysql_file_close(fd, MYF(0));
  if (errmsg)
  {
    sql_print_error("Failed in send_file() %s", errmsg);
    DBUG_PRINT("error", ("%s", errmsg));
  }
  DBUG_RETURN(error);
}


/*
  Adjust the position pointer in the binary log file for all running slaves

  SYNOPSIS
    adjust_linfo_offsets()
    purge_offset	Number of bytes removed from start of log index file

  NOTES
    - This is called when doing a PURGE when we delete lines from the
      index log file

  REQUIREMENTS
    - Before calling this function, we have to ensure that no threads are
      using any binary log file before purge_offset.a

  TODO
    - Inform the slave threads that they should sync the position
      in the binary log file with flush_relay_log_info.
      Now they sync is done for next read.
*/

void adjust_linfo_offsets(my_off_t purge_offset)
{
  THD *tmp;

  mysql_mutex_lock(&LOCK_thread_count);
  I_List_iterator<THD> it(threads);

  while ((tmp=it++))
  {
    LOG_INFO* linfo;
    if ((linfo = tmp->current_linfo))
    {
      mysql_mutex_lock(&linfo->lock);
      /*
	Index file offset can be less that purge offset only if
	we just started reading the index file. In that case
	we have nothing to adjust
      */
      if (linfo->index_file_offset < purge_offset)
	linfo->fatal = (linfo->index_file_offset != 0);
      else
	linfo->index_file_offset -= purge_offset;
      mysql_mutex_unlock(&linfo->lock);
    }
  }
  mysql_mutex_unlock(&LOCK_thread_count);
}


bool log_in_use(const char* log_name)
{
  size_t log_name_len = strlen(log_name) + 1;
  THD *tmp;
  bool result = 0;

  mysql_mutex_lock(&LOCK_thread_count);
  I_List_iterator<THD> it(threads);

  while ((tmp=it++))
  {
    LOG_INFO* linfo;
    if ((linfo = tmp->current_linfo))
    {
      mysql_mutex_lock(&linfo->lock);
      result = !memcmp(log_name, linfo->log_file_name, log_name_len);
      mysql_mutex_unlock(&linfo->lock);
      if (result)
	break;
    }
  }

  mysql_mutex_unlock(&LOCK_thread_count);
  return result;
}

bool purge_error_message(THD* thd, int res)
{
  uint errcode;

  if ((errcode= purge_log_get_error_code(res)) != 0)
  {
    my_message(errcode, ER(errcode), MYF(0));
    return TRUE;
  }
  my_ok(thd);
  return FALSE;
}


/**
  Execute a PURGE BINARY LOGS TO <log> command.

  @param thd Pointer to THD object for the client thread executing the
  statement.

  @param to_log Name of the last log to purge.

  @retval FALSE success
  @retval TRUE failure
*/
bool purge_master_logs(THD* thd, const char* to_log)
{
  char search_file_name[FN_REFLEN];
  if (!mysql_bin_log.is_open())
  {
    my_ok(thd);
    return FALSE;
  }

  mysql_bin_log.make_log_name(search_file_name, to_log);
  return purge_error_message(thd,
			     mysql_bin_log.purge_logs(search_file_name, 0, 1,
						      1, NULL));
}


/**
  Execute a PURGE BINARY LOGS BEFORE <date> command.

  @param thd Pointer to THD object for the client thread executing the
  statement.

  @param purge_time Date before which logs should be purged.

  @retval FALSE success
  @retval TRUE failure
*/
bool purge_master_logs_before_date(THD* thd, time_t purge_time)
{
  if (!mysql_bin_log.is_open())
  {
    my_ok(thd);
    return 0;
  }
  return purge_error_message(thd,
                             mysql_bin_log.purge_logs_before_date(purge_time));
}

int test_for_non_eof_log_read_errors(int error, const char **errmsg)
{
  if (error == LOG_READ_EOF)
    return 0;
  my_errno= ER_MASTER_FATAL_ERROR_READING_BINLOG;
  switch (error) {
  case LOG_READ_BOGUS:
    *errmsg = "bogus data in log event";
    break;
  case LOG_READ_TOO_LARGE:
    *errmsg = "log event entry exceeded max_allowed_packet; \
Increase max_allowed_packet on master";
    break;
  case LOG_READ_IO:
    *errmsg = "I/O error reading log event";
    break;
  case LOG_READ_MEM:
    *errmsg = "memory allocation failed reading log event";
    break;
  case LOG_READ_TRUNC:
    *errmsg = "binlog truncated in the middle of event; consider out of disk space on master";
    break;
  default:
    *errmsg = "unknown error reading log event on the master";
    break;
  }
  return error;
}


/**
  An auxiliary function for calling in mysql_binlog_send
  to initialize the heartbeat timeout in waiting for a binlogged event.

  @param[in]    thd  THD to access a user variable

  @return        heartbeat period an ulonglong of nanoseconds
                 or zero if heartbeat was not demanded by slave
*/ 
static ulonglong get_heartbeat_period(THD * thd)
{
  my_bool null_value;
  LEX_STRING name=  { C_STRING_WITH_LEN("master_heartbeat_period")};
  user_var_entry *entry= 
    (user_var_entry*) my_hash_search(&thd->user_vars, (uchar*) name.str,
                                  name.length);
  return entry? entry->val_int(&null_value) : 0;
}

/*
  Function prepares and sends repliation heartbeat event.

  @param net                net object of THD
  @param packet             buffer to store the heartbeat instance
  @param event_coordinates  binlog file name and position of the last
                            real event master sent from binlog

  @note 
    Among three essential pieces of heartbeat data Log_event::when
    is computed locally.
    The  error to send is serious and should force terminating
    the dump thread.
*/
static int send_heartbeat_event(NET* net, String* packet,
                                const struct event_coordinates *coord)
{
  DBUG_ENTER("send_heartbeat_event");
  char header[LOG_EVENT_HEADER_LEN];
  /*
    'when' (the timestamp) is set to 0 so that slave could distinguish between
    real and fake Rotate events (if necessary)
  */
  memset(header, 0, 4);  // when

  header[EVENT_TYPE_OFFSET] = HEARTBEAT_LOG_EVENT;

  char* p= coord->file_name + dirname_length(coord->file_name);

  uint ident_len = strlen(p);
  ulong event_len = ident_len + LOG_EVENT_HEADER_LEN;
  int4store(header + SERVER_ID_OFFSET, server_id);
  int4store(header + EVENT_LEN_OFFSET, event_len);
  int2store(header + FLAGS_OFFSET, 0);

  int4store(header + LOG_POS_OFFSET, coord->pos);  // log_pos

  packet->append(header, sizeof(header));
  packet->append(p, ident_len);             // log_file_name

  if (my_net_write(net, (uchar*) packet->ptr(), packet->length()) ||
      net_flush(net))
  {
    DBUG_RETURN(-1);
  }
  DBUG_RETURN(0);
}

/*
  TODO: Clean up loop to only have one call to send_file()
*/

void mysql_binlog_send(THD* thd, char* log_ident, my_off_t pos,
		       ushort flags)
{
  LOG_INFO linfo;
  char *log_file_name = linfo.log_file_name;
  char search_file_name[FN_REFLEN], *name;

  ulong ev_offset;

  IO_CACHE log;
  File file = -1;
  String* packet = &thd->packet;
  int error;
  const char *errmsg = "Unknown error";
  char error_text[MAX_SLAVE_ERRMSG]; // to be send to slave via my_message()
  NET* net = &thd->net;
  mysql_mutex_t *log_lock;
  mysql_cond_t *log_cond;

  bool binlog_can_be_corrupted= FALSE;
#ifndef DBUG_OFF
  int left_events = max_binlog_dump_events;
#endif
  int old_max_allowed_packet= thd->variables.max_allowed_packet;
  DBUG_ENTER("mysql_binlog_send");
  DBUG_PRINT("enter",("log_ident: '%s'  pos: %ld", log_ident, (long) pos));

  bzero((char*) &log,sizeof(log));
  /* 
     heartbeat_period from @master_heartbeat_period user variable
  */
  ulonglong heartbeat_period= get_heartbeat_period(thd);
  struct timespec heartbeat_buf;
  struct timespec *heartbeat_ts= NULL;
  const LOG_POS_COORD start_coord= { log_ident, pos },
    *p_start_coord= &start_coord;
  LOG_POS_COORD coord_buf= { log_file_name, BIN_LOG_HEADER_SIZE },
    *p_coord= &coord_buf;
  if (heartbeat_period != LL(0))
  {
    heartbeat_ts= &heartbeat_buf;
    set_timespec_nsec(*heartbeat_ts, 0);
  }
  sql_print_information("Start binlog_dump to slave_server(%d), pos(%s, %lu)",
                        thd->server_id, log_ident, (ulong)pos);
  if (RUN_HOOK(binlog_transmit, transmit_start, (thd, flags, log_ident, pos)))
  {
    errmsg= "Failed to run hook 'transmit_start'";
    my_errno= ER_UNKNOWN_ERROR;
    goto err;
  }

#ifndef DBUG_OFF
  if (opt_sporadic_binlog_dump_fail && (binlog_dump_count++ % 2))
  {
    errmsg = "Master failed COM_BINLOG_DUMP to test if slave can recover";
    my_errno= ER_UNKNOWN_ERROR;
    goto err;
  }
#endif

  if (!mysql_bin_log.is_open())
  {
    errmsg = "Binary log is not open";
    my_errno= ER_MASTER_FATAL_ERROR_READING_BINLOG;
    goto err;
  }
  if (!server_id_supplied)
  {
    errmsg = "Misconfigured master - server id was not set";
    my_errno= ER_MASTER_FATAL_ERROR_READING_BINLOG;
    goto err;
  }

  name=search_file_name;
  if (log_ident[0])
    mysql_bin_log.make_log_name(search_file_name, log_ident);
  else
    name=0;					// Find first log

  linfo.index_file_offset = 0;

  if (mysql_bin_log.find_log_pos(&linfo, name, 1))
  {
    errmsg = "Could not find first log file name in binary log index file";
    my_errno= ER_MASTER_FATAL_ERROR_READING_BINLOG;
    goto err;
  }

  mysql_mutex_lock(&LOCK_thread_count);
  thd->current_linfo = &linfo;
  mysql_mutex_unlock(&LOCK_thread_count);

  if ((file=open_binlog(&log, log_file_name, &errmsg)) < 0)
  {
    my_errno= ER_MASTER_FATAL_ERROR_READING_BINLOG;
    goto err;
  }
  if (pos < BIN_LOG_HEADER_SIZE || pos > my_b_filelength(&log))
  {
    errmsg= "Client requested master to start replication from \
impossible position";
    my_errno= ER_MASTER_FATAL_ERROR_READING_BINLOG;
    goto err;
  }

  /* reset transmit packet for the fake rotate event below */
  if (reset_transmit_packet(thd, flags, &ev_offset, &errmsg))
    goto err;

  /*
    Tell the client about the log name with a fake Rotate event;
    this is needed even if we also send a Format_description_log_event
    just after, because that event does not contain the binlog's name.
    Note that as this Rotate event is sent before
    Format_description_log_event, the slave cannot have any info to
    understand this event's format, so the header len of
    Rotate_log_event is FROZEN (so in 5.0 it will have a header shorter
    than other events except FORMAT_DESCRIPTION_EVENT).
    Before 4.0.14 we called fake_rotate_event below only if (pos ==
    BIN_LOG_HEADER_SIZE), because if this is false then the slave
    already knows the binlog's name.
    Since, we always call fake_rotate_event; if the slave already knew
    the log's name (ex: CHANGE MASTER TO MASTER_LOG_FILE=...) this is
    useless but does not harm much. It is nice for 3.23 (>=.58) slaves
    which test Rotate events to see if the master is 4.0 (then they
    choose to stop because they can't replicate 4.0); by always calling
    fake_rotate_event we are sure that 3.23.58 and newer will detect the
    problem as soon as replication starts (BUG#198).
    Always calling fake_rotate_event makes sending of normal
    (=from-binlog) Rotate events a priori unneeded, but it is not so
    simple: the 2 Rotate events are not equivalent, the normal one is
    before the Stop event, the fake one is after. If we don't send the
    normal one, then the Stop event will be interpreted (by existing 4.0
    slaves) as "the master stopped", which is wrong. So for safety,
    given that we want minimum modification of 4.0, we send the normal
    and fake Rotates.
  */
  if (fake_rotate_event(net, packet, log_file_name, pos, &errmsg))
  {
    /*
       This error code is not perfect, as fake_rotate_event() does not
       read anything from the binlog; if it fails it's because of an
       error in my_net_write(), fortunately it will say so in errmsg.
    */
    my_errno= ER_MASTER_FATAL_ERROR_READING_BINLOG;
    goto err;
  }

  /*
    Adding MAX_LOG_EVENT_HEADER_LEN, since a binlog event can become
    this larger than the corresponding packet (query) sent 
    from client to master.
  */
  thd->variables.max_allowed_packet+= MAX_LOG_EVENT_HEADER;

  /*
    We can set log_lock now, it does not move (it's a member of
    mysql_bin_log, and it's already inited, and it will be destroyed
    only at shutdown).
  */
  p_coord->pos= pos; // the first hb matches the slave's last seen value
  log_lock= mysql_bin_log.get_log_lock();
  log_cond= mysql_bin_log.get_log_cond();
  if (pos > BIN_LOG_HEADER_SIZE)
  {
    /* reset transmit packet for the event read from binary log
       file */
    if (reset_transmit_packet(thd, flags, &ev_offset, &errmsg))
      goto err;

     /*
       Try to find a Format_description_log_event at the beginning of
       the binlog
     */
     if (!(error = Log_event::read_log_event(&log, packet, log_lock)))
     {
       /*
         The packet has offsets equal to the normal offsets in a
         binlog event + ev_offset (the first ev_offset characters are
         the header (default \0)).
       */
       DBUG_PRINT("info",
                  ("Looked for a Format_description_log_event, found event type %d",
                   (*packet)[EVENT_TYPE_OFFSET+ev_offset]));
       if ((*packet)[EVENT_TYPE_OFFSET+ev_offset] == FORMAT_DESCRIPTION_EVENT)
       {
         binlog_can_be_corrupted= test((*packet)[FLAGS_OFFSET+ev_offset] &
                                       LOG_EVENT_BINLOG_IN_USE_F);
         (*packet)[FLAGS_OFFSET+ev_offset] &= ~LOG_EVENT_BINLOG_IN_USE_F;
         /*
           mark that this event with "log_pos=0", so the slave
           should not increment master's binlog position
           (rli->group_master_log_pos)
         */
         int4store((char*) packet->ptr()+LOG_POS_OFFSET+ev_offset, 0);
         /*
           if reconnect master sends FD event with `created' as 0
           to avoid destroying temp tables.
          */
         int4store((char*) packet->ptr()+LOG_EVENT_MINIMAL_HEADER_LEN+
                   ST_CREATED_OFFSET+ev_offset, (ulong) 0);
         /* send it */
         if (my_net_write(net, (uchar*) packet->ptr(), packet->length()))
         {
           errmsg = "Failed on my_net_write()";
           my_errno= ER_UNKNOWN_ERROR;
           goto err;
         }

         /*
           No need to save this event. We are only doing simple reads
           (no real parsing of the events) so we don't need it. And so
           we don't need the artificial Format_description_log_event of
           3.23&4.x.
         */
       }
     }
     else
     {
       if (test_for_non_eof_log_read_errors(error, &errmsg))
         goto err;
       /*
         It's EOF, nothing to do, go on reading next events, the
         Format_description_log_event will be found naturally if it is written.
       */
     }
  } /* end of if (pos > BIN_LOG_HEADER_SIZE); */
  else
  {
    /* The Format_description_log_event event will be found naturally. */
  }

  /* seek to the requested position, to start the requested dump */
  my_b_seek(&log, pos);			// Seek will done on next read

  while (!net->error && net->vio != 0 && !thd->killed)
  {
    Log_event_type event_type= UNKNOWN_EVENT;

    /* reset the transmit packet for the event read from binary log
       file */
    if (reset_transmit_packet(thd, flags, &ev_offset, &errmsg))
      goto err;

    while (!(error= Log_event::read_log_event(&log, packet, log_lock)))
    {
#ifndef DBUG_OFF
      if (max_binlog_dump_events && !left_events--)
      {
	net_flush(net);
	errmsg = "Debugging binlog dump abort";
	my_errno= ER_UNKNOWN_ERROR;
	goto err;
      }
#endif
      /*
        log's filename does not change while it's active
      */
      p_coord->pos= uint4korr(packet->ptr() + ev_offset + LOG_POS_OFFSET);

      event_type= (Log_event_type)((*packet)[LOG_EVENT_OFFSET+ev_offset]);
      DBUG_EXECUTE_IF("dump_thread_wait_before_send_xid",
                      {
                        if (event_type == XID_EVENT)
                        {
                          net_flush(net);
                          const char act[]=
                            "now "
                            "wait_for signal.continue";
                          DBUG_ASSERT(opt_debug_sync_timeout > 0);
                          DBUG_ASSERT(!debug_sync_set_action(current_thd,
                                                             STRING_WITH_LEN(act)));
                        }
                      });
      if (event_type == FORMAT_DESCRIPTION_EVENT)
      {
        binlog_can_be_corrupted= test((*packet)[FLAGS_OFFSET+ev_offset] &
                                      LOG_EVENT_BINLOG_IN_USE_F);
        (*packet)[FLAGS_OFFSET+ev_offset] &= ~LOG_EVENT_BINLOG_IN_USE_F;
      }
      else if (event_type == STOP_EVENT)
        binlog_can_be_corrupted= FALSE;

      /*
        Introduced this code to make the gcc 4.6.1 compiler happy. When
        warnings are converted to errors, the compiler complains about
        the fact that binlog_can_be_corrupted is defined but never used.

        We need to check if this is a dead code or if someone removed any
        code by mistake.

        /Alfranio
      */
      if (binlog_can_be_corrupted)
      {
        /*
           Don't try to print out warning messages because this generates
           erroneous messages in the error log and causes performance
           problems.

           /Alfranio
        */
      }
      
      pos = my_b_tell(&log);
      if (RUN_HOOK(binlog_transmit, before_send_event,
                   (thd, flags, packet, log_file_name, pos)))
      {
        my_errno= ER_UNKNOWN_ERROR;
        errmsg= "run 'before_send_event' hook failed";
        goto err;
      }

      if (my_net_write(net, (uchar*) packet->ptr(), packet->length()))
      {
	errmsg = "Failed on my_net_write()";
	my_errno= ER_UNKNOWN_ERROR;
	goto err;
      }

      DBUG_EXECUTE_IF("dump_thread_wait_before_send_xid",
                      {
                        if (event_type == XID_EVENT)
                        {
                          net_flush(net);
                        }
                      });

      DBUG_PRINT("info", ("log event code %d", event_type));
      if (event_type == LOAD_EVENT)
      {
	if (send_file(thd))
	{
	  errmsg = "failed in send_file()";
	  my_errno= ER_UNKNOWN_ERROR;
	  goto err;
	}
      }

      if (RUN_HOOK(binlog_transmit, after_send_event, (thd, flags, packet)))
      {
        errmsg= "Failed to run hook 'after_send_event'";
        my_errno= ER_UNKNOWN_ERROR;
        goto err;
      }

      /* reset transmit packet for next loop */
      if (reset_transmit_packet(thd, flags, &ev_offset, &errmsg))
        goto err;
    }

    /*
      TODO: now that we are logging the offset, check to make sure
      the recorded offset and the actual match.
      Guilhem 2003-06: this is not true if this master is a slave
      <4.0.15 running with --log-slave-updates, because then log_pos may
      be the offset in the-master-of-this-master's binlog.
    */
    if (test_for_non_eof_log_read_errors(error, &errmsg))
      goto err;

    if (!(flags & BINLOG_DUMP_NON_BLOCK) &&
        mysql_bin_log.is_active(log_file_name))
    {
      /*
	Block until there is more data in the log
      */
      if (net_flush(net))
      {
	errmsg = "failed on net_flush()";
	my_errno= ER_UNKNOWN_ERROR;
	goto err;
      }

      /*
	We may have missed the update broadcast from the log
	that has just happened, let's try to catch it if it did.
	If we did not miss anything, we just wait for other threads
	to signal us.
      */
      {
	log.error=0;
	bool read_packet = 0;

#ifndef DBUG_OFF
	if (max_binlog_dump_events && !left_events--)
	{
	  errmsg = "Debugging binlog dump abort";
	  my_errno= ER_UNKNOWN_ERROR;
	  goto err;
	}
#endif

        /* reset the transmit packet for the event read from binary log
           file */
        if (reset_transmit_packet(thd, flags, &ev_offset, &errmsg))
          goto err;
        
	/*
	  No one will update the log while we are reading
	  now, but we'll be quick and just read one record

	  TODO:
          Add an counter that is incremented for each time we update the
          binary log.  We can avoid the following read if the counter
          has not been updated since last read.
	*/

        mysql_mutex_lock(log_lock);
        switch (error= Log_event::read_log_event(&log, packet, (mysql_mutex_t*) 0)) {
	case 0:
	  /* we read successfully, so we'll need to send it to the slave */
          mysql_mutex_unlock(log_lock);
	  read_packet = 1;
          p_coord->pos= uint4korr(packet->ptr() + ev_offset + LOG_POS_OFFSET);
          event_type= (Log_event_type)((*packet)[LOG_EVENT_OFFSET+ev_offset]);
	  break;

	case LOG_READ_EOF:
        {
          int ret;
          ulong signal_cnt;
	  DBUG_PRINT("wait",("waiting for data in binary log"));
	  if (thd->server_id==0) // for mysqlbinlog (mysqlbinlog.server_id==0)
	  {
            mysql_mutex_unlock(log_lock);
	    goto end;
	  }

#ifndef DBUG_OFF
          ulong hb_info_counter= 0;
#endif
          const char* old_msg= thd->proc_info;
          signal_cnt= mysql_bin_log.signal_cnt;
          do 
          {
            if (heartbeat_period != 0)
            {
              DBUG_ASSERT(heartbeat_ts);
              set_timespec_nsec(*heartbeat_ts, heartbeat_period);
            }
            thd->enter_cond(log_cond, log_lock,
                            "Master has sent all binlog to slave; "
                            "waiting for binlog to be updated");
            ret= mysql_bin_log.wait_for_update_bin_log(thd, heartbeat_ts);
            DBUG_ASSERT(ret == 0 || (heartbeat_period != 0));
            if (ret == ETIMEDOUT || ret == ETIME)
            {
#ifndef DBUG_OFF
              if (hb_info_counter < 3)
              {
                sql_print_information("master sends heartbeat message");
                hb_info_counter++;
                if (hb_info_counter == 3)
                  sql_print_information("the rest of heartbeat info skipped ...");
              }
#endif
              /* reset transmit packet for the heartbeat event */
              if (reset_transmit_packet(thd, flags, &ev_offset, &errmsg))
              {
                thd->exit_cond(old_msg);
                goto err;
              }
              if (send_heartbeat_event(net, packet, p_coord))
              {
                errmsg = "Failed on my_net_write()";
                my_errno= ER_UNKNOWN_ERROR;
                thd->exit_cond(old_msg);
                goto err;
              }
            }
            else
            {
              DBUG_PRINT("wait",("binary log received update or a broadcast signal caught"));
            }
          } while (signal_cnt == mysql_bin_log.signal_cnt && !thd->killed);
          thd->exit_cond(old_msg);
        }
        break;
            
        default:
          mysql_mutex_unlock(log_lock);
          test_for_non_eof_log_read_errors(error, &errmsg);
          goto err;
	}

	if (read_packet)
        {
          thd_proc_info(thd, "Sending binlog event to slave");
          pos = my_b_tell(&log);
          if (RUN_HOOK(binlog_transmit, before_send_event,
                       (thd, flags, packet, log_file_name, pos)))
          {
            my_errno= ER_UNKNOWN_ERROR;
            errmsg= "run 'before_send_event' hook failed";
            goto err;
          }
	  
	  if (my_net_write(net, (uchar*) packet->ptr(), packet->length()) )
	  {
	    errmsg = "Failed on my_net_write()";
	    my_errno= ER_UNKNOWN_ERROR;
	    goto err;
	  }

	  if (event_type == LOAD_EVENT)
	  {
	    if (send_file(thd))
	    {
	      errmsg = "failed in send_file()";
	      my_errno= ER_UNKNOWN_ERROR;
	      goto err;
	    }
	  }

          if (RUN_HOOK(binlog_transmit, after_send_event, (thd, flags, packet)))
          {
            my_errno= ER_UNKNOWN_ERROR;
            errmsg= "Failed to run hook 'after_send_event'";
            goto err;
          }
	}

	log.error=0;
      }
    }
    else
    {
      bool loop_breaker = 0;
      /* need this to break out of the for loop from switch */

      thd_proc_info(thd, "Finished reading one binlog; switching to next binlog");
      switch (mysql_bin_log.find_next_log(&linfo, 1)) {
      case 0:
	break;
      case LOG_INFO_EOF:
        if (mysql_bin_log.is_active(log_file_name))
        {
          loop_breaker = (flags & BINLOG_DUMP_NON_BLOCK);
          break;
        }
      default:
	errmsg = "could not find next log";
	my_errno= ER_MASTER_FATAL_ERROR_READING_BINLOG;
	goto err;
      }

      if (loop_breaker)
        break;

      end_io_cache(&log);
      mysql_file_close(file, MYF(MY_WME));

      /* reset transmit packet for the possible fake rotate event */
      if (reset_transmit_packet(thd, flags, &ev_offset, &errmsg))
        goto err;
      
      /*
        Call fake_rotate_event() in case the previous log (the one which
        we have just finished reading) did not contain a Rotate event
        (for example (I don't know any other example) the previous log
        was the last one before the master was shutdown & restarted).
        This way we tell the slave about the new log's name and
        position.  If the binlog is 5.0, the next event we are going to
        read and send is Format_description_log_event.
      */
      if ((file=open_binlog(&log, log_file_name, &errmsg)) < 0 ||
	  fake_rotate_event(net, packet, log_file_name, BIN_LOG_HEADER_SIZE,
                            &errmsg))
      {
	my_errno= ER_MASTER_FATAL_ERROR_READING_BINLOG;
	goto err;
      }

      p_coord->file_name= log_file_name; // reset to the next
    }
  }

end:
  end_io_cache(&log);
  mysql_file_close(file, MYF(MY_WME));

  RUN_HOOK(binlog_transmit, transmit_stop, (thd, flags));
  my_eof(thd);
  thd_proc_info(thd, "Waiting to finalize termination");
  mysql_mutex_lock(&LOCK_thread_count);
  thd->current_linfo = 0;
  mysql_mutex_unlock(&LOCK_thread_count);
  thd->variables.max_allowed_packet= old_max_allowed_packet;
  DBUG_VOID_RETURN;

err:
  thd_proc_info(thd, "Waiting to finalize termination");
  if (my_errno == ER_MASTER_FATAL_ERROR_READING_BINLOG && my_b_inited(&log))
  {
    /* 
       detailing the fatal error message with coordinates 
       of the last position read.
    */
    my_snprintf(error_text, sizeof(error_text),
                "%s; the first event '%s' at %lld, "
                "the last event read from '%s' at %lld, "
                "the last byte read from '%s' at %lld.",
                errmsg,
                p_start_coord->file_name, p_start_coord->pos,
                p_coord->file_name, p_coord->pos,
                log_file_name, my_b_tell(&log));
  }
  else
    strcpy(error_text, errmsg);
  end_io_cache(&log);
  RUN_HOOK(binlog_transmit, transmit_stop, (thd, flags));
  /*
    Exclude  iteration through thread list
    this is needed for purge_logs() - it will iterate through
    thread list and update thd->current_linfo->index_file_offset
    this mutex will make sure that it never tried to update our linfo
    after we return from this stack frame
  */
  mysql_mutex_lock(&LOCK_thread_count);
  thd->current_linfo = 0;
  mysql_mutex_unlock(&LOCK_thread_count);
  if (file >= 0)
    mysql_file_close(file, MYF(MY_WME));
  thd->variables.max_allowed_packet= old_max_allowed_packet;

  my_message(my_errno, error_text, MYF(0));
  DBUG_VOID_RETURN;
}


/**
  Execute a START SLAVE statement.

  @param thd Pointer to THD object for the client thread executing the
  statement.

  @param mi Pointer to Master_info object for the slave's IO thread.

  @param net_report If true, saves the exit status into thd->stmt_da.

  @retval 0 success
  @retval 1 error
*/
int start_slave(THD* thd , Master_info* mi,  bool net_report)
{
  int slave_errno= 0;
  int thread_mask;
  DBUG_ENTER("start_slave");

  if (check_access(thd, SUPER_ACL, any_db, NULL, NULL, 0, 0))
    DBUG_RETURN(1);
  lock_slave_threads(mi);  // this allows us to cleanly read slave_running
  // Get a mask of _stopped_ threads
  init_thread_mask(&thread_mask,mi,1 /* inverse */);
  /*
    Below we will start all stopped threads.  But if the user wants to
    start only one thread, do as if the other thread was running (as we
    don't wan't to touch the other thread), so set the bit to 0 for the
    other thread
  */
  if (thd->lex->slave_thd_opt)
    thread_mask&= thd->lex->slave_thd_opt;
  if (thread_mask) //some threads are stopped, start them
  {
    if (init_master_info(mi,master_info_file,relay_log_info_file, 0,
			 thread_mask))
      slave_errno=ER_MASTER_INFO;
    else if (server_id_supplied && *mi->host)
    {
      /*
        If we will start SQL thread we will care about UNTIL options If
        not and they are specified we will ignore them and warn user
        about this fact.
      */
      if (thread_mask & SLAVE_SQL)
      {
        mysql_mutex_lock(&mi->rli.data_lock);

        if (thd->lex->mi.pos)
        {
          mi->rli.until_condition= Relay_log_info::UNTIL_MASTER_POS;
          mi->rli.until_log_pos= thd->lex->mi.pos;
          /*
             We don't check thd->lex->mi.log_file_name for NULL here
             since it is checked in sql_yacc.yy
          */
          strmake(mi->rli.until_log_name, thd->lex->mi.log_file_name,
                  sizeof(mi->rli.until_log_name)-1);
        }
        else if (thd->lex->mi.relay_log_pos)
        {
          mi->rli.until_condition= Relay_log_info::UNTIL_RELAY_POS;
          mi->rli.until_log_pos= thd->lex->mi.relay_log_pos;
          strmake(mi->rli.until_log_name, thd->lex->mi.relay_log_name,
                  sizeof(mi->rli.until_log_name)-1);
        }
        else
          mi->rli.clear_until_condition();

        if (mi->rli.until_condition != Relay_log_info::UNTIL_NONE)
        {
          /* Preparing members for effective until condition checking */
          const char *p= fn_ext(mi->rli.until_log_name);
          char *p_end;
          if (*p)
          {
            //p points to '.'
            mi->rli.until_log_name_extension= strtoul(++p,&p_end, 10);
            /*
              p_end points to the first invalid character. If it equals
              to p, no digits were found, error. If it contains '\0' it
              means  conversion went ok.
            */
            if (p_end==p || *p_end)
              slave_errno=ER_BAD_SLAVE_UNTIL_COND;
          }
          else
            slave_errno=ER_BAD_SLAVE_UNTIL_COND;

          /* mark the cached result of the UNTIL comparison as "undefined" */
          mi->rli.until_log_names_cmp_result=
            Relay_log_info::UNTIL_LOG_NAMES_CMP_UNKNOWN;

          /* Issuing warning then started without --skip-slave-start */
          if (!opt_skip_slave_start)
            push_warning(thd, MYSQL_ERROR::WARN_LEVEL_NOTE,
                         ER_MISSING_SKIP_SLAVE,
                         ER(ER_MISSING_SKIP_SLAVE));
        }

        mysql_mutex_unlock(&mi->rli.data_lock);
      }
      else if (thd->lex->mi.pos || thd->lex->mi.relay_log_pos)
        push_warning(thd, MYSQL_ERROR::WARN_LEVEL_NOTE, ER_UNTIL_COND_IGNORED,
                     ER(ER_UNTIL_COND_IGNORED));

      if (!slave_errno)
        slave_errno = start_slave_threads(0 /*no mutex */,
					1 /* wait for start */,
					mi,
					master_info_file,relay_log_info_file,
					thread_mask);
    }
    else
      slave_errno = ER_BAD_SLAVE;
  }
  else
  {
    /* no error if all threads are already started, only a warning */
    push_warning(thd, MYSQL_ERROR::WARN_LEVEL_NOTE, ER_SLAVE_WAS_RUNNING,
                 ER(ER_SLAVE_WAS_RUNNING));
  }

  unlock_slave_threads(mi);

  if (slave_errno)
  {
    if (net_report)
      my_message(slave_errno, ER(slave_errno), MYF(0));
    DBUG_RETURN(1);
  }
  else if (net_report)
    my_ok(thd);

  DBUG_RETURN(0);
}


/**
  Execute a STOP SLAVE statement.

  @param thd Pointer to THD object for the client thread executing the
  statement.

  @param mi Pointer to Master_info object for the slave's IO thread.

  @param net_report If true, saves the exit status into thd->stmt_da.

  @retval 0 success
  @retval 1 error
*/
int stop_slave(THD* thd, Master_info* mi, bool net_report )
{
  DBUG_ENTER("stop_slave");
  
  int slave_errno;
  if (!thd)
    thd = current_thd;

  if (check_access(thd, SUPER_ACL, any_db, NULL, NULL, 0, 0))
    DBUG_RETURN(1);
  thd_proc_info(thd, "Killing slave");
  int thread_mask;
  lock_slave_threads(mi);
  // Get a mask of _running_ threads
  init_thread_mask(&thread_mask,mi,0 /* not inverse*/);
  /*
    Below we will stop all running threads.
    But if the user wants to stop only one thread, do as if the other thread
    was stopped (as we don't wan't to touch the other thread), so set the
    bit to 0 for the other thread
  */
  if (thd->lex->slave_thd_opt)
    thread_mask &= thd->lex->slave_thd_opt;

  if (thread_mask)
  {
    slave_errno= terminate_slave_threads(mi,thread_mask,
                                         1 /*skip lock */);
  }
  else
  {
    //no error if both threads are already stopped, only a warning
    slave_errno= 0;
    push_warning(thd, MYSQL_ERROR::WARN_LEVEL_NOTE, ER_SLAVE_WAS_NOT_RUNNING,
                 ER(ER_SLAVE_WAS_NOT_RUNNING));
  }
  unlock_slave_threads(mi);
  thd_proc_info(thd, 0);

  if (slave_errno)
  {
    if (net_report)
      my_message(slave_errno, ER(slave_errno), MYF(0));
    DBUG_RETURN(1);
  }
  else if (net_report)
    my_ok(thd);

  DBUG_RETURN(0);
}


/**
  Execute a RESET SLAVE statement.

  @param thd Pointer to THD object of the client thread executing the
  statement.

  @param mi Pointer to Master_info object for the slave.

  @retval 0 success
  @retval 1 error
*/
int reset_slave(THD *thd, Master_info* mi)
{
  MY_STAT stat_area;
  char fname[FN_REFLEN];
  int thread_mask= 0, error= 0;
  uint sql_errno=ER_UNKNOWN_ERROR;
  const char* errmsg= "Unknown error occured while reseting slave";
  DBUG_ENTER("reset_slave");

  lock_slave_threads(mi);
  init_thread_mask(&thread_mask,mi,0 /* not inverse */);
  if (thread_mask) // We refuse if any slave thread is running
  {
    sql_errno= ER_SLAVE_MUST_STOP;
    error=1;
    goto err;
  }

  ha_reset_slave(thd);

  // delete relay logs, clear relay log coordinates
  if ((error= purge_relay_logs(&mi->rli, thd,
			       1 /* just reset */,
			       &errmsg)))
  {
    sql_errno= ER_RELAY_LOG_FAIL;
    goto err;
  }

  /* Clear master's log coordinates and associated information */
  mi->clear_in_memory_info(thd->lex->reset_slave_info.all);

  /*
     Reset errors (the idea is that we forget about the
     old master).
  */
  mi->clear_error();
  mi->rli.clear_error();
  mi->rli.clear_until_condition();

  // close master_info_file, relay_log_info_file, set mi->inited=rli->inited=0
  end_master_info(mi);
  // and delete these two files
  fn_format(fname, master_info_file, mysql_data_home, "", 4+32);
  if (mysql_file_stat(key_file_master_info, fname, &stat_area, MYF(0)) &&
      mysql_file_delete(key_file_master_info, fname, MYF(MY_WME)))
  {
    error=1;
    goto err;
  }
  // delete relay_log_info_file
  fn_format(fname, relay_log_info_file, mysql_data_home, "", 4+32);
  if (mysql_file_stat(key_file_relay_log_info, fname, &stat_area, MYF(0)) &&
      mysql_file_delete(key_file_relay_log_info, fname, MYF(MY_WME)))
  {
    error=1;
    goto err;
  }

  RUN_HOOK(binlog_relay_io, after_reset_slave, (thd, mi));
err:
  unlock_slave_threads(mi);
  if (error)
    my_error(sql_errno, MYF(0), errmsg);
  DBUG_RETURN(error);
}

/*

  Kill all Binlog_dump threads which previously talked to the same slave
  ("same" means with the same server id). Indeed, if the slave stops, if the
  Binlog_dump thread is waiting (mysql_cond_wait) for binlog update, then it
  will keep existing until a query is written to the binlog. If the master is
  idle, then this could last long, and if the slave reconnects, we could have 2
  Binlog_dump threads in SHOW PROCESSLIST, until a query is written to the
  binlog. To avoid this, when the slave reconnects and sends COM_BINLOG_DUMP,
  the master kills any existing thread with the slave's server id (if this id is
  not zero; it will be true for real slaves, but false for mysqlbinlog when it
  sends COM_BINLOG_DUMP to get a remote binlog dump).

  SYNOPSIS
    kill_zombie_dump_threads()
    slave_server_id     the slave's server id

*/


void kill_zombie_dump_threads(uint32 slave_server_id)
{
  mysql_mutex_lock(&LOCK_thread_count);
  I_List_iterator<THD> it(threads);
  THD *tmp;

  while ((tmp=it++))
  {
    if (tmp->command == COM_BINLOG_DUMP &&
       tmp->server_id == slave_server_id)
    {
      mysql_mutex_lock(&tmp->LOCK_thd_data);    // Lock from delete
      break;
    }
  }
  mysql_mutex_unlock(&LOCK_thread_count);
  if (tmp)
  {
    /*
      Here we do not call kill_one_thread() as
      it will be slow because it will iterate through the list
      again. We just to do kill the thread ourselves.
    */
    tmp->awake(THD::KILL_QUERY);
    mysql_mutex_unlock(&tmp->LOCK_thd_data);
  }
}


/**
  Execute a CHANGE MASTER statement.

  @param thd Pointer to THD object for the client thread executing the
  statement.

  @param mi Pointer to Master_info object belonging to the slave's IO
  thread.

  @retval FALSE success
  @retval TRUE error
*/
bool change_master(THD* thd, Master_info* mi)
{
  int thread_mask;
  const char* errmsg= 0;
  bool need_relay_log_purge= 1;
  bool ret= FALSE;
  char saved_host[HOSTNAME_LENGTH + 1];
  uint saved_port;
  char saved_log_name[FN_REFLEN];
  my_off_t saved_log_pos;
  DBUG_ENTER("change_master");

  lock_slave_threads(mi);
  init_thread_mask(&thread_mask,mi,0 /*not inverse*/);
  LEX_MASTER_INFO* lex_mi= &thd->lex->mi;
  if (thread_mask) // We refuse if any slave thread is running
  {
    my_message(ER_SLAVE_MUST_STOP, ER(ER_SLAVE_MUST_STOP), MYF(0));
    ret= TRUE;
    goto err;
  }

  thd_proc_info(thd, "Changing master");
  /* 
    We need to check if there is an empty master_host. Otherwise
    change master succeeds, a master.info file is created containing 
    empty master_host string and when issuing: start slave; an error
    is thrown stating that the server is not configured as slave.
    (See BUG#28796).
  */
  if(lex_mi->host && !*lex_mi->host) 
  {
    my_error(ER_WRONG_ARGUMENTS, MYF(0), "MASTER_HOST");
    unlock_slave_threads(mi);
    DBUG_RETURN(TRUE);
  }
  // TODO: see if needs re-write
  if (init_master_info(mi, master_info_file, relay_log_info_file, 0,
		       thread_mask))
  {
    my_message(ER_MASTER_INFO, ER(ER_MASTER_INFO), MYF(0));
    ret= TRUE;
    goto err;
  }

  /*
    Data lock not needed since we have already stopped the running threads,
    and we have the hold on the run locks which will keep all threads that
    could possibly modify the data structures from running
  */

  /*
    Before processing the command, save the previous state.
  */
  strmake(saved_host, mi->host, HOSTNAME_LENGTH);
  saved_port= mi->port;
  strmake(saved_log_name, mi->master_log_name, FN_REFLEN - 1);
  saved_log_pos= mi->master_log_pos;

  /*
    If the user specified host or port without binlog or position,
    reset binlog's name to FIRST and position to 4.
  */

  if ((lex_mi->host || lex_mi->port) && !lex_mi->log_file_name && !lex_mi->pos)
  {
    mi->master_log_name[0] = 0;
    mi->master_log_pos= BIN_LOG_HEADER_SIZE;
  }

  if (lex_mi->log_file_name)
    strmake(mi->master_log_name, lex_mi->log_file_name,
	    sizeof(mi->master_log_name)-1);
  if (lex_mi->pos)
  {
    mi->master_log_pos= lex_mi->pos;
  }
  DBUG_PRINT("info", ("master_log_pos: %lu", (ulong) mi->master_log_pos));

  if (lex_mi->host)
    strmake(mi->host, lex_mi->host, sizeof(mi->host)-1);
  if (lex_mi->user)
    strmake(mi->user, lex_mi->user, sizeof(mi->user)-1);
  if (lex_mi->password)
    strmake(mi->password, lex_mi->password, sizeof(mi->password)-1);
  if (lex_mi->port)
    mi->port = lex_mi->port;
  if (lex_mi->connect_retry)
    mi->connect_retry = lex_mi->connect_retry;
  if (lex_mi->heartbeat_opt != LEX_MASTER_INFO::LEX_MI_UNCHANGED)
    mi->heartbeat_period = lex_mi->heartbeat_period;
  else
    mi->heartbeat_period= (float) min(SLAVE_MAX_HEARTBEAT_PERIOD,
                                      (slave_net_timeout/2.0));
  mi->received_heartbeats= LL(0); // counter lives until master is CHANGEd
  /*
    reset the last time server_id list if the current CHANGE MASTER 
    is mentioning IGNORE_SERVER_IDS= (...)
  */
  if (lex_mi->repl_ignore_server_ids_opt == LEX_MASTER_INFO::LEX_MI_ENABLE)
    reset_dynamic(&mi->ignore_server_ids);
  for (uint i= 0; i < lex_mi->repl_ignore_server_ids.elements; i++)
  {
    ulong s_id;
    get_dynamic(&lex_mi->repl_ignore_server_ids, (uchar*) &s_id, i);
    if (s_id == ::server_id && replicate_same_server_id)
    {
      my_error(ER_SLAVE_IGNORE_SERVER_IDS, MYF(0), static_cast<int>(s_id));
      ret= TRUE;
      goto err;
    }
    else
    {
      if (bsearch((const ulong *) &s_id,
                  mi->ignore_server_ids.buffer,
                  mi->ignore_server_ids.elements, sizeof(ulong),
                  (int (*) (const void*, const void*))
                  change_master_server_id_cmp) == NULL)
        insert_dynamic(&mi->ignore_server_ids, (uchar*) &s_id);
    }
  }
  sort_dynamic(&mi->ignore_server_ids, (qsort_cmp) change_master_server_id_cmp);

  if (lex_mi->ssl != LEX_MASTER_INFO::LEX_MI_UNCHANGED)
    mi->ssl= (lex_mi->ssl == LEX_MASTER_INFO::LEX_MI_ENABLE);

  if (lex_mi->ssl_verify_server_cert != LEX_MASTER_INFO::LEX_MI_UNCHANGED)
    mi->ssl_verify_server_cert=
      (lex_mi->ssl_verify_server_cert == LEX_MASTER_INFO::LEX_MI_ENABLE);

  if (lex_mi->ssl_ca)
    strmake(mi->ssl_ca, lex_mi->ssl_ca, sizeof(mi->ssl_ca)-1);
  if (lex_mi->ssl_capath)
    strmake(mi->ssl_capath, lex_mi->ssl_capath, sizeof(mi->ssl_capath)-1);
  if (lex_mi->ssl_cert)
    strmake(mi->ssl_cert, lex_mi->ssl_cert, sizeof(mi->ssl_cert)-1);
  if (lex_mi->ssl_cipher)
    strmake(mi->ssl_cipher, lex_mi->ssl_cipher, sizeof(mi->ssl_cipher)-1);
  if (lex_mi->ssl_key)
    strmake(mi->ssl_key, lex_mi->ssl_key, sizeof(mi->ssl_key)-1);
#ifndef HAVE_OPENSSL
  if (lex_mi->ssl || lex_mi->ssl_ca || lex_mi->ssl_capath ||
      lex_mi->ssl_cert || lex_mi->ssl_cipher || lex_mi->ssl_key ||
      lex_mi->ssl_verify_server_cert )
    push_warning(thd, MYSQL_ERROR::WARN_LEVEL_NOTE,
                 ER_SLAVE_IGNORED_SSL_PARAMS, ER(ER_SLAVE_IGNORED_SSL_PARAMS));
#endif

  if (lex_mi->relay_log_name)
  {
    need_relay_log_purge= 0;
    char relay_log_name[FN_REFLEN];
    mi->rli.relay_log.make_log_name(relay_log_name, lex_mi->relay_log_name);
    strmake(mi->rli.group_relay_log_name, relay_log_name,
	    sizeof(mi->rli.group_relay_log_name)-1);
    strmake(mi->rli.event_relay_log_name, relay_log_name,
	    sizeof(mi->rli.event_relay_log_name)-1);
  }

  if (lex_mi->relay_log_pos)
  {
    need_relay_log_purge= 0;
    mi->rli.group_relay_log_pos= mi->rli.event_relay_log_pos= lex_mi->relay_log_pos;
  }

  /*
    If user did specify neither host nor port nor any log name nor any log
    pos, i.e. he specified only user/password/master_connect_retry, he probably
    wants replication to resume from where it had left, i.e. from the
    coordinates of the **SQL** thread (imagine the case where the I/O is ahead
    of the SQL; restarting from the coordinates of the I/O would lose some
    events which is probably unwanted when you are just doing minor changes
    like changing master_connect_retry).
    A side-effect is that if only the I/O thread was started, this thread may
    restart from ''/4 after the CHANGE MASTER. That's a minor problem (it is a
    much more unlikely situation than the one we are fixing here).
    Note: coordinates of the SQL thread must be read here, before the
    'if (need_relay_log_purge)' block which resets them.
  */
  if (!lex_mi->host && !lex_mi->port &&
      !lex_mi->log_file_name && !lex_mi->pos &&
      need_relay_log_purge)
   {
     /*
       Sometimes mi->rli.master_log_pos == 0 (it happens when the SQL thread is
       not initialized), so we use a max().
       What happens to mi->rli.master_log_pos during the initialization stages
       of replication is not 100% clear, so we guard against problems using
       max().
      */
     mi->master_log_pos = max(BIN_LOG_HEADER_SIZE,
			      mi->rli.group_master_log_pos);
     strmake(mi->master_log_name, mi->rli.group_master_log_name,
             sizeof(mi->master_log_name)-1);
  }
  /*
    Relay log's IO_CACHE may not be inited, if rli->inited==0 (server was never
    a slave before).
  */
  if (flush_master_info(mi, FALSE, FALSE))
  {
    my_error(ER_RELAY_LOG_INIT, MYF(0), "Failed to flush master info file");
    ret= TRUE;
    goto err;
  }
  if (need_relay_log_purge)
  {
    relay_log_purge= 1;
    thd_proc_info(thd, "Purging old relay logs");
    if (purge_relay_logs(&mi->rli, thd,
			 0 /* not only reset, but also reinit */,
			 &errmsg))
    {
      my_error(ER_RELAY_LOG_FAIL, MYF(0), errmsg);
      ret= TRUE;
      goto err;
    }
  }
  else
  {
    const char* msg;
    relay_log_purge= 0;
    /* Relay log is already initialized */
    if (init_relay_log_pos(&mi->rli,
			   mi->rli.group_relay_log_name,
			   mi->rli.group_relay_log_pos,
			   0 /*no data lock*/,
			   &msg, 0))
    {
      my_error(ER_RELAY_LOG_INIT, MYF(0), msg);
      ret= TRUE;
      goto err;
    }
  }
  /*
    Coordinates in rli were spoilt by the 'if (need_relay_log_purge)' block,
    so restore them to good values. If we left them to ''/0, that would work;
    but that would fail in the case of 2 successive CHANGE MASTER (without a
    START SLAVE in between): because first one would set the coords in mi to
    the good values of those in rli, the set those in rli to ''/0, then
    second CHANGE MASTER would set the coords in mi to those of rli, i.e. to
    ''/0: we have lost all copies of the original good coordinates.
    That's why we always save good coords in rli.
  */
  mi->rli.group_master_log_pos= mi->master_log_pos;
  DBUG_PRINT("info", ("master_log_pos: %lu", (ulong) mi->master_log_pos));
  strmake(mi->rli.group_master_log_name,mi->master_log_name,
	  sizeof(mi->rli.group_master_log_name)-1);

  if (!mi->rli.group_master_log_name[0]) // uninitialized case
    mi->rli.group_master_log_pos=0;

  mysql_mutex_lock(&mi->rli.data_lock);
  mi->rli.abort_pos_wait++; /* for MASTER_POS_WAIT() to abort */
  /* Clear the errors, for a clean start */
  mi->rli.clear_error();
  mi->rli.clear_until_condition();

  sql_print_information("'CHANGE MASTER TO executed'. "
    "Previous state master_host='%s', master_port='%u', master_log_file='%s', "
    "master_log_pos='%ld'. "
    "New state master_host='%s', master_port='%u', master_log_file='%s', "
    "master_log_pos='%ld'.", saved_host, saved_port, saved_log_name,
    (ulong) saved_log_pos, mi->host, mi->port, mi->master_log_name,
    (ulong) mi->master_log_pos);

  /*
    If we don't write new coordinates to disk now, then old will remain in
    relay-log.info until START SLAVE is issued; but if mysqld is shutdown
    before START SLAVE, then old will remain in relay-log.info, and will be the
    in-memory value at restart (thus causing errors, as the old relay log does
    not exist anymore).
  */
  flush_relay_log_info(&mi->rli);
  mysql_cond_broadcast(&mi->data_cond);
  mysql_mutex_unlock(&mi->rli.data_lock);

err:
  unlock_slave_threads(mi);
  thd_proc_info(thd, 0);
  if (ret == FALSE)
    my_ok(thd);
  DBUG_RETURN(ret);
}


/**
  Execute a RESET MASTER statement.

  @param thd Pointer to THD object of the client thread executing the
  statement.

  @retval 0 success
  @retval 1 error
*/
int reset_master(THD* thd)
{
  if (!mysql_bin_log.is_open())
  {
    my_message(ER_FLUSH_MASTER_BINLOG_CLOSED,
               ER(ER_FLUSH_MASTER_BINLOG_CLOSED), MYF(ME_BELL+ME_WAITTANG));
    return 1;
  }

  if (mysql_bin_log.reset_logs(thd))
    return 1;
  RUN_HOOK(binlog_transmit, after_reset_master, (thd, 0 /* flags */));
  return 0;
}


/**
  Execute a SHOW BINLOG EVENTS statement.

  @param thd Pointer to THD object for the client thread executing the
  statement.

  @retval FALSE success
  @retval TRUE failure
*/
bool mysql_show_binlog_events(THD* thd)
{
  Protocol *protocol= thd->protocol;
  List<Item> field_list;
  const char *errmsg = 0;
  bool ret = TRUE;
  IO_CACHE log;
  File file = -1;
  MYSQL_BIN_LOG *binary_log= NULL;
  int old_max_allowed_packet= thd->variables.max_allowed_packet;
  LOG_INFO linfo;

  DBUG_ENTER("mysql_show_binlog_events");

  Log_event::init_show_field_list(&field_list);
  if (protocol->send_result_set_metadata(&field_list,
                            Protocol::SEND_NUM_ROWS | Protocol::SEND_EOF))
    DBUG_RETURN(TRUE);

  Format_description_log_event *description_event= new
    Format_description_log_event(3); /* MySQL 4.0 by default */

  DBUG_ASSERT(thd->lex->sql_command == SQLCOM_SHOW_BINLOG_EVENTS ||
              thd->lex->sql_command == SQLCOM_SHOW_RELAYLOG_EVENTS);

  /* select wich binary log to use: binlog or relay */
  if ( thd->lex->sql_command == SQLCOM_SHOW_BINLOG_EVENTS )
  {
    /*
      Wait for handlers to insert any pending information
      into the binlog.  For e.g. ndb which updates the binlog asynchronously
      this is needed so that the uses sees all its own commands in the binlog
    */
    ha_binlog_wait(thd);

    binary_log= &mysql_bin_log;
  }
  else  /* showing relay log contents */
  {
    if (!active_mi)
      DBUG_RETURN(TRUE);

    binary_log= &(active_mi->rli.relay_log);
  }

  if (binary_log->is_open())
  {
    LEX_MASTER_INFO *lex_mi= &thd->lex->mi;
    SELECT_LEX_UNIT *unit= &thd->lex->unit;
    ha_rows event_count, limit_start, limit_end;
    my_off_t pos = max(BIN_LOG_HEADER_SIZE, lex_mi->pos); // user-friendly
    char search_file_name[FN_REFLEN], *name;
    const char *log_file_name = lex_mi->log_file_name;
<<<<<<< HEAD
    mysql_mutex_t *log_lock = binary_log->get_log_lock();
    LOG_INFO linfo;
=======
    pthread_mutex_t *log_lock = mysql_bin_log.get_log_lock();
>>>>>>> ca33df20
    Log_event* ev;

    unit->set_limit(thd->lex->current_select);
    limit_start= unit->offset_limit_cnt;
    limit_end= unit->select_limit_cnt;

    name= search_file_name;
    if (log_file_name)
      binary_log->make_log_name(search_file_name, log_file_name);
    else
      name=0;					// Find first log

    linfo.index_file_offset = 0;

    if (binary_log->find_log_pos(&linfo, name, 1))
    {
      errmsg = "Could not find target log";
      goto err;
    }

    mysql_mutex_lock(&LOCK_thread_count);
    thd->current_linfo = &linfo;
    mysql_mutex_unlock(&LOCK_thread_count);

    if ((file=open_binlog(&log, linfo.log_file_name, &errmsg)) < 0)
      goto err;

    /*
      to account binlog event header size
    */
    thd->variables.max_allowed_packet += MAX_LOG_EVENT_HEADER;

    mysql_mutex_lock(log_lock);

    /*
      open_binlog() sought to position 4.
      Read the first event in case it's a Format_description_log_event, to
      know the format. If there's no such event, we are 3.23 or 4.x. This
      code, like before, can't read 3.23 binlogs.
      This code will fail on a mixed relay log (one which has Format_desc then
      Rotate then Format_desc).
    */
    ev= Log_event::read_log_event(&log, (mysql_mutex_t*)0, description_event);
    if (ev)
    {
      if (ev->get_type_code() == FORMAT_DESCRIPTION_EVENT)
      {
        delete description_event;
        description_event= (Format_description_log_event*) ev;
      }
      else
        delete ev;
    }

    my_b_seek(&log, pos);

    if (!description_event->is_valid())
    {
      errmsg="Invalid Format_description event; could be out of memory";
      goto err;
    }

    for (event_count = 0;
         (ev = Log_event::read_log_event(&log, (mysql_mutex_t*) 0,
                                         description_event)); )
    {
      if (event_count >= limit_start &&
	  ev->net_send(protocol, linfo.log_file_name, pos))
      {
	errmsg = "Net error";
	delete ev;
        mysql_mutex_unlock(log_lock);
	goto err;
      }

      pos = my_b_tell(&log);
      delete ev;

      if (++event_count >= limit_end)
	break;
    }

    if (event_count < limit_end && log.error)
    {
      errmsg = "Wrong offset or I/O error";
      mysql_mutex_unlock(log_lock);
      goto err;
    }

    mysql_mutex_unlock(log_lock);
  }
  // Check that linfo is still on the function scope.
  DEBUG_SYNC(thd, "after_show_binlog_events");

  ret= FALSE;

err:
  delete description_event;
  if (file >= 0)
  {
    end_io_cache(&log);
    mysql_file_close(file, MYF(MY_WME));
  }

  if (errmsg)
    my_error(ER_ERROR_WHEN_EXECUTING_COMMAND, MYF(0),
             "SHOW BINLOG EVENTS", errmsg);
  else
    my_eof(thd);

  mysql_mutex_lock(&LOCK_thread_count);
  thd->current_linfo = 0;
  mysql_mutex_unlock(&LOCK_thread_count);
  thd->variables.max_allowed_packet= old_max_allowed_packet;
  DBUG_RETURN(ret);
}


/**
  Execute a SHOW MASTER STATUS statement.

  @param thd Pointer to THD object for the client thread executing the
  statement.

  @retval FALSE success
  @retval TRUE failure
*/
bool show_binlog_info(THD* thd)
{
  Protocol *protocol= thd->protocol;
  DBUG_ENTER("show_binlog_info");
  List<Item> field_list;
  field_list.push_back(new Item_empty_string("File", FN_REFLEN));
  field_list.push_back(new Item_return_int("Position",20,
					   MYSQL_TYPE_LONGLONG));
  field_list.push_back(new Item_empty_string("Binlog_Do_DB",255));
  field_list.push_back(new Item_empty_string("Binlog_Ignore_DB",255));

  if (protocol->send_result_set_metadata(&field_list,
                            Protocol::SEND_NUM_ROWS | Protocol::SEND_EOF))
    DBUG_RETURN(TRUE);
  protocol->prepare_for_resend();

  if (mysql_bin_log.is_open())
  {
    LOG_INFO li;
    mysql_bin_log.get_current_log(&li);
    int dir_len = dirname_length(li.log_file_name);
    protocol->store(li.log_file_name + dir_len, &my_charset_bin);
    protocol->store((ulonglong) li.pos);
    protocol->store(binlog_filter->get_do_db());
    protocol->store(binlog_filter->get_ignore_db());
    if (protocol->write())
      DBUG_RETURN(TRUE);
  }
  my_eof(thd);
  DBUG_RETURN(FALSE);
}


/**
  Execute a SHOW BINARY LOGS statement.

  @param thd Pointer to THD object for the client thread executing the
  statement.

  @retval FALSE success
  @retval TRUE failure
*/
bool show_binlogs(THD* thd)
{
  IO_CACHE *index_file;
  LOG_INFO cur;
  File file;
  char fname[FN_REFLEN];
  List<Item> field_list;
  uint length;
  int cur_dir_len;
  Protocol *protocol= thd->protocol;
  DBUG_ENTER("show_binlogs");

  if (!mysql_bin_log.is_open())
  {
    my_error(ER_NO_BINARY_LOGGING, MYF(0));
    DBUG_RETURN(TRUE);
  }

  field_list.push_back(new Item_empty_string("Log_name", 255));
  field_list.push_back(new Item_return_int("File_size", 20,
                                           MYSQL_TYPE_LONGLONG));
  if (protocol->send_result_set_metadata(&field_list,
                            Protocol::SEND_NUM_ROWS | Protocol::SEND_EOF))
    DBUG_RETURN(TRUE);
  
  mysql_mutex_lock(mysql_bin_log.get_log_lock());
  mysql_bin_log.lock_index();
  index_file=mysql_bin_log.get_index_file();
  
  mysql_bin_log.raw_get_current_log(&cur); // dont take mutex
  mysql_mutex_unlock(mysql_bin_log.get_log_lock()); // lockdep, OK
  
  cur_dir_len= dirname_length(cur.log_file_name);

  reinit_io_cache(index_file, READ_CACHE, (my_off_t) 0, 0, 0);

  /* The file ends with EOF or empty line */
  while ((length=my_b_gets(index_file, fname, sizeof(fname))) > 1)
  {
    int dir_len;
    ulonglong file_length= 0;                   // Length if open fails
    fname[--length] = '\0';                     // remove the newline

    protocol->prepare_for_resend();
    dir_len= dirname_length(fname);
    length-= dir_len;
    protocol->store(fname + dir_len, length, &my_charset_bin);

    if (!(strncmp(fname+dir_len, cur.log_file_name+cur_dir_len, length)))
      file_length= cur.pos;  /* The active log, use the active position */
    else
    {
      /* this is an old log, open it and find the size */
      if ((file= mysql_file_open(key_file_binlog,
                                 fname, O_RDONLY | O_SHARE | O_BINARY,
                                 MYF(0))) >= 0)
      {
        file_length= (ulonglong) mysql_file_seek(file, 0L, MY_SEEK_END, MYF(0));
        mysql_file_close(file, MYF(0));
      }
    }
    protocol->store(file_length);
    if (protocol->write())
      goto err;
  }
  mysql_bin_log.unlock_index();
  my_eof(thd);
  DBUG_RETURN(FALSE);

err:
  mysql_bin_log.unlock_index();
  DBUG_RETURN(TRUE);
}

/**
   Load data's io cache specific hook to be executed
   before a chunk of data is being read into the cache's buffer
   The fuction instantianates and writes into the binlog
   replication events along LOAD DATA processing.
   
   @param file  pointer to io-cache
   @retval 0 success
   @retval 1 failure
*/
int log_loaded_block(IO_CACHE* file)
{
  DBUG_ENTER("log_loaded_block");
  LOAD_FILE_INFO *lf_info;
  uint block_len;
  /* buffer contains position where we started last read */
  uchar* buffer= (uchar*) my_b_get_buffer_start(file);
  uint max_event_size= current_thd->variables.max_allowed_packet;
  lf_info= (LOAD_FILE_INFO*) file->arg;
  if (lf_info->thd->is_current_stmt_binlog_format_row())
    DBUG_RETURN(0);
  if (lf_info->last_pos_in_file != HA_POS_ERROR &&
      lf_info->last_pos_in_file >= my_b_get_pos_in_file(file))
    DBUG_RETURN(0);
  
  for (block_len= (uint) (my_b_get_bytes_in_buffer(file)); block_len > 0;
       buffer += min(block_len, max_event_size),
       block_len -= min(block_len, max_event_size))
  {
    lf_info->last_pos_in_file= my_b_get_pos_in_file(file);
    if (lf_info->wrote_create_file)
    {
      Append_block_log_event a(lf_info->thd, lf_info->thd->db, buffer,
                               min(block_len, max_event_size),
                               lf_info->log_delayed);
      if (mysql_bin_log.write(&a))
        DBUG_RETURN(1);
    }
    else
    {
      Begin_load_query_log_event b(lf_info->thd, lf_info->thd->db,
                                   buffer,
                                   min(block_len, max_event_size),
                                   lf_info->log_delayed);
      if (mysql_bin_log.write(&b))
        DBUG_RETURN(1);
      lf_info->wrote_create_file= 1;
    }
  }
  DBUG_RETURN(0);
}

#endif /* HAVE_REPLICATION */<|MERGE_RESOLUTION|>--- conflicted
+++ resolved
@@ -1780,12 +1780,7 @@
     my_off_t pos = max(BIN_LOG_HEADER_SIZE, lex_mi->pos); // user-friendly
     char search_file_name[FN_REFLEN], *name;
     const char *log_file_name = lex_mi->log_file_name;
-<<<<<<< HEAD
     mysql_mutex_t *log_lock = binary_log->get_log_lock();
-    LOG_INFO linfo;
-=======
-    pthread_mutex_t *log_lock = mysql_bin_log.get_log_lock();
->>>>>>> ca33df20
     Log_event* ev;
 
     unit->set_limit(thd->lex->current_select);
