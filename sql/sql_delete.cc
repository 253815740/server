--- conflicted
+++ resolved
@@ -45,7 +45,7 @@
                                                 // end_read_record
 #include "sql_partition.h"       // make_used_partitions_str
 
-#define MEM_STRIP_BUF_SIZE thd->variables.sortbuff_size
+#define MEM_STRIP_BUF_SIZE ((size_t) thd->variables.sortbuff_size)
 
 /*
   @brief
@@ -848,10 +848,6 @@
   Delete multiple tables from join 
 ***************************************************************************/
 
-<<<<<<< HEAD
-=======
-#define MEM_STRIP_BUF_SIZE (size_t)(current_thd->variables.sortbuff_size)
->>>>>>> 387bdf07
 
 extern "C" int refpos_order_cmp(void* arg, const void *a,const void *b)
 {
