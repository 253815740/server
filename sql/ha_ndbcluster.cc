--- conflicted
+++ resolved
@@ -3909,11 +3909,8 @@
 		HA_AUTO_PART_KEY |
                 HA_NO_VARCHAR |
 		HA_NO_PREFIX_CHAR_KEYS |
-<<<<<<< HEAD
-		HA_NEED_READ_RANGE_BUFFER),
-=======
-                HA_CAN_BIT_FIELD),
->>>>>>> 1552d328
+		HA_NEED_READ_RANGE_BUFFER |
+                                HA_CAN_BIT_FIELD),
   m_share(0),
   m_use_write(FALSE),
   m_ignore_dup_key(FALSE),
