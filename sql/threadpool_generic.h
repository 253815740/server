--- conflicted
+++ resolved
@@ -90,14 +90,7 @@
   TP_file_handle fd;
   bool bound_to_poll_descriptor;
   int waiting;
-<<<<<<< HEAD
-
-=======
   bool fix_group;
-#ifdef HAVE_IOCP
-  OVERLAPPED overlapped;
-#endif
->>>>>>> 7a4afad9
 #ifdef _WIN32
   win_aiosocket win_sock{};
   void init_vio(st_vio *vio) override
