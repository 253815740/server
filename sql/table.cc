/* Copyright (c) 2000, 2015, Oracle and/or its affiliates.
   Copyright (c) 2008, 2016, MariaDB

   This program is free software; you can redistribute it and/or modify
   it under the terms of the GNU General Public License as published by
   the Free Software Foundation; version 2 of the License.

   This program is distributed in the hope that it will be useful,
   but WITHOUT ANY WARRANTY; without even the implied warranty of
   MERCHANTABILITY or FITNESS FOR A PARTICULAR PURPOSE.  See the
   GNU General Public License for more details.

   You should have received a copy of the GNU General Public License
   along with this program; if not, write to the Free Software
   Foundation, Inc., 51 Franklin Street, Fifth Floor, Boston, MA  02110-1301, USA */


/* Some general useful functions */

#include "mariadb.h"                 /* NO_EMBEDDED_ACCESS_CHECKS */
#include "sql_priv.h"
#include "table.h"
#include "key.h"                                // find_ref_key
#include "sql_table.h"                          // build_table_filename,
                                                // primary_key_name
#include "sql_parse.h"                          // free_items
#include "strfunc.h"                            // unhex_type2
#include "sql_partition.h"       // mysql_unpack_partition,
                                 // fix_partition_func, partition_info
#include "sql_acl.h"             // *_ACL, acl_getroot_no_password
#include "sql_base.h"
#include "create_options.h"
#include "sql_trigger.h"
#include <m_ctype.h>
#include "my_md5.h"
#include "my_bit.h"
#include "sql_select.h"
#include "sql_derived.h"
#include "sql_statistics.h"
#include "discover.h"
#include "mdl.h"                 // MDL_wait_for_graph_visitor
#include "sql_view.h"
#include "rpl_filter.h"
#include "sql_cte.h"
#include "ha_sequence.h"

/* For MySQL 5.7 virtual fields */
#define MYSQL57_GENERATED_FIELD 128
#define MYSQL57_GCOL_HEADER_SIZE 4

static Virtual_column_info * unpack_vcol_info_from_frm(THD *, MEM_ROOT *,
              TABLE *, String *, Virtual_column_info **, bool *);
static bool check_vcol_forward_refs(Field *, Virtual_column_info *);

/* INFORMATION_SCHEMA name */
LEX_CSTRING INFORMATION_SCHEMA_NAME= {STRING_WITH_LEN("information_schema")};

/* PERFORMANCE_SCHEMA name */
LEX_CSTRING PERFORMANCE_SCHEMA_DB_NAME= {STRING_WITH_LEN("performance_schema")};

/* MYSQL_SCHEMA name */
LEX_CSTRING MYSQL_SCHEMA_NAME= {STRING_WITH_LEN("mysql")};

/* GENERAL_LOG name */
LEX_CSTRING GENERAL_LOG_NAME= {STRING_WITH_LEN("general_log")};

/* SLOW_LOG name */
LEX_CSTRING SLOW_LOG_NAME= {STRING_WITH_LEN("slow_log")};

/* 
  Keyword added as a prefix when parsing the defining expression for a
  virtual column read from the column definition saved in the frm file
*/
static LEX_CSTRING parse_vcol_keyword= { STRING_WITH_LEN("PARSE_VCOL_EXPR ") };

static int64 last_table_id;

	/* Functions defined in this file */

static void fix_type_pointers(const char ***array, TYPELIB *point_to_type,
			      uint types, char **names);
static uint find_field(Field **fields, uchar *record, uint start, uint length);

inline bool is_system_table_name(const char *name, uint length);

/**************************************************************************
  Object_creation_ctx implementation.
**************************************************************************/

Object_creation_ctx *Object_creation_ctx::set_n_backup(THD *thd)
{
  Object_creation_ctx *backup_ctx;
  DBUG_ENTER("Object_creation_ctx::set_n_backup");

  backup_ctx= create_backup_ctx(thd);
  change_env(thd);

  DBUG_RETURN(backup_ctx);
}

void Object_creation_ctx::restore_env(THD *thd, Object_creation_ctx *backup_ctx)
{
  if (!backup_ctx)
    return;

  backup_ctx->change_env(thd);

  delete backup_ctx;
}

/**************************************************************************
  Default_object_creation_ctx implementation.
**************************************************************************/

Default_object_creation_ctx::Default_object_creation_ctx(THD *thd)
  : m_client_cs(thd->variables.character_set_client),
    m_connection_cl(thd->variables.collation_connection)
{ }

Default_object_creation_ctx::Default_object_creation_ctx(
  CHARSET_INFO *client_cs, CHARSET_INFO *connection_cl)
  : m_client_cs(client_cs),
    m_connection_cl(connection_cl)
{ }

Object_creation_ctx *
Default_object_creation_ctx::create_backup_ctx(THD *thd) const
{
  return new Default_object_creation_ctx(thd);
}

void Default_object_creation_ctx::change_env(THD *thd) const
{
  thd->update_charset(m_client_cs, m_connection_cl);
}

/**************************************************************************
  View_creation_ctx implementation.
**************************************************************************/

View_creation_ctx *View_creation_ctx::create(THD *thd)
{
  View_creation_ctx *ctx= new (thd->mem_root) View_creation_ctx(thd);

  return ctx;
}

/*************************************************************************/

View_creation_ctx * View_creation_ctx::create(THD *thd,
                                              TABLE_LIST *view)
{
  View_creation_ctx *ctx= new (thd->mem_root) View_creation_ctx(thd);

  /* Throw a warning if there is NULL cs name. */

  if (!view->view_client_cs_name.str ||
      !view->view_connection_cl_name.str)
  {
    push_warning_printf(thd, Sql_condition::WARN_LEVEL_NOTE,
                        ER_VIEW_NO_CREATION_CTX,
                        ER_THD(thd, ER_VIEW_NO_CREATION_CTX),
                        (const char *) view->db,
                        (const char *) view->table_name);

    ctx->m_client_cs= system_charset_info;
    ctx->m_connection_cl= system_charset_info;

    return ctx;
  }

  /* Resolve cs names. Throw a warning if there is unknown cs name. */

  bool invalid_creation_ctx;

  invalid_creation_ctx= resolve_charset(view->view_client_cs_name.str,
                                        system_charset_info,
                                        &ctx->m_client_cs);

  invalid_creation_ctx= resolve_collation(view->view_connection_cl_name.str,
                                          system_charset_info,
                                          &ctx->m_connection_cl) ||
                        invalid_creation_ctx;

  if (invalid_creation_ctx)
  {
    sql_print_warning("View '%s'.'%s': there is unknown charset/collation "
                      "names (client: '%s'; connection: '%s').",
                      (const char *) view->db,
                      (const char *) view->table_name,
                      (const char *) view->view_client_cs_name.str,
                      (const char *) view->view_connection_cl_name.str);

    push_warning_printf(thd, Sql_condition::WARN_LEVEL_NOTE,
                        ER_VIEW_INVALID_CREATION_CTX,
                        ER_THD(thd, ER_VIEW_INVALID_CREATION_CTX),
                        (const char *) view->db,
                        (const char *) view->table_name);
  }

  return ctx;
}

/*************************************************************************/

/* Get column name from column hash */

static uchar *get_field_name(Field **buff, size_t *length,
                             my_bool not_used __attribute__((unused)))
{
  *length= (uint) (*buff)->field_name.length;
  return (uchar*) (*buff)->field_name.str;
}


/*
  Returns pointer to '.frm' extension of the file name.

  SYNOPSIS
    fn_rext()
    name       file name

  DESCRIPTION
    Checks file name part starting with the rightmost '.' character,
    and returns it if it is equal to '.frm'. 

  TODO
    It is a good idea to get rid of this function modifying the code
    to garantee that the functions presently calling fn_rext() always
    get arguments in the same format: either with '.frm' or without '.frm'.

  RETURN VALUES
    Pointer to the '.frm' extension. If there is no extension,
    or extension is not '.frm', pointer at the end of file name.
*/

char *fn_rext(char *name)
{
  char *res= strrchr(name, '.');
  if (res && !strcmp(res, reg_ext))
    return res;
  return name + strlen(name);
}

TABLE_CATEGORY get_table_category(const LEX_CSTRING *db,
                                  const LEX_CSTRING *name)
{
  DBUG_ASSERT(db != NULL);
  DBUG_ASSERT(name != NULL);

  if (is_infoschema_db(db->str, db->length))
    return TABLE_CATEGORY_INFORMATION;

  if (lex_string_eq(&PERFORMANCE_SCHEMA_DB_NAME, db) == 0)
    return TABLE_CATEGORY_PERFORMANCE;

  if (lex_string_eq(&MYSQL_SCHEMA_NAME, db) == 0)
  {
    if (is_system_table_name(name->str, name->length))
      return TABLE_CATEGORY_SYSTEM;

    if (lex_string_eq(&GENERAL_LOG_NAME, name) == 0)
      return TABLE_CATEGORY_LOG;

    if (lex_string_eq(&SLOW_LOG_NAME, name) == 0)
      return TABLE_CATEGORY_LOG;
  }

  return TABLE_CATEGORY_USER;
}


/*
  Allocate and setup a TABLE_SHARE structure

  SYNOPSIS
    alloc_table_share()
    db                  Database name
    table_name          Table name
    key			Table cache key (db \0 table_name \0...)
    key_length		Length of key

  RETURN
    0  Error (out of memory)
    #  Share
*/

TABLE_SHARE *alloc_table_share(const char *db, const char *table_name,
                               const char *key, uint key_length)
{
  MEM_ROOT mem_root;
  TABLE_SHARE *share;
  char *key_buff, *path_buff;
  char path[FN_REFLEN];
  uint path_length;
  DBUG_ENTER("alloc_table_share");
  DBUG_PRINT("enter", ("table: '%s'.'%s'", db, table_name));

  path_length= build_table_filename(path, sizeof(path) - 1,
                                    db, table_name, "", 0);
  init_sql_alloc(&mem_root, TABLE_ALLOC_BLOCK_SIZE, 0, MYF(0));
  if (multi_alloc_root(&mem_root,
                       &share, sizeof(*share),
                       &key_buff, key_length,
                       &path_buff, path_length + 1,
                       NULL))
  {
    bzero((char*) share, sizeof(*share));

    share->set_table_cache_key(key_buff, key, key_length);

    share->path.str= path_buff;
    share->path.length= path_length;
    strmov(path_buff, path);
    share->normalized_path.str=    share->path.str;
    share->normalized_path.length= path_length;
    share->table_category= get_table_category(& share->db, & share->table_name);
    share->open_errno= ENOENT;
    /* The following will be updated in open_table_from_share */
    share->can_do_row_logging= 1;
    if (share->table_category == TABLE_CATEGORY_LOG)
      share->no_replicate= 1;
    if (my_strnncoll(table_alias_charset, (uchar*) db, 6,
                     (const uchar*) "mysql", 6) == 0)
      share->not_usable_by_query_cache= 1;

    init_sql_alloc(&share->stats_cb.mem_root, TABLE_ALLOC_BLOCK_SIZE, 0, MYF(0));

    memcpy((char*) &share->mem_root, (char*) &mem_root, sizeof(mem_root));
    mysql_mutex_init(key_TABLE_SHARE_LOCK_share,
                     &share->LOCK_share, MY_MUTEX_INIT_SLOW);
    mysql_mutex_init(key_TABLE_SHARE_LOCK_ha_data,
                     &share->LOCK_ha_data, MY_MUTEX_INIT_FAST);

    /*
      There is one reserved number that cannot be used. Remember to
      change this when 6-byte global table id's are introduced.
    */
    do
    {
      share->table_map_id=(ulong) my_atomic_add64_explicit(&last_table_id, 1,
                                                    MY_MEMORY_ORDER_RELAXED);
    } while (unlikely(share->table_map_id == ~0UL));
  }
  DBUG_RETURN(share);
}


/*
  Initialize share for temporary tables

  SYNOPSIS
    init_tmp_table_share()
    thd         thread handle
    share	Share to fill
    key		Table_cache_key, as generated from tdc_create_key.
		must start with db name.
    key_length	Length of key
    table_name	Table name
    path	Path to file (possible in lower case) without .frm

  NOTES
    This is different from alloc_table_share() because temporary tables
    don't have to be shared between threads or put into the table def
    cache, so we can do some things notable simpler and faster

    If table is not put in thd->temporary_tables (happens only when
    one uses OPEN TEMPORARY) then one can specify 'db' as key and
    use key_length= 0 as neither table_cache_key or key_length will be used).
*/

void init_tmp_table_share(THD *thd, TABLE_SHARE *share, const char *key,
                          uint key_length, const char *table_name,
                          const char *path)
{
  DBUG_ENTER("init_tmp_table_share");
  DBUG_PRINT("enter", ("table: '%s'.'%s'", key, table_name));

  bzero((char*) share, sizeof(*share));
  /*
    This can't be MY_THREAD_SPECIFIC for slaves as they are freed
    during cleanup() from Relay_log_info::close_temporary_tables()
  */
  init_sql_alloc(&share->mem_root, TABLE_ALLOC_BLOCK_SIZE, 0, 
                 MYF(thd->slave_thread ? 0 : MY_THREAD_SPECIFIC));
  share->table_category=         TABLE_CATEGORY_TEMPORARY;
  share->tmp_table=              INTERNAL_TMP_TABLE;
  share->db.str=                 (char*) key;
  share->db.length=		 strlen(key);
  share->table_cache_key.str=    (char*) key;
  share->table_cache_key.length= key_length;
  share->table_name.str=         (char*) table_name;
  share->table_name.length=      strlen(table_name);
  share->path.str=               (char*) path;
  share->normalized_path.str=    (char*) path;
  share->path.length= share->normalized_path.length= strlen(path);
  share->frm_version= 		 FRM_VER_CURRENT;
  share->not_usable_by_query_cache= 1;
  share->can_do_row_logging= 0;           // No row logging

  /*
    table_map_id is also used for MERGE tables to suppress repeated
    compatibility checks.
  */
  share->table_map_id= (ulong) thd->query_id;
  DBUG_VOID_RETURN;
}


/**
  Release resources (plugins) used by the share and free its memory.
  TABLE_SHARE is self-contained -- it's stored in its own MEM_ROOT.
  Free this MEM_ROOT.
*/

void TABLE_SHARE::destroy()
{
  uint idx;
  KEY *info_it;
  DBUG_ENTER("TABLE_SHARE::destroy");
  DBUG_PRINT("info", ("db: %s table: %s", db.str, table_name.str));

  if (versioned)
    vers_destroy();

  if (ha_share)
  {
    delete ha_share;
    ha_share= NULL;                             // Safety
  }

  delete sequence;
  free_root(&stats_cb.mem_root, MYF(0));
  stats_cb.stats_can_be_read= FALSE;
  stats_cb.stats_is_read= FALSE;
  stats_cb.histograms_can_be_read= FALSE;
  stats_cb.histograms_are_read= FALSE;

  /* The mutexes are initialized only for shares that are part of the TDC */
  if (tmp_table == NO_TMP_TABLE)
  {
    mysql_mutex_destroy(&LOCK_share);
    mysql_mutex_destroy(&LOCK_ha_data);
  }
  my_hash_free(&name_hash);

  plugin_unlock(NULL, db_plugin);
  db_plugin= NULL;

  /* Release fulltext parsers */
  info_it= key_info;
  for (idx= keys; idx; idx--, info_it++)
  {
    if (info_it->flags & HA_USES_PARSER)
    {
      plugin_unlock(NULL, info_it->parser);
      info_it->flags= 0;
    }
  }

#ifdef WITH_PARTITION_STORAGE_ENGINE
  plugin_unlock(NULL, default_part_plugin);
#endif /* WITH_PARTITION_STORAGE_ENGINE */

  PSI_CALL_release_table_share(m_psi);

  /*
    Make a copy since the share is allocated in its own root,
    and free_root() updates its argument after freeing the memory.
  */
  MEM_ROOT own_root= mem_root;
  free_root(&own_root, MYF(0));
  DBUG_VOID_RETURN;
}

/*
  Free table share and memory used by it

  SYNOPSIS
    free_table_share()
    share		Table share
*/

void free_table_share(TABLE_SHARE *share)
{
  DBUG_ENTER("free_table_share");
  DBUG_PRINT("enter", ("table: %s.%s", share->db.str, share->table_name.str));
  share->destroy();
  DBUG_VOID_RETURN;
}


/**
  Return TRUE if a table name matches one of the system table names.
  Currently these are:

  help_category, help_keyword, help_relation, help_topic,
  proc, event
  time_zone, time_zone_leap_second, time_zone_name, time_zone_transition,
  time_zone_transition_type

  This function trades accuracy for speed, so may return false
  positives. Presumably mysql.* database is for internal purposes only
  and should not contain user tables.
*/

inline bool is_system_table_name(const char *name, uint length)
{
  CHARSET_INFO *ci= system_charset_info;

  return (
          /* mysql.proc table */
          (length == 4 &&
           my_tolower(ci, name[0]) == 'p' && 
           my_tolower(ci, name[1]) == 'r' &&
           my_tolower(ci, name[2]) == 'o' &&
           my_tolower(ci, name[3]) == 'c') ||

          (length > 4 &&
           (
            /* one of mysql.help* tables */
            (my_tolower(ci, name[0]) == 'h' &&
             my_tolower(ci, name[1]) == 'e' &&
             my_tolower(ci, name[2]) == 'l' &&
             my_tolower(ci, name[3]) == 'p') ||

            /* one of mysql.time_zone* tables */
            (my_tolower(ci, name[0]) == 't' &&
             my_tolower(ci, name[1]) == 'i' &&
             my_tolower(ci, name[2]) == 'm' &&
             my_tolower(ci, name[3]) == 'e') ||

            /* one of mysql.*_stat tables, but not mysql.innodb* tables*/
            ((my_tolower(ci, name[length-5]) == 's' &&
              my_tolower(ci, name[length-4]) == 't' &&
              my_tolower(ci, name[length-3]) == 'a' &&
              my_tolower(ci, name[length-2]) == 't' &&
              my_tolower(ci, name[length-1]) == 's') &&
             !(my_tolower(ci, name[0]) == 'i' &&
               my_tolower(ci, name[1]) == 'n' &&
               my_tolower(ci, name[2]) == 'n' &&
               my_tolower(ci, name[3]) == 'o')) ||

            /* mysql.event table */
            (my_tolower(ci, name[0]) == 'e' &&
             my_tolower(ci, name[1]) == 'v' &&
             my_tolower(ci, name[2]) == 'e' &&
             my_tolower(ci, name[3]) == 'n' &&
             my_tolower(ci, name[4]) == 't')
            )
           )
         );
}


/*
  Read table definition from a binary / text based .frm file
  
  SYNOPSIS
  open_table_def()
  thd		Thread handler
  share		Fill this with table definition
  db_flags	Bit mask of the following flags: OPEN_VIEW

  NOTES
    This function is called when the table definition is not cached in
    table definition cache
    The data is returned in 'share', which is alloced by
    alloc_table_share().. The code assumes that share is initialized.
*/

enum open_frm_error open_table_def(THD *thd, TABLE_SHARE *share, uint flags)
{
  bool error_given= false;
  File file;
  uchar *buf;
  uchar head[FRM_HEADER_SIZE];
  char	path[FN_REFLEN];
  size_t frmlen, read_length;
  uint length;
  DBUG_ENTER("open_table_def");
  DBUG_PRINT("enter", ("table: '%s'.'%s'  path: '%s'", share->db.str,
                       share->table_name.str, share->normalized_path.str));

  share->error= OPEN_FRM_OPEN_ERROR;

  length=(uint) (strxmov(path, share->normalized_path.str, reg_ext, NullS) -
                 path);
  if (flags & GTS_FORCE_DISCOVERY)
  {
    DBUG_ASSERT(flags & GTS_TABLE);
    DBUG_ASSERT(flags & GTS_USE_DISCOVERY);
    mysql_file_delete_with_symlink(key_file_frm, path, "", MYF(0));
    file= -1;
  }
  else
    file= mysql_file_open(key_file_frm, path, O_RDONLY | O_SHARE, MYF(0));

  if (file < 0)
  {
    if ((flags & GTS_TABLE) && (flags & GTS_USE_DISCOVERY))
    {
      ha_discover_table(thd, share);
      error_given= true;
    }
    goto err_not_open;
  }

  if (mysql_file_read(file, head, sizeof(head), MYF(MY_NABP)))
  {
    share->error = my_errno == HA_ERR_FILE_TOO_SHORT
                      ? OPEN_FRM_CORRUPTED : OPEN_FRM_READ_ERROR;
    goto err;
  }

  if (memcmp(head, STRING_WITH_LEN("TYPE=VIEW\n")) == 0)
  {
    share->is_view= 1;
    if (flags & GTS_VIEW)
    {
      LEX_CSTRING pathstr= { path, length };
      /*
        Create view file parser and hold it in TABLE_SHARE member
        view_def.
      */
      share->view_def= sql_parse_prepare(&pathstr, &share->mem_root, true);
      if (!share->view_def)
        share->error= OPEN_FRM_ERROR_ALREADY_ISSUED;
      else
        share->error= OPEN_FRM_OK;
    }
    else
      share->error= OPEN_FRM_NOT_A_TABLE;
    goto err;
  }
  if (!is_binary_frm_header(head))
  {
    /* No handling of text based files yet */
    share->error = OPEN_FRM_CORRUPTED;
    goto err;
  }
  if (!(flags & GTS_TABLE))
  {
    share->error = OPEN_FRM_NOT_A_VIEW;
    goto err;
  }

  frmlen= uint4korr(head+10);
  set_if_smaller(frmlen, FRM_MAX_SIZE); // safety

  if (!(buf= (uchar*)my_malloc(frmlen, MYF(MY_THREAD_SPECIFIC|MY_WME))))
    goto err;

  memcpy(buf, head, sizeof(head));

  read_length= mysql_file_read(file, buf + sizeof(head),
                               frmlen - sizeof(head), MYF(MY_WME));
  if (read_length == 0 || read_length == (size_t)-1)
  {
    share->error = OPEN_FRM_READ_ERROR;
    my_free(buf);
    goto err;
  }
  mysql_file_close(file, MYF(MY_WME));

  frmlen= read_length + sizeof(head);

  share->init_from_binary_frm_image(thd, false, buf, frmlen);
  error_given= true; // init_from_binary_frm_image has already called my_error()
  my_free(buf);

  goto err_not_open;

err:
  mysql_file_close(file, MYF(MY_WME));

err_not_open:
  if (share->error && !error_given)
  {
    share->open_errno= my_errno;
    open_table_error(share, share->error, share->open_errno);
  }

  DBUG_RETURN(share->error);
}

static bool create_key_infos(const uchar *strpos, const uchar *frm_image_end,
                             uint keys, KEY *keyinfo,
                             uint new_frm_ver, uint &ext_key_parts,
                             TABLE_SHARE *share, uint len,
                             KEY *first_keyinfo, char* &keynames)
{
  uint i, j, n_length;
  KEY_PART_INFO *key_part= NULL;
  ulong *rec_per_key= NULL;
  KEY_PART_INFO *first_key_part= NULL;
  uint first_key_parts= 0;

  if (!keys)
  {  
    if (!(keyinfo = (KEY*) alloc_root(&share->mem_root, len)))
      return 1;
    bzero((char*) keyinfo, len);
    key_part= reinterpret_cast<KEY_PART_INFO*> (keyinfo);
  }

  /*
    If share->use_ext_keys is set to TRUE we assume that any key
    can be extended by the components of the primary key whose
    definition is read first from the frm file.
    For each key only those fields of the assumed primary key are
    added that are not included in the proper key definition. 
    If after all it turns out that there is no primary key the
    added components are removed from each key.

    When in the future we support others schemes of extending of
    secondary keys with components of the primary key we'll have
    to change the type of this flag for an enumeration type.
  */

  for (i=0 ; i < keys ; i++, keyinfo++)
  {
    if (new_frm_ver >= 3)
    {
      if (strpos + 8 >= frm_image_end)
        return 1;
      keyinfo->flags=	   (uint) uint2korr(strpos) ^ HA_NOSAME;
      keyinfo->key_length= (uint) uint2korr(strpos+2);
      keyinfo->user_defined_key_parts=  (uint) strpos[4];
      keyinfo->algorithm=  (enum ha_key_alg) strpos[5];
      keyinfo->block_size= uint2korr(strpos+6);
      strpos+=8;
    }
    else
    {
      if (strpos + 4 >= frm_image_end)
        return 1;
      keyinfo->flags=	 ((uint) strpos[0]) ^ HA_NOSAME;
      keyinfo->key_length= (uint) uint2korr(strpos+1);
      keyinfo->user_defined_key_parts=  (uint) strpos[3];
      keyinfo->algorithm= HA_KEY_ALG_UNDEF;
      strpos+=4;
    }

    if (i == 0)
    {
      ext_key_parts+= (share->use_ext_keys ? first_keyinfo->user_defined_key_parts*(keys-1) : 0); 
      n_length=keys * sizeof(KEY) + ext_key_parts * sizeof(KEY_PART_INFO);
      if (!(keyinfo= (KEY*) alloc_root(&share->mem_root,
				       n_length + len)))
        return 1;
      bzero((char*) keyinfo,n_length);
      share->key_info= keyinfo;
      key_part= reinterpret_cast<KEY_PART_INFO*> (keyinfo + keys);

      if (!(rec_per_key= (ulong*) alloc_root(&share->mem_root,
                                             sizeof(ulong) * ext_key_parts)))
        return 1;
      first_key_part= key_part;
      first_key_parts= first_keyinfo->user_defined_key_parts;
      keyinfo->flags= first_keyinfo->flags;
      keyinfo->key_length= first_keyinfo->key_length;
      keyinfo->user_defined_key_parts= first_keyinfo->user_defined_key_parts;
      keyinfo->algorithm= first_keyinfo->algorithm;
      if (new_frm_ver >= 3)
        keyinfo->block_size= first_keyinfo->block_size;
    }

    keyinfo->key_part=	 key_part;
    keyinfo->rec_per_key= rec_per_key;
    for (j=keyinfo->user_defined_key_parts ; j-- ; key_part++)
    {
      if (strpos + (new_frm_ver >= 1 ? 9 : 7) >= frm_image_end)
        return 1;
      *rec_per_key++=0;
      key_part->fieldnr=	(uint16) (uint2korr(strpos) & FIELD_NR_MASK);
      key_part->offset= (uint) uint2korr(strpos+2)-1;
      key_part->key_type=	(uint) uint2korr(strpos+5);
      // key_part->field=	(Field*) 0;	// Will be fixed later
      if (new_frm_ver >= 1)
      {
	key_part->key_part_flag= *(strpos+4);
	key_part->length=	(uint) uint2korr(strpos+7);
	strpos+=9;
      }
      else
      {
	key_part->length=	*(strpos+4);
	key_part->key_part_flag=0;
	if (key_part->length > 128)
	{
	  key_part->length&=127;		/* purecov: inspected */
	  key_part->key_part_flag=HA_REVERSE_SORT; /* purecov: inspected */
	}
	strpos+=7;
      }
      key_part->store_length=key_part->length;
    }

    /*
      Add primary key to end of extended keys for non unique keys for
      storage engines that supports it.
    */
    keyinfo->ext_key_parts= keyinfo->user_defined_key_parts;
    keyinfo->ext_key_flags= keyinfo->flags;
    keyinfo->ext_key_part_map= 0;
    if (share->use_ext_keys && i && !(keyinfo->flags & HA_NOSAME))
    {
      for (j= 0; 
           j < first_key_parts && keyinfo->ext_key_parts < MAX_REF_PARTS;
           j++)
      {
        uint key_parts= keyinfo->user_defined_key_parts;
        KEY_PART_INFO* curr_key_part= keyinfo->key_part;
        KEY_PART_INFO* curr_key_part_end= curr_key_part+key_parts;
        for ( ; curr_key_part < curr_key_part_end; curr_key_part++)
        {
          if (curr_key_part->fieldnr == first_key_part[j].fieldnr)
            break;
        }
        if (curr_key_part == curr_key_part_end)
        {
          *key_part++= first_key_part[j];
          *rec_per_key++= 0;
          keyinfo->ext_key_parts++;
          keyinfo->ext_key_part_map|= 1 << j;
        }
      }
      if (j == first_key_parts)
        keyinfo->ext_key_flags= keyinfo->flags | HA_EXT_NOSAME;
    }
    share->ext_key_parts+= keyinfo->ext_key_parts;  
  }
  keynames=(char*) key_part;
  strpos+= strnmov(keynames, (char *) strpos, frm_image_end - strpos) - keynames;
  if (*strpos++) // key names are \0-terminated
    return 1;

  //reading index comments
  for (keyinfo= share->key_info, i=0; i < keys; i++, keyinfo++)
  {
    if (keyinfo->flags & HA_USES_COMMENT)
    {
      if (strpos + 2 >= frm_image_end)
        return 1;
      keyinfo->comment.length= uint2korr(strpos);
      strpos+= 2;

      if (strpos + keyinfo->comment.length >= frm_image_end)
        return 1;
      keyinfo->comment.str= strmake_root(&share->mem_root, (char*) strpos,
                                         keyinfo->comment.length);
      strpos+= keyinfo->comment.length;
    } 
    DBUG_ASSERT(MY_TEST(keyinfo->flags & HA_USES_COMMENT) ==
                (keyinfo->comment.length > 0));
  }

  share->keys= keys; // do it *after* all key_info's are initialized

  return 0;
}


/** ensures that the enum value (read from frm) is within limits

    if not - issues a warning and resets the value to 0
    (that is, 0 is assumed to be a default value)
*/

static uint enum_value_with_check(THD *thd, TABLE_SHARE *share,
                                  const char *name, uint value, uint limit)
{
  if (value < limit)
    return value;

  sql_print_warning("%s.frm: invalid value %d for the field %s",
                share->normalized_path.str, value, name);
  return 0;
}


/**
   Check if a collation has changed number

   @param mysql_version
   @param current collation number

   @retval new collation number (same as current collation number of no change)
*/

static uint upgrade_collation(ulong mysql_version, uint cs_number)
{
  if (mysql_version >= 50300 && mysql_version <= 50399)
  {
    switch (cs_number) {
    case 149: return MY_PAGE2_COLLATION_ID_UCS2;   // ucs2_crotian_ci
    case 213: return MY_PAGE2_COLLATION_ID_UTF8;   // utf8_crotian_ci
    }
  }
  if ((mysql_version >= 50500 && mysql_version <= 50599) ||
      (mysql_version >= 100000 && mysql_version <= 100005))
  {
    switch (cs_number) {
    case 149: return MY_PAGE2_COLLATION_ID_UCS2;   // ucs2_crotian_ci
    case 213: return MY_PAGE2_COLLATION_ID_UTF8;   // utf8_crotian_ci
    case 214: return MY_PAGE2_COLLATION_ID_UTF32;  // utf32_croatian_ci
    case 215: return MY_PAGE2_COLLATION_ID_UTF16;  // utf16_croatian_ci
    case 245: return MY_PAGE2_COLLATION_ID_UTF8MB4;// utf8mb4_croatian_ci
    }
  }
  return cs_number;
}


/*
  In MySQL 5.7 the null bits for not stored virtual fields are last.
  Calculate the position for these bits
*/

static void mysql57_calculate_null_position(TABLE_SHARE *share,
                                            uchar **null_pos,
                                            uint *null_bit_pos,
                                            const uchar *strpos,
                                            const uchar *vcol_screen_pos)
{
  uint field_pack_length= 17;

  for (uint i=0 ; i < share->fields; i++, strpos+= field_pack_length)
  {
    uint field_length, pack_flag;
    enum_field_types field_type;

    if ((strpos[10] & MYSQL57_GENERATED_FIELD))
    {
      /* Skip virtual (not stored) generated field */
      bool stored_in_db= vcol_screen_pos[3];
      vcol_screen_pos+= (uint2korr(vcol_screen_pos + 1) +
                         MYSQL57_GCOL_HEADER_SIZE);
      if (! stored_in_db)
        continue;
    }
    field_length= uint2korr(strpos+3);
    pack_flag=    uint2korr(strpos+8);
    field_type=   (enum_field_types) (uint) strpos[13];
    if (field_type == MYSQL_TYPE_BIT && !f_bit_as_char(pack_flag))
    {
      if (((*null_bit_pos)+= field_length & 7) > 7)
      {
        (*null_pos)++;
        (*null_bit_pos)-= 8;
      }
    }
    if (f_maybe_null(pack_flag))
    {
      if (!((*null_bit_pos)= ((*null_bit_pos) + 1) & 7))
        (*null_pos)++;
    }
  }
}


/** Parse TABLE_SHARE::vcol_defs

  unpack_vcol_info_from_frm
  5.7
    byte 1      = 1
    byte 2,3    = expr length
    byte 4      = stored_in_db
    expression
  10.1-
    byte 1     = 1 | 2
    byte 2     = sql_type       ; but  TABLE::init_from_binary_frm_image()
    byte 3     = stored_in_db   ; has put expr_length here
    [byte 4]   = optional interval_id for sql_type (if byte 1 == 2)
    expression
  10.2+
    byte 1     = type
    byte 2,3   = field_number
    byte 4,5   = length of expression
    byte 6     = length of name
    name
    expression
*/
bool parse_vcol_defs(THD *thd, MEM_ROOT *mem_root, TABLE *table,
                     bool *error_reported)
{
  CHARSET_INFO *save_character_set_client= thd->variables.character_set_client;
  CHARSET_INFO *save_collation= thd->variables.collation_connection;
  Query_arena  *backup_stmt_arena_ptr= thd->stmt_arena;
  const uchar *pos= table->s->vcol_defs.str;
  const uchar *end= pos + table->s->vcol_defs.length;
  Field **field_ptr= table->field - 1;
  Field **vfield_ptr= table->vfield;
  Field **dfield_ptr= table->default_field;
  Virtual_column_info **check_constraint_ptr= table->check_constraints;
  sql_mode_t saved_mode= thd->variables.sql_mode;
  Query_arena backup_arena;
  Virtual_column_info *vcol;
  StringBuffer<MAX_FIELD_WIDTH> expr_str;
  bool res= 1;
  DBUG_ENTER("parse_vcol_defs");

  if (check_constraint_ptr)
    memcpy(table->check_constraints + table->s->field_check_constraints,
           table->s->check_constraints,
           table->s->table_check_constraints * sizeof(Virtual_column_info*));

  DBUG_ASSERT(table->expr_arena == NULL);
  /*
    We need to use CONVENTIONAL_EXECUTION here to ensure that
    any new items created by fix_fields() are not reverted.
  */
  table->expr_arena= new (alloc_root(mem_root, sizeof(Query_arena)))
                        Query_arena(mem_root, Query_arena::STMT_CONVENTIONAL_EXECUTION);
  if (!table->expr_arena)
    DBUG_RETURN(1);

  thd->set_n_backup_active_arena(table->expr_arena, &backup_arena);
  thd->stmt_arena= table->expr_arena;
  thd->update_charset(&my_charset_utf8mb4_general_ci, table->s->table_charset);
  expr_str.append(&parse_vcol_keyword);
  thd->variables.sql_mode &= ~MODE_NO_BACKSLASH_ESCAPES;

  while (pos < end)
  {
    uint type, expr_length;
    if (table->s->mysql_version >= 100202)
    {
      uint field_nr, name_length;
      /* see pack_expression() for how data is stored */
      type= pos[0];
      field_nr= uint2korr(pos+1);
      expr_length= uint2korr(pos+3);
      name_length= pos[5];
      pos+= FRM_VCOL_NEW_HEADER_SIZE + name_length;
      field_ptr= table->field + field_nr;
    }
    else
    {
      /*
        see below in ::init_from_binary_frm_image for how data is stored
        in versions below 10.2 (that includes 5.7 too)
      */
      while (*++field_ptr && !(*field_ptr)->vcol_info) /* no-op */;
      if (!*field_ptr)
      {
        open_table_error(table->s, OPEN_FRM_CORRUPTED, 1);
        goto end;
      }
      type= (*field_ptr)->vcol_info->stored_in_db
            ? VCOL_GENERATED_STORED : VCOL_GENERATED_VIRTUAL;
      expr_length= uint2korr(pos+1);
      if (table->s->mysql_version > 50700 && table->s->mysql_version < 100000)
        pos+= 4;                        // MySQL from 5.7
      else
        pos+= pos[0] == 2 ? 4 : 3;      // MariaDB from 5.2 to 10.1
    }

    expr_str.length(parse_vcol_keyword.length);
    expr_str.append((char*)pos, expr_length);
    thd->where= vcol_type_name(static_cast<enum_vcol_info_type>(type));

    switch (type) {
    case VCOL_GENERATED_VIRTUAL:
    case VCOL_GENERATED_STORED:
      vcol= unpack_vcol_info_from_frm(thd, mem_root, table, &expr_str,
                                    &((*field_ptr)->vcol_info), error_reported);
      *(vfield_ptr++)= *field_ptr;
      break;
    case VCOL_DEFAULT:
      vcol= unpack_vcol_info_from_frm(thd, mem_root, table, &expr_str,
                                      &((*field_ptr)->default_value),
                                      error_reported);
      *(dfield_ptr++)= *field_ptr;
      if (vcol && (vcol->flags & (VCOL_NON_DETERMINISTIC | VCOL_SESSION_FUNC)))
        table->s->non_determinstic_insert= true;
      break;
    case VCOL_CHECK_FIELD:
      vcol= unpack_vcol_info_from_frm(thd, mem_root, table, &expr_str,
                                      &((*field_ptr)->check_constraint),
                                      error_reported);
      *check_constraint_ptr++= (*field_ptr)->check_constraint;
      break;
    case VCOL_CHECK_TABLE:
      vcol= unpack_vcol_info_from_frm(thd, mem_root, table, &expr_str,
                                      check_constraint_ptr, error_reported);
      check_constraint_ptr++;
      break;
    }
    if (!vcol)
      goto end;
    pos+= expr_length;
  }

  /* Now, initialize CURRENT_TIMESTAMP fields */
  for (field_ptr= table->field; *field_ptr; field_ptr++)
  {
    Field *field= *field_ptr;
    if (field->has_default_now_unireg_check())
    {
      expr_str.length(parse_vcol_keyword.length);
      expr_str.append(STRING_WITH_LEN("current_timestamp("));
      expr_str.append_ulonglong(field->decimals());
      expr_str.append(')');
      vcol= unpack_vcol_info_from_frm(thd, mem_root, table, &expr_str,
                                      &((*field_ptr)->default_value),
                                      error_reported);
      *(dfield_ptr++)= *field_ptr;
      if (!field->default_value->expr)
        goto end;
    }
    else if (field->has_update_default_function() && !field->default_value)
      *(dfield_ptr++)= *field_ptr;
  }

  if (vfield_ptr)
    *vfield_ptr= 0;

  if (dfield_ptr)
    *dfield_ptr= 0;

  if (check_constraint_ptr)
    *check_constraint_ptr= 0;

  /* Check that expressions aren't refering to not yet initialized fields */
  for (field_ptr= table->field; *field_ptr; field_ptr++)
  {
    Field *field= *field_ptr;
    if (check_vcol_forward_refs(field, field->vcol_info) ||
        check_vcol_forward_refs(field, field->check_constraint) ||
        check_vcol_forward_refs(field, field->default_value))
      goto end;
  }

  res=0;
end:
  thd->restore_active_arena(table->expr_arena, &backup_arena);
  thd->stmt_arena= backup_stmt_arena_ptr;
  if (save_character_set_client)
    thd->update_charset(save_character_set_client, save_collation);
  thd->variables.sql_mode= saved_mode;
  DBUG_RETURN(res);
}

/**
  Read data from a binary .frm file image into a TABLE_SHARE

  @note
  frm bytes at the following offsets are unused in MariaDB 10.0:

  8..9    (used to be the number of "form names")
  28..29  (used to be key_info_length)

  They're still set, for compatibility reasons, but never read.

  42..46 are unused since 5.0 (were for RAID support)
  Also, there're few unused bytes in forminfo.

*/

int TABLE_SHARE::init_from_binary_frm_image(THD *thd, bool write,
                                            const uchar *frm_image,
                                            size_t frm_length)
{
  TABLE_SHARE *share= this;
  uint new_frm_ver, field_pack_length, new_field_pack_flag;
  uint interval_count, interval_parts, read_length, int_length;
  uint db_create_options, keys, key_parts, n_length;
  uint com_length, null_bit_pos, mysql57_vcol_null_bit_pos, bitmap_count;
  uint i;
  bool use_hash, mysql57_null_bits= 0;
  char *keynames, *names, *comment_pos;
  const uchar *forminfo, *extra2;
  const uchar *frm_image_end = frm_image + frm_length;
  uchar *record, *null_flags, *null_pos, *mysql57_vcol_null_pos= 0;
  const uchar *disk_buff, *strpos;
  ulong pos, record_offset; 
  ulong rec_buff_length;
  handler *handler_file= 0;
  KEY	*keyinfo;
  KEY_PART_INFO *key_part= NULL;
  Field  **field_ptr, *reg_field;
  const char **interval_array;
  enum legacy_db_type legacy_db_type;
  my_bitmap_map *bitmaps;
  bool null_bits_are_used;
  uint vcol_screen_length, UNINIT_VAR(options_len);
  uchar *vcol_screen_pos;
  const uchar *options= 0;
  uint UNINIT_VAR(gis_options_len);
  const uchar *gis_options= 0;
  KEY first_keyinfo;
  uint len;
  uint ext_key_parts= 0;
  plugin_ref se_plugin= 0;
  const uchar *system_period= 0;
  bool vtmd_used= false;
  share->vtmd= false;
  const uchar *extra2_field_flags= 0;
  size_t extra2_field_flags_length= 0;

  MEM_ROOT *old_root= thd->mem_root;
  Virtual_column_info **table_check_constraints;
  DBUG_ENTER("TABLE_SHARE::init_from_binary_frm_image");

  keyinfo= &first_keyinfo;
  share->ext_key_parts= 0;
  thd->mem_root= &share->mem_root;

  if (write && write_frm_image(frm_image, frm_length))
    goto err;

  if (frm_length < FRM_HEADER_SIZE + FRM_FORMINFO_SIZE)
    goto err;

  share->frm_version= frm_image[2];
  /*
    Check if .frm file created by MySQL 5.0. In this case we want to
    display CHAR fields as CHAR and not as VARCHAR.
    We do it this way as we want to keep the old frm version to enable
    MySQL 4.1 to read these files.
  */
  if (share->frm_version == FRM_VER_TRUE_VARCHAR -1 && frm_image[33] == 5)
    share->frm_version= FRM_VER_TRUE_VARCHAR;

  new_field_pack_flag= frm_image[27];
  new_frm_ver= (frm_image[2] - FRM_VER);
  field_pack_length= new_frm_ver < 2 ? 11 : 17;

  /* Length of the MariaDB extra2 segment in the form file. */
  len = uint2korr(frm_image+4);
  extra2= frm_image + 64;

  if (*extra2 != '/')   // old frm had '/' there
  {
    const uchar *e2end= extra2 + len;
    while (extra2 + 3 <= e2end)
    {
      uchar type= *extra2++;
      size_t length= *extra2++;
      if (!length)
      {
        if (extra2 + 2 >= e2end)
          goto err;
        length= uint2korr(extra2);
        extra2+= 2;
        if (length < 256)
          goto err;
      }
      if (extra2 + length > e2end)
        goto err;
      switch (type) {
      case EXTRA2_TABLEDEF_VERSION:
        if (tabledef_version.str) // see init_from_sql_statement_string()
        {
          if (length != tabledef_version.length ||
              memcmp(extra2, tabledef_version.str, length))
            goto err;
        }
        else
        {
          tabledef_version.length= length;
          tabledef_version.str= (uchar*)memdup_root(&mem_root, extra2, length);
          if (!tabledef_version.str)
            goto err;
        }
        break;
      case EXTRA2_ENGINE_TABLEOPTS:
        if (options)
          goto err;
        /* remember but delay parsing until we have read fields and keys */
        options= extra2;
        options_len= length;
        break;
      case EXTRA2_DEFAULT_PART_ENGINE:
#ifdef WITH_PARTITION_STORAGE_ENGINE
        {
          LEX_CSTRING name= { (char*)extra2, length };
          share->default_part_plugin= ha_resolve_by_name(NULL, &name, false);
          if (!share->default_part_plugin)
            goto err;
        }
#endif
        break;
      case EXTRA2_GIS:
#ifdef HAVE_SPATIAL
        {
          if (gis_options)
            goto err;
          gis_options= extra2;
          gis_options_len= length;
        }
#endif /*HAVE_SPATIAL*/
        break;
      case EXTRA2_PERIOD_FOR_SYSTEM_TIME:
        if (system_period || length != 2 * sizeof(uint16))
          goto err;
        system_period = extra2;
        break;
      case EXTRA2_FIELD_FLAGS:
        if (extra2_field_flags)
          goto err;
        extra2_field_flags= extra2;
        extra2_field_flags_length= length;
        break;
      case EXTRA2_VTMD:
        if (vtmd_used)
          goto err;
        share->vtmd= *extra2;
        if (share->vtmd)
          share->table_category= TABLE_CATEGORY_LOG;
        vtmd_used= true;
        break;
      default:
        /* abort frm parsing if it's an unknown but important extra2 value */
        if (type >= EXTRA2_ENGINE_IMPORTANT)
          goto err;
      }
      extra2+= length;
    }
    if (extra2 != e2end)
      goto err;
  }

  if (frm_length < FRM_HEADER_SIZE + len ||
      !(pos= uint4korr(frm_image + FRM_HEADER_SIZE + len)))
    goto err;

  forminfo= frm_image + pos;
  if (forminfo + FRM_FORMINFO_SIZE >= frm_image_end)
    goto err;

#ifdef WITH_PARTITION_STORAGE_ENGINE
  if (frm_image[61] && !share->default_part_plugin)
  {
    enum legacy_db_type db_type= (enum legacy_db_type) (uint) frm_image[61];
    share->default_part_plugin= ha_lock_engine(NULL, ha_checktype(thd, db_type));
    if (!share->default_part_plugin)
      goto err;
  }
#endif
  legacy_db_type= (enum legacy_db_type) (uint) frm_image[3];
  /*
    if the storage engine is dynamic, no point in resolving it by its
    dynamically allocated legacy_db_type. We will resolve it later by name.
  */
  if (legacy_db_type > DB_TYPE_UNKNOWN && 
      legacy_db_type < DB_TYPE_FIRST_DYNAMIC)
    se_plugin= ha_lock_engine(NULL, ha_checktype(thd, legacy_db_type));
  share->db_create_options= db_create_options= uint2korr(frm_image+30);
  share->db_options_in_use= share->db_create_options;
  share->mysql_version= uint4korr(frm_image+51);
  share->table_type= TABLE_TYPE_NORMAL;
  share->null_field_first= 0;
  if (!frm_image[32])				// New frm file in 3.23
  {
    uint cs_org= (((uint) frm_image[41]) << 8) + (uint) frm_image[38];
    uint cs_new= upgrade_collation(share->mysql_version, cs_org);
    if (cs_org != cs_new)
      share->incompatible_version|= HA_CREATE_USED_CHARSET;

    share->avg_row_length= uint4korr(frm_image+34);
    share->transactional= (ha_choice)
      enum_value_with_check(thd, share, "transactional", frm_image[39] & 3, HA_CHOICE_MAX);
    share->page_checksum= (ha_choice)
      enum_value_with_check(thd, share, "page_checksum", (frm_image[39] >> 2) & 3, HA_CHOICE_MAX);
    if (((ha_choice) enum_value_with_check(thd, share, "sequence",
                                           (frm_image[39] >> 4) & 3,
                                           HA_CHOICE_MAX)) == HA_CHOICE_YES)
    {
      share->table_type= TABLE_TYPE_SEQUENCE;
      share->sequence= new (&share->mem_root) SEQUENCE();
      share->non_determinstic_insert= true;
    }
    share->row_type= (enum row_type)
      enum_value_with_check(thd, share, "row_format", frm_image[40], ROW_TYPE_MAX);

    if (cs_new && !(share->table_charset= get_charset(cs_new, MYF(MY_WME))))
      goto err;
    share->null_field_first= 1;
    share->stats_sample_pages= uint2korr(frm_image+42);
    share->stats_auto_recalc= (enum_stats_auto_recalc)(frm_image[44]);
    share->table_check_constraints= uint2korr(frm_image+45);
  }
  if (!share->table_charset)
  {
    /* unknown charset in frm_image[38] or pre-3.23 frm */
    if (use_mb(default_charset_info))
    {
      /* Warn that we may be changing the size of character columns */
      sql_print_warning("'%s' had no or invalid character set, "
                        "and default character set is multi-byte, "
                        "so character column sizes may have changed",
                        share->path.str);
    }
    share->table_charset= default_charset_info;
  }

  share->db_record_offset= 1;
  share->max_rows= uint4korr(frm_image+18);
  share->min_rows= uint4korr(frm_image+22);

  /* Read keyinformation */
  disk_buff= frm_image + uint2korr(frm_image+6);

  if (disk_buff + 6 >= frm_image_end)
    goto err;

  if (disk_buff[0] & 0x80)
  {
    keys=      (disk_buff[1] << 7) | (disk_buff[0] & 0x7f);
    share->key_parts= key_parts= uint2korr(disk_buff+2);
  }
  else
  {
    keys=      disk_buff[0];
    share->key_parts= key_parts= disk_buff[1];
  }
  share->keys_for_keyread.init(0);
  share->keys_in_use.init(keys);
  ext_key_parts= key_parts;

  len= (uint) uint2korr(disk_buff+4);

  share->reclength = uint2korr(frm_image+16);
  share->stored_rec_length= share->reclength;
  if (frm_image[26] == 1)
    share->system= 1;				/* one-record-database */

  record_offset= (ulong) (uint2korr(frm_image+6)+
                          ((uint2korr(frm_image+14) == 0xffff ?
                            uint4korr(frm_image+47) : uint2korr(frm_image+14))));

  if (record_offset + share->reclength >= frm_length)
    goto err;
 
  if ((n_length= uint4korr(frm_image+55)))
  {
    /* Read extra data segment */
    const uchar *next_chunk, *buff_end;
    DBUG_PRINT("info", ("extra segment size is %u bytes", n_length));
    next_chunk= frm_image + record_offset + share->reclength;
    buff_end= next_chunk + n_length;

    if (buff_end >= frm_image_end)
      goto err;

    share->connect_string.length= uint2korr(next_chunk);
    if (!(share->connect_string.str= strmake_root(&share->mem_root,
                                                  (char*) next_chunk + 2,
                                                  share->connect_string.
                                                  length)))
    {
      goto err;
    }
    next_chunk+= share->connect_string.length + 2;
    if (next_chunk + 2 < buff_end)
    {
      uint str_db_type_length= uint2korr(next_chunk);
      LEX_CSTRING name;
      name.str= (char*) next_chunk + 2;
      name.length= str_db_type_length;

      plugin_ref tmp_plugin= ha_resolve_by_name(thd, &name, false);
      if (tmp_plugin != NULL && !plugin_equals(tmp_plugin, se_plugin))
      {
        if (se_plugin)
        {
          /* bad file, legacy_db_type did not match the name */
          sql_print_warning("%s.frm is inconsistent: engine typecode %d, engine name %s (%d)",
                        share->normalized_path.str, legacy_db_type,
                        plugin_name(tmp_plugin)->str,
                        ha_legacy_type(plugin_data(tmp_plugin, handlerton *)));
        }
        /*
          tmp_plugin is locked with a local lock.
          we unlock the old value of se_plugin before
          replacing it with a globally locked version of tmp_plugin
        */
        plugin_unlock(NULL, se_plugin);
        se_plugin= plugin_lock(NULL, tmp_plugin);
      }
#ifdef WITH_PARTITION_STORAGE_ENGINE
      else if (str_db_type_length == 9 &&
               !strncmp((char *) next_chunk + 2, "partition", 9))
      {
        /*
          Use partition handler
          tmp_plugin is locked with a local lock.
          we unlock the old value of se_plugin before
          replacing it with a globally locked version of tmp_plugin
        */
        /* Check if the partitioning engine is ready */
        if (!plugin_is_ready(&name, MYSQL_STORAGE_ENGINE_PLUGIN))
        {
          my_error(ER_OPTION_PREVENTS_STATEMENT, MYF(0),
                   "--skip-partition");
          goto err;
        }
        plugin_unlock(NULL, se_plugin);
        se_plugin= ha_lock_engine(NULL, partition_hton);
      }
#endif
      else if (!tmp_plugin)
      {
        /* purecov: begin inspected */
        ((char*) name.str)[name.length]=0;
        my_error(ER_UNKNOWN_STORAGE_ENGINE, MYF(0), name.str);
        goto err;
        /* purecov: end */
      }
      next_chunk+= str_db_type_length + 2;
    }

    share->set_use_ext_keys_flag(plugin_hton(se_plugin)->flags & HTON_SUPPORTS_EXTENDED_KEYS);

    if (create_key_infos(disk_buff + 6, frm_image_end, keys, keyinfo,
                         new_frm_ver, ext_key_parts,
                         share, len, &first_keyinfo, keynames))
      goto err;

    if (next_chunk + 5 < buff_end)
    {
      uint32 partition_info_str_len = uint4korr(next_chunk);
#ifdef WITH_PARTITION_STORAGE_ENGINE
      if ((share->partition_info_buffer_size=
             share->partition_info_str_len= partition_info_str_len))
      {
        if (!(share->partition_info_str= (char*)
              memdup_root(&share->mem_root, next_chunk + 4,
                          partition_info_str_len + 1)))
        {
          goto err;
        }
      }
#else
      if (partition_info_str_len)
      {
        DBUG_PRINT("info", ("WITH_PARTITION_STORAGE_ENGINE is not defined"));
        goto err;
      }
#endif
      next_chunk+= 5 + partition_info_str_len;
    }
    if (share->mysql_version >= 50110 && next_chunk < buff_end)
    {
      /* New auto_partitioned indicator introduced in 5.1.11 */
#ifdef WITH_PARTITION_STORAGE_ENGINE
      share->auto_partitioned= *next_chunk;
#endif
      next_chunk++;
    }
    keyinfo= share->key_info;
    for (i= 0; i < keys; i++, keyinfo++)
    {
      if (keyinfo->flags & HA_USES_PARSER)
      {
        LEX_CSTRING parser_name;
        if (next_chunk >= buff_end)
        {
          DBUG_PRINT("error",
                     ("fulltext key uses parser that is not defined in .frm"));
          goto err;
        }
        parser_name.str= (char*) next_chunk;
        parser_name.length= strlen((char*) next_chunk);
        next_chunk+= parser_name.length + 1;
        keyinfo->parser= my_plugin_lock_by_name(NULL, &parser_name,
                                                MYSQL_FTPARSER_PLUGIN);
        if (! keyinfo->parser)
        {
          my_error(ER_PLUGIN_IS_NOT_LOADED, MYF(0), parser_name.str);
          goto err;
        }
      }
    }

    if (forminfo[46] == (uchar)255)
    {
      //reading long table comment
      if (next_chunk + 2 > buff_end)
      {
          DBUG_PRINT("error",
                     ("long table comment is not defined in .frm"));
          goto err;
      }
      share->comment.length = uint2korr(next_chunk);
      if (! (share->comment.str= strmake_root(&share->mem_root,
             (char*)next_chunk + 2, share->comment.length)))
      {
          goto err;
      }
      next_chunk+= 2 + share->comment.length;
    }

    DBUG_ASSERT(next_chunk <= buff_end);

    if (share->db_create_options & HA_OPTION_TEXT_CREATE_OPTIONS_legacy)
    {
      if (options)
        goto err;
      options_len= uint4korr(next_chunk);
      options= next_chunk + 4;
      next_chunk+= options_len + 4;
    }
    DBUG_ASSERT(next_chunk <= buff_end);
  }
  else
  {
    if (create_key_infos(disk_buff + 6, frm_image_end, keys, keyinfo,
                         new_frm_ver, ext_key_parts,
                         share, len, &first_keyinfo, keynames))
      goto err;
  }

  share->key_block_size= uint2korr(frm_image+62);

  if (share->db_plugin && !plugin_equals(share->db_plugin, se_plugin))
    goto err; // wrong engine (someone changed the frm under our feet?)

  rec_buff_length= ALIGN_SIZE(share->reclength + 1);
  share->rec_buff_length= rec_buff_length;
  if (!(record= (uchar *) alloc_root(&share->mem_root,
                                     rec_buff_length)))
    goto err;                          /* purecov: inspected */
  share->default_values= record;
  memcpy(record, frm_image + record_offset, share->reclength);

  disk_buff= frm_image + pos + FRM_FORMINFO_SIZE;

  share->fields= uint2korr(forminfo+258);
  if (extra2_field_flags && extra2_field_flags_length != share->fields)
    goto err;
  pos= uint2korr(forminfo+260);   /* Length of all screens */
  n_length= uint2korr(forminfo+268);
  interval_count= uint2korr(forminfo+270);
  interval_parts= uint2korr(forminfo+272);
  int_length= uint2korr(forminfo+274);
  share->null_fields= uint2korr(forminfo+282);
  com_length= uint2korr(forminfo+284);
  vcol_screen_length= uint2korr(forminfo+286);
  share->virtual_fields= share->default_expressions=
    share->field_check_constraints= share->default_fields= 0;
  share->stored_fields= share->fields;
  if (forminfo[46] != (uchar)255)
  {
    share->comment.length=  (int) (forminfo[46]);
    share->comment.str= strmake_root(&share->mem_root, (char*) forminfo+47,
                                     share->comment.length);
  }

  DBUG_PRINT("info",("i_count: %d  i_parts: %d  index: %d  n_length: %d  int_length: %d  com_length: %d  vcol_screen_length: %d", interval_count,interval_parts, keys,n_length,int_length, com_length, vcol_screen_length));

  if (!multi_alloc_root(&share->mem_root,
                        &share->field, (uint)(share->fields+1)*sizeof(Field*),
                        &share->intervals, (uint)interval_count*sizeof(TYPELIB),
                        &share->check_constraints, (uint) share->table_check_constraints * sizeof(Virtual_column_info*),
                        &interval_array, (uint) (share->fields+interval_parts+ keys+3)*sizeof(char *),
                        &names, (uint) (n_length+int_length),
                        &comment_pos, (uint) com_length,
                        &vcol_screen_pos, vcol_screen_length,
                        NullS))

    goto err;

  field_ptr= share->field;
  table_check_constraints= share->check_constraints;
  read_length=(uint) (share->fields * field_pack_length +
		      pos+ (uint) (n_length+int_length+com_length+
		                   vcol_screen_length));
  strpos= disk_buff+pos;

  if (!interval_count)
    share->intervals= 0;			// For better debugging

  share->vcol_defs.str= vcol_screen_pos;
  share->vcol_defs.length= vcol_screen_length;

  memcpy(names, strpos+(share->fields*field_pack_length), n_length+int_length);
  memcpy(comment_pos, disk_buff+read_length-com_length-vcol_screen_length, 
         com_length);
  memcpy(vcol_screen_pos, disk_buff+read_length-vcol_screen_length, 
         vcol_screen_length);

  fix_type_pointers(&interval_array, &share->fieldnames, 1, &names);
  if (share->fieldnames.count != share->fields)
    goto err;
  fix_type_pointers(&interval_array, share->intervals, interval_count, &names);

  {
    /* Set ENUM and SET lengths */
    TYPELIB *interval;
    for (interval= share->intervals;
         interval < share->intervals + interval_count;
         interval++)
    {
      uint count= (uint) (interval->count + 1) * sizeof(uint);
      if (!(interval->type_lengths= (uint *) alloc_root(&share->mem_root,
                                                        count)))
        goto err;
      for (count= 0; count < interval->count; count++)
      {
        char *val= (char*) interval->type_names[count];
        interval->type_lengths[count]= strlen(val);
      }
      interval->type_lengths[count]= 0;
    }
  }

  if (keynames)
    fix_type_pointers(&interval_array, &share->keynames, 1, &keynames);

 /* Allocate handler */
  if (!(handler_file= get_new_handler(share, thd->mem_root,
                                      plugin_hton(se_plugin))))
    goto err;

  if (handler_file->set_ha_share_ref(&share->ha_share))
    goto err;

  record= share->default_values-1;              /* Fieldstart = 1 */
  null_bits_are_used= share->null_fields != 0;
  if (share->null_field_first)
  {
    null_flags= null_pos= record+1;
    null_bit_pos= (db_create_options & HA_OPTION_PACK_RECORD) ? 0 : 1;
    /*
      null_bytes below is only correct under the condition that
      there are no bit fields.  Correct values is set below after the
      table struct is initialized
    */
    share->null_bytes= (share->null_fields + null_bit_pos + 7) / 8;
  }
#ifndef WE_WANT_TO_SUPPORT_VERY_OLD_FRM_FILES
  else
  {
    share->null_bytes= (share->null_fields+7)/8;
    null_flags= null_pos= record + 1 + share->reclength - share->null_bytes;
    null_bit_pos= 0;
  }
#endif

  use_hash= share->fields >= MAX_FIELDS_BEFORE_HASH;
  if (use_hash)
    use_hash= !my_hash_init(&share->name_hash,
                            system_charset_info,
                            share->fields,0,0,
                            (my_hash_get_key) get_field_name,0,0);

  if (share->mysql_version >= 50700 && share->mysql_version < 100000 &&
      vcol_screen_length)
  {
    /*
      MySQL 5.7 stores the null bits for not stored fields last.
      Calculate the position for them.
    */
    mysql57_null_bits= 1;
    mysql57_vcol_null_pos= null_pos;
    mysql57_vcol_null_bit_pos= null_bit_pos;
    mysql57_calculate_null_position(share, &mysql57_vcol_null_pos,
                                    &mysql57_vcol_null_bit_pos,
                                    strpos, vcol_screen_pos);
  }

  /* Set system versioning information. */
  if (system_period == NULL)
  {
    versioned= false;
    row_start_field = 0;
    row_end_field = 0;
  }
  else
  {
    DBUG_PRINT("info", ("Setting system versioning informations"));
    uint16 row_start= uint2korr(system_period);
    uint16 row_end= uint2korr(system_period + sizeof(uint16));
    if (row_start >= share->fields || row_end >= share->fields)
      goto err;
    DBUG_PRINT("info", ("Columns with system versioning: [%d, %d]", row_start, row_end));
    versioned= true;
    vers_init();
    row_start_field= row_start;
    row_end_field= row_end;
  } // if (system_period == NULL)

  for (i=0 ; i < share->fields; i++, strpos+=field_pack_length, field_ptr++)
  {
    uint pack_flag, interval_nr, unireg_type, recpos, field_length;
    uint vcol_info_length=0;
    uint vcol_expr_length=0;
    enum_field_types field_type;
    CHARSET_INFO *charset=NULL;
    Field::geometry_type geom_type= Field::GEOM_GEOMETRY;
    LEX_CSTRING comment;
    LEX_CSTRING name;
    Virtual_column_info *vcol_info= 0;
    uint gis_length, gis_decimals, srid= 0;
    Field::utype unireg_check;
<<<<<<< HEAD
    const Type_handler *handler;
=======
    uint32 flags= 0;
>>>>>>> ce66d5b2

    if (new_frm_ver >= 3)
    {
      /* new frm file in 4.1 */
      field_length= uint2korr(strpos+3);
      recpos=	    uint3korr(strpos+5);
      pack_flag=    uint2korr(strpos+8);
      unireg_type=  (uint) strpos[10];
      interval_nr=  (uint) strpos[12];
      uint comment_length=uint2korr(strpos+15);
      field_type=(enum_field_types) (uint) strpos[13];

      /* charset and geometry_type share the same byte in frm */
      if (field_type == MYSQL_TYPE_GEOMETRY)
      {
#ifdef HAVE_SPATIAL
        uint gis_opt_read;
        Field_geom::storage_type st_type;
	geom_type= (Field::geometry_type) strpos[14];
	charset= &my_charset_bin;
        gis_opt_read= gis_field_options_read(gis_options, gis_options_len,
            &st_type, &gis_length, &gis_decimals, &srid);
        gis_options+= gis_opt_read;
        gis_options_len-= gis_opt_read;
#else
	goto err;
#endif
      }
      else
      {
        uint cs_org= strpos[14] + (((uint) strpos[11]) << 8);
        uint cs_new= upgrade_collation(share->mysql_version, cs_org);
        if (cs_org != cs_new)
          share->incompatible_version|= HA_CREATE_USED_CHARSET;
        if (!cs_new)
          charset= &my_charset_bin;
        else if (!(charset= get_charset(cs_new, MYF(0))))
        {
          const char *csname= get_charset_name((uint) cs_new);
          char tmp[10];
          if (!csname || csname[0] =='?')
          {
            my_snprintf(tmp, sizeof(tmp), "#%d", cs_new);
            csname= tmp;
          }
          my_printf_error(ER_UNKNOWN_COLLATION,
                          "Unknown collation '%s' in table '%-.64s' definition", 
                          MYF(0), csname, share->table_name.str);
          goto err;
        }
      }

      if ((uchar)field_type == (uchar)MYSQL_TYPE_VIRTUAL)
      {
        DBUG_ASSERT(interval_nr); // Expect non-null expression
        /*
          MariaDB version 10.0 version.
          The interval_id byte in the .frm file stores the length of the
          expression statement for a virtual column.
        */
        vcol_info_length= interval_nr;
        interval_nr= 0;
      }

      if (!comment_length)
      {
	comment.str= (char*) "";
	comment.length=0;
      }
      else
      {
	comment.str=    (char*) comment_pos;
	comment.length= comment_length;
	comment_pos+=   comment_length;
      }

      if (unireg_type & MYSQL57_GENERATED_FIELD)
      {
        unireg_type&= MYSQL57_GENERATED_FIELD;

        /*
          MySQL 5.7 generated fields

          byte 1        = 1
          byte 2,3      = expr length
          byte 4        = stored_in_db
          byte 5..      = expr
        */
        if ((uint)(vcol_screen_pos)[0] != 1)
          goto err;
        vcol_info= new (&share->mem_root) Virtual_column_info();
        vcol_info_length= uint2korr(vcol_screen_pos + 1);
        DBUG_ASSERT(vcol_info_length);
        vcol_info->stored_in_db= vcol_screen_pos[3];
        vcol_info->utf8= 0;
        vcol_screen_pos+= vcol_info_length + MYSQL57_GCOL_HEADER_SIZE;;
        share->virtual_fields++;
        vcol_info_length= 0;
      }

      if (vcol_info_length)
      {
        /*
          Old virtual field information before 10.2

          Get virtual column data stored in the .frm file as follows:
          byte 1      = 1 | 2
          byte 2      = sql_type
          byte 3      = flags. 1 for stored_in_db
          [byte 4]    = optional interval_id for sql_type (if byte 1 == 2)
          next byte ...  = virtual column expression (text data)
        */

        vcol_info= new (&share->mem_root) Virtual_column_info();
        bool opt_interval_id= (uint)vcol_screen_pos[0] == 2;
        field_type= (enum_field_types) (uchar) vcol_screen_pos[1];
        if (opt_interval_id)
          interval_nr= (uint)vcol_screen_pos[3];
        else if ((uint)vcol_screen_pos[0] != 1)
          goto err;
        bool stored= vcol_screen_pos[2] & 1;
        vcol_info->stored_in_db= stored;
        vcol_info->set_vcol_type(stored ? VCOL_GENERATED_STORED : VCOL_GENERATED_VIRTUAL);
        vcol_expr_length= vcol_info_length -
                          (uint)(FRM_VCOL_OLD_HEADER_SIZE(opt_interval_id));
        vcol_info->utf8= 0; // before 10.2.1 the charset was unknown
        int2store(vcol_screen_pos+1, vcol_expr_length); // for parse_vcol_defs()
        vcol_screen_pos+= vcol_info_length;
        share->virtual_fields++;
      }
    }
    else
    {
      field_length= (uint) strpos[3];
      recpos=	    uint2korr(strpos+4),
      pack_flag=    uint2korr(strpos+6);
      pack_flag&=   ~FIELDFLAG_NO_DEFAULT;     // Safety for old files
      unireg_type=  (uint) strpos[8];
      interval_nr=  (uint) strpos[10];

      /* old frm file */
      field_type= (enum_field_types) f_packtype(pack_flag);
      if (f_is_binary(pack_flag))
      {
        /*
          Try to choose the best 4.1 type:
          - for 4.0 "CHAR(N) BINARY" or "VARCHAR(N) BINARY" 
           try to find a binary collation for character set.
          - for other types (e.g. BLOB) just use my_charset_bin. 
        */
        if (!f_is_blob(pack_flag))
        {
          // 3.23 or 4.0 string
          if (!(charset= get_charset_by_csname(share->table_charset->csname,
                                               MY_CS_BINSORT, MYF(0))))
            charset= &my_charset_bin;
        }
        else
          charset= &my_charset_bin;
      }
      else
        charset= share->table_charset;
      bzero((char*) &comment, sizeof(comment));
    }

    /* Remove >32 decimals from old files */
    if (share->mysql_version < 100200)
      pack_flag&= ~FIELDFLAG_LONG_DECIMAL;

    if (interval_nr && charset->mbminlen > 1)
    {
      /* Unescape UCS2 intervals from HEX notation */
      TYPELIB *interval= share->intervals + interval_nr - 1;
      unhex_type2(interval);
    }

#ifndef TO_BE_DELETED_ON_PRODUCTION
    if (field_type == MYSQL_TYPE_NEWDECIMAL && !share->mysql_version)
    {
      /*
        Fix pack length of old decimal values from 5.0.3 -> 5.0.4
        The difference is that in the old version we stored precision
        in the .frm table while we now store the display_length
      */
      uint decimals= f_decimals(pack_flag);
      field_length= my_decimal_precision_to_length(field_length,
                                                   decimals,
                                                   f_is_dec(pack_flag) == 0);
      sql_print_error("Found incompatible DECIMAL field '%s' in %s; "
                      "Please do \"ALTER TABLE '%s' FORCE\" to fix it!",
                      share->fieldnames.type_names[i], share->table_name.str,
                      share->table_name.str);
      push_warning_printf(thd, Sql_condition::WARN_LEVEL_WARN,
                          ER_CRASHED_ON_USAGE,
                          "Found incompatible DECIMAL field '%s' in %s; "
                          "Please do \"ALTER TABLE '%s' FORCE\" to fix it!",
                          share->fieldnames.type_names[i],
                          share->table_name.str,
                          share->table_name.str);
      share->crashed= 1;                        // Marker for CHECK TABLE
    }
#endif

    if (mysql57_null_bits && vcol_info && !vcol_info->stored_in_db)
    {
      swap_variables(uchar*, null_pos, mysql57_vcol_null_pos);
      swap_variables(uint, null_bit_pos, mysql57_vcol_null_bit_pos);
    }

    if (versioned)
    {
      if (i == row_start_field)
        flags|= VERS_SYS_START_FLAG;
      else if (i == row_end_field)
        flags|= VERS_SYS_END_FLAG;
    }

    /* Convert pre-10.2.2 timestamps to use Field::default_value */
    unireg_check= (Field::utype) MTYP_TYPENR(unireg_type);
    name.str= fieldnames.type_names[i];
    name.length= strlen(name.str);
    if (!(handler= Type_handler::get_handler_by_real_type(field_type)))
      goto err; // Not supported field type
    *field_ptr= reg_field=
      make_field(share, &share->mem_root, record+recpos, (uint32) field_length,
		 null_pos, null_bit_pos, pack_flag, handler, charset,
		 geom_type, srid, unireg_check,
		 (interval_nr ? share->intervals+interval_nr-1 : NULL),
<<<<<<< HEAD
		 &name);
=======
		 share->fieldnames.type_names[i], flags);
>>>>>>> ce66d5b2
    if (!reg_field)				// Not supported field type
      goto err;

    if (unireg_check == Field::TIMESTAMP_DNUN_FIELD ||
        unireg_check == Field::TIMESTAMP_DN_FIELD)
    {
      reg_field->default_value= new (&share->mem_root) Virtual_column_info();
      reg_field->default_value->set_vcol_type(VCOL_DEFAULT);
      reg_field->default_value->stored_in_db= 1;
      share->default_expressions++;
    }

    reg_field->field_index= i;
    reg_field->comment=comment;
    reg_field->vcol_info= vcol_info;
    reg_field->flags|= flags;
    if (extra2_field_flags)
    {
      uchar flags= *extra2_field_flags++;
      if (flags & VERS_OPTIMIZED_UPDATE)
        reg_field->flags|= VERS_OPTIMIZED_UPDATE_FLAG;
      if (flags & HIDDEN)
        reg_field->flags|= HIDDEN_FLAG;
    }
    if (field_type == MYSQL_TYPE_BIT && !f_bit_as_char(pack_flag))
    {
      null_bits_are_used= 1;
      if ((null_bit_pos+= field_length & 7) > 7)
      {
        null_pos++;
        null_bit_pos-= 8;
      }
    }
    if (!(reg_field->flags & NOT_NULL_FLAG))
    {
      if (!(null_bit_pos= (null_bit_pos + 1) & 7))
        null_pos++;
    }

    if (vcol_info)
    {
      vcol_info->name= reg_field->field_name;
      if (mysql57_null_bits && !vcol_info->stored_in_db)
      {
        /* MySQL 5.7 has null bits last */
        swap_variables(uchar*, null_pos, mysql57_vcol_null_pos);
        swap_variables(uint, null_bit_pos, mysql57_vcol_null_bit_pos);
      }
    }

    if (f_no_default(pack_flag))
      reg_field->flags|= NO_DEFAULT_VALUE_FLAG;

    if (reg_field->unireg_check == Field::NEXT_NUMBER)
      share->found_next_number_field= field_ptr;

    if (use_hash && my_hash_insert(&share->name_hash, (uchar*) field_ptr))
      goto err;
    if (!reg_field->stored_in_db())
    {
      share->stored_fields--;
      if (share->stored_rec_length>=recpos)
        share->stored_rec_length= recpos-1;
    }
    if (reg_field->has_update_default_function())
    {
      has_update_default_function= 1;
      if (!reg_field->default_value)
        share->default_fields++;
    }
  }
  *field_ptr=0;					// End marker
  /* Sanity checks: */
  DBUG_ASSERT(share->fields>=share->stored_fields);
  DBUG_ASSERT(share->reclength>=share->stored_rec_length);

  if (mysql57_null_bits)
  {
    /* We want to store the value for the last bits */
    swap_variables(uchar*, null_pos, mysql57_vcol_null_pos);
    swap_variables(uint, null_bit_pos, mysql57_vcol_null_bit_pos);
    DBUG_ASSERT((null_pos + (null_bit_pos + 7) / 8) <= share->field[0]->ptr);
  }

  /* Fix key->name and key_part->field */
  if (key_parts)
  {
    uint add_first_key_parts= 0;
    longlong ha_option= handler_file->ha_table_flags();
    keyinfo= share->key_info;
    uint primary_key= my_strcasecmp(system_charset_info, share->keynames.type_names[0],
                                    primary_key_name) ? MAX_KEY : 0;
    KEY* key_first_info;

    if (primary_key >= MAX_KEY && keyinfo->flags & HA_NOSAME)
    {
      /*
        If the UNIQUE key doesn't have NULL columns and is not a part key
        declare this as a primary key.
      */
      primary_key= 0;
      key_part= keyinfo->key_part;
      for (i=0 ; i < keyinfo->user_defined_key_parts ;i++)
      {
        DBUG_ASSERT(key_part[i].fieldnr > 0);
        // Table field corresponding to the i'th key part.
        Field *table_field= share->field[key_part[i].fieldnr - 1];

        /*
          If the key column is of NOT NULL BLOB type, then it
          will definitly have key prefix. And if key part prefix size
          is equal to the BLOB column max size, then we can promote
          it to primary key.
        */
        if (!table_field->real_maybe_null() &&
            table_field->type() == MYSQL_TYPE_BLOB &&
            table_field->field_length == key_part[i].length)
          continue;

        if (table_field->real_maybe_null() ||
            table_field->key_length() != key_part[i].length)
        {
          primary_key= MAX_KEY;		// Can't be used
          break;
        }
      }
    }

    if (share->use_ext_keys)
    { 
      if (primary_key >= MAX_KEY)
      {
        add_first_key_parts= 0;
        share->set_use_ext_keys_flag(FALSE);
      }
      else
      {
        add_first_key_parts= first_keyinfo.user_defined_key_parts;
        /* 
          Do not add components of the primary key starting from
          the major component defined over the beginning of a field.
	*/
	for (i= 0; i < first_keyinfo.user_defined_key_parts; i++)
	{
          uint fieldnr= keyinfo[0].key_part[i].fieldnr;
          if (share->field[fieldnr-1]->key_length() !=
              keyinfo[0].key_part[i].length)
	  {
            add_first_key_parts= i;
            break;
          }
        }
      }   
    }

    for (uint key=0 ; key < keys ; key++,keyinfo++)
    {
      uint usable_parts= 0;
      keyinfo->name.str=    share->keynames.type_names[key];
      keyinfo->name.length= strlen(keyinfo->name.str);
      keyinfo->cache_name=
        (uchar*) alloc_root(&share->mem_root,
                            share->table_cache_key.length+
                            keyinfo->name.length + 1);
      if (keyinfo->cache_name)           // If not out of memory
      {
        uchar *pos= keyinfo->cache_name;
        memcpy(pos, share->table_cache_key.str, share->table_cache_key.length);
        memcpy(pos + share->table_cache_key.length, keyinfo->name.str,
               keyinfo->name.length+1);
      }

      if (!key)
        key_first_info= keyinfo;

      if (ext_key_parts > share->key_parts && key)
      {
        KEY_PART_INFO *new_key_part= (keyinfo-1)->key_part +
                                     (keyinfo-1)->ext_key_parts;
        uint add_keyparts_for_this_key= add_first_key_parts;
        uint length_bytes= 0, len_null_byte= 0, ext_key_length= 0;
        Field *field;

        /* 
          Do not extend the key that contains a component
          defined over the beginning of a field.
	*/ 
        for (i= 0; i < keyinfo->user_defined_key_parts; i++)
        {
          uint fieldnr= keyinfo->key_part[i].fieldnr;
          field= share->field[keyinfo->key_part[i].fieldnr-1];

          if (field->null_ptr)
            len_null_byte= HA_KEY_NULL_LENGTH;

          if (field->type() == MYSQL_TYPE_BLOB ||
             field->real_type() == MYSQL_TYPE_VARCHAR ||
             field->type() == MYSQL_TYPE_GEOMETRY)
          {
            length_bytes= HA_KEY_BLOB_LENGTH;
          }

          ext_key_length+= keyinfo->key_part[i].length + len_null_byte
                            + length_bytes;
          if (share->field[fieldnr-1]->key_length() !=
              keyinfo->key_part[i].length)
	  {
            add_keyparts_for_this_key= 0;
            break;
          }
        }

        if (add_keyparts_for_this_key)
        {
          for (i= 0; i < add_keyparts_for_this_key; i++)
          {
            uint pk_part_length= key_first_info->key_part[i].store_length;
            if (keyinfo->ext_key_part_map & 1<<i)
            {
              if (ext_key_length + pk_part_length > MAX_KEY_LENGTH)
              {
                add_keyparts_for_this_key= i;
                break;
              }
              ext_key_length+= pk_part_length;
            }
          }
        }

        if (add_keyparts_for_this_key < (keyinfo->ext_key_parts -
                                        keyinfo->user_defined_key_parts))
	{
          share->ext_key_parts-= keyinfo->ext_key_parts;
          key_part_map ext_key_part_map= keyinfo->ext_key_part_map;
          keyinfo->ext_key_parts= keyinfo->user_defined_key_parts;
          keyinfo->ext_key_flags= keyinfo->flags;
	  keyinfo->ext_key_part_map= 0; 
          for (i= 0; i < add_keyparts_for_this_key; i++)
	  {
            if (ext_key_part_map & 1<<i)
	    {
              keyinfo->ext_key_part_map|= 1<<i;
	      keyinfo->ext_key_parts++;
            }
          }
          share->ext_key_parts+= keyinfo->ext_key_parts;
        }
        if (new_key_part != keyinfo->key_part)
	{
          memmove(new_key_part, keyinfo->key_part,
                  sizeof(KEY_PART_INFO) * keyinfo->ext_key_parts);
          keyinfo->key_part= new_key_part;
        }
      }
 
      /* Fix fulltext keys for old .frm files */
      if (share->key_info[key].flags & HA_FULLTEXT)
	share->key_info[key].algorithm= HA_KEY_ALG_FULLTEXT;

      key_part= keyinfo->key_part;
      uint key_parts= share->use_ext_keys ? keyinfo->ext_key_parts :
	                                    keyinfo->user_defined_key_parts;
      for (i=0; i < key_parts; key_part++, i++)
      {
        Field *field;
	if (new_field_pack_flag <= 1)
	  key_part->fieldnr= (uint16) find_field(share->field,
                                                 share->default_values,
                                                 (uint) key_part->offset,
                                                 (uint) key_part->length);
	if (!key_part->fieldnr)
          goto err;

        field= key_part->field= share->field[key_part->fieldnr-1];
        key_part->type= field->key_type();
        if (field->null_ptr)
        {
          key_part->null_offset=(uint) ((uchar*) field->null_ptr -
                                        share->default_values);
          key_part->null_bit= field->null_bit;
          key_part->store_length+=HA_KEY_NULL_LENGTH;
          keyinfo->flags|=HA_NULL_PART_KEY;
          keyinfo->key_length+= HA_KEY_NULL_LENGTH;
        }
        if (field->type() == MYSQL_TYPE_BLOB ||
            field->real_type() == MYSQL_TYPE_VARCHAR ||
            field->type() == MYSQL_TYPE_GEOMETRY)
        {
          if (field->type() == MYSQL_TYPE_BLOB ||
              field->type() == MYSQL_TYPE_GEOMETRY)
            key_part->key_part_flag|= HA_BLOB_PART;
          else
            key_part->key_part_flag|= HA_VAR_LENGTH_PART;
          key_part->store_length+=HA_KEY_BLOB_LENGTH;
          keyinfo->key_length+= HA_KEY_BLOB_LENGTH;
        }
        if (field->type() == MYSQL_TYPE_BIT)
          key_part->key_part_flag|= HA_BIT_PART;

        if (i == 0 && key != primary_key)
          field->flags |= (((keyinfo->flags & HA_NOSAME) &&
                           (keyinfo->user_defined_key_parts == 1)) ?
                           UNIQUE_KEY_FLAG : MULTIPLE_KEY_FLAG);
        if (i == 0)
          field->key_start.set_bit(key);
        if (field->key_length() == key_part->length &&
            !(field->flags & BLOB_FLAG))
        {
          if (handler_file->index_flags(key, i, 0) & HA_KEYREAD_ONLY)
          {
            share->keys_for_keyread.set_bit(key);
            field->part_of_key.set_bit(key);
            if (i < keyinfo->user_defined_key_parts)
              field->part_of_key_not_clustered.set_bit(key);
          }
          if (handler_file->index_flags(key, i, 1) & HA_READ_ORDER)
            field->part_of_sortkey.set_bit(key);
        }
        if (!(key_part->key_part_flag & HA_REVERSE_SORT) &&
            usable_parts == i)
          usable_parts++;			// For FILESORT
        field->flags|= PART_KEY_FLAG;
        if (key == primary_key)
        {
          field->flags|= PRI_KEY_FLAG;
          /*
            If this field is part of the primary key and all keys contains
            the primary key, then we can use any key to find this column
          */
          if (ha_option & HA_PRIMARY_KEY_IN_READ_INDEX)
          {
            if (field->key_length() == key_part->length &&
                !(field->flags & BLOB_FLAG))
              field->part_of_key= share->keys_in_use;
            if (field->part_of_sortkey.is_set(key))
              field->part_of_sortkey= share->keys_in_use;
          }
        }
        if (field->key_length() != key_part->length)
        {
#ifndef TO_BE_DELETED_ON_PRODUCTION
          if (field->type() == MYSQL_TYPE_NEWDECIMAL)
          {
            /*
              Fix a fatal error in decimal key handling that causes crashes
              on Innodb. We fix it by reducing the key length so that
              InnoDB never gets a too big key when searching.
              This allows the end user to do an ALTER TABLE to fix the
              error.
            */
            keyinfo->key_length-= (key_part->length - field->key_length());
            key_part->store_length-= (uint16)(key_part->length -
                                              field->key_length());
            key_part->length= (uint16)field->key_length();
            sql_print_error("Found wrong key definition in %s; "
                            "Please do \"ALTER TABLE '%s' FORCE \" to fix it!",
                            share->table_name.str,
                            share->table_name.str);
            push_warning_printf(thd, Sql_condition::WARN_LEVEL_WARN,
                                ER_CRASHED_ON_USAGE,
                                "Found wrong key definition in %s; "
                                "Please do \"ALTER TABLE '%s' FORCE\" to fix "
                                "it!",
                                share->table_name.str,
                                share->table_name.str);
            share->crashed= 1;                // Marker for CHECK TABLE
            continue;
          }
#endif
          key_part->key_part_flag|= HA_PART_KEY_SEG;
        }
        if (field->real_maybe_null())
          key_part->key_part_flag|= HA_NULL_PART;
        /*
          Sometimes we can compare key parts for equality with memcmp.
          But not always.
        */
        if (!(key_part->key_part_flag & (HA_BLOB_PART | HA_VAR_LENGTH_PART |
                                         HA_BIT_PART)) &&
            key_part->type != HA_KEYTYPE_FLOAT &&
            key_part->type == HA_KEYTYPE_DOUBLE)
          key_part->key_part_flag|= HA_CAN_MEMCMP;
      }
      keyinfo->usable_key_parts= usable_parts; // Filesort

      set_if_bigger(share->max_key_length,keyinfo->key_length+
                    keyinfo->user_defined_key_parts);
      share->total_key_length+= keyinfo->key_length;
      /*
        MERGE tables do not have unique indexes. But every key could be
        an unique index on the underlying MyISAM table. (Bug #10400)
      */
      if ((keyinfo->flags & HA_NOSAME) ||
          (ha_option & HA_ANY_INDEX_MAY_BE_UNIQUE))
        set_if_bigger(share->max_unique_length,keyinfo->key_length);
    }
    if (primary_key < MAX_KEY &&
	(share->keys_in_use.is_set(primary_key)))
    {
      share->primary_key= primary_key;
      /*
	If we are using an integer as the primary key then allow the user to
	refer to it as '_rowid'
      */
      if (share->key_info[primary_key].user_defined_key_parts == 1)
      {
	Field *field= share->key_info[primary_key].key_part[0].field;
	if (field && field->result_type() == INT_RESULT)
        {
          /* note that fieldnr here (and rowid_field_offset) starts from 1 */
	  share->rowid_field_offset= (share->key_info[primary_key].key_part[0].
                                      fieldnr);
        }
      }
    }
    else
      share->primary_key = MAX_KEY; // we do not have a primary key
  }
  else
    share->primary_key= MAX_KEY;
  if (new_field_pack_flag <= 1)
  {
    /* Old file format with default as not null */
    uint null_length= (share->null_fields+7)/8;
    bfill(share->default_values + (null_flags - (uchar*) record),
          null_length, 255);
  }

  /* Handle virtual expressions */
  if (vcol_screen_length && share->frm_version >= FRM_VER_EXPRESSSIONS)
  {
    uchar *vcol_screen_end= vcol_screen_pos + vcol_screen_length;

    /* Skip header */
    vcol_screen_pos+= FRM_VCOL_NEW_BASE_SIZE;
    share->vcol_defs.str+= FRM_VCOL_NEW_BASE_SIZE;
    share->vcol_defs.length-= FRM_VCOL_NEW_BASE_SIZE;

    /*
      Read virtual columns, default values and check constraints
      See pack_expression() for how data is stored
    */
    while (vcol_screen_pos < vcol_screen_end)
    {
      Virtual_column_info *vcol_info;
      uint type=         (uint) vcol_screen_pos[0];
      uint field_nr=     uint2korr(vcol_screen_pos+1);
      uint expr_length=  uint2korr(vcol_screen_pos+3);
      uint name_length=  (uint) vcol_screen_pos[5];

      if (!(vcol_info=   new (&share->mem_root) Virtual_column_info()))
        goto err;

      /* The following can only be true for check_constraints */

      if (field_nr != UINT_MAX16)
      {
        DBUG_ASSERT(field_nr < share->fields);
        reg_field= share->field[field_nr];
      }
      else
        reg_field= 0;                           // Safety

      vcol_screen_pos+= FRM_VCOL_NEW_HEADER_SIZE;
      vcol_info->set_vcol_type((enum_vcol_info_type) type);
      if (name_length)
      {
        vcol_info->name.str= strmake_root(&share->mem_root,
                                          (char*)vcol_screen_pos, name_length);
        vcol_info->name.length= name_length;
      }
      else
        vcol_info->name= reg_field->field_name;
      vcol_screen_pos+= name_length + expr_length;

      switch (type) {
      case VCOL_GENERATED_VIRTUAL:
      {
        uint recpos;
        reg_field->vcol_info= vcol_info;
        share->virtual_fields++;
        share->stored_fields--;
        /* Correct stored_rec_length as non stored fields are last */
        recpos= (uint) (reg_field->ptr - record);
        if (share->stored_rec_length >= recpos)
          share->stored_rec_length= recpos-1;
        break;
      }
      case VCOL_GENERATED_STORED:
        vcol_info->stored_in_db= 1;
        DBUG_ASSERT(!reg_field->vcol_info);
        reg_field->vcol_info= vcol_info;
        share->virtual_fields++;
        break;
      case VCOL_DEFAULT:
        vcol_info->stored_in_db= 1;
        DBUG_ASSERT(!reg_field->default_value);
        reg_field->default_value=    vcol_info;
        share->default_expressions++;
        break;
      case VCOL_CHECK_FIELD:
        DBUG_ASSERT(!reg_field->check_constraint);
        reg_field->check_constraint= vcol_info;
        share->field_check_constraints++;
        break;
      case VCOL_CHECK_TABLE:
        *(table_check_constraints++)= vcol_info;
        break;
      }
    }
  }
  DBUG_ASSERT((uint) (table_check_constraints - share->check_constraints) ==
              (uint) (share->table_check_constraints -
                      share->field_check_constraints));

  if (options)
  {
    DBUG_ASSERT(options_len);
    if (engine_table_options_frm_read(options, options_len, share))
      goto err;
  }
  if (parse_engine_table_options(thd, handler_file->partition_ht(), share))
    goto err;

  if (share->found_next_number_field)
  {
    reg_field= *share->found_next_number_field;
    if ((int) (share->next_number_index= (uint)
	       find_ref_key(share->key_info, keys,
                            share->default_values, reg_field,
			    &share->next_number_key_offset,
                            &share->next_number_keypart)) < 0)
      goto err; // Wrong field definition
    reg_field->flags |= AUTO_INCREMENT_FLAG;
  }

  if (share->blob_fields)
  {
    Field **ptr;
    uint k, *save;

    /* Store offsets to blob fields to find them fast */
    if (!(share->blob_field= save=
	  (uint*) alloc_root(&share->mem_root,
                             (uint) (share->blob_fields* sizeof(uint)))))
      goto err;
    for (k=0, ptr= share->field ; *ptr ; ptr++, k++)
    {
      if ((*ptr)->flags & BLOB_FLAG)
	(*save++)= k;
    }
  }

  /*
    the correct null_bytes can now be set, since bitfields have been taken
    into account
  */
  share->null_bytes= (uint)(null_pos - (uchar*) null_flags +
                      (null_bit_pos + 7) / 8);
  share->last_null_bit_pos= null_bit_pos;
  share->null_bytes_for_compare= null_bits_are_used ? share->null_bytes : 0;
  share->can_cmp_whole_record= (share->blob_fields == 0 &&
                                share->varchar_fields == 0);

  share->column_bitmap_size= bitmap_buffer_size(share->fields);

  bitmap_count= 1;
  if (share->table_check_constraints)
  {
    feature_check_constraint++;
    if (!(share->check_set= (MY_BITMAP*)
          alloc_root(&share->mem_root, sizeof(*share->check_set))))
      goto err;
    bitmap_count++;
  }
  if (!(bitmaps= (my_bitmap_map*) alloc_root(&share->mem_root,
                                             share->column_bitmap_size *
                                             bitmap_count)))
    goto err;
  my_bitmap_init(&share->all_set, bitmaps, share->fields, FALSE);
  bitmap_set_all(&share->all_set);
  if (share->check_set)
  {
    /*
      Bitmap for fields used by CHECK constraint. Will be filled up
      at first usage of table.
    */
    my_bitmap_init(share->check_set,
                   (my_bitmap_map*) ((uchar*) bitmaps +
                                     share->column_bitmap_size),
                   share->fields, FALSE);
    bitmap_clear_all(share->check_set);
  }

#ifndef DBUG_OFF
  if (use_hash)
    (void) my_hash_check(&share->name_hash);
#endif

  share->db_plugin= se_plugin;
  delete handler_file;

  share->error= OPEN_FRM_OK;
  thd->status_var.opened_shares++;
  thd->mem_root= old_root;
  DBUG_RETURN(0);

err:
  share->db_plugin= NULL;
  share->error= OPEN_FRM_CORRUPTED;
  share->open_errno= my_errno;
  delete handler_file;
  plugin_unlock(0, se_plugin);
  my_hash_free(&share->name_hash);

  if (!thd->is_error())
    open_table_error(share, OPEN_FRM_CORRUPTED, share->open_errno);

  thd->mem_root= old_root;
  DBUG_RETURN(HA_ERR_NOT_A_TABLE);
}


static bool sql_unusable_for_discovery(THD *thd, handlerton *engine,
                                       const char *sql)
{
  LEX *lex= thd->lex;
  HA_CREATE_INFO *create_info= &lex->create_info;

  // ... not CREATE TABLE
  if (lex->sql_command != SQLCOM_CREATE_TABLE &&
      lex->sql_command != SQLCOM_CREATE_SEQUENCE)
    return 1;
  // ... create like
  if (lex->create_info.like())
    return 1;
  // ... create select
  if (lex->select_lex.item_list.elements)
    return 1;
  // ... temporary
  if (create_info->tmp_table())
    return 1;
  // ... if exists
  if (lex->create_info.if_not_exists())
    return 1;

  // XXX error out or rather ignore the following:
  // ... partitioning
  if (lex->part_info)
    return 1;
  // ... union
  if (create_info->used_fields & HA_CREATE_USED_UNION)
    return 1;
  // ... index/data directory
  if (create_info->data_file_name || create_info->index_file_name)
    return 1;
  // ... engine
  if (create_info->db_type && create_info->db_type != engine)
    return 1;

  return 0;
}

int TABLE_SHARE::init_from_sql_statement_string(THD *thd, bool write,
                                        const char *sql, size_t sql_length)
{
  sql_mode_t saved_mode= thd->variables.sql_mode;
  CHARSET_INFO *old_cs= thd->variables.character_set_client;
  Parser_state parser_state;
  bool error;
  char *sql_copy;
  handler *file;
  LEX *old_lex;
  Query_arena *arena, backup;
  LEX tmp_lex;
  KEY *unused1;
  uint unused2;
  handlerton *hton= plugin_hton(db_plugin);
  LEX_CUSTRING frm= {0,0};
  LEX_STRING db_backup= { thd->db, thd->db_length };
  DBUG_ENTER("TABLE_SHARE::init_from_sql_statement_string");

  /*
    Ouch. Parser may *change* the string it's working on.
    Currently (2013-02-26) it is used to permanently disable
    conditional comments.
    Anyway, let's copy the caller's string...
  */
  if (!(sql_copy= thd->strmake(sql, sql_length)))
    DBUG_RETURN(HA_ERR_OUT_OF_MEM);

  if (parser_state.init(thd, sql_copy, sql_length))
    DBUG_RETURN(HA_ERR_OUT_OF_MEM);

  thd->variables.sql_mode= MODE_NO_ENGINE_SUBSTITUTION | MODE_NO_DIR_IN_CREATE;
  thd->variables.character_set_client= system_charset_info;
  tmp_disable_binlog(thd);
  old_lex= thd->lex;
  thd->lex= &tmp_lex;

  arena= thd->stmt_arena;
  if (arena->is_conventional())
    arena= 0;
  else
    thd->set_n_backup_active_arena(arena, &backup);

  thd->reset_db((char*) db.str, db.length);
  lex_start(thd);

  if ((error= parse_sql(thd, & parser_state, NULL) || 
              sql_unusable_for_discovery(thd, hton, sql_copy)))
    goto ret;

  thd->lex->create_info.db_type= hton;

  if (tabledef_version.str)
    thd->lex->create_info.tabledef_version= tabledef_version;

  promote_first_timestamp_column(&thd->lex->alter_info.create_list);
  file= mysql_create_frm_image(thd, db.str, table_name.str,
                               &thd->lex->create_info, &thd->lex->alter_info,
                               C_ORDINARY_CREATE, &unused1, &unused2, &frm);
  error|= file == 0;
  delete file;

  if (frm.str)
  {
    option_list= 0;             // cleanup existing options ...
    option_struct= 0;           // ... if it's an assisted discovery
    error= init_from_binary_frm_image(thd, write, frm.str, frm.length);
  }

ret:
  my_free(const_cast<uchar*>(frm.str));
  lex_end(thd->lex);
  thd->reset_db(db_backup.str, db_backup.length);
  thd->lex= old_lex;
  if (arena)
    thd->restore_active_arena(arena, &backup);
  reenable_binlog(thd);
  thd->variables.sql_mode= saved_mode;
  thd->variables.character_set_client= old_cs;
  if (thd->is_error() || error)
  {
    thd->clear_error();
    my_error(ER_SQL_DISCOVER_ERROR, MYF(0),
             plugin_name(db_plugin)->str, db.str, table_name.str,
             sql_copy);
    DBUG_RETURN(HA_ERR_GENERIC);
  }
  DBUG_RETURN(0);
}

bool TABLE_SHARE::write_frm_image(const uchar *frm, size_t len)
{
  return writefrm(normalized_path.str, db.str, table_name.str, false, frm, len);
}


bool TABLE_SHARE::read_frm_image(const uchar **frm, size_t *len)
{
  if (IF_PARTITIONING(partition_info_str, 0))   // cannot discover a partition
  {
    DBUG_ASSERT(db_type()->discover_table == 0);
    return 1;
  }

  if (frm_image)
  {
    *frm= frm_image->str;
    *len= frm_image->length;
    frm_image->str= 0; // pass the ownership to the caller
    frm_image= 0;
    return 0;
  }
  return readfrm(normalized_path.str, frm, len);
}


void TABLE_SHARE::free_frm_image(const uchar *frm)
{
  if (frm)
    my_free(const_cast<uchar*>(frm));
}


static bool fix_vcol_expr(THD *thd, Virtual_column_info *vcol)
{
  DBUG_ENTER("fix_vcol_expr");

  const enum enum_mark_columns save_mark_used_columns= thd->mark_used_columns;
  thd->mark_used_columns= MARK_COLUMNS_NONE;

  int error= vcol->expr->fix_fields(thd, &vcol->expr);

  thd->mark_used_columns= save_mark_used_columns;

  if (unlikely(error))
  {
    StringBuffer<MAX_FIELD_WIDTH> str;
    vcol->print(&str);
    my_error(ER_ERROR_EVALUATING_EXPRESSION, MYF(0), str.c_ptr_safe());
    DBUG_RETURN(1);
  }

  DBUG_RETURN(0);
}

/** rerun fix_fields for vcols that returns time- or session- dependent values

    @note this is done for all vcols for INSERT/UPDATE/DELETE,
    and only as needed for SELECTs.
*/
bool fix_session_vcol_expr(THD *thd, Virtual_column_info *vcol)
{
  DBUG_ENTER("fix_session_vcol_expr");
  if (!(vcol->flags & (VCOL_TIME_FUNC|VCOL_SESSION_FUNC)))
    DBUG_RETURN(0);

  vcol->expr->walk(&Item::cleanup_excluding_fields_processor, 0, 0);
  DBUG_ASSERT(!vcol->expr->fixed);
  DBUG_RETURN(fix_vcol_expr(thd, vcol));
}


/** invoke fix_session_vcol_expr for a vcol

    @note this is called for generated column or a DEFAULT expression from
    their corresponding fix_fields on SELECT.
*/
bool fix_session_vcol_expr_for_read(THD *thd, Field *field,
                                    Virtual_column_info *vcol)
{
  DBUG_ENTER("fix_session_vcol_expr_for_read");
  TABLE_LIST *tl= field->table->pos_in_table_list;
  if (!tl || tl->lock_type >= TL_WRITE_ALLOW_WRITE)
    DBUG_RETURN(0);
  Security_context *save_security_ctx= thd->security_ctx;
  if (tl->security_ctx)
    thd->security_ctx= tl->security_ctx;
  bool res= fix_session_vcol_expr(thd, vcol);
  thd->security_ctx= save_security_ctx;
  DBUG_RETURN(res);
}


/*
  @brief 
    Perform semantic analysis of the defining expression for a virtual column

  @param thd        The thread object
  @param table      The table containing the virtual column
  @param field	    Field if this is a DEFAULT or AS, otherwise NULL
  @param vcol       The Virtual_column object


  @details
    The function performs semantic analysis of the defining expression for
    the virtual column vcol_field. The expression is used to compute the
    values of this column.

  @retval
    TRUE           An error occurred, something was wrong with the function
  @retval
    FALSE          Otherwise
*/

static bool fix_and_check_vcol_expr(THD *thd, TABLE *table,
                                    Virtual_column_info *vcol)
{
  Item* func_expr= vcol->expr;
  DBUG_ENTER("fix_and_check_vcol_expr");
  DBUG_PRINT("info", ("vcol: %p", vcol));
  DBUG_ASSERT(func_expr);

  if (func_expr->fixed)
    DBUG_RETURN(0); // nothing to do

  if (fix_vcol_expr(thd, vcol))
    DBUG_RETURN(1);

  if (vcol->flags)
    DBUG_RETURN(0); // already checked, no need to do it again

  /* fix_fields could've changed the expression */
  func_expr= vcol->expr;

  /* this was checked in check_expression(), but the frm could be mangled... */
  if (unlikely(func_expr->result_type() == ROW_RESULT))
  {
    my_error(ER_OPERAND_COLUMNS, MYF(0), 1);
    DBUG_RETURN(1);
  }

  /*
    Walk through the Item tree checking if all items are valid
    to be part of the virtual column
  */
  Item::vcol_func_processor_result res;
  res.errors= 0;

  int error= func_expr->walk(&Item::check_vcol_func_processor, 0, &res);
  if (error || (res.errors & VCOL_IMPOSSIBLE))
  {
    // this can only happen if the frm was corrupted
    my_error(ER_VIRTUAL_COLUMN_FUNCTION_IS_NOT_ALLOWED, MYF(0), res.name,
             vcol->get_vcol_type_name(), vcol->name.str);
    DBUG_RETURN(1);
  }
  else if (res.errors & VCOL_AUTO_INC)
  {
    /*
      An auto_increment field may not be used in an expression for
      a check constraint, a default value or a generated column

      Note that this error condition is not detected during parsing
      of the statement because the field item does not have a field
      pointer at that time
    */
    myf warn= table->s->frm_version < FRM_VER_EXPRESSSIONS ? ME_JUST_WARNING : 0;
    my_error(ER_VIRTUAL_COLUMN_FUNCTION_IS_NOT_ALLOWED, MYF(warn),
             "AUTO_INCREMENT", vcol->get_vcol_type_name(), res.name);
    if (!warn)
      DBUG_RETURN(1);
  }
  vcol->flags= res.errors;

  if (vcol->flags & VCOL_SESSION_FUNC)
    table->s->vcols_need_refixing= true;

  DBUG_RETURN(0);
}


/*
  @brief
    Unpack the definition of a virtual column from its linear representation

  @param thd             The thread object
  @param mem_root        Where to allocate memory
  @param table           The table containing the virtual column
  @param field           Field if this is a DEFAULT or AS, otherwise NULL
  @param vcol            The Virtual_column object
  @param[out] error_reported   Flag to inform the caller that no
                               other error messages are to be generated

  @details

    The function takes string expression from the 'vcol' object of the
    table 'table' and parses it, building an item object for it. The
    pointer to this item is placed into in a Virtual_column_info object
    that is created. After this the function performs
    semantic analysis of the item by calling the the function
    fix_and_check_vcol_expr().  Since the defining expression is part of the table
    definition the item for it is created in table->memroot within the
    special arena TABLE::expr_arena or in the thd memroot for INSERT DELAYED

  @note
    Before passing 'vcol_expr' to the parser the function wraps it in
    parentheses and prepends a special keyword.
  
   @retval Virtual_column_info*   Success
   @retval NULL                   Error
*/

static Virtual_column_info *
unpack_vcol_info_from_frm(THD *thd, MEM_ROOT *mem_root, TABLE *table,
                          String *expr_str, Virtual_column_info **vcol_ptr,
                          bool *error_reported)
{
  Create_field vcol_storage; // placeholder for vcol_info
  Parser_state parser_state;
  Virtual_column_info *vcol= *vcol_ptr, *vcol_info= 0;
  LEX *old_lex= thd->lex;
  LEX lex;
  bool error;
  DBUG_ENTER("unpack_vcol_info_from_frm");

  DBUG_ASSERT(vcol->expr == NULL);
  
  if (parser_state.init(thd, expr_str->c_ptr_safe(), expr_str->length()))
    goto end;

  if (init_lex_with_single_table(thd, table, &lex))
    goto end;

  lex.parse_vcol_expr= true;
  lex.last_field= &vcol_storage;

  error= parse_sql(thd, &parser_state, NULL);
  if (error)
    goto end;

  vcol_storage.vcol_info->set_vcol_type(vcol->get_vcol_type());
  vcol_storage.vcol_info->stored_in_db=      vcol->stored_in_db;
  vcol_storage.vcol_info->name=              vcol->name;
  vcol_storage.vcol_info->utf8=              vcol->utf8;
  if (!fix_and_check_vcol_expr(thd, table, vcol_storage.vcol_info))
  {
    *vcol_ptr= vcol_info= vcol_storage.vcol_info;   // Expression ok
    DBUG_ASSERT(vcol_info->expr);
    goto end;
  }
  *error_reported= TRUE;

end:
  end_lex_with_single_table(thd, table, old_lex);

  DBUG_RETURN(vcol_info);
}

static bool check_vcol_forward_refs(Field *field, Virtual_column_info *vcol)
{
  bool res= vcol &&
            vcol->expr->walk(&Item::check_field_expression_processor, 0,
                                  field);
  return res;
}

/*
  Open a table based on a TABLE_SHARE

  SYNOPSIS
    open_table_from_share()
    thd			Thread handler
    share		Table definition
    alias       	Alias for table
    db_stat		open flags (for example HA_OPEN_KEYFILE|
    			HA_OPEN_RNDFILE..) can be 0 (example in
                        ha_example_table)
    prgflag   		READ_ALL etc..
    ha_open_flags	HA_OPEN_ABORT_IF_LOCKED etc..
    outparam       	result table

  RETURN VALUES
   0	ok
   1	Error (see open_table_error)
   2    Error (see open_table_error)
   3    Wrong data in .frm file
   4    Error (see open_table_error)
   5    Error (see open_table_error: charset unavailable)
   7    Table definition has changed in engine
*/

enum open_frm_error open_table_from_share(THD *thd, TABLE_SHARE *share,
                       const char *alias, uint db_stat, uint prgflag,
                       uint ha_open_flags, TABLE *outparam,
                       bool is_create_table)
{
  enum open_frm_error error;
  uint records, i, bitmap_size, bitmap_count;
  bool error_reported= FALSE;
  uchar *record, *bitmaps;
  Field **field_ptr;
  uint8 save_context_analysis_only= thd->lex->context_analysis_only;
  DBUG_ENTER("open_table_from_share");
  DBUG_PRINT("enter",("name: '%s.%s'  form: %p", share->db.str,
                      share->table_name.str, outparam));

  thd->lex->context_analysis_only&= ~CONTEXT_ANALYSIS_ONLY_VIEW; // not a view

  error= OPEN_FRM_ERROR_ALREADY_ISSUED; // for OOM errors below
  bzero((char*) outparam, sizeof(*outparam));
  outparam->in_use= thd;
  outparam->s= share;
  outparam->db_stat= db_stat;
  outparam->write_row_record= NULL;

  if (share->incompatible_version &&
      !(ha_open_flags & (HA_OPEN_FOR_ALTER | HA_OPEN_FOR_REPAIR)))
  {
    /* one needs to run mysql_upgrade on the table */
    error= OPEN_FRM_NEEDS_REBUILD;
    goto err;
  }
  init_sql_alloc(&outparam->mem_root, TABLE_ALLOC_BLOCK_SIZE, 0, MYF(0));

  if (outparam->alias.copy(alias, strlen(alias), table_alias_charset))
    goto err;
  outparam->quick_keys.init();
  outparam->covering_keys.init();
  outparam->intersect_keys.init();
  outparam->keys_in_use_for_query.init();

  /* Allocate handler */
  outparam->file= 0;
  if (!(prgflag & OPEN_FRM_FILE_ONLY))
  {
    if (!(outparam->file= get_new_handler(share, &outparam->mem_root,
                                          share->db_type())))
      goto err;

    if (outparam->file->set_ha_share_ref(&share->ha_share))
      goto err;
  }
  else
  {
    DBUG_ASSERT(!db_stat);
  }

  if (share->sequence && outparam->file)
  {
    ha_sequence *file;
    /* SEQUENCE table. Create a sequence handler over the original handler */
    if (!(file= (ha_sequence*) sql_sequence_hton->create(sql_sequence_hton, share,
                                                     &outparam->mem_root)))
      goto err;
    file->register_original_handler(outparam->file);
    outparam->file= file;
  }

  outparam->reginfo.lock_type= TL_UNLOCK;
  outparam->current_lock= F_UNLCK;
  records=0;
  if ((db_stat & HA_OPEN_KEYFILE) || (prgflag & DELAYED_OPEN))
    records=1;
  if (prgflag & (READ_ALL + EXTRA_RECORD))
  {
    records++;
    if (share->versioned)
      records++;
  }

  if (records == 0)
  {
    /* We are probably in hard repair, and the buffers should not be used */
    record= share->default_values;
  }
  else
  {
    if (!(record= (uchar*) alloc_root(&outparam->mem_root,
                                      share->rec_buff_length * records)))
      goto err;                                   /* purecov: inspected */
  }

  for (i= 0; i < 3;)
  {
    outparam->record[i]= record;
    if (++i < records)
      record+= share->rec_buff_length;
  }

  if (!(field_ptr = (Field **) alloc_root(&outparam->mem_root,
                                          (uint) ((share->fields+1)*
                                                  sizeof(Field*)))))
    goto err;                                   /* purecov: inspected */

  outparam->field= field_ptr;

  record= (uchar*) outparam->record[0]-1;	/* Fieldstart = 1 */
  if (share->null_field_first)
    outparam->null_flags= (uchar*) record+1;
  else
    outparam->null_flags= (uchar*) (record+ 1+ share->reclength -
                                    share->null_bytes);

  /* Setup copy of fields from share, but use the right alias and record */
  for (i=0 ; i < share->fields; i++, field_ptr++)
  {
    if (!((*field_ptr)= share->field[i]->clone(&outparam->mem_root, outparam)))
      goto err;
  }
  (*field_ptr)= 0;                              // End marker

  if (share->versioned)
  {
    Field **fptr = NULL;
    if (!(fptr = (Field **) alloc_root(&outparam->mem_root,
                                            (uint) ((share->fields+1)*
                                                    sizeof(Field*)))))
      goto err;

    outparam->non_generated_field = fptr;
    for (i=0 ; i < share->fields; i++)
    {
      if (outparam->field[i]->vers_sys_field())
        continue;
      *fptr++ = outparam->field[i];
    }
    (*fptr)= 0;                                 // End marker
  }
  else
    outparam->non_generated_field= NULL;

  if (share->found_next_number_field)
    outparam->found_next_number_field=
      outparam->field[(uint) (share->found_next_number_field - share->field)];

  /* Fix key->name and key_part->field */
  if (share->key_parts)
  {
    KEY	*key_info, *key_info_end;
    KEY_PART_INFO *key_part;
    uint n_length;
    n_length= share->keys*sizeof(KEY) + share->ext_key_parts*sizeof(KEY_PART_INFO);
    if (!(key_info= (KEY*) alloc_root(&outparam->mem_root, n_length)))
      goto err;
    outparam->key_info= key_info;
    key_part= (reinterpret_cast<KEY_PART_INFO*>(key_info+share->keys));

    memcpy(key_info, share->key_info, sizeof(*key_info)*share->keys);
    memcpy(key_part, share->key_info[0].key_part, (sizeof(*key_part) *
                                                   share->ext_key_parts));

    for (key_info_end= key_info + share->keys ;
         key_info < key_info_end ;
         key_info++)
    {
      KEY_PART_INFO *key_part_end;

      key_info->table= outparam;
      key_info->key_part= key_part;

      key_part_end= key_part + (share->use_ext_keys ? key_info->ext_key_parts :
			                              key_info->user_defined_key_parts) ;
      for ( ; key_part < key_part_end; key_part++)
      {
        Field *field= key_part->field= outparam->field[key_part->fieldnr - 1];

        if (field->key_length() != key_part->length &&
            !(field->flags & BLOB_FLAG))
        {
          /*
            We are using only a prefix of the column as a key:
            Create a new field for the key part that matches the index
          */
          field= key_part->field=field->make_new_field(&outparam->mem_root,
                                                       outparam, 0);
          field->field_length= key_part->length;
        }
      }
      if (!share->use_ext_keys)
	key_part+= key_info->ext_key_parts - key_info->user_defined_key_parts;
    }
  }

  /*
    Process virtual and default columns, if any.
  */
  if (share->virtual_fields || share->default_fields ||
      share->default_expressions || share->table_check_constraints)
  {
    Field **vfield_ptr, **dfield_ptr;
    Virtual_column_info **check_constraint_ptr;

    if (!multi_alloc_root(&outparam->mem_root,
                          &vfield_ptr, (uint) ((share->virtual_fields + 1)*
                                               sizeof(Field*)),
                          &dfield_ptr, (uint) ((share->default_fields +
                                                share->default_expressions +1)*
                                               sizeof(Field*)),
                          &check_constraint_ptr,
                          (uint) ((share->table_check_constraints +
                                   share->field_check_constraints + 1)*
                                  sizeof(Virtual_column_info*)),
                          NullS))
      goto err;
    if (share->virtual_fields)
      outparam->vfield= vfield_ptr;
    if (share->default_fields + share->default_expressions)
      outparam->default_field= dfield_ptr;
    if (share->table_check_constraints || share->field_check_constraints)
      outparam->check_constraints= check_constraint_ptr;

    if (parse_vcol_defs(thd, &outparam->mem_root, outparam, &error_reported))
    {
      error= OPEN_FRM_CORRUPTED;
      goto err;
    }

    /* Update to use trigger fields */
    switch_defaults_to_nullable_trigger_fields(outparam);
  }

#ifdef WITH_PARTITION_STORAGE_ENGINE
  bool work_part_info_used;
  if (share->partition_info_str_len && outparam->file)
  {
  /*
    In this execution we must avoid calling thd->change_item_tree since
    we might release memory before statement is completed. We do this
    by changing to a new statement arena. As part of this arena we also
    set the memory root to be the memory root of the table since we
    call the parser and fix_fields which both can allocate memory for
    item objects. We keep the arena to ensure that we can release the
    free_list when closing the table object.
    SEE Bug #21658
  */

    Query_arena *backup_stmt_arena_ptr= thd->stmt_arena;
    Query_arena backup_arena;
    Query_arena part_func_arena(&outparam->mem_root,
                                Query_arena::STMT_INITIALIZED);
    thd->set_n_backup_active_arena(&part_func_arena, &backup_arena);
    thd->stmt_arena= &part_func_arena;
    bool tmp;

    tmp= mysql_unpack_partition(thd, share->partition_info_str,
                                share->partition_info_str_len,
                                outparam, is_create_table,
                                plugin_hton(share->default_part_plugin),
                                &work_part_info_used);
    if (tmp)
    {
      thd->stmt_arena= backup_stmt_arena_ptr;
      thd->restore_active_arena(&part_func_arena, &backup_arena);
      goto partititon_err;
    }
    outparam->part_info->is_auto_partitioned= share->auto_partitioned;
    DBUG_PRINT("info", ("autopartitioned: %u", share->auto_partitioned));
    if (outparam->part_info->part_type == VERSIONING_PARTITION &&
      share->db_type()->vers_upgrade_handler)
    {
      outparam->file= share->db_type()->vers_upgrade_handler(
        outparam->file, &outparam->mem_root);
      if (!outparam->file)
      {
        thd->stmt_arena= backup_stmt_arena_ptr;
        thd->restore_active_arena(&part_func_arena, &backup_arena);
        my_error(ER_OUTOFMEMORY, MYF(0), 4095);
        error_reported= TRUE;
        goto err;
      }
    }
    /* 
      We should perform the fix_partition_func in either local or
      caller's arena depending on work_part_info_used value.
    */
    if (!work_part_info_used)
      tmp= fix_partition_func(thd, outparam, is_create_table);
    thd->stmt_arena= backup_stmt_arena_ptr;
    thd->restore_active_arena(&part_func_arena, &backup_arena);
    if (!tmp)
    {
      if (work_part_info_used)
        tmp= fix_partition_func(thd, outparam, is_create_table);
    }
    outparam->part_info->item_free_list= part_func_arena.free_list;
partititon_err:
    if (tmp)
    {
      if (is_create_table)
      {
        /*
          During CREATE/ALTER TABLE it is ok to receive errors here.
          It is not ok if it happens during the opening of an frm
          file as part of a normal query.
        */
        error_reported= TRUE;
      }
      goto err;
    }
  }
#endif

  /* Check virtual columns against table's storage engine. */
  if (share->virtual_fields &&
        (outparam->file && 
          !(outparam->file->ha_table_flags() & HA_CAN_VIRTUAL_COLUMNS)))
  {
    my_error(ER_UNSUPPORTED_ENGINE_FOR_VIRTUAL_COLUMNS, MYF(0),
             plugin_name(share->db_plugin)->str);
    error_reported= TRUE;
    goto err;
  }

  /* Allocate bitmaps */

  bitmap_size= share->column_bitmap_size;
  bitmap_count= 7;
  if (share->virtual_fields)
    bitmap_count++;

  if (!(bitmaps= (uchar*) alloc_root(&outparam->mem_root,
                                     bitmap_size * bitmap_count)))
    goto err;

  my_bitmap_init(&outparam->def_read_set,
                 (my_bitmap_map*) bitmaps, share->fields, FALSE);
  bitmaps+= bitmap_size;
  my_bitmap_init(&outparam->def_write_set,
                 (my_bitmap_map*) bitmaps, share->fields, FALSE);
  bitmaps+= bitmap_size;

  /* Don't allocate vcol_bitmap if we don't need it */
  if (share->virtual_fields)
  {
    if (!(outparam->def_vcol_set= (MY_BITMAP*)
          alloc_root(&outparam->mem_root, sizeof(*outparam->def_vcol_set))))
      goto err;
    my_bitmap_init(outparam->def_vcol_set,
                   (my_bitmap_map*) bitmaps, share->fields, FALSE);
    bitmaps+= bitmap_size;
  }

  my_bitmap_init(&outparam->has_value_set,
                 (my_bitmap_map*) bitmaps, share->fields, FALSE);
  bitmaps+= bitmap_size;
  my_bitmap_init(&outparam->tmp_set,
                 (my_bitmap_map*) bitmaps, share->fields, FALSE);
  bitmaps+= bitmap_size;
  my_bitmap_init(&outparam->eq_join_set,
                 (my_bitmap_map*) bitmaps, share->fields, FALSE);
  bitmaps+= bitmap_size;
  my_bitmap_init(&outparam->cond_set,
                 (my_bitmap_map*) bitmaps, share->fields, FALSE);
  bitmaps+= bitmap_size;
  my_bitmap_init(&outparam->def_rpl_write_set,
                 (my_bitmap_map*) bitmaps, share->fields, FALSE);
  outparam->default_column_bitmaps();

  outparam->cond_selectivity= 1.0;

  /* The table struct is now initialized;  Open the table */
  if (db_stat)
  {
    if (specialflag & SPECIAL_WAIT_IF_LOCKED)
      ha_open_flags|= HA_OPEN_WAIT_IF_LOCKED;
    else
      ha_open_flags|= HA_OPEN_IGNORE_IF_LOCKED;

    int ha_err= outparam->file->ha_open(outparam, share->normalized_path.str,
                                 (db_stat & HA_READ_ONLY ? O_RDONLY : O_RDWR),
                                  ha_open_flags);
    if (ha_err)
    {
      share->open_errno= ha_err;
      /* Set a flag if the table is crashed and it can be auto. repaired */
      share->crashed= (outparam->file->auto_repair(ha_err) &&
                       !(ha_open_flags & HA_OPEN_FOR_REPAIR));
      outparam->file->print_error(ha_err, MYF(0));
      error_reported= TRUE;

      if (ha_err == HA_ERR_TABLE_DEF_CHANGED)
        error= OPEN_FRM_DISCOVER;

      /*
        We're here, because .frm file was successfully opened.

        But if the table doesn't exist in the engine and the engine
        supports discovery, we force rediscover to discover
        the fact that table doesn't in fact exist and remove
        the stray .frm file.
      */
      if (share->db_type()->discover_table &&
          (ha_err == ENOENT || ha_err == HA_ERR_NO_SUCH_TABLE))
        error= OPEN_FRM_DISCOVER;

      goto err;
    }
  }

  outparam->mark_columns_used_by_check_constraints();

  if (db_stat)
  {
    /* Set some flags in share on first open of the table */
    handler::Table_flags flags= outparam->file->ha_table_flags();
    if (! MY_TEST(flags & (HA_BINLOG_STMT_CAPABLE |
                           HA_BINLOG_ROW_CAPABLE)) ||
        MY_TEST(flags & HA_HAS_OWN_BINLOGGING))
      share->no_replicate= TRUE;
    if (outparam->file->table_cache_type() & HA_CACHE_TBL_NOCACHE)
      share->not_usable_by_query_cache= TRUE;
  }

  if (share->no_replicate || !binlog_filter->db_ok(share->db.str))
    share->can_do_row_logging= 0;   // No row based replication

#ifdef WITH_PARTITION_STORAGE_ENGINE
  if (outparam->part_info &&
    outparam->part_info->part_type == VERSIONING_PARTITION)
  {
    Query_arena *backup_stmt_arena_ptr= thd->stmt_arena;
    Query_arena backup_arena;
    Query_arena part_func_arena(&outparam->mem_root,
                                Query_arena::STMT_INITIALIZED);
    if (!work_part_info_used)
    {
      thd->set_n_backup_active_arena(&part_func_arena, &backup_arena);
      thd->stmt_arena= &part_func_arena;
    }

    bool err= outparam->part_info->vers_setup_stats(thd, is_create_table);

    if (!work_part_info_used)
    {
      thd->stmt_arena= backup_stmt_arena_ptr;
      thd->restore_active_arena(&part_func_arena, &backup_arena);
    }

    if (err)
    {
      outparam->file->ha_close();
      error= OPEN_FRM_OPEN_ERROR;
      error_reported= true;
      goto err;
    }
  }
#endif

  /* Increment the opened_tables counter, only when open flags set. */
  if (db_stat)
    thd->status_var.opened_tables++;

  thd->lex->context_analysis_only= save_context_analysis_only;
  DBUG_RETURN (OPEN_FRM_OK);

 err:
  if (! error_reported)
    open_table_error(share, error, my_errno);
  delete outparam->file;
#ifdef WITH_PARTITION_STORAGE_ENGINE
  if (outparam->part_info)
    free_items(outparam->part_info->item_free_list);
#endif
  outparam->file= 0;				// For easier error checking
  outparam->db_stat=0;
  thd->lex->context_analysis_only= save_context_analysis_only;
  if (outparam->expr_arena)
    outparam->expr_arena->free_items();
  free_root(&outparam->mem_root, MYF(0));       // Safe to call on bzero'd root
  outparam->alias.free();
  DBUG_RETURN (error);
}


/*
  Free information allocated by openfrm

  SYNOPSIS
    closefrm()
    table		TABLE object to free
*/

int closefrm(register TABLE *table)
{
  int error=0;
  DBUG_ENTER("closefrm");
  DBUG_PRINT("enter", ("table: %p", table));

  if (table->db_stat)
    error=table->file->ha_close();
  table->alias.free();
  if (table->expr_arena)
    table->expr_arena->free_items();
  if (table->field)
  {
    for (Field **ptr=table->field ; *ptr ; ptr++)
    {
      delete *ptr;
    }
    table->field= 0;
  }
  delete table->file;
  table->file= 0;				/* For easier errorchecking */
#ifdef WITH_PARTITION_STORAGE_ENGINE
  if (table->part_info)
  {
    /* Allocated through table->mem_root, freed below */
    free_items(table->part_info->item_free_list);
    table->part_info->item_free_list= 0;
    table->part_info= 0;
  }
#endif
  free_root(&table->mem_root, MYF(0));
  DBUG_RETURN(error);
}


/* Deallocate temporary blob storage */

void free_blobs(register TABLE *table)
{
  uint *ptr, *end;
  for (ptr= table->s->blob_field, end=ptr + table->s->blob_fields ;
       ptr != end ;
       ptr++)
  {
    /*
      Reduced TABLE objects which are used by row-based replication for
      type conversion might have some fields missing. Skip freeing BLOB
      buffers for such missing fields.
    */
    if (table->field[*ptr])
      ((Field_blob*) table->field[*ptr])->free();
  }
}


/**
  Reclaim temporary blob storage which is bigger than 
  a threshold.
 
  @param table A handle to the TABLE object containing blob fields
  @param size The threshold value.
 
*/

void free_field_buffers_larger_than(TABLE *table, uint32 size)
{
  uint *ptr, *end;
  for (ptr= table->s->blob_field, end=ptr + table->s->blob_fields ;
       ptr != end ;
       ptr++)
  {
    Field_blob *blob= (Field_blob*) table->field[*ptr];
    if (blob->get_field_buffer_size() > size)
        blob->free();
  }
}

/* error message when opening a form file */

void open_table_error(TABLE_SHARE *share, enum open_frm_error error,
                      int db_errno)
{
  char buff[FN_REFLEN];
  const myf errortype= ME_ERROR+ME_WAITTANG;  // Write fatals error to log
  DBUG_ENTER("open_table_error");
  DBUG_PRINT("info", ("error: %d  db_errno: %d", error, db_errno));

  switch (error) {
  case OPEN_FRM_OPEN_ERROR:
    /*
      Test if file didn't exists. We have to also test for EINVAL as this
      may happen on windows when opening a file with a not legal file name
    */
    if (db_errno == ENOENT || db_errno == EINVAL)
      my_error(ER_NO_SUCH_TABLE, MYF(0), share->db.str, share->table_name.str);
    else
    {
      strxmov(buff, share->normalized_path.str, reg_ext, NullS);
      my_error((db_errno == EMFILE) ? ER_CANT_OPEN_FILE : ER_FILE_NOT_FOUND,
               errortype, buff, db_errno);
    }
    break;
  case OPEN_FRM_OK:
    DBUG_ASSERT(0); // open_table_error() is never called for this one
    break;
  case OPEN_FRM_ERROR_ALREADY_ISSUED:
    break;
  case OPEN_FRM_NOT_A_VIEW:
    my_error(ER_WRONG_OBJECT, MYF(0), share->db.str,
             share->table_name.str, "VIEW");
    break;
  case OPEN_FRM_NOT_A_TABLE:
    my_error(ER_WRONG_OBJECT, MYF(0), share->db.str,
             share->table_name.str, "TABLE");
    break;
  case OPEN_FRM_DISCOVER:
    DBUG_ASSERT(0); // open_table_error() is never called for this one
    break;
  case OPEN_FRM_CORRUPTED:
    strxmov(buff, share->normalized_path.str, reg_ext, NullS);
    my_error(ER_NOT_FORM_FILE, errortype, buff);
    break;
  case OPEN_FRM_READ_ERROR:
    strxmov(buff, share->normalized_path.str, reg_ext, NullS);
    my_error(ER_ERROR_ON_READ, errortype, buff, db_errno);
    break;
  case OPEN_FRM_NEEDS_REBUILD:
    strxnmov(buff, sizeof(buff)-1,
             share->db.str, ".", share->table_name.str, NullS);
    my_error(ER_TABLE_NEEDS_REBUILD, errortype, buff);
    break;
  }
  DBUG_VOID_RETURN;
} /* open_table_error */


	/*
	** fix a str_type to a array type
	** typeparts separated with some char. differents types are separated
	** with a '\0'
	*/

static void
fix_type_pointers(const char ***array, TYPELIB *point_to_type, uint types,
		  char **names)
{
  char *type_name, *ptr;
  char chr;

  ptr= *names;
  while (types--)
  {
    point_to_type->name=0;
    point_to_type->type_names= *array;

    if ((chr= *ptr))			/* Test if empty type */
    {
      while ((type_name=strchr(ptr+1,chr)) != NullS)
      {
	*((*array)++) = ptr+1;
	*type_name= '\0';		/* End string */
	ptr=type_name;
      }
      ptr+=2;				/* Skip end mark and last 0 */
    }
    else
      ptr++;
    point_to_type->count= (uint) (*array - point_to_type->type_names);
    point_to_type++;
    *((*array)++)= NullS;		/* End of type */
  }
  *names=ptr;				/* Update end */
  return;
} /* fix_type_pointers */


/*
 Search after a field with given start & length
 If an exact field isn't found, return longest field with starts
 at right position.
 
 NOTES
   This is needed because in some .frm fields 'fieldnr' was saved wrong

 RETURN
   0  error
   #  field number +1
*/

static uint find_field(Field **fields, uchar *record, uint start, uint length)
{
  Field **field;
  uint i, pos;

  pos= 0;
  for (field= fields, i=1 ; *field ; i++,field++)
  {
    if ((*field)->offset(record) == start)
    {
      if ((*field)->key_length() == length)
	return (i);
      if (!pos || fields[pos-1]->pack_length() <
	  (*field)->pack_length())
	pos= i;
    }
  }
  return (pos);
}


/*
  Store an SQL quoted string.

  SYNOPSIS  
    append_unescaped()
    res		result String
    pos		string to be quoted
    length	it's length

  NOTE
    This function works correctly with utf8 or single-byte charset strings.
    May fail with some multibyte charsets though.
*/

void append_unescaped(String *res, const char *pos, uint length)
{
  const char *end= pos+length;
  res->append('\'');

  for (; pos != end ; pos++)
  {
#if defined(USE_MB) && MYSQL_VERSION_ID < 40100
    uint mblen;
    if (use_mb(default_charset_info) &&
        (mblen= my_ismbchar(default_charset_info, pos, end)))
    {
      res->append(pos, mblen);
      pos+= mblen;
      continue;
    }
#endif

    switch (*pos) {
    case 0:				/* Must be escaped for 'mysql' */
      res->append('\\');
      res->append('0');
      break;
    case '\n':				/* Must be escaped for logs */
      res->append('\\');
      res->append('n');
      break;
    case '\r':
      res->append('\\');		/* This gives better readability */
      res->append('r');
      break;
    case '\\':
      res->append('\\');		/* Because of the sql syntax */
      res->append('\\');
      break;
    case '\'':
      res->append('\'');		/* Because of the sql syntax */
      res->append('\'');
      break;
    default:
      res->append(*pos);
      break;
    }
  }
  res->append('\'');
}


void prepare_frm_header(THD *thd, uint reclength, uchar *fileinfo,
                        HA_CREATE_INFO *create_info, uint keys, KEY *key_info)
{
  ulong key_comment_total_bytes= 0;
  uint i;
  DBUG_ENTER("prepare_frm_header");

  /* Fix this when we have new .frm files;  Current limit is 4G rows (TODO) */
  if (create_info->max_rows > UINT_MAX32)
    create_info->max_rows= UINT_MAX32;
  if (create_info->min_rows > UINT_MAX32)
    create_info->min_rows= UINT_MAX32;

  uint key_length, tmp_key_length, tmp, csid;
  bzero((char*) fileinfo, FRM_HEADER_SIZE);
  /* header */
  fileinfo[0]=(uchar) 254;
  fileinfo[1]= 1;
  fileinfo[2]= (create_info->expression_length == 0 ? FRM_VER_TRUE_VARCHAR :
                FRM_VER_EXPRESSSIONS);

  DBUG_ASSERT(ha_storage_engine_is_enabled(create_info->db_type));
  fileinfo[3]= (uchar) ha_legacy_type(create_info->db_type);

  /*
    Keep in sync with pack_keys() in unireg.cc
    For each key:
    8 bytes for the key header
    9 bytes for each key-part (MAX_REF_PARTS)
    NAME_LEN bytes for the name
    1 byte for the NAMES_SEP_CHAR (before the name)
    For all keys:
    6 bytes for the header
    1 byte for the NAMES_SEP_CHAR (after the last name)
    9 extra bytes (padding for safety? alignment?)
  */
  for (i= 0; i < keys; i++)
  {
    DBUG_ASSERT(MY_TEST(key_info[i].flags & HA_USES_COMMENT) ==
                (key_info[i].comment.length > 0));
    if (key_info[i].flags & HA_USES_COMMENT)
      key_comment_total_bytes += 2 + key_info[i].comment.length;
  }

  key_length= keys * (8 + MAX_REF_PARTS * 9 + NAME_LEN + 1) + 16
              + key_comment_total_bytes;

  int2store(fileinfo+8,1);
  tmp_key_length= (key_length < 0xffff) ? key_length : 0xffff;
  int2store(fileinfo+14,tmp_key_length);
  int2store(fileinfo+16,reclength);
  int4store(fileinfo+18,create_info->max_rows);
  int4store(fileinfo+22,create_info->min_rows);
  /* fileinfo[26] is set in mysql_create_frm() */
  fileinfo[27]=2;				// Use long pack-fields
  /* fileinfo[28 & 29] is set to key_info_length in mysql_create_frm() */
  create_info->table_options|=HA_OPTION_LONG_BLOB_PTR; // Use portable blob pointers
  int2store(fileinfo+30,create_info->table_options);
  fileinfo[32]=0;				// No filename anymore
  fileinfo[33]=5;                             // Mark for 5.0 frm file
  int4store(fileinfo+34,create_info->avg_row_length);
  csid= (create_info->default_table_charset ?
         create_info->default_table_charset->number : 0);
  fileinfo[38]= (uchar) csid;
  fileinfo[39]= (uchar) ((uint) create_info->transactional |
                         ((uint) create_info->page_checksum << 2) |
                         ((create_info->sequence ? HA_CHOICE_YES : 0) << 4));
  fileinfo[40]= (uchar) create_info->row_type;
  /* Bytes 41-46 were for RAID support; now reused for other purposes */
  fileinfo[41]= (uchar) (csid >> 8);
  int2store(fileinfo+42, create_info->stats_sample_pages & 0xffff);
  fileinfo[44]= (uchar)  create_info->stats_auto_recalc;
  int2store(fileinfo+45, (create_info->check_constraint_list->elements+
                          create_info->field_check_constraints));
  int4store(fileinfo+47, key_length);
  tmp= MYSQL_VERSION_ID;          // Store to avoid warning from int4store
  int4store(fileinfo+51, tmp);
  int4store(fileinfo+55, create_info->extra_size);
  /*
    59-60 is unused since 10.2.4
    61 for default_part_db_type
  */
  int2store(fileinfo+62, create_info->key_block_size);
  DBUG_VOID_RETURN;
} /* prepare_fileinfo */


void update_create_info_from_table(HA_CREATE_INFO *create_info, TABLE *table)
{
  TABLE_SHARE *share= table->s;
  DBUG_ENTER("update_create_info_from_table");

  create_info->max_rows= share->max_rows;
  create_info->min_rows= share->min_rows;
  create_info->table_options= share->db_create_options;
  create_info->avg_row_length= share->avg_row_length;
  create_info->row_type= share->row_type;
  create_info->default_table_charset= share->table_charset;
  create_info->table_charset= 0;
  create_info->comment= share->comment;
  create_info->transactional= share->transactional;
  create_info->page_checksum= share->page_checksum;
  create_info->option_list= share->option_list;
  create_info->sequence= MY_TEST(share->sequence);

  DBUG_VOID_RETURN;
}

int
rename_file_ext(const char * from,const char * to,const char * ext)
{
  char from_b[FN_REFLEN],to_b[FN_REFLEN];
  (void) strxmov(from_b,from,ext,NullS);
  (void) strxmov(to_b,to,ext,NullS);
  return mysql_file_rename(key_file_frm, from_b, to_b, MYF(0));
}


/*
  Allocate string field in MEM_ROOT and return it as String

  SYNOPSIS
    get_field()
    mem   	MEM_ROOT for allocating
    field 	Field for retrieving of string
    res         result String

  RETURN VALUES
    1   string is empty
    0	all ok
*/

bool get_field(MEM_ROOT *mem, Field *field, String *res)
{
  char *to;
  StringBuffer<MAX_FIELD_WIDTH> str;
  bool rc;
  THD *thd= field->get_thd();
  sql_mode_t sql_mode_backup= thd->variables.sql_mode;
  thd->variables.sql_mode&= ~MODE_PAD_CHAR_TO_FULL_LENGTH;

  field->val_str(&str);
  if ((rc= !str.length() ||
           !(to= strmake_root(mem, str.ptr(), str.length()))))
  {
    res->length(0);
    goto ex;
  }
  res->set(to, str.length(), field->charset());

ex:
  thd->variables.sql_mode= sql_mode_backup;
  return rc;
}


/*
  Allocate string field in MEM_ROOT and return it as NULL-terminated string

  SYNOPSIS
    get_field()
    mem   	MEM_ROOT for allocating
    field 	Field for retrieving of string

  RETURN VALUES
    NullS  string is empty
    #      pointer to NULL-terminated string value of field
*/

char *get_field(MEM_ROOT *mem, Field *field)
{
  String str;
  bool rc= get_field(mem, field, &str);
  DBUG_ASSERT(rc || str.ptr()[str.length()] == '\0');
  return  rc ? NullS : (char *) str.ptr();
}

/*
  DESCRIPTION
    given a buffer with a key value, and a map of keyparts
    that are present in this value, returns the length of the value
*/
uint calculate_key_len(TABLE *table, uint key, const uchar *buf,
                       key_part_map keypart_map)
{
  /* works only with key prefixes */
  DBUG_ASSERT(((keypart_map + 1) & keypart_map) == 0);

  KEY *key_info= table->s->key_info+key;
  KEY_PART_INFO *key_part= key_info->key_part;
  KEY_PART_INFO *end_key_part= key_part + table->actual_n_key_parts(key_info);
  uint length= 0;

  while (key_part < end_key_part && keypart_map)
  {
    length+= key_part->store_length;
    keypart_map >>= 1;
    key_part++;
  }
  return length;
}

#ifndef DBUG_OFF
/**
  Verifies that database/table name is in lowercase, when it should be

  This is supposed to be used only inside DBUG_ASSERT()
*/
bool ok_for_lower_case_names(const char *name)
{
  if (!lower_case_table_names || !name)
    return true;

  char buf[SAFE_NAME_LEN];
  strmake_buf(buf, name);
  my_casedn_str(files_charset_info, buf);
  return strcmp(name, buf) == 0;
}
#endif

/*
  Check if database name is valid

  SYNPOSIS
    check_db_name()
    org_name		Name of database

  NOTES
    If lower_case_table_names is set to 1 then database name is converted
    to lower case

  RETURN
    0	ok
    1   error
*/

bool check_db_name(LEX_STRING *org_name)
{
  char *name= org_name->str;
  uint name_length= org_name->length;
  bool check_for_path_chars;

  if ((check_for_path_chars= check_mysql50_prefix(name)))
  {
    name+= MYSQL50_TABLE_NAME_PREFIX_LENGTH;
    name_length-= MYSQL50_TABLE_NAME_PREFIX_LENGTH;
  }

  if (!name_length || name_length > NAME_LEN)
    return 1;

  if (lower_case_table_names == 1 && name != any_db)
  {
    org_name->length= name_length= my_casedn_str(files_charset_info, name);
    if (check_for_path_chars)
      org_name->length+= MYSQL50_TABLE_NAME_PREFIX_LENGTH;
  }
  if (db_name_is_in_ignore_db_dirs_list(name))
    return 1;

  return check_table_name(name, name_length, check_for_path_chars);
}


/*
  Allow anything as a table name, as long as it doesn't contain an
  ' ' at the end
  returns 1 on error
*/

bool check_table_name(const char *name, size_t length, bool check_for_path_chars)
{
  // name length in symbols
  size_t name_length= 0;
  const char *end= name+length;

  if (!check_for_path_chars &&
      (check_for_path_chars= check_mysql50_prefix(name)))
  {
    name+= MYSQL50_TABLE_NAME_PREFIX_LENGTH;
    length-= MYSQL50_TABLE_NAME_PREFIX_LENGTH;
  }

  if (!length || length > NAME_LEN)
    return 1;
#if defined(USE_MB) && defined(USE_MB_IDENT)
  bool last_char_is_space= FALSE;
#else
  if (name[length-1]==' ')
    return 1;
#endif

  while (name != end)
  {
#if defined(USE_MB) && defined(USE_MB_IDENT)
    last_char_is_space= my_isspace(system_charset_info, *name);
    if (use_mb(system_charset_info))
    {
      int len=my_ismbchar(system_charset_info, name, end);
      if (len)
      {
        name+= len;
        name_length++;
        continue;
      }
    }
#endif
    if (check_for_path_chars &&
        (*name == '/' || *name == '\\' || *name == '~' || *name == FN_EXTCHAR))
      return 1;
    name++;
    name_length++;
  }
#if defined(USE_MB) && defined(USE_MB_IDENT)
  return last_char_is_space || (name_length > NAME_CHAR_LEN);
#else
  return FALSE;
#endif
}


bool check_column_name(const char *name)
{
  // name length in symbols
  size_t name_length= 0;
  bool last_char_is_space= TRUE;

  while (*name)
  {
#if defined(USE_MB) && defined(USE_MB_IDENT)
    last_char_is_space= my_isspace(system_charset_info, *name);
    if (use_mb(system_charset_info))
    {
      int len=my_ismbchar(system_charset_info, name, 
                          name+system_charset_info->mbmaxlen);
      if (len)
      {
        name += len;
        name_length++;
        continue;
      }
    }
#else
    last_char_is_space= *name==' ';
    if (*name == '\377')
      return 1;
#endif
    name++;
    name_length++;
  }
  /* Error if empty or too long column name */
  return last_char_is_space || (name_length > NAME_CHAR_LEN);
}


/**
  Checks whether a table is intact. Should be done *just* after the table has
  been opened.

  @param[in] table             The table to check
  @param[in] table_f_count     Expected number of columns in the table
  @param[in] table_def         Expected structure of the table (column name
                               and type)

  @retval  FALSE  OK
  @retval  TRUE   There was an error. An error message is output
                  to the error log.  We do not push an error
                  message into the error stack because this
                  function is currently only called at start up,
                  and such errors never reach the user.
*/

bool
Table_check_intact::check(TABLE *table, const TABLE_FIELD_DEF *table_def)
{
  uint i;
  my_bool error= FALSE;
  const TABLE_FIELD_TYPE *field_def= table_def->field;
  DBUG_ENTER("table_check_intact");
  DBUG_PRINT("info",("table: %s  expected_count: %d",
                     table->alias.c_ptr(), table_def->count));

  /* Whether the table definition has already been validated. */
  if (table->s->table_field_def_cache == table_def)
    DBUG_RETURN(FALSE);

  if (table->s->fields != table_def->count)
  {
    THD *thd= current_thd;
    DBUG_PRINT("info", ("Column count has changed, checking the definition"));

    /* previous MySQL version */
    if (MYSQL_VERSION_ID > table->s->mysql_version)
    {
      report_error(ER_COL_COUNT_DOESNT_MATCH_PLEASE_UPDATE,
                   ER_THD(thd, ER_COL_COUNT_DOESNT_MATCH_PLEASE_UPDATE),
                   table->alias.c_ptr(), table_def->count, table->s->fields,
                   static_cast<int>(table->s->mysql_version),
                   MYSQL_VERSION_ID);
      DBUG_RETURN(TRUE);
    }
    else if (MYSQL_VERSION_ID == table->s->mysql_version)
    {
      report_error(ER_COL_COUNT_DOESNT_MATCH_CORRUPTED_V2,
                   ER_THD(thd, ER_COL_COUNT_DOESNT_MATCH_CORRUPTED_V2),
                   table->s->db.str, table->s->table_name.str,
                   table_def->count, table->s->fields);
      DBUG_RETURN(TRUE);
    }
    /*
      Something has definitely changed, but we're running an older
      version of MySQL with new system tables.
      Let's check column definitions. If a column was added at
      the end of the table, then we don't care much since such change
      is backward compatible.
    */
  }
  StringBuffer<1024> sql_type(system_charset_info);
  sql_type.extra_allocation(256); // Allocate min 256 characters at once
  for (i=0 ; i < table_def->count; i++, field_def++)
  {
    sql_type.length(0);
    if (i < table->s->fields)
    {
      Field *field= table->field[i];

      if (strncmp(field->field_name.str, field_def->name.str,
                  field_def->name.length))
      {
        /*
          Name changes are not fatal, we use ordinal numbers to access columns.
          Still this can be a sign of a tampered table, output an error
          to the error log.
        */
        report_error(0, "Incorrect definition of table %s.%s: "
                     "expected column '%s' at position %d, found '%s'.",
                     table->s->db.str, table->alias.c_ptr(),
                     field_def->name.str, i,
                     field->field_name.str);
      }
      field->sql_type(sql_type);
      /*
        Generally, if column types don't match, then something is
        wrong.

        However, we only compare column definitions up to the
        length of the original definition, since we consider the
        following definitions compatible:

        1. DATETIME and DATETIM
        2. INT(11) and INT(11
        3. SET('one', 'two') and SET('one', 'two', 'more')

        For SETs or ENUMs, if the same prefix is there it's OK to
        add more elements - they will get higher ordinal numbers and
        the new table definition is backward compatible with the
        original one.
       */
      if (strncmp(sql_type.c_ptr_safe(), field_def->type.str,
                  field_def->type.length - 1))
      {
        report_error(0, "Incorrect definition of table %s.%s: "
                     "expected column '%s' at position %d to have type "
                     "%s, found type %s.", table->s->db.str,
                     table->alias.c_ptr(),
                     field_def->name.str, i, field_def->type.str,
                     sql_type.c_ptr_safe());
        error= TRUE;
      }
      else if (field_def->cset.str && !field->has_charset())
      {
        report_error(0, "Incorrect definition of table %s.%s: "
                     "expected the type of column '%s' at position %d "
                     "to have character set '%s' but the type has no "
                     "character set.", table->s->db.str,
                     table->alias.c_ptr(),
                     field_def->name.str, i, field_def->cset.str);
        error= TRUE;
      }
      else if (field_def->cset.str &&
               strcmp(field->charset()->csname, field_def->cset.str))
      {
        report_error(0, "Incorrect definition of table %s.%s: "
                     "expected the type of column '%s' at position %d "
                     "to have character set '%s' but found "
                     "character set '%s'.", table->s->db.str,
                     table->alias.c_ptr(),
                     field_def->name.str, i, field_def->cset.str,
                     field->charset()->csname);
        error= TRUE;
      }
    }
    else
    {
      report_error(0, "Incorrect definition of table %s.%s: "
                   "expected column '%s' at position %d to have type %s "
                   " but the column is not found.",
                   table->s->db.str, table->alias.c_ptr(),
                   field_def->name.str, i, field_def->type.str);
      error= TRUE;
    }
  }

  if (table_def->primary_key_parts)
  {
    if (table->s->primary_key == MAX_KEY)
    {
      report_error(0, "Incorrect definition of table %s.%s: "
                   "missing primary key.", table->s->db.str,
                   table->alias.c_ptr());
      error= TRUE;
    }
    else
    {
      KEY *pk= &table->s->key_info[table->s->primary_key];
      if (pk->user_defined_key_parts != table_def->primary_key_parts)
      {
        report_error(0, "Incorrect definition of table %s.%s: "
                     "Expected primary key to have %u columns, but instead "
                     "found %u columns.", table->s->db.str,
                     table->alias.c_ptr(), table_def->primary_key_parts,
                     pk->user_defined_key_parts);
        error= TRUE;
      }
      else
      {
        for (i= 0; i < pk->user_defined_key_parts; ++i)
        {
          if (table_def->primary_key_columns[i] + 1 != pk->key_part[i].fieldnr)
          {
            report_error(0, "Incorrect definition of table %s.%s: Expected "
                         "primary key part %u to refer to column %u, but "
                         "instead found column %u.", table->s->db.str,
                         table->alias.c_ptr(), i + 1,
                         table_def->primary_key_columns[i] + 1,
                         pk->key_part[i].fieldnr);
            error= TRUE;
          }
        }
      }
    }
  }

  if (! error)
    table->s->table_field_def_cache= table_def;

  DBUG_RETURN(error);
}


void Table_check_intact_log_error::report_error(uint, const char *fmt, ...)
{
  va_list args;
  va_start(args, fmt);
  error_log_print(ERROR_LEVEL, fmt, args);
  va_end(args);
}


/**
  Traverse portion of wait-for graph which is reachable through edge
  represented by this flush ticket in search for deadlocks.

  @retval TRUE  A deadlock is found. A victim is remembered
                by the visitor.
  @retval FALSE Success, no deadlocks.
*/

bool Wait_for_flush::accept_visitor(MDL_wait_for_graph_visitor *gvisitor)
{
  return m_share->visit_subgraph(this, gvisitor);
}


uint Wait_for_flush::get_deadlock_weight() const
{
  return m_deadlock_weight;
}


/**
  Traverse portion of wait-for graph which is reachable through this
  table share in search for deadlocks.

  @param waiting_ticket  Ticket representing wait for this share.
  @param dvisitor        Deadlock detection visitor.

  @retval TRUE  A deadlock is found. A victim is remembered
                by the visitor.
  @retval FALSE No deadlocks, it's OK to begin wait.
*/

bool TABLE_SHARE::visit_subgraph(Wait_for_flush *wait_for_flush,
                                 MDL_wait_for_graph_visitor *gvisitor)
{
  TABLE *table;
  MDL_context *src_ctx= wait_for_flush->get_ctx();
  bool result= TRUE;

  /*
    To protect all_tables list from being concurrently modified
    while we are iterating through it we increment tdc.all_tables_refs.
    This does not introduce deadlocks in the deadlock detector
    because we won't try to acquire tdc.LOCK_table_share while
    holding a write-lock on MDL_lock::m_rwlock.
  */
  mysql_mutex_lock(&tdc->LOCK_table_share);
  tdc->all_tables_refs++;
  mysql_mutex_unlock(&tdc->LOCK_table_share);

  All_share_tables_list::Iterator tables_it(tdc->all_tables);

  /*
    In case of multiple searches running in parallel, avoid going
    over the same loop twice and shortcut the search.
    Do it after taking the lock to weed out unnecessary races.
  */
  if (src_ctx->m_wait.get_status() != MDL_wait::EMPTY)
  {
    result= FALSE;
    goto end;
  }

  if (gvisitor->enter_node(src_ctx))
    goto end;

  while ((table= tables_it++))
  {
    DBUG_ASSERT(table->in_use && tdc->flushed);
    if (gvisitor->inspect_edge(&table->in_use->mdl_context))
    {
      goto end_leave_node;
    }
  }

  tables_it.rewind();
  while ((table= tables_it++))
  {
    DBUG_ASSERT(table->in_use && tdc->flushed);
    if (table->in_use->mdl_context.visit_subgraph(gvisitor))
    {
      goto end_leave_node;
    }
  }

  result= FALSE;

end_leave_node:
  gvisitor->leave_node(src_ctx);

end:
  mysql_mutex_lock(&tdc->LOCK_table_share);
  if (!--tdc->all_tables_refs)
    mysql_cond_broadcast(&tdc->COND_release);
  mysql_mutex_unlock(&tdc->LOCK_table_share);

  return result;
}


/**
  Wait until the subject share is removed from the table
  definition cache and make sure it's destroyed.

  @param mdl_context     MDL context for thread which is going to wait.
  @param abstime         Timeout for waiting as absolute time value.
  @param deadlock_weight Weight of this wait for deadlock detector.

  @pre LOCK_table_share is locked, the share is marked for flush and
       this connection does not reference the share.
       LOCK_table_share will be unlocked temporarily during execution.

  It may happen that another FLUSH TABLES thread marked this share
  for flush, but didn't yet purge it from table definition cache.
  In this case we may start waiting for a table share that has no
  references (ref_count == 0). We do this with assumption that this
  another FLUSH TABLES thread is about to purge this share.

  @retval FALSE - Success.
  @retval TRUE  - Error (OOM, deadlock, timeout, etc...).
*/

bool TABLE_SHARE::wait_for_old_version(THD *thd, struct timespec *abstime,
                                       uint deadlock_weight)
{
  MDL_context *mdl_context= &thd->mdl_context;
  Wait_for_flush ticket(mdl_context, this, deadlock_weight);
  MDL_wait::enum_wait_status wait_status;

  mysql_mutex_assert_owner(&tdc->LOCK_table_share);
  DBUG_ASSERT(tdc->flushed);

  tdc->m_flush_tickets.push_front(&ticket);

  mdl_context->m_wait.reset_status();

  mysql_mutex_unlock(&tdc->LOCK_table_share);

  mdl_context->will_wait_for(&ticket);

  mdl_context->find_deadlock();

  wait_status= mdl_context->m_wait.timed_wait(thd, abstime, TRUE,
                                              &stage_waiting_for_table_flush);

  mdl_context->done_waiting_for();

  mysql_mutex_lock(&tdc->LOCK_table_share);
  tdc->m_flush_tickets.remove(&ticket);
  mysql_cond_broadcast(&tdc->COND_release);
  mysql_mutex_unlock(&tdc->LOCK_table_share);


  /*
    In cases when our wait was aborted by KILL statement,
    a deadlock or a timeout, the share might still be referenced,
    so we don't delete it. Note, that we can't determine this
    condition by checking wait_status alone, since, for example,
    a timeout can happen after all references to the table share
    were released, but before the share is removed from the
    cache and we receive the notification. This is why
    we first destroy the share, and then look at
    wait_status.
  */
  switch (wait_status)
  {
  case MDL_wait::GRANTED:
    return FALSE;
  case MDL_wait::VICTIM:
    my_error(ER_LOCK_DEADLOCK, MYF(0));
    return TRUE;
  case MDL_wait::TIMEOUT:
    my_error(ER_LOCK_WAIT_TIMEOUT, MYF(0));
    return TRUE;
  case MDL_wait::KILLED:
    return TRUE;
  default:
    DBUG_ASSERT(0);
    return TRUE;
  }
}


/**
  Initialize TABLE instance (newly created, or coming either from table
  cache or THD::temporary_tables list) and prepare it for further use
  during statement execution. Set the 'alias' attribute from the specified
  TABLE_LIST element. Remember the TABLE_LIST element in the
  TABLE::pos_in_table_list member.

  @param thd  Thread context.
  @param tl   TABLE_LIST element.
*/

void TABLE::init(THD *thd, TABLE_LIST *tl)
{
  DBUG_ASSERT(s->tmp_table != NO_TMP_TABLE || s->tdc->ref_count > 0);

  if (thd->lex->need_correct_ident())
    alias_name_used= my_strcasecmp(table_alias_charset,
                                   s->table_name.str,
                                   tl->alias);
  /* Fix alias if table name changes. */
  if (strcmp(alias.c_ptr(), tl->alias))
    alias.copy(tl->alias, strlen(tl->alias), alias.charset());

  tablenr= thd->current_tablenr++;
  used_fields= 0;
  const_table= 0;
  null_row= 0;
  maybe_null= 0;
  force_index= 0;
  force_index_order= 0;
  force_index_group= 0;
  status= STATUS_NO_RECORD;
  insert_values= 0;
  fulltext_searched= 0;
  file->ft_handler= 0;
  reginfo.impossible_range= 0;
  created= TRUE;
  cond_selectivity= 1.0;
  cond_selectivity_sampling_explain= NULL;
#ifdef HAVE_REPLICATION
  /* used in RBR Triggers */
  master_had_triggers= 0;
#endif

  /* Catch wrong handling of the auto_increment_field_not_null. */
  DBUG_ASSERT(!auto_increment_field_not_null);
  auto_increment_field_not_null= FALSE;

  pos_in_table_list= tl;

  clear_column_bitmaps();
  for (Field **f_ptr= field ; *f_ptr ; f_ptr++)
  {
    (*f_ptr)->next_equal_field= NULL;
    (*f_ptr)->cond_selectivity= 1.0;
  }

  DBUG_ASSERT(!file->keyread_enabled());

  restore_record(this, s->default_values);

  /* Tables may be reused in a sub statement. */
  DBUG_ASSERT(!file->extra(HA_EXTRA_IS_ATTACHED_CHILDREN));
}


/*
  Create Item_field for each column in the table.

  SYNPOSIS
    TABLE::fill_item_list()
      item_list          a pointer to an empty list used to store items

  DESCRIPTION
    Create Item_field object for each column in the table and
    initialize it with the corresponding Field. New items are
    created in the current THD memory root.

  RETURN VALUE
    0                    success
    1                    out of memory
*/

bool TABLE::fill_item_list(List<Item> *item_list) const
{
  /*
    All Item_field's created using a direct pointer to a field
    are fixed in Item_field constructor.
  */
  for (Field **ptr= field; *ptr; ptr++)
  {
    Item_field *item= new (in_use->mem_root) Item_field(in_use, *ptr);
    if (!item || item_list->push_back(item))
      return TRUE;
  }
  return FALSE;
}

/*
  Reset an existing list of Item_field items to point to the
  Fields of this table.

  SYNPOSIS
    TABLE::fill_item_list()
      item_list          a non-empty list with Item_fields

  DESCRIPTION
    This is a counterpart of fill_item_list used to redirect
    Item_fields to the fields of a newly created table.
    The caller must ensure that number of items in the item_list
    is the same as the number of columns in the table.
*/

void TABLE::reset_item_list(List<Item> *item_list, uint skip) const
{
  List_iterator_fast<Item> it(*item_list);
  Field **ptr= field;
  for ( ; skip && *ptr; skip--)
    ptr++;
  for (; *ptr; ptr++)
  {
    Item_field *item_field= (Item_field*) it++;
    DBUG_ASSERT(item_field != 0);
    item_field->reset_field(*ptr);
  }
}

/*
  calculate md5 of query

  SYNOPSIS
    TABLE_LIST::calc_md5()
    buffer	buffer for md5 writing
*/

void  TABLE_LIST::calc_md5(const char *buffer)
{
  uchar digest[16];
  compute_md5_hash(digest, select_stmt.str,
                   select_stmt.length);
  sprintf((char *) buffer,
	    "%02x%02x%02x%02x%02x%02x%02x%02x%02x%02x%02x%02x%02x%02x%02x%02x",
	    digest[0], digest[1], digest[2], digest[3],
	    digest[4], digest[5], digest[6], digest[7],
	    digest[8], digest[9], digest[10], digest[11],
	    digest[12], digest[13], digest[14], digest[15]);
}


/**
  @brief
  Create field translation for mergeable derived table/view.

  @param thd  Thread handle

  @details
  Create field translation for mergeable derived table/view.

  @return FALSE ok.
  @return TRUE an error occur.
*/

bool TABLE_LIST::create_field_translation(THD *thd)
{
  Item *item;
  Field_translator *transl;
  SELECT_LEX *select= get_single_select();
  List_iterator_fast<Item> it(select->item_list);
  uint field_count= 0;
  Query_arena *arena, backup;
  bool res= FALSE;
  DBUG_ENTER("TABLE_LIST::create_field_translation");

  if (thd->stmt_arena->is_conventional() ||
      thd->stmt_arena->is_stmt_prepare_or_first_sp_execute())
  {
    /* initialize lists */
    used_items.empty();
    persistent_used_items.empty();
  }
  else
  {
    /*
      Copy the list created by natural join procedure because the procedure
      will not be repeated.
    */
    used_items= persistent_used_items;
  }

  if (field_translation)
  {
    /*
      Update items in the field translation after view have been prepared.
      It's needed because some items in the select list, like IN subselects,
      might be substituted for optimized ones.
    */
    if (is_view() && get_unit()->prepared && !field_translation_updated)
    {
      field_translation_updated= TRUE;
      if (field_translation_end - field_translation < select->item_list.elements)
        goto allocate;
      while ((item= it++))
      {
        field_translation[field_count++].item= item;
      }
    }

    DBUG_RETURN(FALSE);
  }

allocate:
  arena= thd->activate_stmt_arena_if_needed(&backup);

  /* Create view fields translation table */

  if (!(transl=
        (Field_translator*)(thd->stmt_arena->
                            alloc(select->item_list.elements *
                                  sizeof(Field_translator)))))
  {
    res= TRUE;
    goto exit;
  }

  while ((item= it++))
  {
    DBUG_ASSERT(item->name.str && item->name.str[0]);
    transl[field_count].name.str=    thd->strmake(item->name.str, item->name.length);
    transl[field_count].name.length= item->name.length;
    transl[field_count++].item= item;
  }
  field_translation= transl;
  field_translation_end= transl + field_count;
  /* It's safe to cache this table for prepared statements */
  cacheable_table= 1;

exit:
  if (arena)
    thd->restore_active_arena(arena, &backup);

  DBUG_RETURN(res);
}


/**
  @brief
  Create field translation for mergeable derived table/view.

  @param thd  Thread handle

  @details
  Create field translation for mergeable derived table/view.

  @return FALSE ok.
  @return TRUE an error occur.
*/

bool TABLE_LIST::setup_underlying(THD *thd)
{
  DBUG_ENTER("TABLE_LIST::setup_underlying");

  if (!view || (!field_translation && merge_underlying_list))
  {
    SELECT_LEX *select= get_single_select();

    if (create_field_translation(thd))
      DBUG_RETURN(TRUE);

    /* full text function moving to current select */
    if (select->ftfunc_list->elements)
    {
      Item_func_match *ifm;
      SELECT_LEX *current_select= thd->lex->current_select;
      List_iterator_fast<Item_func_match>
        li(*(select_lex->ftfunc_list));
      while ((ifm= li++))
        current_select->ftfunc_list->push_front(ifm);
    }
  }
  DBUG_RETURN(FALSE);
}


/*
   Prepare where expression of derived table/view

  SYNOPSIS
    TABLE_LIST::prep_where()
    thd             - thread handler
    conds           - condition of this JOIN
    no_where_clause - do not build WHERE or ON outer qwery do not need it
                      (it is INSERT), we do not need conds if this flag is set

  NOTE: have to be called befor CHECK OPTION preparation, because it makes
  fix_fields for view WHERE clause

  RETURN
    FALSE - OK
    TRUE  - error
*/

bool TABLE_LIST::prep_where(THD *thd, Item **conds,
                               bool no_where_clause)
{
  DBUG_ENTER("TABLE_LIST::prep_where");
  bool res= FALSE;

  for (TABLE_LIST *tbl= merge_underlying_list; tbl; tbl= tbl->next_local)
  {
    if (tbl->is_view_or_derived() &&
        tbl->prep_where(thd, conds, no_where_clause))
    {
      DBUG_RETURN(TRUE);
    }
  }

  if (where)
  {
    if (where->fixed)
      where->update_used_tables();
    if (!where->fixed && where->fix_fields(thd, &where))
    {
      DBUG_RETURN(TRUE);
    }

    /*
      check that it is not VIEW in which we insert with INSERT SELECT
      (in this case we can't add view WHERE condition to main SELECT_LEX)
    */
    if (!no_where_clause && !where_processed)
    {
      TABLE_LIST *tbl= this;
      Query_arena *arena= thd->stmt_arena, backup;
      arena= thd->activate_stmt_arena_if_needed(&backup);  // For easier test

      /* Go up to join tree and try to find left join */
      for (; tbl; tbl= tbl->embedding)
      {
        if (tbl->outer_join)
        {
          /*
            Store WHERE condition to ON expression for outer join, because
            we can't use WHERE to correctly execute left joins on VIEWs and
            this expression will not be moved to WHERE condition (i.e. will
            be clean correctly for PS/SP)
          */
          tbl->on_expr= and_conds(thd, tbl->on_expr,
                                  where->copy_andor_structure(thd));
          break;
        }
      }
      if (tbl == 0)
      {
        if (*conds && !(*conds)->fixed)
          res= (*conds)->fix_fields(thd, conds);
        if (!res)
          *conds= and_conds(thd, *conds, where->copy_andor_structure(thd));
        if (*conds && !(*conds)->fixed && !res)
          res= (*conds)->fix_fields(thd, conds);
      }
      if (arena)
        thd->restore_active_arena(arena, &backup);
      where_processed= TRUE;
    }
  }

  DBUG_RETURN(res);
}

/**
  Check that table/view is updatable and if it has single
  underlying tables/views it is also updatable

  @return Result of the check.
*/

bool TABLE_LIST::single_table_updatable()
{
  if (!updatable)
    return false;
  if (view && view->select_lex.table_list.elements == 1)
  {
    /*
      We need to check deeply only single table views. Multi-table views
      will be turned to multi-table updates and then checked by leaf tables
    */
    return (((TABLE_LIST *)view->select_lex.table_list.first)->
            single_table_updatable());
  }
  return true;
}


/*
  Merge ON expressions for a view

  SYNOPSIS
    merge_on_conds()
    thd             thread handle
    table           table for the VIEW
    is_cascaded     TRUE <=> merge ON expressions from underlying views

  DESCRIPTION
    This function returns the result of ANDing the ON expressions
    of the given view and all underlying views. The ON expressions
    of the underlying views are added only if is_cascaded is TRUE.

  RETURN
    Pointer to the built expression if there is any.
    Otherwise and in the case of a failure NULL is returned.
*/

static Item *
merge_on_conds(THD *thd, TABLE_LIST *table, bool is_cascaded)
{
  DBUG_ENTER("merge_on_conds");

  Item *cond= NULL;
  DBUG_PRINT("info", ("alias: %s", table->alias));
  if (table->on_expr)
    cond= table->on_expr->copy_andor_structure(thd);
  if (!table->view)
    DBUG_RETURN(cond);
  for (TABLE_LIST *tbl= (TABLE_LIST*)table->view->select_lex.table_list.first;
       tbl;
       tbl= tbl->next_local)
  {
    if (tbl->view && !is_cascaded)
      continue;
    cond= and_conds(thd, cond, merge_on_conds(thd, tbl, is_cascaded));
  }
  DBUG_RETURN(cond);
}


/*
  Prepare check option expression of table

  SYNOPSIS
    TABLE_LIST::prep_check_option()
    thd             - thread handler
    check_opt_type  - WITH CHECK OPTION type (VIEW_CHECK_NONE,
                      VIEW_CHECK_LOCAL, VIEW_CHECK_CASCADED)
                      we use this parameter instead of direct check of
                      effective_with_check to change type of underlying
                      views to VIEW_CHECK_CASCADED if outer view have
                      such option and prevent processing of underlying
                      view check options if outer view have just
                      VIEW_CHECK_LOCAL option.

  NOTE
    This method builds check option condition to use it later on
    every call (usual execution or every SP/PS call).
    This method have to be called after WHERE preparation
    (TABLE_LIST::prep_where)

  RETURN
    FALSE - OK
    TRUE  - error
*/

bool TABLE_LIST::prep_check_option(THD *thd, uint8 check_opt_type)
{
  DBUG_ENTER("TABLE_LIST::prep_check_option");
  bool is_cascaded= check_opt_type == VIEW_CHECK_CASCADED;
  TABLE_LIST *merge_underlying_list= view->select_lex.get_table_list();
  for (TABLE_LIST *tbl= merge_underlying_list; tbl; tbl= tbl->next_local)
  {
    /* see comment of check_opt_type parameter */
    if (tbl->view && tbl->prep_check_option(thd, (is_cascaded ?
                                                  VIEW_CHECK_CASCADED :
                                                  VIEW_CHECK_NONE)))
      DBUG_RETURN(TRUE);
  }

  if (check_opt_type && !check_option_processed)
  {
    Query_arena *arena= thd->stmt_arena, backup;
    arena= thd->activate_stmt_arena_if_needed(&backup);  // For easier test

    if (where)
    {
      check_option= where->copy_andor_structure(thd);
    }
    if (is_cascaded)
    {
      for (TABLE_LIST *tbl= merge_underlying_list; tbl; tbl= tbl->next_local)
      {
        if (tbl->check_option)
          check_option= and_conds(thd, check_option, tbl->check_option);
      }
    }
    check_option= and_conds(thd, check_option,
                            merge_on_conds(thd, this, is_cascaded));

    if (arena)
      thd->restore_active_arena(arena, &backup);
    check_option_processed= TRUE;

  }

  if (check_option)
  {
    const char *save_where= thd->where;
    thd->where= "check option";
    if ((!check_option->fixed &&
         check_option->fix_fields(thd, &check_option)) ||
        check_option->check_cols(1))
    {
      DBUG_RETURN(TRUE);
    }
    thd->where= save_where;
  }
  DBUG_RETURN(FALSE);
}


/**
  Hide errors which show view underlying table information. 
  There are currently two mechanisms at work that handle errors for views,
  this one and a more general mechanism based on an Internal_error_handler,
  see Show_create_error_handler. The latter handles errors encountered during
  execution of SHOW CREATE VIEW, while the mechanism using this method is
  handles SELECT from views. The two methods should not clash.

  @param[in,out]  thd     thread handler

  @pre This method can be called only if there is an error.
*/

void TABLE_LIST::hide_view_error(THD *thd)
{
  if ((thd->killed && !thd->is_error())|| thd->get_internal_handler())
    return;
  /* Hide "Unknown column" or "Unknown function" error */
  DBUG_ASSERT(thd->is_error());
  switch (thd->get_stmt_da()->sql_errno()) {
    case ER_BAD_FIELD_ERROR:
    case ER_SP_DOES_NOT_EXIST:
    case ER_FUNC_INEXISTENT_NAME_COLLISION:
    case ER_PROCACCESS_DENIED_ERROR:
    case ER_COLUMNACCESS_DENIED_ERROR:
    case ER_TABLEACCESS_DENIED_ERROR:
    case ER_TABLE_NOT_LOCKED:
    case ER_NO_SUCH_TABLE:
    {
      TABLE_LIST *top= top_table();
      thd->clear_error();
      my_error(ER_VIEW_INVALID, MYF(0),
               top->view_db.str, top->view_name.str);
      break;
    }

    case ER_NO_DEFAULT_FOR_FIELD:
    {
      TABLE_LIST *top= top_table();
      thd->clear_error();
      // TODO: make correct error message
      my_error(ER_NO_DEFAULT_FOR_VIEW_FIELD, MYF(0),
               top->view_db.str, top->view_name.str);
      break;
    }
  }
}


/*
  Find underlying base tables (TABLE_LIST) which represent given
  table_to_find (TABLE)

  SYNOPSIS
    TABLE_LIST::find_underlying_table()
    table_to_find table to find

  RETURN
    0  table is not found
    found table reference
*/

TABLE_LIST *TABLE_LIST::find_underlying_table(TABLE *table_to_find)
{
  /* is this real table and table which we are looking for? */
  if (table == table_to_find && view == 0)
    return this;
  if (!view)
    return 0;

  for (TABLE_LIST *tbl= view->select_lex.get_table_list();
       tbl;
       tbl= tbl->next_local)
  {
    TABLE_LIST *result;
    if ((result= tbl->find_underlying_table(table_to_find)))
      return result;
  }
  return 0;
}

/*
  cleanup items belonged to view fields translation table

  SYNOPSIS
    TABLE_LIST::cleanup_items()
*/

void TABLE_LIST::cleanup_items()
{
  if (!field_translation)
    return;

  for (Field_translator *transl= field_translation;
       transl < field_translation_end;
       transl++)
    transl->item->walk(&Item::cleanup_processor, 0, 0);
}


/*
  check CHECK OPTION condition both for view and underlying table

  SYNOPSIS
    TABLE_LIST::view_check_option()
    ignore_failure ignore check option fail

  RETURN
    VIEW_CHECK_OK     OK
    VIEW_CHECK_ERROR  FAILED
    VIEW_CHECK_SKIP   FAILED, but continue
*/


int TABLE_LIST::view_check_option(THD *thd, bool ignore_failure)
{
  if (check_option)
  {
    /* VIEW's CHECK OPTION CLAUSE */
    Counting_error_handler ceh;
    thd->push_internal_handler(&ceh);
    bool res= check_option->val_int() == 0;
    thd->pop_internal_handler();
    if (ceh.errors)
      return(VIEW_CHECK_ERROR);
    if (res)
    {
      TABLE_LIST *main_view= top_table();
      const char *name_db= (main_view->view ? main_view->view_db.str :
                            main_view->db);
      const char *name_table= (main_view->view ? main_view->view_name.str :
                               main_view->table_name);
      my_error(ER_VIEW_CHECK_FAILED, MYF(ignore_failure ? ME_JUST_WARNING : 0),
               name_db, name_table);
      return ignore_failure ? VIEW_CHECK_SKIP : VIEW_CHECK_ERROR;
    }
  }
  return table->verify_constraints(ignore_failure);
}


int TABLE::verify_constraints(bool ignore_failure)
{
  /* go trough check option clauses for fields and table */
  if (check_constraints &&
      !(in_use->variables.option_bits & OPTION_NO_CHECK_CONSTRAINT_CHECKS))
  {
    for (Virtual_column_info **chk= check_constraints ; *chk ; chk++)
    {
      /* yes! NULL is ok, see 4.23.3.4 Table check constraints, part 2, SQL:2016 */
      if ((*chk)->expr->val_int() == 0 && !(*chk)->expr->null_value)
      {
        my_error(ER_CONSTRAINT_FAILED,
                 MYF(ignore_failure ? ME_JUST_WARNING : 0), (*chk)->name.str,
                 s->db.str, s->table_name.str);
        return ignore_failure ? VIEW_CHECK_SKIP : VIEW_CHECK_ERROR;
      }
    }
  }
  return(VIEW_CHECK_OK);
}


/*
  Find table in underlying tables by mask and check that only this
  table belong to given mask

  SYNOPSIS
    TABLE_LIST::check_single_table()
    table_arg	reference on variable where to store found table
		(should be 0 on call, to find table, or point to table for
		unique test)
    map         bit mask of tables
    view_arg    view for which we are looking table

  RETURN
    FALSE table not found or found only one
    TRUE  found several tables
*/

bool TABLE_LIST::check_single_table(TABLE_LIST **table_arg,
                                       table_map map,
                                       TABLE_LIST *view_arg)
{
  if (!select_lex)
    return FALSE;
  DBUG_ASSERT(is_merged_derived());
  for (TABLE_LIST *tbl= get_single_select()->get_table_list();
       tbl;
       tbl= tbl->next_local)
  {
    /*
      Merged view has also temporary table attached (in 5.2 if it has table
      then it was real table), so we have filter such temporary tables out
      by checking that it is not merged view
    */
    if (tbl->table &&
        !(tbl->is_view() &&
          tbl->is_merged_derived()))
    {
      if (tbl->table->map & map)
      {
	if (*table_arg)
	  return TRUE;
        *table_arg= tbl;
        tbl->check_option= view_arg->check_option;
      }
    }
    else if (tbl->check_single_table(table_arg, map, view_arg))
      return TRUE;
  }
  return FALSE;
}


/*
  Set insert_values buffer

  SYNOPSIS
    set_insert_values()
    mem_root   memory pool for allocating

  RETURN
    FALSE - OK
    TRUE  - out of memory
*/

bool TABLE_LIST::set_insert_values(MEM_ROOT *mem_root)
{
  DBUG_ENTER("set_insert_values");
  if (table)
  {
    DBUG_PRINT("info", ("setting insert_value for table"));
    if (!table->insert_values &&
        !(table->insert_values= (uchar *)alloc_root(mem_root,
                                                   table->s->rec_buff_length)))
      DBUG_RETURN(TRUE);
  }
  else
  {
    DBUG_PRINT("info", ("setting insert_value for view"));
    DBUG_ASSERT(is_view_or_derived() && is_merged_derived());
    for (TABLE_LIST *tbl= (TABLE_LIST*)view->select_lex.table_list.first;
         tbl;
         tbl= tbl->next_local)
      if (tbl->set_insert_values(mem_root))
        DBUG_RETURN(TRUE);
  }
  DBUG_RETURN(FALSE);
}


/*
  Test if this is a leaf with respect to name resolution.

  SYNOPSIS
    TABLE_LIST::is_leaf_for_name_resolution()

  DESCRIPTION
    A table reference is a leaf with respect to name resolution if
    it is either a leaf node in a nested join tree (table, view,
    schema table, subquery), or an inner node that represents a
    NATURAL/USING join, or a nested join with materialized join
    columns.

  RETURN
    TRUE if a leaf, FALSE otherwise.
*/
bool TABLE_LIST::is_leaf_for_name_resolution()
{
  return (is_merged_derived() || is_natural_join || is_join_columns_complete ||
          !nested_join);
}


/*
  Retrieve the first (left-most) leaf in a nested join tree with
  respect to name resolution.

  SYNOPSIS
    TABLE_LIST::first_leaf_for_name_resolution()

  DESCRIPTION
    Given that 'this' is a nested table reference, recursively walk
    down the left-most children of 'this' until we reach a leaf
    table reference with respect to name resolution.

  IMPLEMENTATION
    The left-most child of a nested table reference is the last element
    in the list of children because the children are inserted in
    reverse order.

  RETURN
    If 'this' is a nested table reference - the left-most child of
      the tree rooted in 'this',
    else return 'this'
*/

TABLE_LIST *TABLE_LIST::first_leaf_for_name_resolution()
{
  TABLE_LIST *UNINIT_VAR(cur_table_ref);
  NESTED_JOIN *cur_nested_join;

  if (is_leaf_for_name_resolution())
    return this;
  DBUG_ASSERT(nested_join);

  for (cur_nested_join= nested_join;
       cur_nested_join;
       cur_nested_join= cur_table_ref->nested_join)
  {
    List_iterator_fast<TABLE_LIST> it(cur_nested_join->join_list);
    cur_table_ref= it++;
    /*
      If the current nested join is a RIGHT JOIN, the operands in
      'join_list' are in reverse order, thus the first operand is
      already at the front of the list. Otherwise the first operand
      is in the end of the list of join operands.
    */
    if (!(cur_table_ref->outer_join & JOIN_TYPE_RIGHT))
    {
      TABLE_LIST *next;
      while ((next= it++))
        cur_table_ref= next;
    }
    if (cur_table_ref->is_leaf_for_name_resolution())
      break;
  }
  return cur_table_ref;
}


/*
  Retrieve the last (right-most) leaf in a nested join tree with
  respect to name resolution.

  SYNOPSIS
    TABLE_LIST::last_leaf_for_name_resolution()

  DESCRIPTION
    Given that 'this' is a nested table reference, recursively walk
    down the right-most children of 'this' until we reach a leaf
    table reference with respect to name resolution.

  IMPLEMENTATION
    The right-most child of a nested table reference is the first
    element in the list of children because the children are inserted
    in reverse order.

  RETURN
    - If 'this' is a nested table reference - the right-most child of
      the tree rooted in 'this',
    - else - 'this'
*/

TABLE_LIST *TABLE_LIST::last_leaf_for_name_resolution()
{
  TABLE_LIST *cur_table_ref= this;
  NESTED_JOIN *cur_nested_join;

  if (is_leaf_for_name_resolution())
    return this;
  DBUG_ASSERT(nested_join);

  for (cur_nested_join= nested_join;
       cur_nested_join;
       cur_nested_join= cur_table_ref->nested_join)
  {
    cur_table_ref= cur_nested_join->join_list.head();
    /*
      If the current nested is a RIGHT JOIN, the operands in
      'join_list' are in reverse order, thus the last operand is in the
      end of the list.
    */
    if ((cur_table_ref->outer_join & JOIN_TYPE_RIGHT))
    {
      List_iterator_fast<TABLE_LIST> it(cur_nested_join->join_list);
      TABLE_LIST *next;
      cur_table_ref= it++;
      while ((next= it++))
        cur_table_ref= next;
    }
    if (cur_table_ref->is_leaf_for_name_resolution())
      break;
  }
  return cur_table_ref;
}


/*
  Register access mode which we need for underlying tables

  SYNOPSIS
    register_want_access()
    want_access          Acess which we require
*/

void TABLE_LIST::register_want_access(ulong want_access)
{
  /* Remove SHOW_VIEW_ACL, because it will be checked during making view */
  want_access&= ~SHOW_VIEW_ACL;
  if (belong_to_view)
  {
    grant.want_privilege= want_access;
    if (table)
      table->grant.want_privilege= want_access;
  }
  if (!view)
    return;
  for (TABLE_LIST *tbl= view->select_lex.get_table_list();
       tbl;
       tbl= tbl->next_local)
    tbl->register_want_access(want_access);
}


/*
  Load security context information for this view

  SYNOPSIS
    TABLE_LIST::prepare_view_security_context()
    thd                  [in] thread handler

  RETURN
    FALSE  OK
    TRUE   Error
*/

#ifndef NO_EMBEDDED_ACCESS_CHECKS
bool TABLE_LIST::prepare_view_security_context(THD *thd)
{
  DBUG_ENTER("TABLE_LIST::prepare_view_security_context");
  DBUG_PRINT("enter", ("table: %s", alias));

  DBUG_ASSERT(!prelocking_placeholder && view);
  if (view_suid)
  {
    DBUG_PRINT("info", ("This table is suid view => load contest"));
    DBUG_ASSERT(view && view_sctx);
    if (acl_getroot(view_sctx, definer.user.str, definer.host.str,
                                definer.host.str, thd->db))
    {
      if ((thd->lex->sql_command == SQLCOM_SHOW_CREATE) ||
          (thd->lex->sql_command == SQLCOM_SHOW_FIELDS))
      {
        push_warning_printf(thd, Sql_condition::WARN_LEVEL_NOTE, 
                            ER_NO_SUCH_USER, 
                            ER_THD(thd, ER_NO_SUCH_USER),
                            definer.user.str, definer.host.str);
      }
      else
      {
        if (thd->security_ctx->master_access & SUPER_ACL)
        {
          my_error(ER_NO_SUCH_USER, MYF(0), definer.user.str, definer.host.str);

        }
        else
        {
          if (thd->password == 2)
            my_error(ER_ACCESS_DENIED_NO_PASSWORD_ERROR, MYF(0),
                     thd->security_ctx->priv_user,
                     thd->security_ctx->priv_host);
          else
            my_error(ER_ACCESS_DENIED_ERROR, MYF(0),
                     thd->security_ctx->priv_user,
                     thd->security_ctx->priv_host,
                     (thd->password ?  ER_THD(thd, ER_YES) :
                      ER_THD(thd, ER_NO)));
        }
        DBUG_RETURN(TRUE);
      }
    }
  }
  DBUG_RETURN(FALSE);

}
#endif


/*
  Find security context of current view

  SYNOPSIS
    TABLE_LIST::find_view_security_context()
    thd                  [in] thread handler

*/

#ifndef NO_EMBEDDED_ACCESS_CHECKS
Security_context *TABLE_LIST::find_view_security_context(THD *thd)
{
  Security_context *sctx;
  TABLE_LIST *upper_view= this;
  DBUG_ENTER("TABLE_LIST::find_view_security_context");

  DBUG_ASSERT(view);
  while (upper_view && !upper_view->view_suid)
  {
    DBUG_ASSERT(!upper_view->prelocking_placeholder);
    upper_view= upper_view->referencing_view;
  }
  if (upper_view)
  {
    DBUG_PRINT("info", ("Securety context of view %s will be used",
                        upper_view->alias));
    sctx= upper_view->view_sctx;
    DBUG_ASSERT(sctx);
  }
  else
  {
    DBUG_PRINT("info", ("Current global context will be used"));
    sctx= thd->security_ctx;
  }
  DBUG_RETURN(sctx);
}
#endif


/*
  Prepare security context and load underlying tables priveleges for view

  SYNOPSIS
    TABLE_LIST::prepare_security()
    thd                  [in] thread handler

  RETURN
    FALSE  OK
    TRUE   Error
*/

bool TABLE_LIST::prepare_security(THD *thd)
{
  List_iterator_fast<TABLE_LIST> tb(*view_tables);
  TABLE_LIST *tbl;
  DBUG_ENTER("TABLE_LIST::prepare_security");
#ifndef NO_EMBEDDED_ACCESS_CHECKS
  Security_context *save_security_ctx= thd->security_ctx;

  DBUG_ASSERT(!prelocking_placeholder);
  if (prepare_view_security_context(thd))
    DBUG_RETURN(TRUE);
  thd->security_ctx= find_view_security_context(thd);
  while ((tbl= tb++))
  {
    DBUG_ASSERT(tbl->referencing_view);
    const char *local_db, *local_table_name;
    if (tbl->view)
    {
      local_db= tbl->view_db.str;
      local_table_name= tbl->view_name.str;
    }
    else
    {
      local_db= tbl->db;
      local_table_name= tbl->table_name;
    }
    fill_effective_table_privileges(thd, &tbl->grant, local_db,
                                    local_table_name);
    if (tbl->table)
      tbl->table->grant= grant;
  }
  thd->security_ctx= save_security_ctx;
#else
  while ((tbl= tb++))
    tbl->grant.privilege= ~NO_ACCESS;
#endif
  DBUG_RETURN(FALSE);
}

#ifndef DBUG_OFF
void TABLE_LIST::set_check_merged()
{
  DBUG_ASSERT(derived);
  /*
    It is not simple to check all, but at least this should be checked:
    this select is not excluded or the exclusion came from above.
  */
  DBUG_ASSERT(derived->is_excluded() ||
              !derived->first_select()->exclude_from_table_unique_test ||
              derived->outer_select()->
              exclude_from_table_unique_test);
}
#endif

void TABLE_LIST::set_check_materialized()
{
  DBUG_ENTER("TABLE_LIST::set_check_materialized");
  SELECT_LEX_UNIT *derived= this->derived;
  if (view)
    derived= &view->unit;
  DBUG_ASSERT(derived);
  DBUG_ASSERT(!derived->is_excluded());
  if (!derived->first_select()->exclude_from_table_unique_test)
    derived->set_unique_exclude();
  else
  {
    /*
      The subtree should be already excluded
    */
    DBUG_ASSERT(!derived->first_select()->first_inner_unit() ||
                derived->first_select()->first_inner_unit()->first_select()->
                exclude_from_table_unique_test);
  }
  DBUG_VOID_RETURN;
}

TABLE *TABLE_LIST::get_real_join_table()
{
  TABLE_LIST *tbl= this;
  while (tbl->table == NULL || tbl->table->reginfo.join_tab == NULL)
  {
    if ((tbl->view == NULL && tbl->derived == NULL) ||
        tbl->is_materialized_derived())
      break;
    /* we do not support merging of union yet */
    DBUG_ASSERT(tbl->view == NULL ||
               tbl->view->select_lex.next_select() == NULL);
    DBUG_ASSERT(tbl->derived == NULL ||
               tbl->derived->first_select()->next_select() == NULL);

    {
      List_iterator_fast<TABLE_LIST>
        ti(tbl->view != NULL ?
           tbl->view->select_lex.top_join_list :
           tbl->derived->first_select()->top_join_list);
      for (;;)
      {
        tbl= NULL;
        /*
          Find left table in outer join on this level
          (the list is reverted).
        */
        for (TABLE_LIST *t= ti++; t; t= ti++)
          tbl= t;
        if (!tbl)
          return NULL; // view/derived with no tables
        if (!tbl->nested_join)
          break;
        /* go deeper if we've found nested join */
        ti= tbl->nested_join->join_list;
      }
    }
  }

  return tbl->table;
}


Natural_join_column::Natural_join_column(Field_translator *field_param,
                                         TABLE_LIST *tab)
{
  DBUG_ASSERT(tab->field_translation);
  view_field= field_param;
  table_field= NULL;
  table_ref= tab;
  is_common= FALSE;
}


Natural_join_column::Natural_join_column(Item_field *field_param,
                                         TABLE_LIST *tab)
{
  DBUG_ASSERT(tab->table == field_param->field->table);
  table_field= field_param;
  view_field= NULL;
  table_ref= tab;
  is_common= FALSE;
}


LEX_CSTRING *Natural_join_column::name()
{
  if (view_field)
  {
    DBUG_ASSERT(table_field == NULL);
    return &view_field->name;
  }

  return &table_field->field_name;
}


Item *Natural_join_column::create_item(THD *thd)
{
  if (view_field)
  {
    DBUG_ASSERT(table_field == NULL);
    return create_view_field(thd, table_ref, &view_field->item,
                             &view_field->name);
  }
  return table_field;
}


Field *Natural_join_column::field()
{
  if (view_field)
  {
    DBUG_ASSERT(table_field == NULL);
    return NULL;
  }
  return table_field->field;
}


const char *Natural_join_column::table_name()
{
  DBUG_ASSERT(table_ref);
  return table_ref->alias;
}


const char *Natural_join_column::db_name()
{
  if (view_field)
    return table_ref->view_db.str;

  /*
    Test that TABLE_LIST::db is the same as TABLE_SHARE::db to
    ensure consistency. An exception are I_S schema tables, which
    are inconsistent in this respect.
  */
  DBUG_ASSERT(!strcmp(table_ref->db,
                      table_ref->table->s->db.str) ||
              (table_ref->schema_table &&
               is_infoschema_db(table_ref->table->s->db.str,
                                table_ref->table->s->db.length)) ||
               table_ref->is_materialized_derived());
  return table_ref->db;
}


GRANT_INFO *Natural_join_column::grant()
{
/*  if (view_field)
    return &(table_ref->grant);
  return &(table_ref->table->grant);*/
  /*
    Have to check algorithm because merged derived also has
    field_translation.
  */
//if (table_ref->effective_algorithm == DTYPE_ALGORITHM_MERGE)
  if (table_ref->is_merged_derived())
    return &(table_ref->grant);
  return &(table_ref->table->grant);
}


void Field_iterator_view::set(TABLE_LIST *table)
{
  DBUG_ASSERT(table->field_translation);
  view= table;
  ptr= table->field_translation;
  array_end= table->field_translation_end;
}


LEX_CSTRING *Field_iterator_table::name()
{
  return &(*ptr)->field_name;
}


Item *Field_iterator_table::create_item(THD *thd)
{
  SELECT_LEX *select= thd->lex->current_select;

  Item_field *item= new (thd->mem_root) Item_field(thd, &select->context, *ptr);
  DBUG_ASSERT(strlen(item->name.str) == item->name.length);
  if (item && thd->variables.sql_mode & MODE_ONLY_FULL_GROUP_BY &&
      !thd->lex->in_sum_func && select->cur_pos_in_select_list != UNDEF_POS &&
      select->join)
  {
    select->join->non_agg_fields.push_back(item);
    item->marker= select->cur_pos_in_select_list;
    select->set_non_agg_field_used(true);
  }
  return item;
}


LEX_CSTRING *Field_iterator_view::name()
{
  return &ptr->name;
}


Item *Field_iterator_view::create_item(THD *thd)
{
  return create_view_field(thd, view, &ptr->item, &ptr->name);
}

Item *create_view_field(THD *thd, TABLE_LIST *view, Item **field_ref,
                        LEX_CSTRING *name)
{
  bool save_wrapper= thd->lex->select_lex.no_wrap_view_item;
  Item *field= *field_ref;
  DBUG_ENTER("create_view_field");

  if (view->schema_table_reformed)
  {
    /*
      Translation table items are always Item_fields and already fixed
      ('mysql_schema_table' function). So we can return directly the
      field. This case happens only for 'show & where' commands.
    */
    DBUG_ASSERT(field && field->fixed);
    DBUG_RETURN(field);
  }

  DBUG_ASSERT(field);
  thd->lex->current_select->no_wrap_view_item= TRUE;
  if (!field->fixed)
  {
    if (field->fix_fields(thd, field_ref))
    {
      thd->lex->current_select->no_wrap_view_item= save_wrapper;
      DBUG_RETURN(0);
    }
    field= *field_ref;
  }
  thd->lex->current_select->no_wrap_view_item= save_wrapper;
  if (save_wrapper)
  {
    DBUG_RETURN(field);
  }
  Name_resolution_context *context= view->view ? &view->view->select_lex.context :
                                    &thd->lex->select_lex.context;
  Item *item= (new (thd->mem_root)
               Item_direct_view_ref(thd, context, field_ref, view->alias,
                                    name, view));
  /*
    Force creation of nullable item for the result tmp table for outer joined
    views/derived tables.
  */
  if (view->table && view->table->maybe_null)
    item->maybe_null= TRUE;
  /* Save item in case we will need to fall back to materialization. */
  view->used_items.push_front(item, thd->mem_root);
  /*
    If we create this reference on persistent memory then it should be
    present in persistent list
  */
  if (thd->mem_root == thd->stmt_arena->mem_root)
    view->persistent_used_items.push_front(item, thd->mem_root);
  DBUG_RETURN(item);
}


void Field_iterator_natural_join::set(TABLE_LIST *table_ref)
{
  DBUG_ASSERT(table_ref->join_columns);
  column_ref_it.init(*(table_ref->join_columns));
  cur_column_ref= column_ref_it++;
}


void Field_iterator_natural_join::next()
{
  cur_column_ref= column_ref_it++;
  DBUG_ASSERT(!cur_column_ref || ! cur_column_ref->table_field ||
              cur_column_ref->table_ref->table ==
              cur_column_ref->table_field->field->table);
}


void Field_iterator_table_ref::set_field_iterator()
{
  DBUG_ENTER("Field_iterator_table_ref::set_field_iterator");
  /*
    If the table reference we are iterating over is a natural join, or it is
    an operand of a natural join, and TABLE_LIST::join_columns contains all
    the columns of the join operand, then we pick the columns from
    TABLE_LIST::join_columns, instead of the  orginial container of the
    columns of the join operator.
  */
  if (table_ref->is_join_columns_complete)
  {
    /* Necesary, but insufficient conditions. */
    DBUG_ASSERT(table_ref->is_natural_join ||
                table_ref->nested_join ||
                (table_ref->join_columns &&
                 /* This is a merge view. */
                 ((table_ref->field_translation &&
                   table_ref->join_columns->elements ==
                   (ulong)(table_ref->field_translation_end -
                           table_ref->field_translation)) ||
                  /* This is stored table or a tmptable view. */
                  (!table_ref->field_translation &&
                   table_ref->join_columns->elements ==
                   table_ref->table->s->fields))));
    field_it= &natural_join_it;
    DBUG_PRINT("info",("field_it for '%s' is Field_iterator_natural_join",
                       table_ref->alias));
  }
  /* This is a merge view, so use field_translation. */
  else if (table_ref->field_translation)
  {
    DBUG_ASSERT(table_ref->is_merged_derived());
    field_it= &view_field_it;
    DBUG_PRINT("info", ("field_it for '%s' is Field_iterator_view",
                        table_ref->alias));
  }
  /* This is a base table or stored view. */
  else
  {
    DBUG_ASSERT(table_ref->table || table_ref->view);
    field_it= &table_field_it;
    DBUG_PRINT("info", ("field_it for '%s' is Field_iterator_table",
                        table_ref->alias));
  }
  field_it->set(table_ref);
  DBUG_VOID_RETURN;
}


void Field_iterator_table_ref::set(TABLE_LIST *table)
{
  DBUG_ASSERT(table);
  first_leaf= table->first_leaf_for_name_resolution();
  last_leaf=  table->last_leaf_for_name_resolution();
  DBUG_ASSERT(first_leaf && last_leaf);
  table_ref= first_leaf;
  set_field_iterator();
}


void Field_iterator_table_ref::next()
{
  /* Move to the next field in the current table reference. */
  field_it->next();
  /*
    If all fields of the current table reference are exhausted, move to
    the next leaf table reference.
  */
  if (field_it->end_of_fields() && table_ref != last_leaf)
  {
    table_ref= table_ref->next_name_resolution_table;
    DBUG_ASSERT(table_ref);
    set_field_iterator();
  }
}


const char *Field_iterator_table_ref::get_table_name()
{
  if (table_ref->view)
    return table_ref->view_name.str;
  if (table_ref->is_derived())
    return table_ref->table->s->table_name.str;
  else if (table_ref->is_natural_join)
    return natural_join_it.column_ref()->table_name();

  DBUG_ASSERT(!strcmp(table_ref->table_name,
                      table_ref->table->s->table_name.str));
  return table_ref->table_name;
}


const char *Field_iterator_table_ref::get_db_name()
{
  if (table_ref->view)
    return table_ref->view_db.str;
  else if (table_ref->is_natural_join)
    return natural_join_it.column_ref()->db_name();

  /*
    Test that TABLE_LIST::db is the same as TABLE_SHARE::db to
    ensure consistency. An exception are I_S schema tables, which
    are inconsistent in this respect.
  */
  DBUG_ASSERT(!strcmp(table_ref->db, table_ref->table->s->db.str) ||
              (table_ref->schema_table &&
               is_infoschema_db(table_ref->table->s->db.str,
                                table_ref->table->s->db.length)));

  return table_ref->db;
}


GRANT_INFO *Field_iterator_table_ref::grant()
{
  if (table_ref->view)
    return &(table_ref->grant);
  else if (table_ref->is_natural_join)
    return natural_join_it.column_ref()->grant();
  return &(table_ref->table->grant);
}


/*
  Create new or return existing column reference to a column of a
  natural/using join.

  SYNOPSIS
    Field_iterator_table_ref::get_or_create_column_ref()
    parent_table_ref  the parent table reference over which the
                      iterator is iterating

  DESCRIPTION
    Create a new natural join column for the current field of the
    iterator if no such column was created, or return an already
    created natural join column. The former happens for base tables or
    views, and the latter for natural/using joins. If a new field is
    created, then the field is added to 'parent_table_ref' if it is
    given, or to the original table referene of the field if
    parent_table_ref == NULL.

  NOTES
    This method is designed so that when a Field_iterator_table_ref
    walks through the fields of a table reference, all its fields
    are created and stored as follows:
    - If the table reference being iterated is a stored table, view or
      natural/using join, store all natural join columns in a list
      attached to that table reference.
    - If the table reference being iterated is a nested join that is
      not natural/using join, then do not materialize its result
      fields. This is OK because for such table references
      Field_iterator_table_ref iterates over the fields of the nested
      table references (recursively). In this way we avoid the storage
      of unnecessay copies of result columns of nested joins.

  RETURN
    #     Pointer to a column of a natural join (or its operand)
    NULL  No memory to allocate the column
*/

Natural_join_column *
Field_iterator_table_ref::get_or_create_column_ref(THD *thd, TABLE_LIST *parent_table_ref)
{
  Natural_join_column *nj_col;
  bool is_created= TRUE;
  uint UNINIT_VAR(field_count);
  TABLE_LIST *add_table_ref= parent_table_ref ?
                             parent_table_ref : table_ref;

  if (field_it == &table_field_it)
  {
    /* The field belongs to a stored table. */
    Field *tmp_field= table_field_it.field();
    Item_field *tmp_item=
      new (thd->mem_root) Item_field(thd, &thd->lex->current_select->context, tmp_field);
    if (!tmp_item)
      return NULL;
    nj_col= new Natural_join_column(tmp_item, table_ref);
    field_count= table_ref->table->s->fields;
  }
  else if (field_it == &view_field_it)
  {
    /* The field belongs to a merge view or information schema table. */
    Field_translator *translated_field= view_field_it.field_translator();
    nj_col= new Natural_join_column(translated_field, table_ref);
    field_count= (uint)(table_ref->field_translation_end -
                 table_ref->field_translation);
  }
  else
  {
    /*
      The field belongs to a NATURAL join, therefore the column reference was
      already created via one of the two constructor calls above. In this case
      we just return the already created column reference.
    */
    DBUG_ASSERT(table_ref->is_join_columns_complete);
    is_created= FALSE;
    nj_col= natural_join_it.column_ref();
    DBUG_ASSERT(nj_col);
  }
  DBUG_ASSERT(!nj_col->table_field ||
              nj_col->table_ref->table == nj_col->table_field->field->table);

  /*
    If the natural join column was just created add it to the list of
    natural join columns of either 'parent_table_ref' or to the table
    reference that directly contains the original field.
  */
  if (is_created)
  {
    /* Make sure not all columns were materialized. */
    DBUG_ASSERT(!add_table_ref->is_join_columns_complete);
    if (!add_table_ref->join_columns)
    {
      /* Create a list of natural join columns on demand. */
      if (!(add_table_ref->join_columns= new List<Natural_join_column>))
        return NULL;
      add_table_ref->is_join_columns_complete= FALSE;
    }
    add_table_ref->join_columns->push_back(nj_col);
    /*
      If new fields are added to their original table reference, mark if
      all fields were added. We do it here as the caller has no easy way
      of knowing when to do it.
      If the fields are being added to parent_table_ref, then the caller
      must take care to mark when all fields are created/added.
    */
    if (!parent_table_ref &&
        add_table_ref->join_columns->elements == field_count)
      add_table_ref->is_join_columns_complete= TRUE;
  }

  return nj_col;
}


/*
  Return an existing reference to a column of a natural/using join.

  SYNOPSIS
    Field_iterator_table_ref::get_natural_column_ref()

  DESCRIPTION
    The method should be called in contexts where it is expected that
    all natural join columns are already created, and that the column
    being retrieved is a Natural_join_column.

  RETURN
    #     Pointer to a column of a natural join (or its operand)
    NULL  No memory to allocate the column
*/

Natural_join_column *
Field_iterator_table_ref::get_natural_column_ref()
{
  Natural_join_column *nj_col;

  DBUG_ASSERT(field_it == &natural_join_it);
  /*
    The field belongs to a NATURAL join, therefore the column reference was
    already created via one of the two constructor calls above. In this case
    we just return the already created column reference.
  */
  nj_col= natural_join_it.column_ref();
  DBUG_ASSERT(nj_col &&
              (!nj_col->table_field ||
               nj_col->table_ref->table == nj_col->table_field->field->table));
  return nj_col;
}

/*****************************************************************************
  Functions to handle column usage bitmaps (read_set, write_set etc...)
*****************************************************************************/

/* Reset all columns bitmaps */

void TABLE::clear_column_bitmaps()
{
  /*
    Reset column read/write usage. It's identical to:
    bitmap_clear_all(&table->def_read_set);
    bitmap_clear_all(&table->def_write_set);
    if (s->virtual_fields) bitmap_clear_all(table->def_vcol_set);
    The code assumes that the bitmaps are allocated after each other, as
    guaranteed by open_table_from_share()
  */
  bzero((char*) def_read_set.bitmap,
        s->column_bitmap_size * (s->virtual_fields ? 3 : 2));
  column_bitmaps_set(&def_read_set, &def_write_set, def_vcol_set);
  rpl_write_set= 0;                             // Safety
}


/*
  Tell handler we are going to call position() and rnd_pos() later.
  
  NOTES:
  This is needed for handlers that uses the primary key to find the
  row. In this case we have to extend the read bitmap with the primary
  key fields.
*/

void TABLE::prepare_for_position()
{
  DBUG_ENTER("TABLE::prepare_for_position");

  if ((file->ha_table_flags() & HA_PRIMARY_KEY_IN_READ_INDEX) &&
      s->primary_key < MAX_KEY)
  {
    mark_columns_used_by_index_no_reset(s->primary_key, read_set);
    /* signal change */
    file->column_bitmaps_signal();
  }
  DBUG_VOID_RETURN;
}


MY_BITMAP *TABLE::prepare_for_keyread(uint index, MY_BITMAP *map)
{
  MY_BITMAP *backup= read_set;
  DBUG_ENTER("TABLE::prepare_for_keyread");
  if (!no_keyread)
    file->ha_start_keyread(index);
  if (map != read_set || !(file->index_flags(index, 0, 1) & HA_CLUSTERED_INDEX))
  {
    mark_columns_used_by_index(index, map);
    column_bitmaps_set(map);
  }
  DBUG_RETURN(backup);
}


/*
  Mark that only fields from one key is used. Useful before keyread.
*/

void TABLE::mark_columns_used_by_index(uint index, MY_BITMAP *bitmap)
{
  DBUG_ENTER("TABLE::mark_columns_used_by_index");

  bitmap_clear_all(bitmap);
  mark_columns_used_by_index_no_reset(index, bitmap);
  DBUG_VOID_RETURN;
}

/*
  Restore to use normal column maps after key read

  NOTES
    This reverse the change done by mark_columns_used_by_index

  WARNING
    For this to work, one must have the normal table maps in place
    when calling mark_columns_used_by_index
*/

void TABLE::restore_column_maps_after_keyread(MY_BITMAP *backup)
{
  DBUG_ENTER("TABLE::restore_column_maps_after_mark_index");
  file->ha_end_keyread();
  read_set= backup;
  file->column_bitmaps_signal();
  DBUG_VOID_RETURN;
}


/*
  mark columns used by key, but don't reset other fields
*/

void TABLE::mark_columns_used_by_index_no_reset(uint index, MY_BITMAP *bitmap)
{
  KEY_PART_INFO *key_part= key_info[index].key_part;
  KEY_PART_INFO *key_part_end= (key_part + key_info[index].user_defined_key_parts);
  for (;key_part != key_part_end; key_part++)
    bitmap_set_bit(bitmap, key_part->fieldnr-1);
  if (file->ha_table_flags() & HA_PRIMARY_KEY_IN_READ_INDEX &&
      s->primary_key != MAX_KEY && s->primary_key != index)
    mark_columns_used_by_index_no_reset(s->primary_key, bitmap);
}


/*
  Mark auto-increment fields as used fields in both read and write maps

  NOTES
    This is needed in insert & update as the auto-increment field is
    always set and sometimes read.
*/

void TABLE::mark_auto_increment_column()
{
  DBUG_ASSERT(found_next_number_field);
  /*
    We must set bit in read set as update_auto_increment() is using the
    store() to check overflow of auto_increment values
  */
  bitmap_set_bit(read_set, found_next_number_field->field_index);
  bitmap_set_bit(write_set, found_next_number_field->field_index);
  if (s->next_number_keypart)
    mark_columns_used_by_index_no_reset(s->next_number_index, read_set);
  file->column_bitmaps_signal();
}


/*
  Mark columns needed for doing an delete of a row

  DESCRIPTON
    Some table engines don't have a cursor on the retrieve rows
    so they need either to use the primary key or all columns to
    be able to delete a row.

    If the engine needs this, the function works as follows:
    - If primary key exits, mark the primary key columns to be read.
    - If not, mark all columns to be read

    If the engine has HA_REQUIRES_KEY_COLUMNS_FOR_DELETE, we will
    mark all key columns as 'to-be-read'. This allows the engine to
    loop over the given record to find all keys and doesn't have to
    retrieve the row again.
*/

void TABLE::mark_columns_needed_for_delete()
{
  bool need_signal= false;
  mark_columns_per_binlog_row_image();

  if (triggers)
    triggers->mark_fields_used(TRG_EVENT_DELETE);
  if (file->ha_table_flags() & HA_REQUIRES_KEY_COLUMNS_FOR_DELETE)
  {
    Field **reg_field;
    for (reg_field= field ; *reg_field ; reg_field++)
    {
      if ((*reg_field)->flags & PART_KEY_FLAG)
      {
        bitmap_set_bit(read_set, (*reg_field)->field_index);
        if ((*reg_field)->vcol_info)
          mark_virtual_col(*reg_field);
      }
    }
    need_signal= true;
  }
  if (file->ha_table_flags() & HA_PRIMARY_KEY_REQUIRED_FOR_DELETE)
  {
    /*
      If the handler has no cursor capabilites, we have to read either
      the primary key, the hidden primary key or all columns to be
      able to do an delete
    */
    if (s->primary_key == MAX_KEY)
      file->use_hidden_primary_key();
    else
    {
      mark_columns_used_by_index_no_reset(s->primary_key, read_set);
      need_signal= true;
    }
  }
  if (check_constraints)
  {
    mark_check_constraint_columns_for_read();
    need_signal= true;
  }

  if (need_signal)
    file->column_bitmaps_signal();

  /*
     For System Versioning we have to write and read Sys_end.
  */
  if (s->versioned)
  {
    bitmap_set_bit(read_set, s->vers_end_field()->field_index);
    bitmap_set_bit(write_set, s->vers_end_field()->field_index);
  }
}


/*
  Mark columns needed for doing an update of a row

  DESCRIPTON
    Some engines needs to have all columns in an update (to be able to
    build a complete row). If this is the case, we mark all not
    updated columns to be read.

    If this is no the case, we do like in the delete case and mark
    if neeed, either the primary key column or all columns to be read.
    (see mark_columns_needed_for_delete() for details)

    If the engine has HA_REQUIRES_KEY_COLUMNS_FOR_DELETE, we will
    mark all USED key columns as 'to-be-read'. This allows the engine to
    loop over the given record to find all changed keys and doesn't have to
    retrieve the row again.
*/

void TABLE::mark_columns_needed_for_update()
{
  DBUG_ENTER("TABLE::mark_columns_needed_for_update");
  bool need_signal= false;

  mark_columns_per_binlog_row_image();

  if (triggers)
    triggers->mark_fields_used(TRG_EVENT_UPDATE);
  if (default_field)
    mark_default_fields_for_write(FALSE);
  if (vfield)
    need_signal|= mark_virtual_columns_for_write(FALSE);
  if (file->ha_table_flags() & HA_REQUIRES_KEY_COLUMNS_FOR_DELETE)
  {
    KEY *end= key_info + s->keys;
    for (KEY *k= key_info; k < end; k++)
    {
      KEY_PART_INFO *kpend= k->key_part + k->ext_key_parts;
      bool any_written= false, all_read= true;
      for (KEY_PART_INFO *kp= k->key_part; kp < kpend; kp++)
      {
        int idx= kp->fieldnr - 1;
        any_written|= bitmap_is_set(write_set, idx);
        all_read&= bitmap_is_set(read_set, idx);
      }
      if (any_written && !all_read)
      {
        for (KEY_PART_INFO *kp= k->key_part; kp < kpend; kp++)
        {
          int idx= kp->fieldnr - 1;
          if (bitmap_fast_test_and_set(read_set, idx))
            continue;
          if (field[idx]->vcol_info)
            mark_virtual_col(field[idx]);
        }
      }
    }
    need_signal= true;
  }
  if (file->ha_table_flags() & HA_PRIMARY_KEY_REQUIRED_FOR_DELETE)
  {
    /*
      If the handler has no cursor capabilites, we have to read either
      the primary key, the hidden primary key or all columns to be
      able to do an update
    */
    if (s->primary_key == MAX_KEY)
      file->use_hidden_primary_key();
    else
    {
      mark_columns_used_by_index_no_reset(s->primary_key, read_set);
      need_signal= true;
    }
  }
  /*
     For System Versioning we have to read all columns since we will store
     a copy of previous row with modified Sys_end column back to a table.
  */
  if (s->versioned)
  {
    // We will copy old columns to a new row.
    use_all_columns();
  }
  if (check_constraints)
  {
    mark_check_constraint_columns_for_read();
    need_signal= true;
  }

  /*
    If a timestamp field settable on UPDATE is present then to avoid wrong
    update force the table handler to retrieve write-only fields to be able
    to compare records and detect data change.
  */
  if ((file->ha_table_flags() & HA_PARTIAL_COLUMN_READ) &&
      default_field && s->has_update_default_function)
  {
    bitmap_union(read_set, write_set);
    need_signal= true;
  }
  if (need_signal)
    file->column_bitmaps_signal();
  DBUG_VOID_RETURN;
}


/*
  Mark columns the handler needs for doing an insert

  For now, this is used to mark fields used by the trigger
  as changed.
*/

void TABLE::mark_columns_needed_for_insert()
{
  DBUG_ENTER("mark_columns_needed_for_insert");
  mark_columns_per_binlog_row_image();

  if (triggers)
  {
    /*
      We don't need to mark columns which are used by ON DELETE and
      ON UPDATE triggers, which may be invoked in case of REPLACE or
      INSERT ... ON DUPLICATE KEY UPDATE, since before doing actual
      row replacement or update write_record() will mark all table
      fields as used.
    */
    triggers->mark_fields_used(TRG_EVENT_INSERT);
  }
  if (found_next_number_field)
    mark_auto_increment_column();
  if (default_field)
    mark_default_fields_for_write(TRUE);
  /* Mark virtual columns for insert */
  if (vfield)
    mark_virtual_columns_for_write(TRUE);
  if (check_constraints)
    mark_check_constraint_columns_for_read();
  DBUG_VOID_RETURN;
}

/*
  Mark columns according the binlog row image option.

  Columns to be written are stored in 'rpl_write_set'

  When logging in RBR, the user can select whether to
  log partial or full rows, depending on the table
  definition, and the value of binlog_row_image.

  Semantics of the binlog_row_image are the following
  (PKE - primary key equivalent, ie, PK fields if PK
  exists, all fields otherwise):

  binlog_row_image= MINIMAL
    - This marks the PKE fields in the read_set
    - This marks all fields where a value was specified
      in the rpl_write_set

  binlog_row_image= NOBLOB
    - This marks PKE + all non-blob fields in the read_set
    - This marks all fields where a value was specified
      and all non-blob fields in the rpl_write_set

  binlog_row_image= FULL
    - all columns in the read_set
    - all columns in the rpl_write_set

  This marking is done without resetting the original
  bitmaps. This means that we will strip extra fields in
  the read_set at binlogging time (for those cases that
  we only want to log a PK and we needed other fields for
  execution).
*/

void TABLE::mark_columns_per_binlog_row_image()
{
  THD *thd= in_use;
  DBUG_ENTER("mark_columns_per_binlog_row_image");
  DBUG_ASSERT(read_set->bitmap);
  DBUG_ASSERT(write_set->bitmap);

  /* If not using row format */
  rpl_write_set= write_set;

  /**
    If in RBR we may need to mark some extra columns,
    depending on the binlog-row-image command line argument.
   */
  if ((WSREP_EMULATE_BINLOG(thd) || mysql_bin_log.is_open()) &&
      thd->is_current_stmt_binlog_format_row() &&
      !ha_check_storage_engine_flag(s->db_type(), HTON_NO_BINLOG_ROW_OPT))
  {
    /* if there is no PK, then mark all columns for the BI. */
    if (s->primary_key >= MAX_KEY)
    {
      bitmap_set_all(read_set);
      rpl_write_set= read_set;
    }
    else
    {
      switch (thd->variables.binlog_row_image) {
      case BINLOG_ROW_IMAGE_FULL:
        bitmap_set_all(read_set);
        /* Set of columns that should be written (all) */
        rpl_write_set= read_set;
        break;
      case BINLOG_ROW_IMAGE_NOBLOB:
        /* Only write changed columns + not blobs */
        rpl_write_set= &def_rpl_write_set;
        bitmap_copy(rpl_write_set, write_set);

        /*
          for every field that is not set, mark it unless it is a blob or
          part of a primary key
        */
        for (Field **ptr=field ; *ptr ; ptr++)
        {
          Field *my_field= *ptr;
          /*
            bypass blob fields. These can be set or not set, we don't care.
            Later, at binlogging time, if we don't need them in the before
            image, we will discard them.

            If set in the AI, then the blob is really needed, there is
            nothing we can do about it.
          */
          if ((my_field->flags & PRI_KEY_FLAG) ||
              (my_field->type() != MYSQL_TYPE_BLOB))
          {
            bitmap_set_bit(read_set, my_field->field_index);
            bitmap_set_bit(rpl_write_set, my_field->field_index);
          }
        }
        break;
      case BINLOG_ROW_IMAGE_MINIMAL:
        /*
          mark the primary key in the read set so that we can find the row
          that is updated / deleted.
          We don't need to mark the primary key in the rpl_write_set as the
          binary log will include all columns read anyway.
        */
        mark_columns_used_by_index_no_reset(s->primary_key, read_set);
        /* Only write columns that have changed */
        rpl_write_set= write_set;
        break;

      default:
        DBUG_ASSERT(FALSE);
      }
    }
    file->column_bitmaps_signal();
  }

  DBUG_VOID_RETURN;
}

/*
   @brief Mark a column as virtual used by the query

   @param field           the field for the column to be marked

   @details
     The function marks the column for 'field' as virtual (computed)
     in the bitmap vcol_set.
     If the column is marked for the first time the expression to compute
     the column is traversed and all columns that are occurred there are
     marked in the read_set of the table.

   @retval
     TRUE       if column is marked for the first time
   @retval
     FALSE      otherwise
*/

bool TABLE::mark_virtual_col(Field *field)
{
  bool res;
  DBUG_ASSERT(field->vcol_info);
  if (!(res= bitmap_fast_test_and_set(vcol_set, field->field_index)))
  {
    Item *vcol_item= field->vcol_info->expr;
    DBUG_ASSERT(vcol_item);
    vcol_item->walk(&Item::register_field_in_read_map, 1, 0);
  }
  return res;
}


/* 
  @brief Mark virtual columns for update/insert commands

  @param insert_fl    <-> virtual columns are marked for insert command 

  @details
    The function marks virtual columns used in a update/insert commands
    in the vcol_set bitmap.
    For an insert command a virtual column is always marked in write_set if
    it is a stored column.
    If a virtual column is from write_set it is always marked in vcol_set.
    If a stored virtual column is not from write_set but it is computed
    through columns from write_set it is also marked in vcol_set, and,
    besides, it is added to write_set. 

  @return whether a bitmap was updated

  @note
    Let table t1 have columns a,b,c and let column c be a stored virtual 
    column computed through columns a and b. Then for the query
      UPDATE t1 SET a=1
    column c will be placed into vcol_set and into write_set while
    column b will be placed into read_set.
    If column c was a virtual column, but not a stored virtual column
    then it would not be added to any of the sets. Column b would not
    be added to read_set either.
*/

bool TABLE::mark_virtual_columns_for_write(bool insert_fl)
{
  Field **vfield_ptr, *tmp_vfield;
  bool bitmap_updated= false;
  DBUG_ENTER("mark_virtual_columns_for_write");

  for (vfield_ptr= vfield; *vfield_ptr; vfield_ptr++)
  {
    tmp_vfield= *vfield_ptr;
    if (bitmap_is_set(write_set, tmp_vfield->field_index))
      bitmap_updated= mark_virtual_col(tmp_vfield);
    else if (tmp_vfield->vcol_info->stored_in_db ||
             (tmp_vfield->flags & PART_KEY_FLAG))
    {
      if (insert_fl)
      {
        bitmap_set_bit(write_set, tmp_vfield->field_index);
        mark_virtual_col(tmp_vfield);
        bitmap_updated= true;
      }
      else
      {
        MY_BITMAP *save_read_set= read_set, *save_vcol_set= vcol_set;
        Item *vcol_item= tmp_vfield->vcol_info->expr;
        DBUG_ASSERT(vcol_item);
        bitmap_clear_all(&tmp_set);
        read_set= vcol_set= &tmp_set;
        vcol_item->walk(&Item::register_field_in_read_map, 1, 0);
        read_set= save_read_set;
        vcol_set= save_vcol_set;
        if (bitmap_is_overlapping(&tmp_set, write_set))
        {
          bitmap_set_bit(write_set, tmp_vfield->field_index);
          bitmap_set_bit(vcol_set, tmp_vfield->field_index);
          bitmap_union(read_set, &tmp_set);
          bitmap_union(vcol_set, &tmp_set);
          bitmap_updated= true;
        }
      }
    }
  }
  if (bitmap_updated)
    file->column_bitmaps_signal();
  DBUG_RETURN(bitmap_updated);
}

/*
  Mark fields used by check constraints.
  This is done once for the TABLE_SHARE the first time the table is opened.
  The marking must be done non-destructively to handle the case when
  this could be run in parallely by two threads
*/

void TABLE::mark_columns_used_by_check_constraints(void)
{
  MY_BITMAP *save_read_set;
  /* If there is no check constraints or if check_set is already initialized */
  if (!s->check_set || s->check_set_initialized)
    return;

  save_read_set= read_set;
  read_set= s->check_set;

  for (Virtual_column_info **chk= check_constraints ; *chk ; chk++)
    (*chk)->expr->walk(&Item::register_field_in_read_map, 1, 0);

  read_set= save_read_set;
  s->check_set_initialized= 1;
}

/* Add fields used by CHECK CONSTRAINT to read map */

void TABLE::mark_check_constraint_columns_for_read(void)
{
  bitmap_union(read_set, s->check_set);
  if (vcol_set)
    bitmap_union(vcol_set, s->check_set);
}


/**
  Add all fields that have a default function to the table write set.
*/

void TABLE::mark_default_fields_for_write(bool is_insert)
{
  DBUG_ENTER("mark_default_fields_for_write");
  Field **field_ptr, *field;
  for (field_ptr= default_field; *field_ptr; field_ptr++)
  {
    field= (*field_ptr);
    if (is_insert && field->default_value)
    {
      bitmap_set_bit(write_set, field->field_index);
      field->default_value->expr->
        walk(&Item::register_field_in_read_map, 1, 0);
    }
    else if (!is_insert && field->has_update_default_function())
      bitmap_set_bit(write_set, field->field_index);
  }
  DBUG_VOID_RETURN;
}

void TABLE::move_fields(Field **ptr, const uchar *to, const uchar *from)
{
  my_ptrdiff_t diff= to - from;
  if (diff)
  {
    do
    {
      (*ptr)->move_field_offset(diff);
    } while (*(++ptr));
  }
}


/**
  @brief
  Allocate space for keys

  @param key_count  number of keys to allocate additionally

  @details
  The function allocates memory  to fit additionally 'key_count' keys 
  for this table.

  @return FALSE   space was successfully allocated
  @return TRUE    an error occur
*/

bool TABLE::alloc_keys(uint key_count)
{
  key_info= (KEY*) alloc_root(&mem_root, sizeof(KEY)*(s->keys+key_count));
  if (s->keys)
    memmove(key_info, s->key_info, sizeof(KEY)*s->keys);
  s->key_info= key_info;
  max_keys= s->keys+key_count;
  return !(key_info);
}


/**
  @brief
  Populate a KEY_PART_INFO structure with the data related to a field entry.

  @param key_part_info  The structure to fill.
  @param field          The field entry that represents the key part.
  @param fleldnr        The number of the field, count starting from 1.

  TODO: This method does not make use of any table specific fields. It
  could be refactored to act as a constructor for KEY_PART_INFO instead.
*/

void TABLE::create_key_part_by_field(KEY_PART_INFO *key_part_info,
                                     Field *field, uint fieldnr)
{
  DBUG_ASSERT(field->field_index + 1 == (int)fieldnr);
  key_part_info->null_bit= field->null_bit;
  key_part_info->null_offset= (uint) (field->null_ptr -
                                      (uchar*) record[0]);
  key_part_info->field= field;
  key_part_info->fieldnr= fieldnr;
  key_part_info->offset= field->offset(record[0]);
  /*
     field->key_length() accounts for the raw length of the field, excluding
     any metadata such as length of field or the NULL flag.
  */
  key_part_info->length= (uint16) field->key_length();
  key_part_info->key_part_flag= 0;
  /* TODO:
    The below method of computing the key format length of the
    key part is a copy/paste from opt_range.cc, and table.cc.
    This should be factored out, e.g. as a method of Field.
    In addition it is not clear if any of the Field::*_length
    methods is supposed to compute the same length. If so, it
    might be reused.
  */
  key_part_info->store_length= key_part_info->length;

  /*
     The total store length of the key part is the raw length of the field +
     any metadata information, such as its length for strings and/or the null
     flag.
  */
  if (field->real_maybe_null())
  {
    key_part_info->store_length+= HA_KEY_NULL_LENGTH;
  }
  if (field->type() == MYSQL_TYPE_BLOB || 
      field->type() == MYSQL_TYPE_GEOMETRY ||
      field->real_type() == MYSQL_TYPE_VARCHAR)
  {
    key_part_info->store_length+= HA_KEY_BLOB_LENGTH;
    key_part_info->key_part_flag|=
      field->type() == MYSQL_TYPE_BLOB ? HA_BLOB_PART: HA_VAR_LENGTH_PART;
  }

  key_part_info->type=     (uint8) field->key_type();
  key_part_info->key_type =
    ((ha_base_keytype) key_part_info->type == HA_KEYTYPE_TEXT ||
    (ha_base_keytype) key_part_info->type == HA_KEYTYPE_VARTEXT1 ||
    (ha_base_keytype) key_part_info->type == HA_KEYTYPE_VARTEXT2) ?
    0 : FIELDFLAG_BINARY;
}


/**
  @brief
  Check validity of a possible key for the derived table

  @param key            the number of the key
  @param key_parts      number of components of the key
  @param next_field_no  the call-back function that returns the number of
                        the field used as the next component of the key
  @param arg            the argument for the above function

  @details
  The function checks whether a possible key satisfies the constraints
  imposed on the keys of any temporary table.

  @return TRUE if the key is valid
  @return FALSE otherwise
*/

bool TABLE::check_tmp_key(uint key, uint key_parts,
                          uint (*next_field_no) (uchar *), uchar *arg)
{
  Field **reg_field;
  uint i;
  uint key_len= 0;

  for (i= 0; i < key_parts; i++)
  {
    uint fld_idx= next_field_no(arg);
    reg_field= field + fld_idx;
    uint fld_store_len= (uint16) (*reg_field)->key_length();
    if ((*reg_field)->real_maybe_null())
      fld_store_len+= HA_KEY_NULL_LENGTH;
    if ((*reg_field)->type() == MYSQL_TYPE_BLOB ||
        (*reg_field)->real_type() == MYSQL_TYPE_VARCHAR ||
        (*reg_field)->type() == MYSQL_TYPE_GEOMETRY)
      fld_store_len+= HA_KEY_BLOB_LENGTH;
    key_len+= fld_store_len;
  }
  /*
    We use MI_MAX_KEY_LENGTH (myisam's default) below because it is
    smaller than MAX_KEY_LENGTH (heap's default) and it's unknown whether
    myisam or heap will be used for the temporary table.
  */
  return key_len <= MI_MAX_KEY_LENGTH;
}

/**
  @brief
  Add one key to a temporary table

  @param key            the number of the key
  @param key_parts      number of components of the key
  @param next_field_no  the call-back function that returns the number of
                        the field used as the next component of the key
  @param arg            the argument for the above function
  @param unique         TRUE <=> it is a unique index

  @details
  The function adds a new key to the table that is assumed to be a temporary
  table. At each its invocation the call-back function must return
  the number of the field that is used as the next component of this key.

  @return FALSE is a success
  @return TRUE if a failure

*/

bool TABLE::add_tmp_key(uint key, uint key_parts,
                        uint (*next_field_no) (uchar *), uchar *arg,
                        bool unique)
{
  DBUG_ASSERT(key < max_keys);

  char buf[NAME_CHAR_LEN];
  KEY* keyinfo;
  Field **reg_field;
  uint i;

  bool key_start= TRUE;
  KEY_PART_INFO* key_part_info=
      (KEY_PART_INFO*) alloc_root(&mem_root, sizeof(KEY_PART_INFO)*key_parts);
  if (!key_part_info)
    return TRUE;
  keyinfo= key_info + key;
  keyinfo->key_part= key_part_info;
  keyinfo->usable_key_parts= keyinfo->user_defined_key_parts = key_parts;
  keyinfo->ext_key_parts= keyinfo->user_defined_key_parts;
  keyinfo->key_length=0;
  keyinfo->algorithm= HA_KEY_ALG_UNDEF;
  keyinfo->flags= HA_GENERATED_KEY;
  keyinfo->ext_key_flags= keyinfo->flags;
  keyinfo->is_statistics_from_stat_tables= FALSE;
  if (unique)
    keyinfo->flags|= HA_NOSAME;
  sprintf(buf, "key%i", key);
  keyinfo->name.length= strlen(buf);
  if (!(keyinfo->name.str= strmake_root(&mem_root, buf, keyinfo->name.length)))
    return TRUE;
  keyinfo->rec_per_key= (ulong*) alloc_root(&mem_root,
                                            sizeof(ulong)*key_parts);
  if (!keyinfo->rec_per_key)
    return TRUE;
  bzero(keyinfo->rec_per_key, sizeof(ulong)*key_parts);
  keyinfo->read_stats= NULL;
  keyinfo->collected_stats= NULL;

  for (i= 0; i < key_parts; i++)
  {
    uint fld_idx= next_field_no(arg); 
    reg_field= field + fld_idx;
    if (key_start)
      (*reg_field)->key_start.set_bit(key);
    (*reg_field)->part_of_key.set_bit(key);
    create_key_part_by_field(key_part_info, *reg_field, fld_idx+1);
    keyinfo->key_length += key_part_info->store_length;
    (*reg_field)->flags|= PART_KEY_FLAG;
    key_start= FALSE;
    key_part_info++;
  }

  set_if_bigger(s->max_key_length, keyinfo->key_length);
  s->keys++;
  return FALSE;
}

/*
  @brief
  Drop all indexes except specified one.

  @param key_to_save the key to save

  @details
  Drop all indexes on this table except 'key_to_save'. The saved key becomes
  key #0. Memory occupied by key parts of dropped keys are freed.
  If the 'key_to_save' is negative then all keys are freed.
*/

void TABLE::use_index(int key_to_save)
{
  uint i= 1;
  DBUG_ASSERT(!created && key_to_save < (int)s->keys);
  if (key_to_save >= 0)
    /* Save the given key. */
    memmove(key_info, key_info + key_to_save, sizeof(KEY));
  else
    /* Drop all keys; */
    i= 0;

  s->keys= i;
}

/*
  Return TRUE if the table is filled at execution phase 
  
  (and so, the optimizer must not do anything that depends on the contents of
   the table, like range analysis or constant table detection)
*/

bool TABLE::is_filled_at_execution()
{ 
  /*
    pos_in_table_list == NULL for internal temporary tables because they
    do not have a corresponding table reference. Such tables are filled
    during execution.
  */
  return MY_TEST(!pos_in_table_list ||
                 pos_in_table_list->jtbm_subselect ||
                 pos_in_table_list->is_active_sjm());
}


/**
  @brief
  Get actual number of key components

  @param keyinfo

  @details
  The function calculates actual number of key components, possibly including
  components of extended keys, taken into consideration by the optimizer for the
  key described by the parameter keyinfo.

  @return number of considered key components
*/ 

uint TABLE::actual_n_key_parts(KEY *keyinfo)
{
  return optimizer_flag(in_use, OPTIMIZER_SWITCH_EXTENDED_KEYS) ?
           keyinfo->ext_key_parts : keyinfo->user_defined_key_parts;
}

 
/**
  @brief
  Get actual key flags for a table key 

  @param keyinfo

  @details
  The function finds out actual key flags taken into consideration by the
  optimizer for the key described by the parameter keyinfo.

  @return actual key flags
*/ 

ulong TABLE::actual_key_flags(KEY *keyinfo)
{
  return optimizer_flag(in_use, OPTIMIZER_SWITCH_EXTENDED_KEYS) ?
           keyinfo->ext_key_flags : keyinfo->flags;
} 


/*
  Cleanup this table for re-execution.

  SYNOPSIS
    TABLE_LIST::reinit_before_use()
*/

void TABLE_LIST::reinit_before_use(THD *thd)
{
  /*
    Reset old pointers to TABLEs: they are not valid since the tables
    were closed in the end of previous prepare or execute call.
  */
  table= 0;
  /* Reset is_schema_table_processed value(needed for I_S tables */
  schema_table_state= NOT_PROCESSED;

  TABLE_LIST *embedded; /* The table at the current level of nesting. */
  TABLE_LIST *parent_embedding= this; /* The parent nested table reference. */
  do
  {
    embedded= parent_embedding;
    if (embedded->prep_on_expr)
      embedded->on_expr= embedded->prep_on_expr->copy_andor_structure(thd);
    parent_embedding= embedded->embedding;
  }
  while (parent_embedding &&
         parent_embedding->nested_join->join_list.head() == embedded);

  mdl_request.ticket= NULL;
}


/*
  Return subselect that contains the FROM list this table is taken from

  SYNOPSIS
    TABLE_LIST::containing_subselect()
 
  RETURN
    Subselect item for the subquery that contains the FROM list
    this table is taken from if there is any
    0 - otherwise

*/

Item_subselect *TABLE_LIST::containing_subselect()
{
  return (select_lex ? select_lex->master_unit()->item : 0);
}

/*
  Compiles the tagged hints list and fills up the bitmasks.

  SYNOPSIS
    process_index_hints()
      table         the TABLE to operate on.

  DESCRIPTION
    The parser collects the index hints for each table in a "tagged list" 
    (TABLE_LIST::index_hints). Using the information in this tagged list
    this function sets the members TABLE::keys_in_use_for_query,
    TABLE::keys_in_use_for_group_by, TABLE::keys_in_use_for_order_by,
    TABLE::force_index, TABLE::force_index_order,
    TABLE::force_index_group and TABLE::covering_keys.

    Current implementation of the runtime does not allow mixing FORCE INDEX
    and USE INDEX, so this is checked here. Then the FORCE INDEX list 
    (if non-empty) is appended to the USE INDEX list and a flag is set.

    Multiple hints of the same kind are processed so that each clause 
    is applied to what is computed in the previous clause.
    For example:
        USE INDEX (i1) USE INDEX (i2)
    is equivalent to
        USE INDEX (i1,i2)
    and means "consider only i1 and i2".

    Similarly
        USE INDEX () USE INDEX (i1)
    is equivalent to
        USE INDEX (i1)
    and means "consider only the index i1"

    It is OK to have the same index several times, e.g. "USE INDEX (i1,i1)" is
    not an error.

    Different kind of hints (USE/FORCE/IGNORE) are processed in the following
    order:
      1. All indexes in USE (or FORCE) INDEX are added to the mask.
      2. All IGNORE INDEX

    e.g. "USE INDEX i1, IGNORE INDEX i1, USE INDEX i1" will not use i1 at all
    as if we had "USE INDEX i1, USE INDEX i1, IGNORE INDEX i1".

    As an optimization if there is a covering index, and we have 
    IGNORE INDEX FOR GROUP/ORDER, and this index is used for the JOIN part, 
    then we have to ignore the IGNORE INDEX FROM GROUP/ORDER.

  RETURN VALUE
    FALSE                no errors found
    TRUE                 found and reported an error.
*/
bool TABLE_LIST::process_index_hints(TABLE *tbl)
{
  /* initialize the result variables */
  tbl->keys_in_use_for_query= tbl->keys_in_use_for_group_by= 
    tbl->keys_in_use_for_order_by= tbl->s->keys_in_use;

  /* index hint list processing */
  if (index_hints)
  {
    key_map index_join[INDEX_HINT_FORCE + 1];
    key_map index_order[INDEX_HINT_FORCE + 1];
    key_map index_group[INDEX_HINT_FORCE + 1];
    Index_hint *hint;
    int type;
    bool have_empty_use_join= FALSE, have_empty_use_order= FALSE, 
         have_empty_use_group= FALSE;
    List_iterator <Index_hint> iter(*index_hints);

    /* initialize temporary variables used to collect hints of each kind */
    for (type= INDEX_HINT_IGNORE; type <= INDEX_HINT_FORCE; type++)
    {
      index_join[type].clear_all();
      index_order[type].clear_all();
      index_group[type].clear_all();
    }

    /* iterate over the hints list */
    while ((hint= iter++))
    {
      uint pos;

      /* process empty USE INDEX () */
      if (hint->type == INDEX_HINT_USE && !hint->key_name.str)
      {
        if (hint->clause & INDEX_HINT_MASK_JOIN)
        {
          index_join[hint->type].clear_all();
          have_empty_use_join= TRUE;
        }
        if (hint->clause & INDEX_HINT_MASK_ORDER)
        {
          index_order[hint->type].clear_all();
          have_empty_use_order= TRUE;
        }
        if (hint->clause & INDEX_HINT_MASK_GROUP)
        {
          index_group[hint->type].clear_all();
          have_empty_use_group= TRUE;
        }
        continue;
      }

      /* 
        Check if an index with the given name exists and get his offset in 
        the keys bitmask for the table 
      */
      if (tbl->s->keynames.type_names == 0 ||
          (pos= find_type(&tbl->s->keynames, hint->key_name.str,
                          hint->key_name.length, 1)) <= 0)
      {
        my_error(ER_KEY_DOES_NOT_EXITS, MYF(0), hint->key_name.str, alias);
        return 1;
      }

      pos--;

      /* add to the appropriate clause mask */
      if (hint->clause & INDEX_HINT_MASK_JOIN)
        index_join[hint->type].set_bit (pos);
      if (hint->clause & INDEX_HINT_MASK_ORDER)
        index_order[hint->type].set_bit (pos);
      if (hint->clause & INDEX_HINT_MASK_GROUP)
        index_group[hint->type].set_bit (pos);
    }

    /* cannot mix USE INDEX and FORCE INDEX */
    if ((!index_join[INDEX_HINT_FORCE].is_clear_all() ||
         !index_order[INDEX_HINT_FORCE].is_clear_all() ||
         !index_group[INDEX_HINT_FORCE].is_clear_all()) &&
        (!index_join[INDEX_HINT_USE].is_clear_all() ||  have_empty_use_join ||
         !index_order[INDEX_HINT_USE].is_clear_all() || have_empty_use_order ||
         !index_group[INDEX_HINT_USE].is_clear_all() || have_empty_use_group))
    {
      my_error(ER_WRONG_USAGE, MYF(0), index_hint_type_name[INDEX_HINT_USE],
               index_hint_type_name[INDEX_HINT_FORCE]);
      return 1;
    }

    /* process FORCE INDEX as USE INDEX with a flag */
    if (!index_order[INDEX_HINT_FORCE].is_clear_all())
    {
      tbl->force_index_order= TRUE;
      index_order[INDEX_HINT_USE].merge(index_order[INDEX_HINT_FORCE]);
    }

    if (!index_group[INDEX_HINT_FORCE].is_clear_all())
    {
      tbl->force_index_group= TRUE;
      index_group[INDEX_HINT_USE].merge(index_group[INDEX_HINT_FORCE]);
    }

    /*
      TODO: get rid of tbl->force_index (on if any FORCE INDEX is specified) and
      create tbl->force_index_join instead.
      Then use the correct force_index_XX instead of the global one.
    */
    if (!index_join[INDEX_HINT_FORCE].is_clear_all() ||
        tbl->force_index_group || tbl->force_index_order)
    {
      tbl->force_index= TRUE;
      index_join[INDEX_HINT_USE].merge(index_join[INDEX_HINT_FORCE]);
    }

    /* apply USE INDEX */
    if (!index_join[INDEX_HINT_USE].is_clear_all() || have_empty_use_join)
      tbl->keys_in_use_for_query.intersect(index_join[INDEX_HINT_USE]);
    if (!index_order[INDEX_HINT_USE].is_clear_all() || have_empty_use_order)
      tbl->keys_in_use_for_order_by.intersect (index_order[INDEX_HINT_USE]);
    if (!index_group[INDEX_HINT_USE].is_clear_all() || have_empty_use_group)
      tbl->keys_in_use_for_group_by.intersect (index_group[INDEX_HINT_USE]);

    /* apply IGNORE INDEX */
    tbl->keys_in_use_for_query.subtract (index_join[INDEX_HINT_IGNORE]);
    tbl->keys_in_use_for_order_by.subtract (index_order[INDEX_HINT_IGNORE]);
    tbl->keys_in_use_for_group_by.subtract (index_group[INDEX_HINT_IGNORE]);
  }

  /* make sure covering_keys don't include indexes disabled with a hint */
  tbl->covering_keys.intersect(tbl->keys_in_use_for_query);
  return 0;
}


size_t max_row_length(TABLE *table, const uchar *data)
{
  TABLE_SHARE *table_s= table->s;
  size_t length= table_s->reclength + 2 * table_s->fields;
  uint *const beg= table_s->blob_field;
  uint *const end= beg + table_s->blob_fields;

  for (uint *ptr= beg ; ptr != end ; ++ptr)
  {
    Field_blob* const blob= (Field_blob*) table->field[*ptr];
    length+= blob->get_length((const uchar*)
                              (data + blob->offset(table->record[0]))) +
      HA_KEY_BLOB_LENGTH;
  }
  return length;
}


/**
   Helper function which allows to allocate metadata lock request
   objects for all elements of table list.
*/

void init_mdl_requests(TABLE_LIST *table_list)
{
  for ( ; table_list ; table_list= table_list->next_global)
    table_list->mdl_request.init(MDL_key::TABLE,
                                 table_list->db, table_list->table_name,
                                 table_list->lock_type >= TL_WRITE_ALLOW_WRITE ?
                                 MDL_SHARED_WRITE : MDL_SHARED_READ,
                                 MDL_TRANSACTION);
}


/**
  Update TABLE::const_key_parts for single table UPDATE/DELETE query

  @param conds               WHERE clause expression

  @retval TRUE   error (OOM)
  @retval FALSE  success

  @note
    Set const_key_parts bits if key fields are equal to constants in
    the WHERE expression.
*/

bool TABLE::update_const_key_parts(COND *conds)
{
  bzero((char*) const_key_parts, sizeof(key_part_map) * s->keys);

  if (conds == NULL)
    return FALSE;

  for (uint index= 0; index < s->keys; index++)
  {
    KEY_PART_INFO *keyinfo= key_info[index].key_part;
    KEY_PART_INFO *keyinfo_end= keyinfo + key_info[index].user_defined_key_parts;

    for (key_part_map part_map= (key_part_map)1; 
        keyinfo < keyinfo_end;
        keyinfo++, part_map<<= 1)
    {
      if (const_expression_in_where(conds, NULL, keyinfo->field))
        const_key_parts[index]|= part_map;
    }
  }
  return FALSE;
}

/**
  Test if the order list consists of simple field expressions

  @param order                Linked list of ORDER BY arguments

  @return TRUE if @a order is empty or consist of simple field expressions
*/

bool is_simple_order(ORDER *order)
{
  for (ORDER *ord= order; ord; ord= ord->next)
  {
    if (ord->item[0]->real_item()->type() != Item::FIELD_ITEM)
      return FALSE;
  }
  return TRUE;
}

class Turn_errors_to_warnings_handler : public Internal_error_handler
{
public:
  Turn_errors_to_warnings_handler() {}
  bool handle_condition(THD *thd,
                        uint sql_errno,
                        const char* sqlstate,
                        Sql_condition::enum_warning_level *level,
                        const char* msg,
                        Sql_condition ** cond_hdl)
  {
    *cond_hdl= NULL;
    if (*level == Sql_condition::WARN_LEVEL_ERROR)
      *level= Sql_condition::WARN_LEVEL_WARN;
    return(0);
  }
};

/*
  @brief Compute values for virtual columns used in query

  @param  update_mode Specifies what virtual column are computed
  
  @details
    The function computes the values of the virtual columns of the table and
    stores them in the table record buffer.

  @retval
    0    Success
  @retval
    >0   Error occurred when storing a virtual field value
*/

int TABLE::update_virtual_fields(handler *h, enum_vcol_update_mode update_mode)
{
  DBUG_ENTER("TABLE::update_virtual_fields");
  DBUG_PRINT("enter", ("update_mode: %d", update_mode));
  Field **vfield_ptr, *vf;
  Query_arena backup_arena;
  Turn_errors_to_warnings_handler Suppress_errors;
  int error;
  bool handler_pushed= 0;
  DBUG_ASSERT(vfield);

  if (h->keyread_enabled())
    DBUG_RETURN(0);

  error= 0;
  in_use->set_n_backup_active_arena(expr_arena, &backup_arena);

  /* When reading or deleting row, ignore errors from virtual columns */
  if (update_mode == VCOL_UPDATE_FOR_READ ||
      update_mode == VCOL_UPDATE_FOR_DELETE ||
      update_mode == VCOL_UPDATE_INDEXED)
  {
    in_use->push_internal_handler(&Suppress_errors);
    handler_pushed= 1;
  }

  /* Iterate over virtual fields in the table */
  for (vfield_ptr= vfield; *vfield_ptr; vfield_ptr++)
  {
    vf= (*vfield_ptr);
    Virtual_column_info *vcol_info= vf->vcol_info;
    DBUG_ASSERT(vcol_info);
    DBUG_ASSERT(vcol_info->expr);

    bool update= 0, swap_values= 0;
    switch (update_mode) {
    case VCOL_UPDATE_FOR_READ:
      update= !vcol_info->stored_in_db
           && bitmap_is_set(vcol_set, vf->field_index);
      swap_values= 1;
      break;
    case VCOL_UPDATE_FOR_DELETE:
      /* Fall trough */
    case VCOL_UPDATE_FOR_WRITE:
      update= bitmap_is_set(vcol_set, vf->field_index);
      break;
    case VCOL_UPDATE_FOR_REPLACE:
      update= !vcol_info->stored_in_db && (vf->flags & PART_KEY_FLAG)
           && bitmap_is_set(vcol_set, vf->field_index);
      if (update && (vf->flags & BLOB_FLAG))
      {
        /*
          The row has been read into record[1] and Field_blob::value
          contains the value for record[0].  Swap value and read_value
          to ensure that the virtual column data for the read row will
          be in read_value at the end of this function
        */
        ((Field_blob*) vf)->swap_value_and_read_value();
        /* Ensure we call swap_value_and_read_value() after update */
        swap_values= 1;
      }
      break;
    case VCOL_UPDATE_INDEXED:
    case VCOL_UPDATE_INDEXED_FOR_UPDATE:
      /* Read indexed fields that was not updated in VCOL_UPDATE_FOR_READ */
      update= !vcol_info->stored_in_db && (vf->flags & PART_KEY_FLAG) &&
               bitmap_is_set(vcol_set, vf->field_index);
      swap_values= 1;
      break;
    }

    if (update)
    {
      int field_error __attribute__((unused)) = 0;
      /* Compute the actual value of the virtual fields */
      if (vcol_info->expr->save_in_field(vf, 0))
        field_error= error= 1;
      DBUG_PRINT("info", ("field '%s' - updated  error: %d",
                          vf->field_name.str, field_error));
      if (swap_values && (vf->flags & BLOB_FLAG))
      {
        /*
          Remember the read value to allow other update_virtual_field() calls
          for the same blob field for the row to be updated.
          Field_blob->read_value always contains the virtual column data for
          any read row.
        */
        ((Field_blob*) vf)->swap_value_and_read_value();
      }
    }
    else
    {
      DBUG_PRINT("info", ("field '%s' - skipped", vf->field_name.str));
    }
  }
  if (handler_pushed)
    in_use->pop_internal_handler();
  in_use->restore_active_arena(expr_arena, &backup_arena);
  
  /* Return 1 only of we got a fatal error, not a warning */
  DBUG_RETURN(in_use->is_error());
}

int TABLE::update_virtual_field(Field *vf)
{
  Query_arena backup_arena;
  DBUG_ENTER("TABLE::update_virtual_field");
  in_use->set_n_backup_active_arena(expr_arena, &backup_arena);
  bitmap_clear_all(&tmp_set);
  vf->vcol_info->expr->walk(&Item::update_vcol_processor, 0, &tmp_set);
  vf->vcol_info->expr->save_in_field(vf, 0);
  in_use->restore_active_arena(expr_arena, &backup_arena);
  DBUG_RETURN(in_use->is_error());
}


/**
  Update all DEFAULT and/or ON INSERT fields.

  @details
    Compute and set the default value of all fields with a default function.
    There are two kinds of default functions - one is used for INSERT-like
    operations, the other for UPDATE-like operations. Depending on the field
    definition and the current operation one or the other kind of update
    function is evaluated.

  @param update_command   True if command was an update else insert
  @param ignore_errors    True if we should ignore errors

  @retval
    0    Success
  @retval
    >0   Error occurred when storing a virtual field value and
         ignore_errors == 0. If set then an error was generated.
*/

int TABLE::update_default_fields(bool update_command, bool ignore_errors)
{
  Query_arena backup_arena;
  Field **field_ptr;
  int res= 0;
  DBUG_ENTER("TABLE::update_default_fields");
  DBUG_ASSERT(default_field);

  in_use->set_n_backup_active_arena(expr_arena, &backup_arena);

  /* Iterate over fields with default functions in the table */
  for (field_ptr= default_field; *field_ptr ; field_ptr++)
  {
    Field *field= (*field_ptr);
    /*
      If an explicit default value for a field overrides the default,
      do not update the field with its automatic default value.
    */
    if (!field->has_explicit_value())
    {
      if (!update_command)
      {
        if (field->default_value &&
            (field->default_value->flags || field->flags & BLOB_FLAG))
          res|= (field->default_value->expr->save_in_field(field, 0) < 0);
      }
      else
        res|= field->evaluate_update_default_function();
      if (!ignore_errors && res)
      {
        my_error(ER_CALCULATING_DEFAULT_VALUE, MYF(0), field->field_name.str);
        break;
      }
      res= 0;
    }
  }
  in_use->restore_active_arena(expr_arena, &backup_arena);
  DBUG_RETURN(res);
}

void TABLE::vers_update_fields()
{
  DBUG_ENTER("vers_update_fields");

  bitmap_set_bit(write_set, vers_start_field()->field_index);
  bitmap_set_bit(write_set, vers_end_field()->field_index);

  if (vers_start_field()->set_time())
    DBUG_ASSERT(0);
  vers_end_field()->set_max();

  DBUG_VOID_RETURN;
}


bool TABLE_LIST::vers_vtmd_name(String& out) const
{
  static const char *vtmd_suffix= "_vtmd";
  static const size_t vtmd_suffix_len= strlen(vtmd_suffix);
  if (table_name_length > NAME_CHAR_LEN - vtmd_suffix_len)
  {
    my_printf_error(ER_VERS_VTMD_ERROR, "Table name is longer than %d characters", MYF(0), int(NAME_CHAR_LEN - vtmd_suffix_len));
    return true;
  }
  out.set(table_name, table_name_length, table_alias_charset);
  if (out.append(vtmd_suffix, vtmd_suffix_len + 1))
  {
    my_message(ER_VERS_VTMD_ERROR, "Failed allocate VTMD name", MYF(0));
    return true;
  }
  out.length(out.length() - 1);
  return false;
}


/**
   Reset markers that fields are being updated
*/

void TABLE::reset_default_fields()
{
  DBUG_ENTER("reset_default_fields");
  bitmap_clear_all(&has_value_set);
  DBUG_VOID_RETURN;
}

/*
  Prepare triggers  for INSERT-like statement.

  SYNOPSIS
    prepare_triggers_for_insert_stmt_or_event()

  NOTE
    Prepare triggers for INSERT-like statement by marking fields
    used by triggers and inform handlers that batching of UPDATE/DELETE 
    cannot be done if there are BEFORE UPDATE/DELETE triggers.
*/

void TABLE::prepare_triggers_for_insert_stmt_or_event()
{
  if (triggers)
  {
    if (triggers->has_triggers(TRG_EVENT_DELETE,
                               TRG_ACTION_AFTER))
    {
      /*
        The table has AFTER DELETE triggers that might access to
        subject table and therefore might need delete to be done
        immediately. So we turn-off the batching.
      */
      (void) file->extra(HA_EXTRA_DELETE_CANNOT_BATCH);
    }
    if (triggers->has_triggers(TRG_EVENT_UPDATE,
                               TRG_ACTION_AFTER))
    {
      /*
        The table has AFTER UPDATE triggers that might access to subject
        table and therefore might need update to be done immediately.
        So we turn-off the batching.
      */
      (void) file->extra(HA_EXTRA_UPDATE_CANNOT_BATCH);
    }
  }
}


bool TABLE::prepare_triggers_for_delete_stmt_or_event()
{
  if (triggers &&
      triggers->has_triggers(TRG_EVENT_DELETE,
                             TRG_ACTION_AFTER))
  {
    /*
      The table has AFTER DELETE triggers that might access to subject table
      and therefore might need delete to be done immediately. So we turn-off
      the batching.
    */
    (void) file->extra(HA_EXTRA_DELETE_CANNOT_BATCH);
    return TRUE;
  }
  return FALSE;
}


bool TABLE::prepare_triggers_for_update_stmt_or_event()
{
  if (triggers &&
      triggers->has_triggers(TRG_EVENT_UPDATE,
                             TRG_ACTION_AFTER))
  {
    /*
      The table has AFTER UPDATE triggers that might access to subject
      table and therefore might need update to be done immediately.
      So we turn-off the batching.
    */ 
    (void) file->extra(HA_EXTRA_UPDATE_CANNOT_BATCH);
    return TRUE;
  }
  return FALSE;
}


/**
  Validates default value of fields which are not specified in
  the column list of INSERT/LOAD statement.

  @Note s->default_values should be properly populated
        before calling this function.

  @param thd              thread context
  @param record           the record to check values in

  @return
    @retval false Success.
    @retval true  Failure.
*/

bool TABLE::validate_default_values_of_unset_fields(THD *thd) const
{
  DBUG_ENTER("TABLE::validate_default_values_of_unset_fields");
  for (Field **fld= field; *fld; fld++)
  {
    if (!bitmap_is_set(write_set, (*fld)->field_index) &&
        !((*fld)->flags & NO_DEFAULT_VALUE_FLAG))
    {
      if (!(*fld)->is_null_in_record(s->default_values) &&
          (*fld)->validate_value_in_record_with_warn(thd, s->default_values) &&
          thd->is_error())
      {
        /*
          We're here if:
          - validate_value_in_record_with_warn() failed and
            strict mo validate_default_values_of_unset_fieldsde converted WARN to ERROR
          - or the connection was killed, or closed unexpectedly
        */
        DBUG_RETURN(true);
      }
    }
  }
  DBUG_RETURN(false);
}


bool TABLE::insert_all_rows_into_tmp_table(THD *thd,
                                           TABLE *tmp_table,
                                           TMP_TABLE_PARAM *tmp_table_param,
                                           bool with_cleanup)
{
  int write_err= 0;

  DBUG_ENTER("TABLE::insert_all_rows_into_tmp_table");

  if (with_cleanup)
  {
   if ((write_err= tmp_table->file->ha_delete_all_rows()))
      goto err;
  }
   
  if (file->indexes_are_disabled())
    tmp_table->file->ha_disable_indexes(HA_KEY_SWITCH_ALL);
  file->ha_index_or_rnd_end();

  if (file->ha_rnd_init_with_error(1))
    DBUG_RETURN(1);

  if (tmp_table->no_rows)
    tmp_table->file->extra(HA_EXTRA_NO_ROWS);
  else
  {
    /* update table->file->stats.records */
    file->info(HA_STATUS_VARIABLE);
    tmp_table->file->ha_start_bulk_insert(file->stats.records);
  }

  while (!file->ha_rnd_next(tmp_table->record[0]))
  {
    write_err= tmp_table->file->ha_write_tmp_row(tmp_table->record[0]);
    if (write_err)
    {
      bool is_duplicate;
      if (tmp_table->file->is_fatal_error(write_err, HA_CHECK_DUP) &&
          create_internal_tmp_table_from_heap(thd, tmp_table,
                                              tmp_table_param->start_recinfo, 
                                              &tmp_table_param->recinfo,
                                              write_err, 1, &is_duplicate))
	DBUG_RETURN(1);
       
    }  
    if (thd->check_killed())
    {
      thd->send_kill_message();
      goto err_killed;
    }
  }
  if (!tmp_table->no_rows && tmp_table->file->ha_end_bulk_insert())
    goto err;
  DBUG_RETURN(0);

err:
  DBUG_PRINT("error",("Got error: %d",write_err));
  file->print_error(write_err, MYF(0));
err_killed:
  (void) file->ha_rnd_end();
  DBUG_RETURN(1);
}



/*
  @brief Reset const_table flag

  @detail
  Reset const_table flag for this table. If this table is a merged derived
  table/view the flag is recursively reseted for all tables of the underlying
  select.
*/

void TABLE_LIST::reset_const_table()
{
  table->const_table= 0;
  if (is_merged_derived())
  {
    SELECT_LEX *select_lex= get_unit()->first_select();
    TABLE_LIST *tl;
    List_iterator<TABLE_LIST> ti(select_lex->leaf_tables);
    while ((tl= ti++))
      tl->reset_const_table();
  }
}


/*
  @brief Run derived tables/view handling phases on underlying select_lex.

  @param lex    LEX for this thread
  @param phases derived tables/views handling phases to run
                (set of DT_XXX constants)
  @details
  This function runs this derived table through specified 'phases'.
  Underlying tables of this select are handled prior to this derived.
  'lex' is passed as an argument to called functions.

  @return TRUE on error
  @return FALSE ok
*/

bool TABLE_LIST::handle_derived(LEX *lex, uint phases)
{
  SELECT_LEX_UNIT *unit= get_unit();
  DBUG_ENTER("handle_derived");
  DBUG_PRINT("enter", ("phases: 0x%x", phases));

  if (unit)
  {
    if (!is_with_table_recursive_reference())
    {
      for (SELECT_LEX *sl= unit->first_select(); sl; sl= sl->next_select())
        if (sl->handle_derived(lex, phases))
          DBUG_RETURN(TRUE);
    }
    if (mysql_handle_single_derived(lex, this, phases))
      DBUG_RETURN(TRUE);
  }
  DBUG_RETURN(FALSE);
}

/**
  @brief
  Return unit of this derived table/view

  @return reference to a unit  if it's a derived table/view.
  @return 0                    when it's not a derived table/view.
*/

st_select_lex_unit *TABLE_LIST::get_unit()
{
  return (view ? &view->unit : derived);
}


/**
  @brief
  Return select_lex of this derived table/view

  @return select_lex of this derived table/view.
  @return 0          when it's not a derived table.
*/

st_select_lex *TABLE_LIST::get_single_select()
{
  SELECT_LEX_UNIT *unit= get_unit();
  return (unit ? unit->first_select() : 0);
}


/**
  @brief
  Attach a join table list as a nested join to this TABLE_LIST.

  @param join_list join table list to attach

  @details
  This function wraps 'join_list' into a nested_join of this table, thus
  turning it to a nested join leaf.
*/

void TABLE_LIST::wrap_into_nested_join(List<TABLE_LIST> &join_list)
{
  TABLE_LIST *tl;
  /*
    Walk through derived table top list and set 'embedding' to point to
    the nesting table.
  */
  nested_join->join_list.empty();
  List_iterator_fast<TABLE_LIST> li(join_list);
  nested_join->join_list= join_list;
  while ((tl= li++))
  {
    tl->embedding= this;
    tl->join_list= &nested_join->join_list;
  }
}


/**
  @brief
  Initialize this derived table/view

  @param thd  Thread handle

  @details
  This function makes initial preparations of this derived table/view for
  further processing:
    if it's a derived table this function marks it either as mergeable or
      materializable
    creates temporary table for name resolution purposes
    creates field translation for mergeable derived table/view

  @return TRUE  an error occur
  @return FALSE ok
*/

bool TABLE_LIST::init_derived(THD *thd, bool init_view)
{
  SELECT_LEX *first_select= get_single_select();
  SELECT_LEX_UNIT *unit= get_unit();

  if (!unit)
    return FALSE;
  /*
    Check whether we can merge this derived table into main select.
    Depending on the result field translation will or will not
    be created.
  */
  TABLE_LIST *first_table= (TABLE_LIST *) first_select->table_list.first;
  if (first_select->table_list.elements > 1 ||
      (first_table && first_table->is_multitable()))
    set_multitable();

  unit->derived= this;
  if (init_view && !view)
  {
    /* This is all what we can do for a derived table for now. */
    set_derived();
  }

  if (!is_view())
  {
    /* A subquery might be forced to be materialized due to a side-effect. */
    if (!is_materialized_derived() && first_select->is_mergeable() &&
        optimizer_flag(thd, OPTIMIZER_SWITCH_DERIVED_MERGE) &&
        !thd->lex->can_not_use_merged() &&
        !(thd->lex->sql_command == SQLCOM_UPDATE_MULTI ||
          thd->lex->sql_command == SQLCOM_DELETE_MULTI) &&
        !is_recursive_with_table())
      set_merged_derived();
    else
      set_materialized_derived();
  }
  /*
    Derived tables/view are materialized prior to UPDATE, thus we can skip
    them from table uniqueness check
  */
  if (is_materialized_derived())
  {
    set_check_materialized();
  }

  /*
    Create field translation for mergeable derived tables/views.
    For derived tables field translation can be created only after
    unit is prepared so all '*' are get unrolled.
  */
  if (is_merged_derived())
  {
    if (is_view() ||
        (unit->prepared &&
	!(thd->lex->context_analysis_only & CONTEXT_ANALYSIS_ONLY_VIEW)))
      create_field_translation(thd);
  }

  return FALSE;
}


/**
  @brief
  Retrieve number of rows in the table

  @details
  Retrieve number of rows in the table referred by this TABLE_LIST and
  store it in the table's stats.records variable. If this TABLE_LIST refers
  to a materialized derived table/view then the estimated number of rows of
  the derived table/view is used instead.

  @return 0          ok
  @return non zero   error
*/

int TABLE_LIST::fetch_number_of_rows()
{
  int error= 0;
  if (jtbm_subselect)
    return 0;
  if (is_materialized_derived() && !fill_me)
  {
    table->file->stats.records= ((select_unit*)(get_unit()->result))->records;
    set_if_bigger(table->file->stats.records, 2);
    table->used_stat_records= table->file->stats.records;
  }
  else
    error= table->file->info(HA_STATUS_VARIABLE | HA_STATUS_NO_LOCK);
  return error;
}

/*
  Procedure of keys generation for result tables of materialized derived
  tables/views.

  A key is generated for each equi-join pair derived table-another table.
  Each generated key consists of fields of derived table used in equi-join.
  Example:

    SELECT * FROM (SELECT * FROM t1 GROUP BY 1) tt JOIN
                  t1 ON tt.f1=t1.f3 and tt.f2.=t1.f4;
  In this case for the derived table tt one key will be generated. It will
  consist of two parts f1 and f2.
  Example:

    SELECT * FROM (SELECT * FROM t1 GROUP BY 1) tt JOIN
                  t1 ON tt.f1=t1.f3 JOIN
                  t2 ON tt.f2=t2.f4;
  In this case for the derived table tt two keys will be generated.
  One key over f1 field, and another key over f2 field.
  Currently optimizer may choose to use only one such key, thus the second
  one will be dropped after range optimizer is finished.
  See also JOIN::drop_unused_derived_keys function.
  Example:

    SELECT * FROM (SELECT * FROM t1 GROUP BY 1) tt JOIN
                  t1 ON tt.f1=a_function(t1.f3);
  In this case for the derived table tt one key will be generated. It will
  consist of one field - f1.
*/



/*
  @brief
  Change references to underlying items of a merged derived table/view
  for fields in derived table's result table.

  @return FALSE ok
  @return TRUE  Out of memory
*/
bool TABLE_LIST::change_refs_to_fields()
{
  List_iterator<Item> li(used_items);
  Item_direct_ref *ref;
  Field_iterator_view field_it;
  THD *thd= table->in_use;
  DBUG_ASSERT(is_merged_derived());

  if (!used_items.elements)
    return FALSE;

  materialized_items= (Item**)thd->calloc(sizeof(void*) * table->s->fields);

  while ((ref= (Item_direct_ref*)li++))
  {
    uint idx;
    Item *orig_item= *ref->ref;
    field_it.set(this);
    for (idx= 0; !field_it.end_of_fields(); field_it.next(), idx++)
    {
      if (field_it.item() == orig_item)
        break;
    }
    DBUG_ASSERT(!field_it.end_of_fields());
    if (!materialized_items[idx])
    {
      materialized_items[idx]= new (thd->mem_root) Item_field(thd, table->field[idx]);
      if (!materialized_items[idx])
        return TRUE;
    }
    /*
      We need to restore the pointers after the execution of the
      prepared statement.
    */
    thd->change_item_tree((Item **)&ref->ref,
                          (Item*)(materialized_items + idx));
  }

  return FALSE;
}


void TABLE_LIST::set_lock_type(THD *thd, enum thr_lock_type lock)
{
  if (check_stack_overrun(thd, STACK_MIN_SIZE, (uchar *)&lock))
    return;
  /* we call it only when table is opened and it is "leaf" table*/
  DBUG_ASSERT(table);
  lock_type= lock;
  /* table->file->get_table() can be 0 for derived tables */
  if (table->file && table->file->get_table())
    table->file->set_lock_type(lock);
  if (is_merged_derived())
  {
    for (TABLE_LIST *table= get_single_select()->get_table_list();
         table;
         table= table->next_local)
    {
      table->set_lock_type(thd, lock);
    }
  }
}

bool TABLE_LIST::is_with_table()
{
  return derived && derived->with_element;
}


uint TABLE_SHARE::actual_n_key_parts(THD *thd)
{
  return use_ext_keys &&
         optimizer_flag(thd, OPTIMIZER_SWITCH_EXTENDED_KEYS) ?
           ext_key_parts : key_parts;
}  


double KEY::actual_rec_per_key(uint i)
{ 
  if (rec_per_key == 0)
    return 0;
  return (is_statistics_from_stat_tables ?
          read_stats->get_avg_frequency(i) : (double) rec_per_key[i]);
}


/**
  @brief
  Mark subformulas of a condition unusable for the condition pushed into table
  
  @param cond The condition whose subformulas are to be marked
  
  @details
    This method recursively traverses the AND-OR condition cond and for each subformula
    of the codition it checks whether it can be usable for the extraction of a condition
    that can be pushed into this table. The subformulas that are not usable are
    marked with the flag NO_EXTRACTION_FL.
  @note
    This method is called before any call of TABLE_LIST::build_pushable_cond_for_table.
    The flag NO_EXTRACTION_FL set in a subformula allows to avoid building clone
    for the subformula when extracting the pushable condition.
*/ 

void TABLE_LIST::check_pushable_cond_for_table(Item *cond)
{
  table_map tab_map= table->map;
  cond->clear_extraction_flag();
  if (cond->type() == Item::COND_ITEM)
  {
    bool and_cond= ((Item_cond*) cond)->functype() == Item_func::COND_AND_FUNC;
    List_iterator<Item> li(*((Item_cond*) cond)->argument_list());
    uint count= 0;
    Item *item;
    while ((item=li++))
    {
      check_pushable_cond_for_table(item);
      if (item->get_extraction_flag() !=  NO_EXTRACTION_FL)
        count++;
      else if (!and_cond)
        break;
    }
    if ((and_cond && count == 0) || item)
    {
      cond->set_extraction_flag(NO_EXTRACTION_FL);
      if (and_cond)
        li.rewind();
      while ((item= li++))
        item->clear_extraction_flag();
    }
  }
  else if (!cond->excl_dep_on_table(tab_map))
    cond->set_extraction_flag(NO_EXTRACTION_FL);
}


/**
  @brief
  Build condition extractable from the given one depended only on this table
 
  @param thd   The thread handle
  @param cond  The condition from which the pushable one is to be extracted
  
  @details
    For the given condition cond this method finds out what condition depended
    only  on this table can be extracted from cond. If such condition C exists
    the method builds the item for it.
    The method uses the flag NO_EXTRACTION_FL set by the preliminary call of
    the method TABLE_LIST::check_pushable_cond_for_table to figure out whether
    a subformula depends only on this table or not.
  @note
    The built condition C is always implied by the condition cond
    (cond => C). The method tries to build the most restictive such
    condition (i.e. for any other condition C' such that cond => C'
    we have C => C').
   @note
    The build item is not ready for usage: substitution for the field items
    has to be done and it has to be re-fixed.
 
 @retval
    the built condition pushable into this table if such a condition exists
    NULL if there is no such a condition
*/ 

Item* TABLE_LIST::build_pushable_cond_for_table(THD *thd, Item *cond) 
{
  table_map tab_map= table->map;
  bool is_multiple_equality= cond->type() == Item::FUNC_ITEM && 
  ((Item_func*) cond)->functype() == Item_func::MULT_EQUAL_FUNC;
  if (cond->get_extraction_flag() == NO_EXTRACTION_FL)
    return 0;
  if (cond->type() == Item::COND_ITEM)
  {
    bool cond_and= false;
    Item_cond *new_cond;
    if (((Item_cond*) cond)->functype() == Item_func::COND_AND_FUNC)
    {
      cond_and= true;
      new_cond=new (thd->mem_root) Item_cond_and(thd);
    }
    else
      new_cond= new (thd->mem_root) Item_cond_or(thd);
    if (!new_cond)
      return 0;		
    List_iterator<Item> li(*((Item_cond*) cond)->argument_list());
    Item *item;
    while ((item=li++))
    {
      if (item->get_extraction_flag() == NO_EXTRACTION_FL)
      {
	if (!cond_and)
	  return 0;
	continue;
      }
      Item *fix= build_pushable_cond_for_table(thd, item);
      if (!fix && !cond_and)
	return 0;
      if (!fix) 
	continue;
      new_cond->argument_list()->push_back(fix, thd->mem_root);
    }
    switch (new_cond->argument_list()->elements) 
    {
    case 0:
      return 0;			
    case 1:
      return new_cond->argument_list()->head();
    default:
      return new_cond;
    }
  }
  else if (is_multiple_equality)
  {
    if (!(cond->used_tables() & tab_map))
      return 0;
    Item *new_cond= NULL;
    int i= 0;
    Item_equal *item_equal= (Item_equal *) cond;
    Item *left_item = item_equal->get_const();
    Item_equal_fields_iterator it(*item_equal);
    Item *item;
    if (!left_item)
    {
      while ((item=it++))
      if (item->used_tables() == tab_map)
      {
        left_item= item;
        break;
      }
    }
    if (!left_item)
      return 0;
    while ((item=it++))
    {
      if (!(item->used_tables() == tab_map))
	continue;
      Item_func_eq *eq= 0;
      Item *left_item_clone= left_item->build_clone(thd, thd->mem_root);
      Item *right_item_clone= item->build_clone(thd, thd->mem_root);
      if (left_item_clone && right_item_clone)
      {
        left_item_clone->set_item_equal(NULL);
        right_item_clone->set_item_equal(NULL);
	eq= new (thd->mem_root) Item_func_eq(thd, right_item_clone,
                                         left_item_clone);
      }
      if (eq)
      {
	i++;
	switch (i)
	{
	case 1:
	  new_cond= eq;
	  break;
	case 2:
	  new_cond= new (thd->mem_root) Item_cond_and(thd, new_cond, eq);
	  break;
	default:
	  ((Item_cond_and*)new_cond)->argument_list()->push_back(eq,
                                                                 thd->mem_root);
	}
      }
    }
    if (new_cond)
      new_cond->fix_fields(thd, &new_cond);
    return new_cond;
  }
  else if (cond->get_extraction_flag() != NO_EXTRACTION_FL)
    return cond->build_clone(thd, thd->mem_root);
  return 0;
}

LEX_CSTRING *fk_option_name(enum_fk_option opt)
{
  static LEX_CSTRING names[]=
  {
    { STRING_WITH_LEN("???") },
    { STRING_WITH_LEN("RESTRICT") },
    { STRING_WITH_LEN("CASCADE") },
    { STRING_WITH_LEN("SET NULL") },
    { STRING_WITH_LEN("NO ACTION") },
    { STRING_WITH_LEN("SET DEFAULT") }
  };
  return names + opt;
}

void vers_select_conds_t::resolve_units(bool timestamps_only)
{
  DBUG_ASSERT(type != FOR_SYSTEM_TIME_UNSPECIFIED);
  DBUG_ASSERT(start);
  if (unit_start == UNIT_AUTO)
  {
    unit_start= (!timestamps_only && (start->result_type() == INT_RESULT ||
      start->result_type() == REAL_RESULT)) ?
        UNIT_TRX_ID : UNIT_TIMESTAMP;
  }
  if (end && unit_end == UNIT_AUTO)
  {
    unit_end= (!timestamps_only && (end->result_type() == INT_RESULT ||
      end->result_type() == REAL_RESULT)) ?
        UNIT_TRX_ID : UNIT_TIMESTAMP;
  }
}


Field *TABLE::find_field_by_name(LEX_CSTRING *str) const
{
  uint length= str->length;
  for (Field **tmp= field; *tmp; tmp++)
  {
    if ((*tmp)->field_name.length == length &&
        !lex_string_cmp(system_charset_info, &(*tmp)->field_name, str))
      return *tmp;
  }
  return NULL;
}


bool TABLE::export_structure(THD *thd, Row_definition_list *defs)
{
  for (Field **src= field; *src; src++)
  {
    uint offs;
    if (defs->find_row_field_by_name(&src[0]->field_name, &offs))
    {
      my_error(ER_DUP_FIELDNAME, MYF(0), src[0]->field_name.str);
      return true;
    }
    Spvar_definition *def= new (thd->mem_root) Spvar_definition(thd, *src);
    if (!def)
      return true;
    def->flags&= (uint) ~NOT_NULL_FLAG;
    if ((def->sp_prepare_create_field(thd, thd->mem_root)) ||
        (defs->push_back(def, thd->mem_root)))
      return true;
  }
  return false;
}<|MERGE_RESOLUTION|>--- conflicted
+++ resolved
@@ -1797,11 +1797,8 @@
     Virtual_column_info *vcol_info= 0;
     uint gis_length, gis_decimals, srid= 0;
     Field::utype unireg_check;
-<<<<<<< HEAD
     const Type_handler *handler;
-=======
     uint32 flags= 0;
->>>>>>> ce66d5b2
 
     if (new_frm_ver >= 3)
     {
@@ -2030,11 +2027,7 @@
 		 null_pos, null_bit_pos, pack_flag, handler, charset,
 		 geom_type, srid, unireg_check,
 		 (interval_nr ? share->intervals+interval_nr-1 : NULL),
-<<<<<<< HEAD
-		 &name);
-=======
-		 share->fieldnames.type_names[i], flags);
->>>>>>> ce66d5b2
+		 &name, flags);
     if (!reg_field)				// Not supported field type
       goto err;
 
@@ -3345,20 +3338,6 @@
     }
     outparam->part_info->is_auto_partitioned= share->auto_partitioned;
     DBUG_PRINT("info", ("autopartitioned: %u", share->auto_partitioned));
-    if (outparam->part_info->part_type == VERSIONING_PARTITION &&
-      share->db_type()->vers_upgrade_handler)
-    {
-      outparam->file= share->db_type()->vers_upgrade_handler(
-        outparam->file, &outparam->mem_root);
-      if (!outparam->file)
-      {
-        thd->stmt_arena= backup_stmt_arena_ptr;
-        thd->restore_active_arena(&part_func_arena, &backup_arena);
-        my_error(ER_OUTOFMEMORY, MYF(0), 4095);
-        error_reported= TRUE;
-        goto err;
-      }
-    }
     /* 
       We should perform the fix_partition_func in either local or
       caller's arena depending on work_part_info_used value.
