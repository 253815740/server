/*
   Copyright (c) 2000, 2011, Oracle and/or its affiliates.
   Copyright (c) 2008-2011 Monty Program Ab

   This program is free software; you can redistribute it and/or modify
   it under the terms of the GNU General Public License as published by
   the Free Software Foundation; version 2 of the License.

   This program is distributed in the hope that it will be useful,
   but WITHOUT ANY WARRANTY; without even the implied warranty of
   MERCHANTABILITY or FITNESS FOR A PARTICULAR PURPOSE.  See the
   GNU General Public License for more details.

   You should have received a copy of the GNU General Public License
   along with this program; if not, write to the Free Software
   Foundation, Inc., 51 Franklin Street, Fifth Floor, Boston, MA  02110-1301, USA */


/* Some general useful functions */

#include "my_global.h"                          /* NO_EMBEDDED_ACCESS_CHECKS */
#include "sql_priv.h"
#include "unireg.h"                    // REQUIRED: for other includes
#include "table.h"
#include "frm_crypt.h"           // get_crypt_for_frm
#include "key.h"                                // find_ref_key
#include "sql_table.h"                          // build_table_filename,
                                                // primary_key_name
#include "sql_trigger.h"
#include "sql_parse.h"                          // free_items
#include "strfunc.h"                            // unhex_type2
#include "sql_partition.h"       // mysql_unpack_partition,
                                 // fix_partition_func, partition_info
#include "sql_acl.h"             // *_ACL, acl_getroot_no_password
#include "sql_base.h"            // release_table_share
#include "create_options.h"
#include <m_ctype.h>
#include "my_md5.h"
#include "my_bit.h"
#include "sql_select.h"
#include "sql_derived.h"
#include "mdl.h"                 // MDL_wait_for_graph_visitor

/* INFORMATION_SCHEMA name */
LEX_STRING INFORMATION_SCHEMA_NAME= {C_STRING_WITH_LEN("information_schema")};

/* PERFORMANCE_SCHEMA name */
LEX_STRING PERFORMANCE_SCHEMA_DB_NAME= {C_STRING_WITH_LEN("performance_schema")};

/* MYSQL_SCHEMA name */
LEX_STRING MYSQL_SCHEMA_NAME= {C_STRING_WITH_LEN("mysql")};

/* GENERAL_LOG name */
LEX_STRING GENERAL_LOG_NAME= {C_STRING_WITH_LEN("general_log")};

/* SLOW_LOG name */
LEX_STRING SLOW_LOG_NAME= {C_STRING_WITH_LEN("slow_log")};

/* 
  Keyword added as a prefix when parsing the defining expression for a
  virtual column read from the column definition saved in the frm file
*/
LEX_STRING parse_vcol_keyword= { C_STRING_WITH_LEN("PARSE_VCOL_EXPR ") };

	/* Functions defined in this file */

void open_table_error(TABLE_SHARE *share, int error, int db_errno,
                      myf errortype, int errarg);
static int open_binary_frm(THD *thd, TABLE_SHARE *share,
                           uchar *head, File file);
static void fix_type_pointers(const char ***array, TYPELIB *point_to_type,
			      uint types, char **names);
static uint find_field(Field **fields, uchar *record, uint start, uint length);

inline bool is_system_table_name(const char *name, uint length);

static ulong get_form_pos(File file, uchar *head);

/**************************************************************************
  Object_creation_ctx implementation.
**************************************************************************/

Object_creation_ctx *Object_creation_ctx::set_n_backup(THD *thd)
{
  Object_creation_ctx *backup_ctx;
  DBUG_ENTER("Object_creation_ctx::set_n_backup");

  backup_ctx= create_backup_ctx(thd);
  change_env(thd);

  DBUG_RETURN(backup_ctx);
}

void Object_creation_ctx::restore_env(THD *thd, Object_creation_ctx *backup_ctx)
{
  if (!backup_ctx)
    return;

  backup_ctx->change_env(thd);

  delete backup_ctx;
}

/**************************************************************************
  Default_object_creation_ctx implementation.
**************************************************************************/

Default_object_creation_ctx::Default_object_creation_ctx(THD *thd)
  : m_client_cs(thd->variables.character_set_client),
    m_connection_cl(thd->variables.collation_connection)
{ }

Default_object_creation_ctx::Default_object_creation_ctx(
  CHARSET_INFO *client_cs, CHARSET_INFO *connection_cl)
  : m_client_cs(client_cs),
    m_connection_cl(connection_cl)
{ }

Object_creation_ctx *
Default_object_creation_ctx::create_backup_ctx(THD *thd) const
{
  return new Default_object_creation_ctx(thd);
}

void Default_object_creation_ctx::change_env(THD *thd) const
{
  thd->variables.character_set_client= m_client_cs;
  thd->variables.collation_connection= m_connection_cl;

  thd->update_charset();
}

/**************************************************************************
  View_creation_ctx implementation.
**************************************************************************/

View_creation_ctx *View_creation_ctx::create(THD *thd)
{
  View_creation_ctx *ctx= new (thd->mem_root) View_creation_ctx(thd);

  return ctx;
}

/*************************************************************************/

View_creation_ctx * View_creation_ctx::create(THD *thd,
                                              TABLE_LIST *view)
{
  View_creation_ctx *ctx= new (thd->mem_root) View_creation_ctx(thd);

  /* Throw a warning if there is NULL cs name. */

  if (!view->view_client_cs_name.str ||
      !view->view_connection_cl_name.str)
  {
    push_warning_printf(thd, MYSQL_ERROR::WARN_LEVEL_NOTE,
                        ER_VIEW_NO_CREATION_CTX,
                        ER(ER_VIEW_NO_CREATION_CTX),
                        (const char *) view->db,
                        (const char *) view->table_name);

    ctx->m_client_cs= system_charset_info;
    ctx->m_connection_cl= system_charset_info;

    return ctx;
  }

  /* Resolve cs names. Throw a warning if there is unknown cs name. */

  bool invalid_creation_ctx;

  invalid_creation_ctx= resolve_charset(view->view_client_cs_name.str,
                                        system_charset_info,
                                        &ctx->m_client_cs);

  invalid_creation_ctx= resolve_collation(view->view_connection_cl_name.str,
                                          system_charset_info,
                                          &ctx->m_connection_cl) ||
                        invalid_creation_ctx;

  if (invalid_creation_ctx)
  {
    sql_print_warning("View '%s'.'%s': there is unknown charset/collation "
                      "names (client: '%s'; connection: '%s').",
                      (const char *) view->db,
                      (const char *) view->table_name,
                      (const char *) view->view_client_cs_name.str,
                      (const char *) view->view_connection_cl_name.str);

    push_warning_printf(thd, MYSQL_ERROR::WARN_LEVEL_NOTE,
                        ER_VIEW_INVALID_CREATION_CTX,
                        ER(ER_VIEW_INVALID_CREATION_CTX),
                        (const char *) view->db,
                        (const char *) view->table_name);
  }

  return ctx;
}

/*************************************************************************/

/* Get column name from column hash */

static uchar *get_field_name(Field **buff, size_t *length,
                             my_bool not_used __attribute__((unused)))
{
  *length= (uint) strlen((*buff)->field_name);
  return (uchar*) (*buff)->field_name;
}


/*
  Returns pointer to '.frm' extension of the file name.

  SYNOPSIS
    fn_rext()
    name       file name

  DESCRIPTION
    Checks file name part starting with the rightmost '.' character,
    and returns it if it is equal to '.frm'. 

  TODO
    It is a good idea to get rid of this function modifying the code
    to garantee that the functions presently calling fn_rext() always
    get arguments in the same format: either with '.frm' or without '.frm'.

  RETURN VALUES
    Pointer to the '.frm' extension. If there is no extension,
    or extension is not '.frm', pointer at the end of file name.
*/

char *fn_rext(char *name)
{
  char *res= strrchr(name, '.');
  if (res && !strcmp(res, reg_ext))
    return res;
  return name + strlen(name);
}

TABLE_CATEGORY get_table_category(const LEX_STRING *db, const LEX_STRING *name)
{
  DBUG_ASSERT(db != NULL);
  DBUG_ASSERT(name != NULL);

  if (is_infoschema_db(db->str, db->length))
    return TABLE_CATEGORY_INFORMATION;

  if ((db->length == PERFORMANCE_SCHEMA_DB_NAME.length) &&
      (my_strcasecmp(system_charset_info,
                     PERFORMANCE_SCHEMA_DB_NAME.str,
                     db->str) == 0))
    return TABLE_CATEGORY_PERFORMANCE;

  if ((db->length == MYSQL_SCHEMA_NAME.length) &&
      (my_strcasecmp(system_charset_info,
                     MYSQL_SCHEMA_NAME.str,
                     db->str) == 0))
  {
    if (is_system_table_name(name->str, name->length))
      return TABLE_CATEGORY_SYSTEM;

    if ((name->length == GENERAL_LOG_NAME.length) &&
        (my_strcasecmp(system_charset_info,
                       GENERAL_LOG_NAME.str,
                       name->str) == 0))
      return TABLE_CATEGORY_LOG;

    if ((name->length == SLOW_LOG_NAME.length) &&
        (my_strcasecmp(system_charset_info,
                       SLOW_LOG_NAME.str,
                       name->str) == 0))
      return TABLE_CATEGORY_LOG;
  }

  return TABLE_CATEGORY_USER;
}


/*
  Allocate a setup TABLE_SHARE structure

  SYNOPSIS
    alloc_table_share()
    TABLE_LIST		Take database and table name from there
    key			Table cache key (db \0 table_name \0...)
    key_length		Length of key

  RETURN
    0  Error (out of memory)
    #  Share
*/

TABLE_SHARE *alloc_table_share(TABLE_LIST *table_list, char *key,
                               uint key_length)
{
  MEM_ROOT mem_root;
  TABLE_SHARE *share;
  char *key_buff, *path_buff;
  char path[FN_REFLEN];
  uint path_length;
  DBUG_ENTER("alloc_table_share");
  DBUG_PRINT("enter", ("table: '%s'.'%s'",
                       table_list->db, table_list->table_name));

  path_length= build_table_filename(path, sizeof(path) - 1,
                                    table_list->db,
                                    table_list->table_name, "", 0);
  init_sql_alloc(&mem_root, TABLE_ALLOC_BLOCK_SIZE, 0);
  if (multi_alloc_root(&mem_root,
                       &share, sizeof(*share),
                       &key_buff, key_length,
                       &path_buff, path_length + 1,
                       NULL))
  {
    bzero((char*) share, sizeof(*share));

    share->set_table_cache_key(key_buff, key, key_length);

    share->path.str= path_buff;
    share->path.length= path_length;
    strmov(share->path.str, path);
    share->normalized_path.str=    share->path.str;
    share->normalized_path.length= path_length;

    share->set_refresh_version();

    /*
      Since alloc_table_share() can be called without any locking (for
      example, ha_create_table... functions), we do not assign a table
      map id here.  Instead we assign a value that is not used
      elsewhere, and then assign a table map id inside open_table()
      under the protection of the LOCK_open mutex.
    */
    share->table_map_id= ~0UL;
    share->cached_row_logging_check= -1;

    share->used_tables.empty();
    share->free_tables.empty();
    share->m_flush_tickets.empty();

    memcpy((char*) &share->mem_root, (char*) &mem_root, sizeof(mem_root));
    mysql_mutex_init(key_TABLE_SHARE_LOCK_ha_data,
                     &share->LOCK_ha_data, MY_MUTEX_INIT_FAST);
  }
  DBUG_RETURN(share);
}


/*
  Initialize share for temporary tables

  SYNOPSIS
    init_tmp_table_share()
    thd         thread handle
    share	Share to fill
    key		Table_cache_key, as generated from create_table_def_key.
		must start with db name.    
    key_length	Length of key
    table_name	Table name
    path	Path to file (possible in lower case) without .frm

  NOTES
    This is different from alloc_table_share() because temporary tables
    don't have to be shared between threads or put into the table def
    cache, so we can do some things notable simpler and faster

    If table is not put in thd->temporary_tables (happens only when
    one uses OPEN TEMPORARY) then one can specify 'db' as key and
    use key_length= 0 as neither table_cache_key or key_length will be used).
*/

void init_tmp_table_share(THD *thd, TABLE_SHARE *share, const char *key,
                          uint key_length, const char *table_name,
                          const char *path)
{
  DBUG_ENTER("init_tmp_table_share");
  DBUG_PRINT("enter", ("table: '%s'.'%s'", key, table_name));

  bzero((char*) share, sizeof(*share));
  init_sql_alloc(&share->mem_root, TABLE_ALLOC_BLOCK_SIZE, 0);
  share->table_category=         TABLE_CATEGORY_TEMPORARY;
  share->tmp_table=              INTERNAL_TMP_TABLE;
  share->db.str=                 (char*) key;
  share->db.length=		 strlen(key);
  share->table_cache_key.str=    (char*) key;
  share->table_cache_key.length= key_length;
  share->table_name.str=         (char*) table_name;
  share->table_name.length=      strlen(table_name);
  share->path.str=               (char*) path;
  share->normalized_path.str=    (char*) path;
  share->path.length= share->normalized_path.length= strlen(path);
  share->frm_version= 		 FRM_VER_TRUE_VARCHAR;

  share->cached_row_logging_check= -1;

  /*
    table_map_id is also used for MERGE tables to suppress repeated
    compatibility checks.
  */
  share->table_map_id= (ulong) thd->query_id;

  share->used_tables.empty();
  share->free_tables.empty();
  share->m_flush_tickets.empty();

  DBUG_VOID_RETURN;
}


/**
  Release resources (plugins) used by the share and free its memory.
  TABLE_SHARE is self-contained -- it's stored in its own MEM_ROOT.
  Free this MEM_ROOT.
*/

void TABLE_SHARE::destroy()
{
  uint idx;
  KEY *info_it;

  /* The mutex is initialized only for shares that are part of the TDC */
  if (tmp_table == NO_TMP_TABLE)
    mysql_mutex_destroy(&LOCK_ha_data);
  my_hash_free(&name_hash);

  plugin_unlock(NULL, db_plugin);
  db_plugin= NULL;

  /* Release fulltext parsers */
  info_it= key_info;
  for (idx= keys; idx; idx--, info_it++)
  {
    if (info_it->flags & HA_USES_PARSER)
    {
      plugin_unlock(NULL, info_it->parser);
      info_it->flags= 0;
    }
  }
  if (ha_data_destroy)
  {
    ha_data_destroy(ha_data);
    ha_data_destroy= NULL;
  }
#ifdef WITH_PARTITION_STORAGE_ENGINE
  if (ha_part_data_destroy)
  {
    ha_part_data_destroy(ha_part_data);
    ha_part_data_destroy= NULL;
  }
#endif /* WITH_PARTITION_STORAGE_ENGINE */
  /*
    Make a copy since the share is allocated in its own root,
    and free_root() updates its argument after freeing the memory.
  */
  MEM_ROOT own_root= mem_root;
  free_root(&own_root, MYF(0));
}

/*
  Free table share and memory used by it

  SYNOPSIS
    free_table_share()
    share		Table share
*/

void free_table_share(TABLE_SHARE *share)
{
  DBUG_ENTER("free_table_share");
  DBUG_PRINT("enter", ("table: %s.%s", share->db.str, share->table_name.str));
  DBUG_ASSERT(share->ref_count == 0);

  if (share->m_flush_tickets.is_empty())
  {
    /*
      No threads are waiting for this share to be flushed (the
      share is not old, is for a temporary table, or just nobody
      happens to be waiting for it). Destroy it.
    */
    share->destroy();
  }
  else
  {
    Wait_for_flush_list::Iterator it(share->m_flush_tickets);
    Wait_for_flush *ticket;
    /*
      We're about to iterate over a list that is used
      concurrently. Make sure this never happens without a lock.
    */
    mysql_mutex_assert_owner(&LOCK_open);

    while ((ticket= it++))
      (void) ticket->get_ctx()->m_wait.set_status(MDL_wait::GRANTED);
    /*
      If there are threads waiting for this share to be flushed,
      the last one to receive the notification will destroy the
      share. At this point the share is removed from the table
      definition cache, so is OK to proceed here without waiting
      for this thread to do the work.
    */
  }
  DBUG_VOID_RETURN;
}


/**
  Return TRUE if a table name matches one of the system table names.
  Currently these are:

  help_category, help_keyword, help_relation, help_topic,
  proc, event
  time_zone, time_zone_leap_second, time_zone_name, time_zone_transition,
  time_zone_transition_type

  This function trades accuracy for speed, so may return false
  positives. Presumably mysql.* database is for internal purposes only
  and should not contain user tables.
*/

inline bool is_system_table_name(const char *name, uint length)
{
  CHARSET_INFO *ci= system_charset_info;

  return (
          /* mysql.proc table */
          (length == 4 &&
           my_tolower(ci, name[0]) == 'p' && 
           my_tolower(ci, name[1]) == 'r' &&
           my_tolower(ci, name[2]) == 'o' &&
           my_tolower(ci, name[3]) == 'c') ||

          (length > 4 &&
           (
            /* one of mysql.help* tables */
            (my_tolower(ci, name[0]) == 'h' &&
             my_tolower(ci, name[1]) == 'e' &&
             my_tolower(ci, name[2]) == 'l' &&
             my_tolower(ci, name[3]) == 'p') ||

            /* one of mysql.time_zone* tables */
            (my_tolower(ci, name[0]) == 't' &&
             my_tolower(ci, name[1]) == 'i' &&
             my_tolower(ci, name[2]) == 'm' &&
             my_tolower(ci, name[3]) == 'e') ||

            /* mysql.event table */
            (my_tolower(ci, name[0]) == 'e' &&
             my_tolower(ci, name[1]) == 'v' &&
             my_tolower(ci, name[2]) == 'e' &&
             my_tolower(ci, name[3]) == 'n' &&
             my_tolower(ci, name[4]) == 't')
            )
           )
         );
}


/**
  Check if a string contains path elements
*/  

static bool has_disabled_path_chars(const char *str)
{
  for (; *str; str++)
  {
    switch (*str) {
      case FN_EXTCHAR:
      case '/':
      case '\\':
      case '~':
      case '@':
        return TRUE;
    }
  }
  return FALSE;
}


/*
  Read table definition from a binary / text based .frm file
  
  SYNOPSIS
  open_table_def()
  thd		Thread handler
  share		Fill this with table definition
  db_flags	Bit mask of the following flags: OPEN_VIEW

  NOTES
    This function is called when the table definition is not cached in
    table_def_cache
    The data is returned in 'share', which is alloced by
    alloc_table_share().. The code assumes that share is initialized.

  RETURN VALUES
   0	ok
   1	Error (see open_table_error)
   2    Error (see open_table_error)
   3    Wrong data in .frm file
   4    Error (see open_table_error)
   5    Error (see open_table_error: charset unavailable)
   6    Unknown .frm version
*/

int open_table_def(THD *thd, TABLE_SHARE *share, uint db_flags)
{
  int error, table_type;
  bool error_given;
  File file;
  uchar head[64];
  char	path[FN_REFLEN];
  MEM_ROOT **root_ptr, *old_root;
  DBUG_ENTER("open_table_def");
  DBUG_PRINT("enter", ("table: '%s'.'%s'  path: '%s'", share->db.str,
                       share->table_name.str, share->normalized_path.str));

  error= 1;
  error_given= 0;

  strxmov(path, share->normalized_path.str, reg_ext, NullS);
  if ((file= mysql_file_open(key_file_frm,
                             path, O_RDONLY | O_SHARE, MYF(0))) < 0)
  {
    /*
      We don't try to open 5.0 unencoded name, if
      - non-encoded name contains '@' signs, 
        because '@' can be misinterpreted.
        It is not clear if '@' is escape character in 5.1,
        or a normal character in 5.0.
        
      - non-encoded db or table name contain "#mysql50#" prefix.
        This kind of tables must have been opened only by the
        mysql_file_open() above.
    */
    if (has_disabled_path_chars(share->table_name.str) ||
        has_disabled_path_chars(share->db.str) ||
        !strncmp(share->db.str, MYSQL50_TABLE_NAME_PREFIX,
                 MYSQL50_TABLE_NAME_PREFIX_LENGTH) ||
        !strncmp(share->table_name.str, MYSQL50_TABLE_NAME_PREFIX,
                 MYSQL50_TABLE_NAME_PREFIX_LENGTH))
      goto err_not_open;

    /* Try unencoded 5.0 name */
    uint length;
    strxnmov(path, sizeof(path)-1,
             mysql_data_home, "/", share->db.str, "/",
             share->table_name.str, reg_ext, NullS);
    length= unpack_filename(path, path) - reg_ext_length;
    /*
      The following is a safety test and should never fail
      as the old file name should never be longer than the new one.
    */
    DBUG_ASSERT(length <= share->normalized_path.length);
    /*
      If the old and the new names have the same length,
      then table name does not have tricky characters,
      so no need to check the old file name.
    */
    if (length == share->normalized_path.length ||
        ((file= mysql_file_open(key_file_frm,
                                path, O_RDONLY | O_SHARE, MYF(0))) < 0))
      goto err_not_open;

    /* Unencoded 5.0 table name found */
    path[length]= '\0'; // Remove .frm extension
    strmov(share->normalized_path.str, path);
    share->normalized_path.length= length;
  }

  error= 4;
  if (mysql_file_read(file, head, 64, MYF(MY_NABP)))
    goto err;

  if (head[0] == (uchar) 254 && head[1] == 1)
  {
    if (head[2] == FRM_VER || head[2] == FRM_VER+1 ||
        (head[2] >= FRM_VER+3 && head[2] <= FRM_VER+4))
    {
      /* Open view only */
      if (db_flags & OPEN_VIEW_ONLY)
      {
        error_given= 1;
        goto err;
      }
      table_type= 1;
    }
    else
    {
      error= 6;                                 // Unkown .frm version
      goto err;
    }
  }
  else if (memcmp(head, STRING_WITH_LEN("TYPE=")) == 0)
  {
    error= 5;
    if (memcmp(head+5,"VIEW",4) == 0)
    {
      share->is_view= 1;
      if (db_flags & OPEN_VIEW)
        error= 0;
    }
    goto err;
  }
  else
    goto err;

  /* No handling of text based files yet */
  if (table_type == 1)
  {
    root_ptr= my_pthread_getspecific_ptr(MEM_ROOT**, THR_MALLOC);
    old_root= *root_ptr;
    *root_ptr= &share->mem_root;
    error= open_binary_frm(thd, share, head, file);
    *root_ptr= old_root;
    error_given= 1;
  }

  share->table_category= get_table_category(& share->db, & share->table_name);

  if (!error)
    thd->status_var.opened_shares++;

err:
  mysql_file_close(file, MYF(MY_WME));

err_not_open:
  if (error && !error_given)
  {
    share->error= error;
    open_table_error(share, error, (share->open_errno= my_errno), 0);
  }

  DBUG_RETURN(error);
}


/*
  Read data from a binary .frm file from MySQL 3.23 - 5.0 into TABLE_SHARE
*/

static int open_binary_frm(THD *thd, TABLE_SHARE *share, uchar *head,
                           File file)
{
  int error, errarg= 0;
  uint new_frm_ver, field_pack_length, new_field_pack_flag;
  uint interval_count, interval_parts, read_length, int_length;
  uint db_create_options, keys, key_parts, n_length;
  uint key_info_length, com_length, null_bit_pos;
  uint extra_rec_buf_length;
  uint i,j;
  bool use_hash;
  char *keynames, *names, *comment_pos;
  uchar forminfo[288];
  uchar *record;
  uchar *disk_buff, *strpos, *null_flags, *null_pos;
  ulong pos, record_offset;
  ulong *rec_per_key= NULL;
  ulong rec_buff_length;
  handler *handler_file= 0;
  KEY	*keyinfo;
  KEY_PART_INFO *key_part= NULL;
  SQL_CRYPT *crypted=0;
  Field  **field_ptr, *reg_field;
  const char **interval_array;
  enum legacy_db_type legacy_db_type;
  my_bitmap_map *bitmaps;
  bool null_bits_are_used;
  uint vcol_screen_length, UNINIT_VAR(options_len);
  char *vcol_screen_pos;
  uchar *UNINIT_VAR(options);
  uchar *extra_segment_buff= 0;
  KEY first_keyinfo;
  uint len;
  KEY_PART_INFO *first_key_part= NULL;
  uint ext_key_parts= 0;
  uint first_key_parts= 0;
  keyinfo= &first_keyinfo;
  share->ext_key_parts= 0;
  DBUG_ENTER("open_binary_frm");

  new_field_pack_flag= head[27];
  new_frm_ver= (head[2] - FRM_VER);
  field_pack_length= new_frm_ver < 2 ? 11 : 17;
  disk_buff= 0;

  error= 3;
  /* Position of the form in the form file. */
  if (!(pos= get_form_pos(file, head)))
    goto err;                                   /* purecov: inspected */

  mysql_file_seek(file,pos,MY_SEEK_SET,MYF(0));
  if (mysql_file_read(file, forminfo,288,MYF(MY_NABP)))
    goto err;
  share->frm_version= head[2];
  /*
    Check if .frm file created by MySQL 5.0. In this case we want to
    display CHAR fields as CHAR and not as VARCHAR.
    We do it this way as we want to keep the old frm version to enable
    MySQL 4.1 to read these files.
  */
  if (share->frm_version == FRM_VER_TRUE_VARCHAR -1 && head[33] == 5)
    share->frm_version= FRM_VER_TRUE_VARCHAR;

#ifdef WITH_PARTITION_STORAGE_ENGINE
  /*
    Yuck! Double-bad. Doesn't work with dynamic engine codes.
    And doesn't lock the plugin. Fixed in 10.0.4
  */
  compile_time_assert(MYSQL_VERSION_ID < 100000);
  if (*(head+61) &&
      !(share->default_part_db_type= 
        ha_checktype(thd, (enum legacy_db_type) (uint) *(head+61), 1, 0)))
    goto err;
  DBUG_PRINT("info", ("default_part_db_type = %u", head[61]));
#endif
  legacy_db_type= (enum legacy_db_type) (uint) *(head+3);
  DBUG_ASSERT(share->db_plugin == NULL);
  /*
    if the storage engine is dynamic, no point in resolving it by its
    dynamically allocated legacy_db_type. We will resolve it later by name.
  */
  if (legacy_db_type > DB_TYPE_UNKNOWN && 
      legacy_db_type < DB_TYPE_FIRST_DYNAMIC)
    share->db_plugin= ha_lock_engine(NULL, 
                                     ha_checktype(thd, legacy_db_type, 0, 0));
  share->db_create_options= db_create_options= uint2korr(head+30);
  share->db_options_in_use= share->db_create_options;
  share->mysql_version= uint4korr(head+51);
  share->null_field_first= 0;
  if (!head[32])				// New frm file in 3.23
  {
    share->avg_row_length= uint4korr(head+34);
    share->transactional= (ha_choice) (head[39] & 3);
    share->page_checksum= (ha_choice) ((head[39] >> 2) & 3);
    share->row_type= (row_type) head[40];
    share->table_charset= get_charset((((uint) head[41]) << 8) + 
                                        (uint) head[38],MYF(0));
    share->null_field_first= 1;
  }
  if (!share->table_charset)
  {
    /* unknown charset in head[38] or pre-3.23 frm */
    if (use_mb(default_charset_info))
    {
      /* Warn that we may be changing the size of character columns */
      sql_print_warning("'%s' had no or invalid character set, "
                        "and default character set is multi-byte, "
                        "so character column sizes may have changed",
                        share->path.str);
    }
    share->table_charset= default_charset_info;
  }
  share->db_record_offset= 1;
  if (db_create_options & HA_OPTION_LONG_BLOB_PTR)
    share->blob_ptr_size= portable_sizeof_char_ptr;
  error=4;
  share->max_rows= uint4korr(head+18);
  share->min_rows= uint4korr(head+22);

  /* Read keyinformation */
  key_info_length= (uint) uint2korr(head+28);
  mysql_file_seek(file, (ulong) uint2korr(head+6), MY_SEEK_SET, MYF(0));
  if (read_string(file,(uchar**) &disk_buff,key_info_length))
    goto err;                                   /* purecov: inspected */
  if (disk_buff[0] & 0x80)
  {
    share->keys=      keys=      (disk_buff[1] << 7) | (disk_buff[0] & 0x7f);
    share->key_parts= key_parts= uint2korr(disk_buff+2);
  }
  else
  {
    share->keys=      keys=      disk_buff[0];
    share->key_parts= key_parts= disk_buff[1];
  }
  share->keys_for_keyread.init(0);
  share->keys_in_use.init(keys);

  /*
    At this point we don't have enough information read from the frm file
    to get a proper handlerton for the interesting engine in order to get
    properties of this engine.
  */   
  /* Currently only InnoDB can use extended keys */
  share->set_use_ext_keys_flag(legacy_db_type == DB_TYPE_INNODB);

  len= (uint) uint2korr(disk_buff+4);
  if (!keys)
  {  
    if (!(keyinfo = (KEY*) alloc_root(&share->mem_root, len)))
      goto err;
    bzero((char*) keyinfo, len);
    key_part= reinterpret_cast<KEY_PART_INFO*> (keyinfo+keys);
  }
  strpos= disk_buff+6;

  /*
    If share->use_ext_keys is set to TRUE we assume that any key
    can be extended by the components of the primary key whose
    definition is read first from the frm file.
    For each key only those fields of the assumed primary key are
    added that are not included in the proper key definition. 
    If after all it turns out that there is no primary key the
    added components are removed from each key.

    When in the future we support others schemes of extending of
    secondary keys with components of the primary key we'll have
    to change the type of this flag for an enumeration type.                 
  */   

  for (i=0 ; i < keys ; i++, keyinfo++)
  {
    if (new_frm_ver >= 3)
    {
      keyinfo->flags=	   (uint) uint2korr(strpos) ^ HA_NOSAME;
      keyinfo->key_length= (uint) uint2korr(strpos+2);
      keyinfo->key_parts=  (uint) strpos[4];
      keyinfo->algorithm=  (enum ha_key_alg) strpos[5];
      keyinfo->block_size= uint2korr(strpos+6);
      strpos+=8;
    }
    else
    {
      keyinfo->flags=	 ((uint) strpos[0]) ^ HA_NOSAME;
      keyinfo->key_length= (uint) uint2korr(strpos+1);
      keyinfo->key_parts=  (uint) strpos[3];
      keyinfo->algorithm= HA_KEY_ALG_UNDEF;
      strpos+=4;
    }

    if (i == 0)
    {
      ext_key_parts= key_parts +
	             (share->use_ext_keys ? first_keyinfo.key_parts*(keys-1) : 0); 
    
      n_length=keys * sizeof(KEY) + ext_key_parts * sizeof(KEY_PART_INFO);
      if (!(keyinfo= (KEY*) alloc_root(&share->mem_root,
				       n_length + len)))
        goto err;                                   /* purecov: inspected */
      bzero((char*) keyinfo,n_length);
      share->key_info= keyinfo;
      key_part= reinterpret_cast<KEY_PART_INFO*> (keyinfo + keys);

      if (!(rec_per_key= (ulong*) alloc_root(&share->mem_root,
                                             sizeof(ulong) * ext_key_parts)))
        goto err;
      first_key_part= key_part;
      first_key_parts= first_keyinfo.key_parts;
      keyinfo->flags= first_keyinfo.flags;
      keyinfo->key_length= first_keyinfo.key_length;
      keyinfo->key_parts= first_keyinfo.key_parts;
      keyinfo->algorithm= first_keyinfo.algorithm;
      if (new_frm_ver >= 3)
        keyinfo->block_size= first_keyinfo.block_size;
    }

    keyinfo->key_part=	 key_part;
    keyinfo->rec_per_key= rec_per_key;
    for (j=keyinfo->key_parts ; j-- ; key_part++)
    {
      *rec_per_key++=0;
      key_part->fieldnr=	(uint16) (uint2korr(strpos) & FIELD_NR_MASK);
      key_part->offset= (uint) uint2korr(strpos+2)-1;
      key_part->key_type=	(uint) uint2korr(strpos+5);
      // key_part->field=	(Field*) 0;	// Will be fixed later
      if (new_frm_ver >= 1)
      {
	key_part->key_part_flag= *(strpos+4);
	key_part->length=	(uint) uint2korr(strpos+7);
	strpos+=9;
      }
      else
      {
	key_part->length=	*(strpos+4);
	key_part->key_part_flag=0;
	if (key_part->length > 128)
	{
	  key_part->length&=127;		/* purecov: inspected */
	  key_part->key_part_flag=HA_REVERSE_SORT; /* purecov: inspected */
	}
	strpos+=7;
      }
      key_part->store_length=key_part->length;
    }
    keyinfo->ext_key_parts= keyinfo->key_parts;
    keyinfo->ext_key_flags= keyinfo->flags;
    keyinfo->ext_key_part_map= 0;
    if (share->use_ext_keys && i)
    {
      keyinfo->ext_key_part_map= 0;
      for (j= 0; 
           j < first_key_parts && keyinfo->ext_key_parts < MAX_REF_PARTS;
           j++)
      {
        uint key_parts= keyinfo->key_parts;
        KEY_PART_INFO* curr_key_part= keyinfo->key_part;
        KEY_PART_INFO* curr_key_part_end= curr_key_part+key_parts;
        for ( ; curr_key_part < curr_key_part_end; curr_key_part++)
        {
          if (curr_key_part->fieldnr == first_key_part[j].fieldnr)
            break;
        }
        if (curr_key_part == curr_key_part_end)
        {
          *key_part++= first_key_part[j];
          *rec_per_key++= 0;
          keyinfo->ext_key_parts++;
          keyinfo->ext_key_part_map|= 1 << j;
        }
      }
      if (j == first_key_parts)
        keyinfo->ext_key_flags= keyinfo->flags | HA_EXT_NOSAME;
    }
    share->ext_key_parts+= keyinfo->ext_key_parts;  
  }
  keynames=(char*) key_part;
  strpos+= (strmov(keynames, (char *) strpos) - keynames)+1;

  //reading index comments
  for (keyinfo= share->key_info, i=0; i < keys; i++, keyinfo++)
  {
    if (keyinfo->flags & HA_USES_COMMENT)
    {
      keyinfo->comment.length= uint2korr(strpos);
      keyinfo->comment.str= strmake_root(&share->mem_root, (char*) strpos+2,
                                         keyinfo->comment.length);
      strpos+= 2 + keyinfo->comment.length;
    } 
    DBUG_ASSERT(test(keyinfo->flags & HA_USES_COMMENT) == 
               (keyinfo->comment.length > 0));
  }

  share->reclength = uint2korr((head+16));
  share->stored_rec_length= share->reclength;
  if (*(head+26) == 1)
    share->system= 1;				/* one-record-database */
#ifdef HAVE_CRYPTED_FRM
  else if (*(head+26) == 2)
  {
    crypted= get_crypt_for_frm();
    share->crypted= 1;
  }
#endif

  record_offset= (ulong) (uint2korr(head+6)+
                          ((uint2korr(head+14) == 0xffff ?
                            uint4korr(head+47) : uint2korr(head+14))));
 
  if ((n_length= uint4korr(head+55)))
  {
    /* Read extra data segment */
    uchar *next_chunk, *buff_end;
    DBUG_PRINT("info", ("extra segment size is %u bytes", n_length));
    if (!(extra_segment_buff= (uchar*) my_malloc(n_length + 1, MYF(MY_WME))))
      goto err;
    next_chunk= extra_segment_buff;
    if (mysql_file_pread(file, extra_segment_buff,
                         n_length, record_offset + share->reclength,
                         MYF(MY_NABP)))
    {
      goto err;
    }
    share->connect_string.length= uint2korr(next_chunk);
    if (!(share->connect_string.str= strmake_root(&share->mem_root,
                                                  (char*) next_chunk + 2,
                                                  share->connect_string.
                                                  length)))
    {
      goto err;
    }
    next_chunk+= share->connect_string.length + 2;
    buff_end= extra_segment_buff + n_length;
    if (next_chunk + 2 < buff_end)
    {
      uint str_db_type_length= uint2korr(next_chunk);
      LEX_STRING name;
      name.str= (char*) next_chunk + 2;
      name.length= str_db_type_length;

      plugin_ref tmp_plugin= ha_resolve_by_name(thd, &name);
      if (tmp_plugin != NULL && !plugin_equals(tmp_plugin, share->db_plugin))
      {
        if (legacy_db_type > DB_TYPE_UNKNOWN &&
            legacy_db_type < DB_TYPE_FIRST_DYNAMIC &&
            legacy_db_type != ha_legacy_type(
                plugin_data(tmp_plugin, handlerton *)))
        {
          /* bad file, legacy_db_type did not match the name */
          goto err;
        }
        /*
          tmp_plugin is locked with a local lock.
          we unlock the old value of share->db_plugin before
          replacing it with a globally locked version of tmp_plugin
        */
        plugin_unlock(NULL, share->db_plugin);
        share->db_plugin= my_plugin_lock(NULL, tmp_plugin);
        DBUG_PRINT("info", ("setting dbtype to '%.*s' (%d)",
                            str_db_type_length, next_chunk + 2,
                            ha_legacy_type(share->db_type())));
      }
#ifdef WITH_PARTITION_STORAGE_ENGINE
      else if (str_db_type_length == 9 &&
               !strncmp((char *) next_chunk + 2, "partition", 9))
      {
        /*
          Use partition handler
          tmp_plugin is locked with a local lock.
          we unlock the old value of share->db_plugin before
          replacing it with a globally locked version of tmp_plugin
        */
        /* Check if the partitioning engine is ready */
        if (!plugin_is_ready(&name, MYSQL_STORAGE_ENGINE_PLUGIN))
        {
          error= 8;
          my_error(ER_OPTION_PREVENTS_STATEMENT, MYF(0),
                   "--skip-partition");
          goto err;
        }
        plugin_unlock(NULL, share->db_plugin);
        share->db_plugin= ha_lock_engine(NULL, partition_hton);
        DBUG_PRINT("info", ("setting dbtype to '%.*s' (%d)",
                            str_db_type_length, next_chunk + 2,
                            ha_legacy_type(share->db_type())));
      }
#endif
      else if (!tmp_plugin)
      {
        /* purecov: begin inspected */
        error= 8;
        name.str[name.length]=0;
        my_error(ER_UNKNOWN_STORAGE_ENGINE, MYF(0), name.str);
        goto err;
        /* purecov: end */
      }
      next_chunk+= str_db_type_length + 2;
    }
    if (next_chunk + 5 < buff_end)
    {
      uint32 partition_info_str_len = uint4korr(next_chunk);
#ifdef WITH_PARTITION_STORAGE_ENGINE
      if ((share->partition_info_buffer_size=
             share->partition_info_str_len= partition_info_str_len))
      {
        if (!(share->partition_info_str= (char*)
              memdup_root(&share->mem_root, next_chunk + 4,
                          partition_info_str_len + 1)))
        {
          goto err;
        }
      }
#else
      if (partition_info_str_len)
      {
        DBUG_PRINT("info", ("WITH_PARTITION_STORAGE_ENGINE is not defined"));
        goto err;
      }
#endif
      next_chunk+= 5 + partition_info_str_len;
    }
    if (share->mysql_version >= 50110 && next_chunk < buff_end)
    {
      /* New auto_partitioned indicator introduced in 5.1.11 */
#ifdef WITH_PARTITION_STORAGE_ENGINE
      share->auto_partitioned= *next_chunk;
#endif
      next_chunk++;
    }
    keyinfo= share->key_info;
    for (i= 0; i < keys; i++, keyinfo++)
    {
      if (keyinfo->flags & HA_USES_PARSER)
      {
        LEX_STRING parser_name;
        if (next_chunk >= buff_end)
        {
          DBUG_PRINT("error",
                     ("fulltext key uses parser that is not defined in .frm"));
          goto err;
        }
        parser_name.str= (char*) next_chunk;
        parser_name.length= strlen((char*) next_chunk);
        next_chunk+= parser_name.length + 1;
        keyinfo->parser= my_plugin_lock_by_name(NULL, &parser_name,
                                                MYSQL_FTPARSER_PLUGIN);
        if (! keyinfo->parser)
        {
          my_error(ER_PLUGIN_IS_NOT_LOADED, MYF(0), parser_name.str);
          goto err;
        }
      }
    }

    if (forminfo[46] == (uchar)255)
    {
      //reading long table comment
      if (next_chunk + 2 > buff_end)
      {
          DBUG_PRINT("error",
                     ("long table comment is not defined in .frm"));
          goto err;
      }
      share->comment.length = uint2korr(next_chunk);
      if (! (share->comment.str= strmake_root(&share->mem_root,
             (char*)next_chunk + 2, share->comment.length)))
      {
          goto err;
      }
      next_chunk+= 2 + share->comment.length;
    }

    DBUG_ASSERT(next_chunk <= buff_end);

    if (share->db_create_options & HA_OPTION_TEXT_CREATE_OPTIONS)
    {
      /*
        store options position, but skip till the time we will
        know number of fields
      */
      options_len= uint4korr(next_chunk);
      options= next_chunk + 4;
      next_chunk+= options_len + 4;
    }
    DBUG_ASSERT(next_chunk <= buff_end);
  }
  share->key_block_size= uint2korr(head+62);

  error=4;
  extra_rec_buf_length= uint2korr(head+59);
  rec_buff_length= ALIGN_SIZE(share->reclength + 1 + extra_rec_buf_length);
  share->rec_buff_length= rec_buff_length;
  if (!(record= (uchar *) alloc_root(&share->mem_root,
                                     rec_buff_length)))
    goto err;                          /* purecov: inspected */
  share->default_values= record;
  if (mysql_file_pread(file, record, (size_t) share->reclength,
                       record_offset, MYF(MY_NABP)))
    goto err;                          /* purecov: inspected */

  mysql_file_seek(file, pos+288, MY_SEEK_SET, MYF(0));
#ifdef HAVE_CRYPTED_FRM
  if (crypted)
  {
    crypted->decode((char*) forminfo+256,288-256);
    if (sint2korr(forminfo+284) != 0)		// Should be 0
      goto err;                        // Wrong password
  }
#endif

  share->fields= uint2korr(forminfo+258);
  pos= uint2korr(forminfo+260);   /* Length of all screens */
  n_length= uint2korr(forminfo+268);
  interval_count= uint2korr(forminfo+270);
  interval_parts= uint2korr(forminfo+272);
  int_length= uint2korr(forminfo+274);
  share->null_fields= uint2korr(forminfo+282);
  com_length= uint2korr(forminfo+284);
  vcol_screen_length= uint2korr(forminfo+286);
  share->vfields= 0;
  share->stored_fields= share->fields;
  if (forminfo[46] != (uchar)255)
  {
    share->comment.length=  (int) (forminfo[46]);
    share->comment.str= strmake_root(&share->mem_root, (char*) forminfo+47,
                                     share->comment.length);
  }

  DBUG_PRINT("info",("i_count: %d  i_parts: %d  index: %d  n_length: %d  int_length: %d  com_length: %d  vcol_screen_length: %d", interval_count,interval_parts, share->keys,n_length,int_length, com_length, vcol_screen_length));


  if (!(field_ptr = (Field **)
	alloc_root(&share->mem_root,
		   (uint) ((share->fields+1)*sizeof(Field*)+
			   interval_count*sizeof(TYPELIB)+
			   (share->fields+interval_parts+
			    keys+3)*sizeof(char *)+
			   (n_length+int_length+com_length+
			       vcol_screen_length)))))
    goto err;                           /* purecov: inspected */

  share->field= field_ptr;
  read_length=(uint) (share->fields * field_pack_length +
		      pos+ (uint) (n_length+int_length+com_length+
		                   vcol_screen_length));
  if (read_string(file,(uchar**) &disk_buff,read_length))
    goto err;                           /* purecov: inspected */
#ifdef HAVE_CRYPTED_FRM
  if (crypted)
  {
    crypted->decode((char*) disk_buff,read_length);
    delete crypted;
    crypted=0;
  }
#endif
  strpos= disk_buff+pos;

  share->intervals= (TYPELIB*) (field_ptr+share->fields+1);
  interval_array= (const char **) (share->intervals+interval_count);
  names= (char*) (interval_array+share->fields+interval_parts+keys+3);
  if (!interval_count)
    share->intervals= 0;			// For better debugging
  memcpy((char*) names, strpos+(share->fields*field_pack_length),
	 (uint) (n_length+int_length));
  comment_pos= names+(n_length+int_length);
  memcpy(comment_pos, disk_buff+read_length-com_length-vcol_screen_length, 
         com_length);
  vcol_screen_pos= names+(n_length+int_length+com_length);
  memcpy(vcol_screen_pos, disk_buff+read_length-vcol_screen_length, 
         vcol_screen_length);

  fix_type_pointers(&interval_array, &share->fieldnames, 1, &names);
  if (share->fieldnames.count != share->fields)
    goto err;
  fix_type_pointers(&interval_array, share->intervals, interval_count,
		    &names);

  {
    /* Set ENUM and SET lengths */
    TYPELIB *interval;
    for (interval= share->intervals;
         interval < share->intervals + interval_count;
         interval++)
    {
      uint count= (uint) (interval->count + 1) * sizeof(uint);
      if (!(interval->type_lengths= (uint *) alloc_root(&share->mem_root,
                                                        count)))
        goto err;
      for (count= 0; count < interval->count; count++)
      {
        char *val= (char*) interval->type_names[count];
        interval->type_lengths[count]= strlen(val);
      }
      interval->type_lengths[count]= 0;
    }
  }

  if (keynames)
    fix_type_pointers(&interval_array, &share->keynames, 1, &keynames);

 /* Allocate handler */
  if (!(handler_file= get_new_handler(share, thd->mem_root,
                                      share->db_type())))
    goto err;

  record= share->default_values-1;              /* Fieldstart = 1 */
  null_bits_are_used= share->null_fields != 0;
  if (share->null_field_first)
  {
    null_flags= null_pos= (uchar*) record+1;
    null_bit_pos= (db_create_options & HA_OPTION_PACK_RECORD) ? 0 : 1;
    /*
      null_bytes below is only correct under the condition that
      there are no bit fields.  Correct values is set below after the
      table struct is initialized
    */
    share->null_bytes= (share->null_fields + null_bit_pos + 7) / 8;
  }
#ifndef WE_WANT_TO_SUPPORT_VERY_OLD_FRM_FILES
  else
  {
    share->null_bytes= (share->null_fields+7)/8;
    null_flags= null_pos= (uchar*) (record + 1 +share->reclength -
                                    share->null_bytes);
    null_bit_pos= 0;
  }
#endif

  use_hash= share->fields >= MAX_FIELDS_BEFORE_HASH;
  if (use_hash)
    use_hash= !my_hash_init(&share->name_hash,
                            system_charset_info,
                            share->fields,0,0,
                            (my_hash_get_key) get_field_name,0,0);

  for (i=0 ; i < share->fields; i++, strpos+=field_pack_length, field_ptr++)
  {
    uint pack_flag, interval_nr, unireg_type, recpos, field_length;
    uint vcol_info_length=0;
    uint vcol_expr_length=0;
    enum_field_types field_type;
    CHARSET_INFO *charset=NULL;
    Field::geometry_type geom_type= Field::GEOM_GEOMETRY;
    LEX_STRING comment;
    Virtual_column_info *vcol_info= 0;
    bool fld_stored_in_db= TRUE;

    if (new_frm_ver >= 3)
    {
      /* new frm file in 4.1 */
      field_length= uint2korr(strpos+3);
      recpos=	    uint3korr(strpos+5);
      pack_flag=    uint2korr(strpos+8);
      unireg_type=  (uint) strpos[10];
      interval_nr=  (uint) strpos[12];
      uint comment_length=uint2korr(strpos+15);
      field_type=(enum_field_types) (uint) strpos[13];

      /* charset and geometry_type share the same byte in frm */
      if (field_type == MYSQL_TYPE_GEOMETRY)
      {
#ifdef HAVE_SPATIAL
	geom_type= (Field::geometry_type) strpos[14];
	charset= &my_charset_bin;
#else
	error= 4;  // unsupported field type
	goto err;
#endif
      }
      else
      {
        uint csid= strpos[14] + (((uint) strpos[11]) << 8);
        if (!csid)
          charset= &my_charset_bin;
        else if (!(charset= get_charset(csid, MYF(0))))
        {
          error= 5; // Unknown or unavailable charset
          errarg= (int) csid;
          goto err;
        }
      }

      if ((uchar)field_type == (uchar)MYSQL_TYPE_VIRTUAL)
      {
        DBUG_ASSERT(interval_nr); // Expect non-null expression
        /* 
          The interval_id byte in the .frm file stores the length of the
          expression statement for a virtual column.
        */
        vcol_info_length= interval_nr;
        interval_nr= 0;
      }

      if (!comment_length)
      {
	comment.str= (char*) "";
	comment.length=0;
      }
      else
      {
	comment.str=    (char*) comment_pos;
	comment.length= comment_length;
	comment_pos+=   comment_length;
      }

      if (vcol_info_length)
      {
        /*
          Get virtual column data stored in the .frm file as follows:
          byte 1      = 1 | 2
          byte 2      = sql_type
          byte 3      = flags (as of now, 0 - no flags, 1 - field is physically stored)
          [byte 4]    = optional interval_id for sql_type (only if byte 1 == 2) 
          next byte ...  = virtual column expression (text data)
        */
        vcol_info= new Virtual_column_info();
        bool opt_interval_id= (uint)vcol_screen_pos[0] == 2;
        field_type= (enum_field_types) (uchar) vcol_screen_pos[1];
        if (opt_interval_id)
          interval_nr= (uint)vcol_screen_pos[3];
        else if ((uint)vcol_screen_pos[0] != 1)
        {
          error= 4;
          goto err;
        }
        fld_stored_in_db= (bool) (uint) vcol_screen_pos[2];
        vcol_expr_length= vcol_info_length -
                          (uint)(FRM_VCOL_HEADER_SIZE(opt_interval_id));
        if (!(vcol_info->expr_str.str=
              (char *)memdup_root(&share->mem_root,
                                  vcol_screen_pos +
                                  (uint) FRM_VCOL_HEADER_SIZE(opt_interval_id),
                                  vcol_expr_length)))
          goto err;
        if (opt_interval_id)
          interval_nr= (uint) vcol_screen_pos[3];
        vcol_info->expr_str.length= vcol_expr_length;
        vcol_screen_pos+= vcol_info_length;
        share->vfields++;
      }
    }
    else
    {
      field_length= (uint) strpos[3];
      recpos=	    uint2korr(strpos+4),
      pack_flag=    uint2korr(strpos+6);
      pack_flag&=   ~FIELDFLAG_NO_DEFAULT;     // Safety for old files
      unireg_type=  (uint) strpos[8];
      interval_nr=  (uint) strpos[10];

      /* old frm file */
      field_type= (enum_field_types) f_packtype(pack_flag);
      if (f_is_binary(pack_flag))
      {
        /*
          Try to choose the best 4.1 type:
          - for 4.0 "CHAR(N) BINARY" or "VARCHAR(N) BINARY" 
            try to find a binary collation for character set.
          - for other types (e.g. BLOB) just use my_charset_bin. 
        */
        if (!f_is_blob(pack_flag))
        {
          // 3.23 or 4.0 string
          if (!(charset= get_charset_by_csname(share->table_charset->csname,
                                               MY_CS_BINSORT, MYF(0))))
            charset= &my_charset_bin;
        }
        else
          charset= &my_charset_bin;
      }
      else
        charset= share->table_charset;
      bzero((char*) &comment, sizeof(comment));
    }

    if (interval_nr && charset->mbminlen > 1)
    {
      /* Unescape UCS2 intervals from HEX notation */
      TYPELIB *interval= share->intervals + interval_nr - 1;
      unhex_type2(interval);
    }
    
#ifndef TO_BE_DELETED_ON_PRODUCTION
    if (field_type == MYSQL_TYPE_NEWDECIMAL && !share->mysql_version)
    {
      /*
        Fix pack length of old decimal values from 5.0.3 -> 5.0.4
        The difference is that in the old version we stored precision
        in the .frm table while we now store the display_length
      */
      uint decimals= f_decimals(pack_flag);
      field_length= my_decimal_precision_to_length(field_length,
                                                   decimals,
                                                   f_is_dec(pack_flag) == 0);
      sql_print_error("Found incompatible DECIMAL field '%s' in %s; "
                      "Please do \"ALTER TABLE '%s' FORCE\" to fix it!",
                      share->fieldnames.type_names[i], share->table_name.str,
                      share->table_name.str);
      push_warning_printf(thd, MYSQL_ERROR::WARN_LEVEL_WARN,
                          ER_CRASHED_ON_USAGE,
                          "Found incompatible DECIMAL field '%s' in %s; "
                          "Please do \"ALTER TABLE '%s' FORCE\" to fix it!",
                          share->fieldnames.type_names[i],
                          share->table_name.str,
                          share->table_name.str);
      share->crashed= 1;                        // Marker for CHECK TABLE
    }
#endif

    *field_ptr= reg_field=
      make_field(share, record+recpos,
		 (uint32) field_length,
		 null_pos, null_bit_pos,
		 pack_flag,
		 field_type,
		 charset,
		 geom_type,
		 (Field::utype) MTYP_TYPENR(unireg_type),
		 (interval_nr ?
		  share->intervals+interval_nr-1 :
		  (TYPELIB*) 0),
		 share->fieldnames.type_names[i]);
    if (!reg_field)				// Not supported field type
    {
      error= 4;
      goto err;			/* purecov: inspected */
    }

    reg_field->field_index= i;
    reg_field->comment=comment;
    reg_field->vcol_info= vcol_info;
    reg_field->stored_in_db= fld_stored_in_db;
    if (field_type == MYSQL_TYPE_BIT && !f_bit_as_char(pack_flag))
    {
      null_bits_are_used= 1;
      if ((null_bit_pos+= field_length & 7) > 7)
      {
        null_pos++;
        null_bit_pos-= 8;
      }
    }
    if (!(reg_field->flags & NOT_NULL_FLAG))
    {
      if (!(null_bit_pos= (null_bit_pos + 1) & 7))
        null_pos++;
    }
    if (f_no_default(pack_flag))
      reg_field->flags|= NO_DEFAULT_VALUE_FLAG;

    if (reg_field->unireg_check == Field::NEXT_NUMBER)
      share->found_next_number_field= field_ptr;
    if (share->timestamp_field == reg_field)
      share->timestamp_field_offset= i;

    if (use_hash)
    {
      if (my_hash_insert(&share->name_hash,
                         (uchar*) field_ptr))
      {
        /*
          Set return code 8 here to indicate that an error has
          occurred but that the error message already has been
          sent (OOM).
        */
        error= 8; 
        goto err;
      }
    }
    if (!reg_field->stored_in_db)
    {
      share->stored_fields--;
      if (share->stored_rec_length>=recpos)
        share->stored_rec_length= recpos-1;
    }
  }
  *field_ptr=0;					// End marker
  /* Sanity checks: */
  DBUG_ASSERT(share->fields>=share->stored_fields);
  DBUG_ASSERT(share->reclength>=share->stored_rec_length);

  /* Fix key->name and key_part->field */
  if (key_parts)
  {
    uint add_first_key_parts= 0;
    uint primary_key=(uint) (find_type(primary_key_name, &share->keynames,
                                       FIND_TYPE_NO_PREFIX) - 1);
    longlong ha_option= handler_file->ha_table_flags();
    keyinfo= share->key_info;

    if (share->use_ext_keys)
    { 
      if (primary_key >= MAX_KEY)
      {
        add_first_key_parts= 0;
        share->set_use_ext_keys_flag(FALSE);
      }
      else
      {
        add_first_key_parts= first_key_parts;
        /* 
          Do not add components of the primary key starting from
          the major component defined over the beginning of a field.
	*/
	for (i= 0; i < first_key_parts; i++)
	{
          uint fieldnr= keyinfo[0].key_part[i].fieldnr;
          if (share->field[fieldnr-1]->key_length() !=
              keyinfo[0].key_part[i].length)
	  {
            add_first_key_parts= i;
            break;
          }
        }
      }   
    }

    for (uint key=0 ; key < share->keys ; key++,keyinfo++)
    {
      uint usable_parts= 0;
      keyinfo->name=(char*) share->keynames.type_names[key];
      keyinfo->name_length= strlen(keyinfo->name);
      keyinfo->cache_name=
        (uchar*) alloc_root(&share->mem_root,
                            share->table_cache_key.length+
                            keyinfo->name_length + 1);
      if (keyinfo->cache_name)           // If not out of memory
      {
        uchar *pos= keyinfo->cache_name;
        memcpy(pos, share->table_cache_key.str, share->table_cache_key.length);
        memcpy(pos + share->table_cache_key.length, keyinfo->name,
               keyinfo->name_length+1);
      }

      if (ext_key_parts > share->key_parts && key)
      {
        KEY_PART_INFO *new_key_part= (keyinfo-1)->key_part +
                                     (keyinfo-1)->ext_key_parts;

        /* 
          Do not extend the key that contains a component
          defined over the beginning of a field.
	*/ 
        for (i= 0; i < keyinfo->key_parts; i++)
	{
          uint fieldnr= keyinfo->key_part[i].fieldnr;
          if (share->field[fieldnr-1]->key_length() !=
              keyinfo->key_part[i].length)
	  {
            add_first_key_parts= 0;
            break;
          }
        }

        if (add_first_key_parts < keyinfo->ext_key_parts-keyinfo->key_parts)
	{
          share->ext_key_parts-= keyinfo->ext_key_parts;
          key_part_map ext_key_part_map= keyinfo->ext_key_part_map;
          keyinfo->ext_key_parts= keyinfo->key_parts;
          keyinfo->ext_key_flags= keyinfo->flags;
	  keyinfo->ext_key_part_map= 0; 
          for (i= 0; i < add_first_key_parts; i++)
	  {
            if (ext_key_part_map & 1<<i)
	    {
              keyinfo->ext_key_part_map|= 1<<i;
	      keyinfo->ext_key_parts++;
            }
          }
          share->ext_key_parts+= keyinfo->ext_key_parts;
        }
        if (new_key_part != keyinfo->key_part)
	{
          memmove(new_key_part, keyinfo->key_part,
                  sizeof(KEY_PART_INFO) * keyinfo->ext_key_parts);
          keyinfo->key_part= new_key_part;
        }
      }
    
      /* Fix fulltext keys for old .frm files */
      if (share->key_info[key].flags & HA_FULLTEXT)
	share->key_info[key].algorithm= HA_KEY_ALG_FULLTEXT;

      if (primary_key >= MAX_KEY && (keyinfo->flags & HA_NOSAME))
      {
	/*
	  If the UNIQUE key doesn't have NULL columns and is not a part key
	  declare this as a primary key.
	*/
	primary_key=key;
        key_part= keyinfo->key_part;
	for (i=0 ; i < keyinfo->key_parts ;i++)
	{
	  uint fieldnr= key_part[i].fieldnr;
	  if (!fieldnr ||
	      share->field[fieldnr-1]->null_ptr ||
	      share->field[fieldnr-1]->key_length() !=
	      key_part[i].length)
	  {
	    primary_key=MAX_KEY;		// Can't be used
	    break;
	  }
	}
      }

      key_part= keyinfo->key_part;
      uint key_parts= share->use_ext_keys ? keyinfo->ext_key_parts :
	                                    keyinfo->key_parts;
      for (i=0; i < key_parts; key_part++, i++)
      {
        Field *field;
	if (new_field_pack_flag <= 1)
	  key_part->fieldnr= (uint16) find_field(share->field,
                                                 share->default_values,
                                                 (uint) key_part->offset,
                                                 (uint) key_part->length);
	if (!key_part->fieldnr)
        {
          error= 4;                             // Wrong file
          goto err;
        }
        field= key_part->field= share->field[key_part->fieldnr-1];
        key_part->type= field->key_type();
        if (field->null_ptr)
        {
          key_part->null_offset=(uint) ((uchar*) field->null_ptr -
                                        share->default_values);
          key_part->null_bit= field->null_bit;
          key_part->store_length+=HA_KEY_NULL_LENGTH;
          keyinfo->flags|=HA_NULL_PART_KEY;
          keyinfo->key_length+= HA_KEY_NULL_LENGTH;
        }
        if (field->type() == MYSQL_TYPE_BLOB ||
            field->real_type() == MYSQL_TYPE_VARCHAR ||
            field->type() == MYSQL_TYPE_GEOMETRY)
        {
          if (field->type() == MYSQL_TYPE_BLOB ||
              field->type() == MYSQL_TYPE_GEOMETRY)
            key_part->key_part_flag|= HA_BLOB_PART;
          else
            key_part->key_part_flag|= HA_VAR_LENGTH_PART;
          key_part->store_length+=HA_KEY_BLOB_LENGTH;
          keyinfo->key_length+= HA_KEY_BLOB_LENGTH;
        }
        if (field->type() == MYSQL_TYPE_BIT)
          key_part->key_part_flag|= HA_BIT_PART;

        if (i == 0 && key != primary_key)
          field->flags |= (((keyinfo->flags & HA_NOSAME) &&
                           (keyinfo->key_parts == 1)) ?
                           UNIQUE_KEY_FLAG : MULTIPLE_KEY_FLAG);
        if (i == 0)
          field->key_start.set_bit(key);
        if (field->key_length() == key_part->length &&
            !(field->flags & BLOB_FLAG))
        {
          if (handler_file->index_flags(key, i, 0) & HA_KEYREAD_ONLY)
          {
            share->keys_for_keyread.set_bit(key);
            field->part_of_key.set_bit(key);
            if (i < keyinfo->key_parts)
              field->part_of_key_not_clustered.set_bit(key);
          }
          if (handler_file->index_flags(key, i, 1) & HA_READ_ORDER)
            field->part_of_sortkey.set_bit(key);
        }
        if (!(key_part->key_part_flag & HA_REVERSE_SORT) &&
            usable_parts == i)
          usable_parts++;			// For FILESORT
        field->flags|= PART_KEY_FLAG;
        if (key == primary_key)
        {
          field->flags|= PRI_KEY_FLAG;
          /*
            If this field is part of the primary key and all keys contains
            the primary key, then we can use any key to find this column
          */
          if (ha_option & HA_PRIMARY_KEY_IN_READ_INDEX)
          {
            if (field->key_length() == key_part->length &&
                !(field->flags & BLOB_FLAG))
              field->part_of_key= share->keys_in_use;
            if (field->part_of_sortkey.is_set(key))
              field->part_of_sortkey= share->keys_in_use;
          }
        }
        if (field->key_length() != key_part->length)
        {
#ifndef TO_BE_DELETED_ON_PRODUCTION
          if (field->type() == MYSQL_TYPE_NEWDECIMAL)
          {
            /*
              Fix a fatal error in decimal key handling that causes crashes
              on Innodb. We fix it by reducing the key length so that
              InnoDB never gets a too big key when searching.
              This allows the end user to do an ALTER TABLE to fix the
              error.
            */
            keyinfo->key_length-= (key_part->length - field->key_length());
            key_part->store_length-= (uint16)(key_part->length -
                                              field->key_length());
            key_part->length= (uint16)field->key_length();
            sql_print_error("Found wrong key definition in %s; "
                            "Please do \"ALTER TABLE '%s' FORCE \" to fix it!",
                            share->table_name.str,
                            share->table_name.str);
            push_warning_printf(thd, MYSQL_ERROR::WARN_LEVEL_WARN,
                                ER_CRASHED_ON_USAGE,
                                "Found wrong key definition in %s; "
                                "Please do \"ALTER TABLE '%s' FORCE\" to fix "
                                "it!",
                                share->table_name.str,
                                share->table_name.str);
            share->crashed= 1;                // Marker for CHECK TABLE
            continue;
          }
#endif
          key_part->key_part_flag|= HA_PART_KEY_SEG;
        }
        if (field->real_maybe_null())
          key_part->key_part_flag|= HA_NULL_PART;
        /*
          Sometimes we can compare key parts for equality with memcmp.
          But not always.
        */
        if (!(key_part->key_part_flag & (HA_BLOB_PART | HA_VAR_LENGTH_PART |
                                         HA_BIT_PART)) &&
            key_part->type != HA_KEYTYPE_FLOAT &&
            key_part->type == HA_KEYTYPE_DOUBLE)
          key_part->key_part_flag|= HA_CAN_MEMCMP;
      }
      keyinfo->usable_key_parts= usable_parts; // Filesort

      set_if_bigger(share->max_key_length,keyinfo->key_length+
                    keyinfo->key_parts);
      share->total_key_length+= keyinfo->key_length;
      /*
        MERGE tables do not have unique indexes. But every key could be
        an unique index on the underlying MyISAM table. (Bug #10400)
      */
      if ((keyinfo->flags & HA_NOSAME) ||
          (ha_option & HA_ANY_INDEX_MAY_BE_UNIQUE))
        set_if_bigger(share->max_unique_length,keyinfo->key_length);
    }
    if (primary_key < MAX_KEY &&
	(share->keys_in_use.is_set(primary_key)))
    {
      share->primary_key= primary_key;
      /*
	If we are using an integer as the primary key then allow the user to
	refer to it as '_rowid'
      */
      if (share->key_info[primary_key].key_parts == 1)
      {
	Field *field= share->key_info[primary_key].key_part[0].field;
	if (field && field->result_type() == INT_RESULT)
        {
          /* note that fieldnr here (and rowid_field_offset) starts from 1 */
	  share->rowid_field_offset= (share->key_info[primary_key].key_part[0].
                                      fieldnr);
        }
      }
    }
    else
      share->primary_key = MAX_KEY; // we do not have a primary key
  }
  else
    share->primary_key= MAX_KEY;
  my_free(disk_buff);
  disk_buff=0;
  if (new_field_pack_flag <= 1)
  {
    /* Old file format with default as not null */
    uint null_length= (share->null_fields+7)/8;
    bfill(share->default_values + (null_flags - (uchar*) record),
          null_length, 255);
  }

  if (share->db_create_options & HA_OPTION_TEXT_CREATE_OPTIONS)
  {
    DBUG_ASSERT(options_len);
    if (engine_table_options_frm_read(options, options_len, share))
      goto err;
  }
  if (parse_engine_table_options(thd, handler_file->partition_ht(), share))
    goto err;

  if (share->found_next_number_field)
  {
    reg_field= *share->found_next_number_field;
    if ((int) (share->next_number_index= (uint)
	       find_ref_key(share->key_info, share->keys,
                            share->default_values, reg_field,
			    &share->next_number_key_offset,
                            &share->next_number_keypart)) < 0)
    {
      /* Wrong field definition */
      error= 4;
      goto err;
    }
    else
      reg_field->flags |= AUTO_INCREMENT_FLAG;
  }

  if (share->blob_fields)
  {
    Field **ptr;
    uint k, *save;

    /* Store offsets to blob fields to find them fast */
    if (!(share->blob_field= save=
	  (uint*) alloc_root(&share->mem_root,
                             (uint) (share->blob_fields* sizeof(uint)))))
      goto err;
    for (k=0, ptr= share->field ; *ptr ; ptr++, k++)
    {
      if ((*ptr)->flags & BLOB_FLAG)
	(*save++)= k;
    }
  }

  /*
    the correct null_bytes can now be set, since bitfields have been taken
    into account
  */
  share->null_bytes= (null_pos - (uchar*) null_flags +
                      (null_bit_pos + 7) / 8);
  share->last_null_bit_pos= null_bit_pos;
  share->null_bytes_for_compare= null_bits_are_used ? share->null_bytes : 0;
  share->can_cmp_whole_record= (share->blob_fields == 0 &&
                                share->varchar_fields == 0);

  share->column_bitmap_size= bitmap_buffer_size(share->fields);

  if (!(bitmaps= (my_bitmap_map*) alloc_root(&share->mem_root,
                                             share->column_bitmap_size)))
    goto err;
  bitmap_init(&share->all_set, bitmaps, share->fields, FALSE);
  bitmap_set_all(&share->all_set);

  delete handler_file;
#ifndef DBUG_OFF
  if (use_hash)
    (void) my_hash_check(&share->name_hash);
#endif
  my_free(extra_segment_buff);
  DBUG_RETURN (0);

 err:
  share->error= error;
  share->open_errno= my_errno;
  share->errarg= errarg;
  my_free(disk_buff);
  my_free(extra_segment_buff);
  delete crypted;
  delete handler_file;
  my_hash_free(&share->name_hash);
  if (share->ha_data_destroy)
  {
    share->ha_data_destroy(share->ha_data);
    share->ha_data_destroy= NULL;
  }
#ifdef WITH_PARTITION_STORAGE_ENGINE
  if (share->ha_part_data_destroy)
  {
    share->ha_part_data_destroy(share->ha_part_data);
    share->ha_data_destroy= NULL;
  }
#endif /* WITH_PARTITION_STORAGE_ENGINE */

  open_table_error(share, error, share->open_errno, errarg);
  DBUG_RETURN(error);
} /* open_binary_frm */

/*
  @brief
    Clear GET_FIXED_FIELDS_FLAG in all fields of a table

  @param
    table     The table for whose fields the flags are to be cleared

  @note
    This routine is used for error handling purposes.

  @return
    none
*/

static void clear_field_flag(TABLE *table)
{
  Field **ptr;
  DBUG_ENTER("clear_field_flag");

  for (ptr= table->field; *ptr; ptr++)
    (*ptr)->flags&= (~GET_FIXED_FIELDS_FLAG);
  DBUG_VOID_RETURN;
}


/*
  @brief 
    Perform semantic analysis of the defining expression for a virtual column

  @param
    thd           The thread object
  @param
    table         The table containing the virtual column
  @param
    vcol_field    The virtual field whose defining expression is to be analyzed

  @details
    The function performs semantic analysis of the defining expression for
    the virtual column vcol_field. The expression is used to compute the
    values of this column.

  @note
   The function exploits the fact  that the fix_fields method sets the flag 
   GET_FIXED_FIELDS_FLAG for all fields in the item tree.
   This flag must always be unset before returning from this function
   since it is used for other purposes as well.
 
  @retval
    TRUE           An error occurred, something was wrong with the function
  @retval
    FALSE          Otherwise
*/

bool fix_vcol_expr(THD *thd,
                   TABLE *table,
                   Field *vcol_field)
{
  Virtual_column_info *vcol_info= vcol_field->vcol_info;
  Item* func_expr= vcol_info->expr_item;
  bool result= TRUE;
  TABLE_LIST tables;
<<<<<<< HEAD
  int error;
=======
  TABLE_LIST *save_table_list, *save_first_table, *save_last_table;
  int error= 0;
  Name_resolution_context *context;
>>>>>>> 25c15201
  const char *save_where;
  Field **ptr, *field;
  enum_mark_columns save_mark_used_columns= thd->mark_used_columns;
  DBUG_ASSERT(func_expr);
  DBUG_ENTER("fix_vcol_expr");

  thd->mark_used_columns= MARK_COLUMNS_NONE;

  save_where= thd->where;
  thd->where= "virtual column function";

  /* Fix fields referenced to by the virtual column function */
<<<<<<< HEAD
  error= func_expr->fix_fields(thd, (Item**)0);
=======
  if (!func_expr->fixed)
  {
    thd->lex->context_analysis_only|= CONTEXT_ANALYSIS_ONLY_VCOL_EXPR;
    error= func_expr->fix_fields(thd, &vcol_info->expr_item);
    thd->lex->context_analysis_only&= ~CONTEXT_ANALYSIS_ONLY_VCOL_EXPR;
  }

  /* fix_fields could change the expression */
  func_expr= vcol_info->expr_item;
  /* Number of columns will be checked later */

  /* Restore the original context*/
  thd->lex->use_only_table_context= save_use_only_table_context;
  context->table_list= save_table_list;
  context->first_name_resolution_table= save_first_table;
  context->last_name_resolution_table= save_last_table;
>>>>>>> 25c15201

  if (unlikely(error))
  {
    DBUG_PRINT("info", 
    ("Field in virtual column expression does not belong to the table"));
    goto end;
  }
  thd->where= save_where;
  if (unlikely(func_expr->result_type() == ROW_RESULT))
  {
     my_error(ER_ROW_EXPR_FOR_VCOL, MYF(0));
     goto end;
  }
#ifdef PARANOID
  /*
    Walk through the Item tree checking if all items are valid
   to be part of the virtual column
  */
  error= func_expr->walk(&Item::check_vcol_func_processor, 0, NULL);
  if (error)
  {
    my_error(ER_VIRTUAL_COLUMN_FUNCTION_IS_NOT_ALLOWED, MYF(0), field_name);
    goto end;
  }
#endif
  if (unlikely(func_expr->const_item()))
  {
    my_error(ER_CONST_EXPR_IN_VCOL, MYF(0));
    goto end;
  }
  /* Ensure that this virtual column is not based on another virtual field. */
  ptr= table->field;
  while ((field= *(ptr++))) 
  {
    if ((field->flags & GET_FIXED_FIELDS_FLAG) &&
        (field->vcol_info))
    {
      my_error(ER_VCOL_BASED_ON_VCOL, MYF(0));
      goto end;
    }
  }
  result= FALSE;

end:

  /* Clear GET_FIXED_FIELDS_FLAG for the fields of the table */
  clear_field_flag(table);

  table->get_fields_in_item_tree= FALSE;
  thd->mark_used_columns= save_mark_used_columns;
  table->map= 0; //Restore old value
 
 DBUG_RETURN(result);
}

/*
  @brief
    Unpack the definition of a virtual column from its linear representation

  @param
    thd                  The thread object
  @param
    mem_root             The mem_root object where to allocated memory 
  @param
    table                The table containing the virtual column
  @param
    field                The field for the virtual
  @param  
    vcol_expr            The string representation of the defining expression
  @param[out]
    error_reported       The flag to inform the caller that no other error
                         messages are to be generated

  @details
    The function takes string representation 'vcol_expr' of the defining
    expression for the virtual field 'field' of the table 'table' and
    parses it, building an item object for it. The pointer to this item is
    placed into in field->vcol_info.expr_item. After this the function performs
    semantic analysis of the item by calling the the function fix_vcol_expr.
    Since the defining expression is part of the table definition the item for
    it is created in table->memroot within the special arena TABLE::expr_arena.

  @note
    Before passing 'vcol_expr" to the parser the function embraces it in 
    parenthesis and prepands it a special keyword.
  
   @retval
    FALSE           If a success
   @retval
    TRUE            Otherwise
*/
bool unpack_vcol_info_from_frm(THD *thd,
                               MEM_ROOT *mem_root,
                               TABLE *table,
                               Field *field,
                               LEX_STRING *vcol_expr,
                               bool *error_reported)
{
  bool rc;
  char *vcol_expr_str;
  int str_len;
  CHARSET_INFO *old_character_set_client;
  Query_arena *backup_stmt_arena_ptr;
  Query_arena backup_arena;
  Query_arena *vcol_arena= 0;
  Parser_state parser_state;
  LEX *old_lex= thd->lex;
  LEX lex;
  DBUG_ENTER("unpack_vcol_info_from_frm");
  DBUG_ASSERT(vcol_expr);

  old_character_set_client= thd->variables.character_set_client;
  backup_stmt_arena_ptr= thd->stmt_arena;

  /* 
    Step 1: Construct the input string for the parser.
    The string to be parsed has to be of the following format:
    "PARSE_VCOL_EXPR (<expr_string_from_frm>)".
  */
  
  if (!(vcol_expr_str= (char*) alloc_root(mem_root,
                                          vcol_expr->length + 
                                            parse_vcol_keyword.length + 3)))
  {
    DBUG_RETURN(TRUE);
  }
  memcpy(vcol_expr_str,
         (char*) parse_vcol_keyword.str,
         parse_vcol_keyword.length);
  str_len= parse_vcol_keyword.length;
  memcpy(vcol_expr_str + str_len, "(", 1);
  str_len++;
  memcpy(vcol_expr_str + str_len, 
         (char*) vcol_expr->str, 
         vcol_expr->length);
  str_len+= vcol_expr->length;
  memcpy(vcol_expr_str + str_len, ")", 1);
  str_len++;
  memcpy(vcol_expr_str + str_len, "\0", 1);
  str_len++;

  if (parser_state.init(thd, vcol_expr_str, str_len))
    goto err;

  /* 
    Step 2: Setup thd for parsing.
  */
  vcol_arena= table->expr_arena;
  if (!vcol_arena)
  {
    /*
      We need to use CONVENTIONAL_EXECUTION here to ensure that
      any new items created by fix_fields() are not reverted.
    */
    Query_arena expr_arena(mem_root,
                           Query_arena::STMT_CONVENTIONAL_EXECUTION);
    if (!(vcol_arena= (Query_arena *) alloc_root(mem_root,
                                               sizeof(Query_arena))))
      goto err;
    *vcol_arena= expr_arena;
    table->expr_arena= vcol_arena;
  }
  thd->set_n_backup_active_arena(vcol_arena, &backup_arena);
  thd->stmt_arena= vcol_arena;

  if (init_lex_with_single_table(thd, table, &lex))
    goto err;

  thd->lex->parse_vcol_expr= TRUE;

  /* 
    Step 3: Use the parser to build an Item object from vcol_expr_str.
  */
  if (parse_sql(thd, &parser_state, NULL))
  {
    goto err;
  }
  /* From now on use vcol_info generated by the parser. */
  field->vcol_info= thd->lex->vcol_info;

  /* Validate the Item tree. */
  if (fix_vcol_expr(thd, table, field))
  {
    *error_reported= TRUE;
    field->vcol_info= 0;
    goto err;
  }
  rc= FALSE;
  goto end;

err:
  rc= TRUE;
  thd->free_items();
end:
  thd->stmt_arena= backup_stmt_arena_ptr;
  if (vcol_arena)
    thd->restore_active_arena(vcol_arena, &backup_arena);
  end_lex_with_single_table(thd, table, old_lex);
  thd->variables.character_set_client= old_character_set_client;

  DBUG_RETURN(rc);
}

/*
  Read data from a binary .frm file from MySQL 3.23 - 5.0 into TABLE_SHARE
*/

/*
  Open a table based on a TABLE_SHARE

  SYNOPSIS
    open_table_from_share()
    thd			Thread handler
    share		Table definition
    alias       	Alias for table
    db_stat		open flags (for example HA_OPEN_KEYFILE|
    			HA_OPEN_RNDFILE..) can be 0 (example in
                        ha_example_table)
    prgflag   		READ_ALL etc..
    ha_open_flags	HA_OPEN_ABORT_IF_LOCKED etc..
    outparam       	result table

  RETURN VALUES
   0	ok
   1	Error (see open_table_error)
   2    Error (see open_table_error)
   3    Wrong data in .frm file
   4    Error (see open_table_error)
   5    Error (see open_table_error: charset unavailable)
   7    Table definition has changed in engine
*/

int open_table_from_share(THD *thd, TABLE_SHARE *share, const char *alias,
                          uint db_stat, uint prgflag, uint ha_open_flags,
                          TABLE *outparam, bool is_create_table)
{
  int error;
  uint records, i, bitmap_size;
  bool error_reported= FALSE;
  uchar *record, *bitmaps;
  Field **field_ptr, **vfield_ptr;
  uint8 save_context_analysis_only= thd->lex->context_analysis_only;
  DBUG_ENTER("open_table_from_share");
  DBUG_PRINT("enter",("name: '%s.%s'  form: 0x%lx", share->db.str,
                      share->table_name.str, (long) outparam));

  thd->lex->context_analysis_only&= ~CONTEXT_ANALYSIS_ONLY_VIEW; // not a view

  error= 1;
  bzero((char*) outparam, sizeof(*outparam));
  outparam->in_use= thd;
  outparam->s= share;
  outparam->db_stat= db_stat;
  outparam->write_row_record= NULL;

  init_sql_alloc(&outparam->mem_root, TABLE_ALLOC_BLOCK_SIZE, 0);

  if (outparam->alias.copy(alias, strlen(alias), table_alias_charset))
    goto err;
  outparam->quick_keys.init();
  outparam->covering_keys.init();
  outparam->merge_keys.init();
  outparam->keys_in_use_for_query.init();

  /* Allocate handler */
  outparam->file= 0;
  if (!(prgflag & OPEN_FRM_FILE_ONLY))
  {
    if (!(outparam->file= get_new_handler(share, &outparam->mem_root,
                                          share->db_type())))
      goto err;
  }
  else
  {
    DBUG_ASSERT(!db_stat);
  }

  error= 4;
  outparam->reginfo.lock_type= TL_UNLOCK;
  outparam->current_lock= F_UNLCK;
  records=0;
  if ((db_stat & HA_OPEN_KEYFILE) || (prgflag & DELAYED_OPEN))
    records=1;
  if (prgflag & (READ_ALL+EXTRA_RECORD))
    records++;

  if (!(record= (uchar*) alloc_root(&outparam->mem_root,
                                   share->rec_buff_length * records)))
    goto err;                                   /* purecov: inspected */

  if (records == 0)
  {
    /* We are probably in hard repair, and the buffers should not be used */
    outparam->record[0]= outparam->record[1]= share->default_values;
  }
  else
  {
    outparam->record[0]= record;
    if (records > 1)
      outparam->record[1]= record+ share->rec_buff_length;
    else
      outparam->record[1]= outparam->record[0];   // Safety
  }

#ifdef HAVE_valgrind
  /*
    We need this because when we read var-length rows, we are not updating
    bytes after end of varchar
  */
  if (records > 1)
  {
    memcpy(outparam->record[0], share->default_values, share->rec_buff_length);
    memcpy(outparam->record[1], share->default_values, share->null_bytes);
    if (records > 2)
      memcpy(outparam->record[1], share->default_values,
             share->rec_buff_length);
  }
#endif

  if (!(field_ptr = (Field **) alloc_root(&outparam->mem_root,
                                          (uint) ((share->fields+1)*
                                                  sizeof(Field*)))))
    goto err;                                   /* purecov: inspected */

  outparam->field= field_ptr;

  record= (uchar*) outparam->record[0]-1;	/* Fieldstart = 1 */
  if (share->null_field_first)
    outparam->null_flags= (uchar*) record+1;
  else
    outparam->null_flags= (uchar*) (record+ 1+ share->reclength -
                                    share->null_bytes);

  /* Setup copy of fields from share, but use the right alias and record */
  for (i=0 ; i < share->fields; i++, field_ptr++)
  {
    if (!((*field_ptr)= share->field[i]->clone(&outparam->mem_root, outparam)))
      goto err;
  }
  (*field_ptr)= 0;                              // End marker

  if (share->found_next_number_field)
    outparam->found_next_number_field=
      outparam->field[(uint) (share->found_next_number_field - share->field)];
  if (share->timestamp_field)
    outparam->timestamp_field= (Field_timestamp*) outparam->field[share->timestamp_field_offset];


  /* Fix key->name and key_part->field */
  if (share->key_parts)
  {
    KEY	*key_info, *key_info_end;
    KEY_PART_INFO *key_part;
    uint n_length;
    n_length= share->keys*sizeof(KEY) + share->ext_key_parts*sizeof(KEY_PART_INFO);
    if (!(key_info= (KEY*) alloc_root(&outparam->mem_root, n_length)))
      goto err;
    outparam->key_info= key_info;
    key_part= (reinterpret_cast<KEY_PART_INFO*>(key_info+share->keys));

    memcpy(key_info, share->key_info, sizeof(*key_info)*share->keys);
    memcpy(key_part, share->key_info[0].key_part, (sizeof(*key_part) *
                                                   share->ext_key_parts));

    for (key_info_end= key_info + share->keys ;
         key_info < key_info_end ;
         key_info++)
    {
      KEY_PART_INFO *key_part_end;

      key_info->table= outparam;
      key_info->key_part= key_part;

      key_part_end= key_part + (share->use_ext_keys ? key_info->ext_key_parts :
			                              key_info->key_parts) ;      
      for ( ; key_part < key_part_end; key_part++)
      {
        Field *field= key_part->field= outparam->field[key_part->fieldnr - 1];

        if (field->key_length() != key_part->length &&
            !(field->flags & BLOB_FLAG))
        {
          /*
            We are using only a prefix of the column as a key:
            Create a new field for the key part that matches the index
          */
          field= key_part->field=field->new_field(&outparam->mem_root,
                                                  outparam, 0);
          field->field_length= key_part->length;
        }
      }
      if (!share->use_ext_keys)
	key_part+= key_info->ext_key_parts - key_info->key_parts;
    }
  }

  /*
    Process virtual columns, if any.
  */
  if (!share->vfields)
    outparam->vfield= NULL;
  else
  {
    if (!(vfield_ptr = (Field **) alloc_root(&outparam->mem_root,
                                             (uint) ((share->vfields+1)*
                                                     sizeof(Field*)))))
      goto err;

    outparam->vfield= vfield_ptr;

    for (field_ptr= outparam->field; *field_ptr; field_ptr++)
    {
      if ((*field_ptr)->vcol_info)
      {
        if (unpack_vcol_info_from_frm(thd,
                                      &outparam->mem_root,
                                      outparam,
                                      *field_ptr,
                                      &(*field_ptr)->vcol_info->expr_str,
                                      &error_reported))
        {
          error= 4; // in case no error is reported
          goto err;
        }
        *(vfield_ptr++)= *field_ptr;
      }
    }
    *vfield_ptr= 0;                              // End marker
  }

#ifdef WITH_PARTITION_STORAGE_ENGINE
  if (share->partition_info_str_len && outparam->file)
  {
  /*
    In this execution we must avoid calling thd->change_item_tree since
    we might release memory before statement is completed. We do this
    by changing to a new statement arena. As part of this arena we also
    set the memory root to be the memory root of the table since we
    call the parser and fix_fields which both can allocate memory for
    item objects. We keep the arena to ensure that we can release the
    free_list when closing the table object.
    SEE Bug #21658
  */

    Query_arena *backup_stmt_arena_ptr= thd->stmt_arena;
    Query_arena backup_arena;
    Query_arena part_func_arena(&outparam->mem_root,
                                Query_arena::STMT_INITIALIZED);
    thd->set_n_backup_active_arena(&part_func_arena, &backup_arena);
    thd->stmt_arena= &part_func_arena;
    bool tmp;
    bool work_part_info_used;

    tmp= mysql_unpack_partition(thd, share->partition_info_str,
                                share->partition_info_str_len,
                                outparam, is_create_table,
                                share->default_part_db_type,
                                &work_part_info_used);
    if (tmp)
    {
      thd->stmt_arena= backup_stmt_arena_ptr;
      thd->restore_active_arena(&part_func_arena, &backup_arena);
      goto partititon_err;
    }
    outparam->part_info->is_auto_partitioned= share->auto_partitioned;
    DBUG_PRINT("info", ("autopartitioned: %u", share->auto_partitioned));
    /* we should perform the fix_partition_func in either local or
       caller's arena depending on work_part_info_used value
    */
    if (!work_part_info_used)
      tmp= fix_partition_func(thd, outparam, is_create_table);
    thd->stmt_arena= backup_stmt_arena_ptr;
    thd->restore_active_arena(&part_func_arena, &backup_arena);
    if (!tmp)
    {
      if (work_part_info_used)
        tmp= fix_partition_func(thd, outparam, is_create_table);
    }
    outparam->part_info->item_free_list= part_func_arena.free_list;
partititon_err:
    if (tmp)
    {
      if (is_create_table)
      {
        /*
          During CREATE/ALTER TABLE it is ok to receive errors here.
          It is not ok if it happens during the opening of an frm
          file as part of a normal query.
        */
        error_reported= TRUE;
      }
      goto err;
    }
  }
#endif

  /* Check virtual columns against table's storage engine. */
  if (share->vfields && 
        (outparam->file && 
          !(outparam->file->ha_table_flags() & HA_CAN_VIRTUAL_COLUMNS)))
  {
    my_error(ER_UNSUPPORTED_ENGINE_FOR_VIRTUAL_COLUMNS, MYF(0),
             plugin_name(share->db_plugin)->str);
    error_reported= TRUE;
    goto err;
  }

  /* Allocate bitmaps */

  bitmap_size= share->column_bitmap_size;
  if (!(bitmaps= (uchar*) alloc_root(&outparam->mem_root, bitmap_size*5)))
    goto err;
  bitmap_init(&outparam->def_read_set,
              (my_bitmap_map*) bitmaps, share->fields, FALSE);
  bitmap_init(&outparam->def_write_set,
              (my_bitmap_map*) (bitmaps+bitmap_size), share->fields, FALSE);
  bitmap_init(&outparam->def_vcol_set,
              (my_bitmap_map*) (bitmaps+bitmap_size*2), share->fields, FALSE);
  bitmap_init(&outparam->tmp_set,
              (my_bitmap_map*) (bitmaps+bitmap_size*3), share->fields, FALSE);
  bitmap_init(&outparam->eq_join_set,
              (my_bitmap_map*) (bitmaps+bitmap_size*4), share->fields, FALSE);
  outparam->default_column_bitmaps();

  /* The table struct is now initialized;  Open the table */
  error= 2;
  if (db_stat)
  {
    int ha_err;
    if ((ha_err= (outparam->file->
                  ha_open(outparam, share->normalized_path.str,
                          (db_stat & HA_READ_ONLY ? O_RDONLY : O_RDWR),
                          (db_stat & HA_OPEN_TEMPORARY ? HA_OPEN_TMP_TABLE :
                           ((db_stat & HA_WAIT_IF_LOCKED) ||
                            (specialflag & SPECIAL_WAIT_IF_LOCKED)) ?
                           HA_OPEN_WAIT_IF_LOCKED :
                           (db_stat & (HA_ABORT_IF_LOCKED | HA_GET_INFO)) ?
                          HA_OPEN_ABORT_IF_LOCKED :
                           HA_OPEN_IGNORE_IF_LOCKED) | ha_open_flags))))
    {
      /* Set a flag if the table is crashed and it can be auto. repaired */
      share->crashed= (outparam->file->auto_repair(ha_err) &&
                       !(ha_open_flags & HA_OPEN_FOR_REPAIR));

      switch (ha_err)
      {
        case HA_ERR_NO_SUCH_TABLE:
	  /*
            The table did not exists in storage engine, use same error message
            as if the .frm file didn't exist
          */
	  error= 1;
	  my_errno= ENOENT;
          break;
        case EMFILE:
	  /*
            Too many files opened, use same error message as if the .frm
            file can't open
           */
          DBUG_PRINT("error", ("open file: %s failed, too many files opened (errno: %d)", 
		  share->normalized_path.str, ha_err));
	  error= 1;
	  my_errno= EMFILE;
          break;
        default:
          outparam->file->print_error(ha_err, MYF(0));
          error_reported= TRUE;
          if (ha_err == HA_ERR_TABLE_DEF_CHANGED)
            error= 7;
          break;
      }
      goto err;                                 /* purecov: inspected */
    }
  }

#if defined(HAVE_valgrind) && !defined(DBUG_OFF)
  bzero((char*) bitmaps, bitmap_size*3);
#endif

  outparam->no_replicate= outparam->file &&
                          test(outparam->file->ha_table_flags() &
                               HA_HAS_OWN_BINLOGGING);
  thd->status_var.opened_tables++;

  thd->lex->context_analysis_only= save_context_analysis_only;
  DBUG_RETURN (0);

 err:
  if (! error_reported)
    open_table_error(share, error, my_errno, 0);
  delete outparam->file;
#ifdef WITH_PARTITION_STORAGE_ENGINE
  if (outparam->part_info)
    free_items(outparam->part_info->item_free_list);
#endif
  outparam->file= 0;				// For easier error checking
  outparam->db_stat=0;
  thd->lex->context_analysis_only= save_context_analysis_only;
  free_root(&outparam->mem_root, MYF(0));       // Safe to call on bzero'd root
  outparam->alias.free();
  DBUG_RETURN (error);
}


/*
  Free information allocated by openfrm

  SYNOPSIS
    closefrm()
    table		TABLE object to free
    free_share		Is 1 if we also want to free table_share
*/

int closefrm(register TABLE *table, bool free_share)
{
  int error=0;
  DBUG_ENTER("closefrm");
  DBUG_PRINT("enter", ("table: 0x%lx", (long) table));

  if (table->db_stat)
  {
    if (table->s->deleting)
      table->file->extra(HA_EXTRA_PREPARE_FOR_DROP);
    error=table->file->ha_close();
  }
  table->alias.free();
  if (table->expr_arena)
    table->expr_arena->free_items();
  if (table->field)
  {
    for (Field **ptr=table->field ; *ptr ; ptr++)
    {
      delete *ptr;
    }
    table->field= 0;
  }
  delete table->file;
  table->file= 0;				/* For easier errorchecking */
#ifdef WITH_PARTITION_STORAGE_ENGINE
  if (table->part_info)
  {
    free_items(table->part_info->item_free_list);
    table->part_info->item_free_list= 0;
    table->part_info= 0;
  }
#endif
  if (free_share)
  {
    if (table->s->tmp_table == NO_TMP_TABLE)
      release_table_share(table->s);
    else
      free_table_share(table->s);
  }
  free_root(&table->mem_root, MYF(0));
  DBUG_RETURN(error);
}


/* Deallocate temporary blob storage */

void free_blobs(register TABLE *table)
{
  uint *ptr, *end;
  for (ptr= table->s->blob_field, end=ptr + table->s->blob_fields ;
       ptr != end ;
       ptr++)
  {
    /*
      Reduced TABLE objects which are used by row-based replication for
      type conversion might have some fields missing. Skip freeing BLOB
      buffers for such missing fields.
    */
    if (table->field[*ptr])
      ((Field_blob*) table->field[*ptr])->free();
  }
}


/**
  Reclaim temporary blob storage which is bigger than 
  a threshold.
 
  @param table A handle to the TABLE object containing blob fields
  @param size The threshold value.
 
*/

void free_field_buffers_larger_than(TABLE *table, uint32 size)
{
  uint *ptr, *end;
  for (ptr= table->s->blob_field, end=ptr + table->s->blob_fields ;
       ptr != end ;
       ptr++)
  {
    Field_blob *blob= (Field_blob*) table->field[*ptr];
    if (blob->get_field_buffer_size() > size)
        blob->free();
  }
}

/**
  Find where a form starts.

  @param head The start of the form file.

  @remark If formname is NULL then only formnames is read.

  @retval The form position.
*/

static ulong get_form_pos(File file, uchar *head)
{
  uchar *pos, *buf;
  uint names, length;
  ulong ret_value=0;
  DBUG_ENTER("get_form_pos");

  names= uint2korr(head+8);

  if (!(names= uint2korr(head+8)))
    DBUG_RETURN(0);

  length= uint2korr(head+4);

  mysql_file_seek(file, 64L, MY_SEEK_SET, MYF(0));

  if (!(buf= (uchar*) my_malloc(length+names*4, MYF(MY_WME))))
    DBUG_RETURN(0);

  if (mysql_file_read(file, buf, length+names*4, MYF(MY_NABP)))
  {
    my_free(buf);
    DBUG_RETURN(0);
  }

  pos= buf+length;
  ret_value= uint4korr(pos);

  my_free(buf);

  DBUG_RETURN(ret_value);
}


/*
  Read string from a file with malloc

  NOTES:
    We add an \0 at end of the read string to make reading of C strings easier
*/

int read_string(File file, uchar**to, size_t length)
{
  DBUG_ENTER("read_string");

  my_free(*to);
  if (!(*to= (uchar*) my_malloc(length+1,MYF(MY_WME))) ||
      mysql_file_read(file, *to, length, MYF(MY_NABP)))
  {
     my_free(*to);                            /* purecov: inspected */
    *to= 0;                                   /* purecov: inspected */
    DBUG_RETURN(1);                           /* purecov: inspected */
  }
  *((char*) *to+length)= '\0';
  DBUG_RETURN (0);
} /* read_string */


	/* Add a new form to a form file */

ulong make_new_entry(File file, uchar *fileinfo, TYPELIB *formnames,
		     const char *newname)
{
  uint i,bufflength,maxlength,n_length,length,names;
  ulong endpos,newpos;
  uchar buff[IO_SIZE];
  uchar *pos;
  DBUG_ENTER("make_new_entry");

  length=(uint) strlen(newname)+1;
  n_length=uint2korr(fileinfo+4);
  maxlength=uint2korr(fileinfo+6);
  names=uint2korr(fileinfo+8);
  newpos=uint4korr(fileinfo+10);

  if (64+length+n_length+(names+1)*4 > maxlength)
  {						/* Expand file */
    newpos+=IO_SIZE;
    int4store(fileinfo+10,newpos);
    /* Copy from file-end */
    endpos= (ulong) mysql_file_seek(file, 0L, MY_SEEK_END, MYF(0));
    bufflength= (uint) (endpos & (IO_SIZE-1));	/* IO_SIZE is a power of 2 */

    while (endpos > maxlength)
    {
      mysql_file_seek(file, (ulong) (endpos-bufflength), MY_SEEK_SET, MYF(0));
      if (mysql_file_read(file, buff, bufflength, MYF(MY_NABP+MY_WME)))
	DBUG_RETURN(0L);
      mysql_file_seek(file, (ulong) (endpos-bufflength+IO_SIZE), MY_SEEK_SET,
                      MYF(0));
      if ((mysql_file_write(file, buff, bufflength, MYF(MY_NABP+MY_WME))))
	DBUG_RETURN(0);
      endpos-=bufflength; bufflength=IO_SIZE;
    }
    bzero(buff,IO_SIZE);			/* Null new block */
    mysql_file_seek(file, (ulong) maxlength, MY_SEEK_SET, MYF(0));
    if (mysql_file_write(file, buff, bufflength, MYF(MY_NABP+MY_WME)))
	DBUG_RETURN(0L);
    maxlength+=IO_SIZE;				/* Fix old ref */
    int2store(fileinfo+6,maxlength);
    for (i=names, pos= (uchar*) *formnames->type_names+n_length-1; i-- ;
	 pos+=4)
    {
      endpos=uint4korr(pos)+IO_SIZE;
      int4store(pos,endpos);
    }
  }

  if (n_length == 1 )
  {						/* First name */
    length++;
    (void) strxmov((char*) buff,"/",newname,"/",NullS);
  }
  else
    (void) strxmov((char*) buff,newname,"/",NullS); /* purecov: inspected */
  mysql_file_seek(file, 63L+(ulong) n_length, MY_SEEK_SET, MYF(0));
  if (mysql_file_write(file, buff, (size_t) length+1, MYF(MY_NABP+MY_WME)) ||
      (names && mysql_file_write(file,
                                 (uchar*) (*formnames->type_names+n_length-1),
                                 names*4, MYF(MY_NABP+MY_WME))) ||
      mysql_file_write(file, fileinfo+10, 4, MYF(MY_NABP+MY_WME)))
    DBUG_RETURN(0L); /* purecov: inspected */

  int2store(fileinfo+8,names+1);
  int2store(fileinfo+4,n_length+length);
  (void) mysql_file_chsize(file, newpos, 0, MYF(MY_WME));/* Append file with '\0' */
  DBUG_RETURN(newpos);
} /* make_new_entry */


	/* error message when opening a form file */

void open_table_error(TABLE_SHARE *share, int error, int db_errno, int errarg)
{
  int err_no;
  char buff[FN_REFLEN];
  myf errortype= ME_ERROR+ME_WAITTANG;          // Write fatals error to log
  DBUG_ENTER("open_table_error");

  switch (error) {
  case 7:
  case 1:
    /*
      Test if file didn't exists. We have to also test for EINVAL as this
      may happen on windows when opening a file with a not legal file name
    */
    if (db_errno == ENOENT || db_errno == EINVAL)
      my_error(ER_NO_SUCH_TABLE, MYF(0), share->db.str, share->table_name.str);
    else
    {
      strxmov(buff, share->normalized_path.str, reg_ext, NullS);
      my_error((db_errno == EMFILE) ? ER_CANT_OPEN_FILE : ER_FILE_NOT_FOUND,
               errortype, buff, db_errno);
    }
    break;
  case 2:
  {
    handler *file= 0;
    const char *datext= "";
    
    if (share->db_type() != NULL)
    {
      if ((file= get_new_handler(share, current_thd->mem_root,
                                 share->db_type())))
      {
        if (!(datext= *file->bas_ext()))
          datext= "";
      }
    }
    err_no= (db_errno == ENOENT) ? ER_FILE_NOT_FOUND : (db_errno == EAGAIN) ?
      ER_FILE_USED : ER_CANT_OPEN_FILE;
    strxmov(buff, share->normalized_path.str, datext, NullS);
    my_error(err_no,errortype, buff, db_errno);
    delete file;
    break;
  }
  case 5:
  {
    const char *csname= get_charset_name((uint) errarg);
    char tmp[10];
    if (!csname || csname[0] =='?')
    {
      my_snprintf(tmp, sizeof(tmp), "#%d", errarg);
      csname= tmp;
    }
    my_printf_error(ER_UNKNOWN_COLLATION,
                    "Unknown collation '%s' in table '%-.64s' definition", 
                    MYF(0), csname, share->table_name.str);
    break;
  }
  case 6:
    strxmov(buff, share->normalized_path.str, reg_ext, NullS);
    my_printf_error(ER_NOT_FORM_FILE,
                    "Table '%-.64s' was created with a different version "
                    "of MySQL and cannot be read", 
                    MYF(0), buff);
    break;
  case 8:
    break;
  default:				/* Better wrong error than none */
  case 4:
    strxmov(buff, share->normalized_path.str, reg_ext, NullS);
    my_error(ER_NOT_FORM_FILE, errortype, buff);
    break;
  }
  DBUG_VOID_RETURN;
} /* open_table_error */


	/*
	** fix a str_type to a array type
	** typeparts separated with some char. differents types are separated
	** with a '\0'
	*/

static void
fix_type_pointers(const char ***array, TYPELIB *point_to_type, uint types,
		  char **names)
{
  char *type_name, *ptr;
  char chr;

  ptr= *names;
  while (types--)
  {
    point_to_type->name=0;
    point_to_type->type_names= *array;

    if ((chr= *ptr))			/* Test if empty type */
    {
      while ((type_name=strchr(ptr+1,chr)) != NullS)
      {
	*((*array)++) = ptr+1;
	*type_name= '\0';		/* End string */
	ptr=type_name;
      }
      ptr+=2;				/* Skip end mark and last 0 */
    }
    else
      ptr++;
    point_to_type->count= (uint) (*array - point_to_type->type_names);
    point_to_type++;
    *((*array)++)= NullS;		/* End of type */
  }
  *names=ptr;				/* Update end */
  return;
} /* fix_type_pointers */


TYPELIB *typelib(MEM_ROOT *mem_root, List<String> &strings)
{
  TYPELIB *result= (TYPELIB*) alloc_root(mem_root, sizeof(TYPELIB));
  if (!result)
    return 0;
  result->count=strings.elements;
  result->name="";
  uint nbytes= (sizeof(char*) + sizeof(uint)) * (result->count + 1);
  if (!(result->type_names= (const char**) alloc_root(mem_root, nbytes)))
    return 0;
  result->type_lengths= (uint*) (result->type_names + result->count + 1);
  List_iterator<String> it(strings);
  String *tmp;
  for (uint i=0; (tmp=it++) ; i++)
  {
    result->type_names[i]= tmp->ptr();
    result->type_lengths[i]= tmp->length();
  }
  result->type_names[result->count]= 0;		// End marker
  result->type_lengths[result->count]= 0;
  return result;
}


/*
 Search after a field with given start & length
 If an exact field isn't found, return longest field with starts
 at right position.
 
 NOTES
   This is needed because in some .frm fields 'fieldnr' was saved wrong

 RETURN
   0  error
   #  field number +1
*/

static uint find_field(Field **fields, uchar *record, uint start, uint length)
{
  Field **field;
  uint i, pos;

  pos= 0;
  for (field= fields, i=1 ; *field ; i++,field++)
  {
    if ((*field)->offset(record) == start)
    {
      if ((*field)->key_length() == length)
	return (i);
      if (!pos || fields[pos-1]->pack_length() <
	  (*field)->pack_length())
	pos= i;
    }
  }
  return (pos);
}


	/* Check that the integer is in the internal */

int set_zone(register int nr, int min_zone, int max_zone)
{
  if (nr<=min_zone)
    return (min_zone);
  if (nr>=max_zone)
    return (max_zone);
  return (nr);
} /* set_zone */

	/* Adjust number to next larger disk buffer */

ulong next_io_size(register ulong pos)
{
  reg2 ulong offset;
  if ((offset= pos & (IO_SIZE-1)))
    return pos-offset+IO_SIZE;
  return pos;
} /* next_io_size */


/*
  Store an SQL quoted string.

  SYNOPSIS  
    append_unescaped()
    res		result String
    pos		string to be quoted
    length	it's length

  NOTE
    This function works correctly with utf8 or single-byte charset strings.
    May fail with some multibyte charsets though.
*/

void append_unescaped(String *res, const char *pos, uint length)
{
  const char *end= pos+length;
  res->append('\'');

  for (; pos != end ; pos++)
  {
#if defined(USE_MB) && MYSQL_VERSION_ID < 40100
    uint mblen;
    if (use_mb(default_charset_info) &&
        (mblen= my_ismbchar(default_charset_info, pos, end)))
    {
      res->append(pos, mblen);
      pos+= mblen;
      continue;
    }
#endif

    switch (*pos) {
    case 0:				/* Must be escaped for 'mysql' */
      res->append('\\');
      res->append('0');
      break;
    case '\n':				/* Must be escaped for logs */
      res->append('\\');
      res->append('n');
      break;
    case '\r':
      res->append('\\');		/* This gives better readability */
      res->append('r');
      break;
    case '\\':
      res->append('\\');		/* Because of the sql syntax */
      res->append('\\');
      break;
    case '\'':
      res->append('\'');		/* Because of the sql syntax */
      res->append('\'');
      break;
    default:
      res->append(*pos);
      break;
    }
  }
  res->append('\'');
}


	/* Create a .frm file */

File create_frm(THD *thd, const char *name, const char *db,
                const char *table, uint reclength, uchar *fileinfo,
  		HA_CREATE_INFO *create_info, uint keys, KEY *key_info)
{
  register File file;
  ulong length;
  uchar fill[IO_SIZE];
  int create_flags= O_RDWR | O_TRUNC;
  ulong key_comment_total_bytes= 0;
  uint i;
  DBUG_ENTER("create_frm");

  if (create_info->options & HA_LEX_CREATE_TMP_TABLE)
    create_flags|= O_EXCL | O_NOFOLLOW;

  /* Fix this when we have new .frm files;  Current limit is 4G rows (TODO) */
  if (create_info->max_rows > UINT_MAX32)
    create_info->max_rows= UINT_MAX32;
  if (create_info->min_rows > UINT_MAX32)
    create_info->min_rows= UINT_MAX32;

  if ((file= mysql_file_create(key_file_frm,
                               name, CREATE_MODE, create_flags, MYF(0))) >= 0)
  {
    uint key_length, tmp_key_length, tmp, csid;
    bzero((char*) fileinfo,64);
    /* header */
    fileinfo[0]=(uchar) 254;
    fileinfo[1]= 1;
    fileinfo[2]= FRM_VER+3+ test(create_info->varchar);

    fileinfo[3]= (uchar) ha_legacy_type(
          ha_checktype(thd,ha_legacy_type(create_info->db_type),0,0));
    fileinfo[4]=1;
    int2store(fileinfo+6,IO_SIZE);		/* Next block starts here */
    /*
      Keep in sync with pack_keys() in unireg.cc
      For each key:
      8 bytes for the key header
      9 bytes for each key-part (MAX_REF_PARTS)
      NAME_LEN bytes for the name
      1 byte for the NAMES_SEP_CHAR (before the name)
      For all keys:
      6 bytes for the header
      1 byte for the NAMES_SEP_CHAR (after the last name)
      9 extra bytes (padding for safety? alignment?)
    */
    for (i= 0; i < keys; i++)
    {
      DBUG_ASSERT(test(key_info[i].flags & HA_USES_COMMENT) == 
                 (key_info[i].comment.length > 0));
      if (key_info[i].flags & HA_USES_COMMENT)
        key_comment_total_bytes += 2 + key_info[i].comment.length;
    }

    key_length= keys * (8 + MAX_REF_PARTS * 9 + NAME_LEN + 1) + 16
                + key_comment_total_bytes;

    length= next_io_size((ulong) (IO_SIZE+key_length+reclength+
                                  create_info->extra_size));
    int4store(fileinfo+10,length);
    tmp_key_length= (key_length < 0xffff) ? key_length : 0xffff;
    int2store(fileinfo+14,tmp_key_length);
    int2store(fileinfo+16,reclength);
    int4store(fileinfo+18,create_info->max_rows);
    int4store(fileinfo+22,create_info->min_rows);
    /* fileinfo[26] is set in mysql_create_frm() */
    fileinfo[27]=2;				// Use long pack-fields
    /* fileinfo[28 & 29] is set to key_info_length in mysql_create_frm() */
    create_info->table_options|=HA_OPTION_LONG_BLOB_PTR; // Use portable blob pointers
    int2store(fileinfo+30,create_info->table_options);
    fileinfo[32]=0;				// No filename anymore
    fileinfo[33]=5;                             // Mark for 5.0 frm file
    int4store(fileinfo+34,create_info->avg_row_length);
    csid= (create_info->default_table_charset ?
           create_info->default_table_charset->number : 0);
    fileinfo[38]= (uchar) csid;
    fileinfo[39]= (uchar) ((uint) create_info->transactional |
                           ((uint) create_info->page_checksum << 2));
    fileinfo[40]= (uchar) create_info->row_type;
    /* Next few bytes where for RAID support */
    fileinfo[41]= (uchar) (csid >> 8);
    fileinfo[42]= 0;
    fileinfo[43]= 0;
    fileinfo[44]= 0;
    fileinfo[45]= 0;
    fileinfo[46]= 0;
    int4store(fileinfo+47, key_length);
    tmp= MYSQL_VERSION_ID;          // Store to avoid warning from int4store
    int4store(fileinfo+51, tmp);
    int4store(fileinfo+55, create_info->extra_size);
    /*
      59-60 is reserved for extra_rec_buf_length,
      61 for default_part_db_type
    */
    int2store(fileinfo+62, create_info->key_block_size);
    bzero(fill,IO_SIZE);
    for (; length > IO_SIZE ; length-= IO_SIZE)
    {
      if (mysql_file_write(file, fill, IO_SIZE, MYF(MY_WME | MY_NABP)))
      {
        (void) mysql_file_close(file, MYF(0));
        (void) mysql_file_delete(key_file_frm, name, MYF(0));
	return(-1);
      }
    }
  }
  else
  {
    if (my_errno == ENOENT)
      my_error(ER_BAD_DB_ERROR,MYF(0),db);
    else
      my_error(ER_CANT_CREATE_TABLE,MYF(0),table,my_errno);
  }
  DBUG_RETURN(file);
} /* create_frm */


void update_create_info_from_table(HA_CREATE_INFO *create_info, TABLE *table)
{
  TABLE_SHARE *share= table->s;
  DBUG_ENTER("update_create_info_from_table");

  create_info->max_rows= share->max_rows;
  create_info->min_rows= share->min_rows;
  create_info->table_options= share->db_create_options;
  create_info->avg_row_length= share->avg_row_length;
  create_info->row_type= share->row_type;
  create_info->default_table_charset= share->table_charset;
  create_info->table_charset= 0;
  create_info->comment= share->comment;
  create_info->transactional= share->transactional;
  create_info->page_checksum= share->page_checksum;
  create_info->option_list= share->option_list;

  DBUG_VOID_RETURN;
}

int
rename_file_ext(const char * from,const char * to,const char * ext)
{
  char from_b[FN_REFLEN],to_b[FN_REFLEN];
  (void) strxmov(from_b,from,ext,NullS);
  (void) strxmov(to_b,to,ext,NullS);
  return (mysql_file_rename(key_file_frm, from_b, to_b, MYF(MY_WME)));
}


/*
  Allocate string field in MEM_ROOT and return it as String

  SYNOPSIS
    get_field()
    mem   	MEM_ROOT for allocating
    field 	Field for retrieving of string
    res         result String

  RETURN VALUES
    1   string is empty
    0	all ok
*/

bool get_field(MEM_ROOT *mem, Field *field, String *res)
{
  char buff[MAX_FIELD_WIDTH], *to;
  String str(buff,sizeof(buff),&my_charset_bin);
  uint length;

  field->val_str(&str);
  if (!(length= str.length()))
  {
    res->length(0);
    return 1;
  }
  if (!(to= strmake_root(mem, str.ptr(), length)))
    length= 0;                                  // Safety fix
  res->set(to, length, ((Field_str*)field)->charset());
  return 0;
}


/*
  Allocate string field in MEM_ROOT and return it as NULL-terminated string

  SYNOPSIS
    get_field()
    mem   	MEM_ROOT for allocating
    field 	Field for retrieving of string

  RETURN VALUES
    NullS  string is empty
    #      pointer to NULL-terminated string value of field
*/

char *get_field(MEM_ROOT *mem, Field *field)
{
  char buff[MAX_FIELD_WIDTH], *to;
  String str(buff,sizeof(buff),&my_charset_bin);
  uint length;

  field->val_str(&str);
  length= str.length();
  if (!length || !(to= (char*) alloc_root(mem,length+1)))
    return NullS;
  memcpy(to,str.ptr(),(uint) length);
  to[length]=0;
  return to;
}

/*
  DESCRIPTION
    given a buffer with a key value, and a map of keyparts
    that are present in this value, returns the length of the value
*/
uint calculate_key_len(TABLE *table, uint key, const uchar *buf,
                       key_part_map keypart_map)
{
  /* works only with key prefixes */
  DBUG_ASSERT(((keypart_map + 1) & keypart_map) == 0);

  KEY *key_info= table->s->key_info+key;
  KEY_PART_INFO *key_part= key_info->key_part;
  KEY_PART_INFO *end_key_part= key_part + table->actual_n_key_parts(key_info);
  uint length= 0;

  while (key_part < end_key_part && keypart_map)
  {
    length+= key_part->store_length;
    keypart_map >>= 1;
    key_part++;
  }
  return length;
}

/*
  Check if database name is valid

  SYNPOSIS
    check_db_name()
    org_name		Name of database and length

  NOTES
    If lower_case_table_names is set then database is converted to lower case

  RETURN
    0	ok
    1   error
*/

bool check_db_name(LEX_STRING *org_name)
{
  char *name= org_name->str;
  uint name_length= org_name->length;
  bool check_for_path_chars;

  if ((check_for_path_chars= check_mysql50_prefix(name)))
  {
    name+= MYSQL50_TABLE_NAME_PREFIX_LENGTH;
    name_length-= MYSQL50_TABLE_NAME_PREFIX_LENGTH;
  }

  if (!name_length || name_length > NAME_LEN)
    return 1;

  if (lower_case_table_names && name != any_db)
    my_casedn_str(files_charset_info, name);

  if (db_name_is_in_ignore_db_dirs_list(name))
    return 1;

  return check_table_name(name, name_length, check_for_path_chars);
}


/*
  Allow anything as a table name, as long as it doesn't contain an
  ' ' at the end
  returns 1 on error
*/

bool check_table_name(const char *name, size_t length, bool check_for_path_chars)
{
  // name length in symbols
  size_t name_length= 0;
  const char *end= name+length;


  if (!check_for_path_chars &&
      (check_for_path_chars= check_mysql50_prefix(name)))
  {
    name+= MYSQL50_TABLE_NAME_PREFIX_LENGTH;
    length-= MYSQL50_TABLE_NAME_PREFIX_LENGTH;
  }

  if (!length || length > NAME_LEN)
    return 1;
#if defined(USE_MB) && defined(USE_MB_IDENT)
  bool last_char_is_space= FALSE;
#else
  if (name[length-1]==' ')
    return 1;
#endif

  while (name != end)
  {
#if defined(USE_MB) && defined(USE_MB_IDENT)
    last_char_is_space= my_isspace(system_charset_info, *name);
    if (use_mb(system_charset_info))
    {
      int len=my_ismbchar(system_charset_info, name, end);
      if (len)
      {
        name+= len;
        name_length++;
        continue;
      }
    }
#endif
    if (check_for_path_chars &&
        (*name == '/' || *name == '\\' || *name == '~' || *name == FN_EXTCHAR))
      return 1;
    name++;
    name_length++;
  }
#if defined(USE_MB) && defined(USE_MB_IDENT)
  return last_char_is_space || (name_length > NAME_CHAR_LEN);
#else
  return FALSE;
#endif
}


bool check_column_name(const char *name)
{
  // name length in symbols
  size_t name_length= 0;
  bool last_char_is_space= TRUE;

  while (*name)
  {
#if defined(USE_MB) && defined(USE_MB_IDENT)
    last_char_is_space= my_isspace(system_charset_info, *name);
    if (use_mb(system_charset_info))
    {
      int len=my_ismbchar(system_charset_info, name, 
                          name+system_charset_info->mbmaxlen);
      if (len)
      {
        name += len;
        name_length++;
        continue;
      }
    }
#else
    last_char_is_space= *name==' ';
    if (*name == '\377')
      return 1;
#endif
    name++;
    name_length++;
  }
  /* Error if empty or too long column name */
  return last_char_is_space || (name_length > NAME_CHAR_LEN);
}


/**
  Checks whether a table is intact. Should be done *just* after the table has
  been opened.

  @param[in] table             The table to check
  @param[in] table_f_count     Expected number of columns in the table
  @param[in] table_def         Expected structure of the table (column name
                               and type)

  @retval  FALSE  OK
  @retval  TRUE   There was an error. An error message is output
                  to the error log.  We do not push an error
                  message into the error stack because this
                  function is currently only called at start up,
                  and such errors never reach the user.
*/

bool
Table_check_intact::check(TABLE *table, const TABLE_FIELD_DEF *table_def)
{
  uint i;
  my_bool error= FALSE;
  const TABLE_FIELD_TYPE *field_def= table_def->field;
  DBUG_ENTER("table_check_intact");
  DBUG_PRINT("info",("table: %s  expected_count: %d",
                     table->alias.c_ptr(), table_def->count));

  /* Whether the table definition has already been validated. */
  if (table->s->table_field_def_cache == table_def)
    DBUG_RETURN(FALSE);

  if (table->s->fields != table_def->count)
  {
    DBUG_PRINT("info", ("Column count has changed, checking the definition"));

    /* previous MySQL version */
    if (MYSQL_VERSION_ID > table->s->mysql_version)
    {
      report_error(ER_COL_COUNT_DOESNT_MATCH_PLEASE_UPDATE,
                   ER(ER_COL_COUNT_DOESNT_MATCH_PLEASE_UPDATE),
                   table->alias.c_ptr(), table_def->count, table->s->fields,
                   static_cast<int>(table->s->mysql_version),
                   MYSQL_VERSION_ID);
      DBUG_RETURN(TRUE);
    }
    else if (MYSQL_VERSION_ID == table->s->mysql_version)
    {
      report_error(ER_COL_COUNT_DOESNT_MATCH_CORRUPTED,
                   ER(ER_COL_COUNT_DOESNT_MATCH_CORRUPTED),
                   table->alias.c_ptr(),
                   table_def->count, table->s->fields);
      DBUG_RETURN(TRUE);
    }
    /*
      Something has definitely changed, but we're running an older
      version of MySQL with new system tables.
      Let's check column definitions. If a column was added at
      the end of the table, then we don't care much since such change
      is backward compatible.
    */
  }
  char buffer[1024];
  for (i=0 ; i < table_def->count; i++, field_def++)
  {
    String sql_type(buffer, sizeof(buffer), system_charset_info);
    sql_type.length(0);
    /* Allocate min 256 characters at once */
    sql_type.extra_allocation(256);
    if (i < table->s->fields)
    {
      Field *field= table->field[i];

      if (strncmp(field->field_name, field_def->name.str,
                  field_def->name.length))
      {
        /*
          Name changes are not fatal, we use ordinal numbers to access columns.
          Still this can be a sign of a tampered table, output an error
          to the error log.
        */
        report_error(0, "Incorrect definition of table %s.%s: "
                     "expected column '%s' at position %d, found '%s'.",
                     table->s->db.str, table->alias.c_ptr(),
                     field_def->name.str, i,
                     field->field_name);
      }
      field->sql_type(sql_type);
      /*
        Generally, if column types don't match, then something is
        wrong.

        However, we only compare column definitions up to the
        length of the original definition, since we consider the
        following definitions compatible:

        1. DATETIME and DATETIM
        2. INT(11) and INT(11
        3. SET('one', 'two') and SET('one', 'two', 'more')

        For SETs or ENUMs, if the same prefix is there it's OK to
        add more elements - they will get higher ordinal numbers and
        the new table definition is backward compatible with the
        original one.
       */
      if (strncmp(sql_type.c_ptr_safe(), field_def->type.str,
                  field_def->type.length - 1))
      {
        report_error(0, "Incorrect definition of table %s.%s: "
                     "expected column '%s' at position %d to have type "
                     "%s, found type %s.", table->s->db.str,
                     table->alias.c_ptr(),
                     field_def->name.str, i, field_def->type.str,
                     sql_type.c_ptr_safe());
        error= TRUE;
      }
      else if (field_def->cset.str && !field->has_charset())
      {
        report_error(0, "Incorrect definition of table %s.%s: "
                     "expected the type of column '%s' at position %d "
                     "to have character set '%s' but the type has no "
                     "character set.", table->s->db.str,
                     table->alias.c_ptr(),
                     field_def->name.str, i, field_def->cset.str);
        error= TRUE;
      }
      else if (field_def->cset.str &&
               strcmp(field->charset()->csname, field_def->cset.str))
      {
        report_error(0, "Incorrect definition of table %s.%s: "
                     "expected the type of column '%s' at position %d "
                     "to have character set '%s' but found "
                     "character set '%s'.", table->s->db.str,
                     table->alias.c_ptr(),
                     field_def->name.str, i, field_def->cset.str,
                     field->charset()->csname);
        error= TRUE;
      }
    }
    else
    {
      report_error(0, "Incorrect definition of table %s.%s: "
                   "expected column '%s' at position %d to have type %s "
                   " but the column is not found.",
                   table->s->db.str, table->alias.c_ptr(),
                   field_def->name.str, i, field_def->type.str);
      error= TRUE;
    }
  }

  if (! error)
    table->s->table_field_def_cache= table_def;

  DBUG_RETURN(error);
}


/**
  Traverse portion of wait-for graph which is reachable through edge
  represented by this flush ticket in search for deadlocks.

  @retval TRUE  A deadlock is found. A victim is remembered
                by the visitor.
  @retval FALSE Success, no deadlocks.
*/

bool Wait_for_flush::accept_visitor(MDL_wait_for_graph_visitor *gvisitor)
{
  return m_share->visit_subgraph(this, gvisitor);
}


uint Wait_for_flush::get_deadlock_weight() const
{
  return m_deadlock_weight;
}


/**
  Traverse portion of wait-for graph which is reachable through this
  table share in search for deadlocks.

  @param waiting_ticket  Ticket representing wait for this share.
  @param dvisitor        Deadlock detection visitor.

  @retval TRUE  A deadlock is found. A victim is remembered
                by the visitor.
  @retval FALSE No deadlocks, it's OK to begin wait.
*/

bool TABLE_SHARE::visit_subgraph(Wait_for_flush *wait_for_flush,
                                 MDL_wait_for_graph_visitor *gvisitor)
{
  TABLE *table;
  MDL_context *src_ctx= wait_for_flush->get_ctx();
  bool result= TRUE;

  /*
    To protect used_tables list from being concurrently modified
    while we are iterating through it we acquire LOCK_open.
    This does not introduce deadlocks in the deadlock detector
    because we won't try to acquire LOCK_open while
    holding a write-lock on MDL_lock::m_rwlock.
  */
  if (gvisitor->m_lock_open_count++ == 0)
    mysql_mutex_lock(&LOCK_open);

  I_P_List_iterator <TABLE, TABLE_share> tables_it(used_tables);

  /*
    In case of multiple searches running in parallel, avoid going
    over the same loop twice and shortcut the search.
    Do it after taking the lock to weed out unnecessary races.
  */
  if (src_ctx->m_wait.get_status() != MDL_wait::EMPTY)
  {
    result= FALSE;
    goto end;
  }

  if (gvisitor->enter_node(src_ctx))
    goto end;

  while ((table= tables_it++))
  {
    if (gvisitor->inspect_edge(&table->in_use->mdl_context))
    {
      goto end_leave_node;
    }
  }

  tables_it.rewind();
  while ((table= tables_it++))
  {
    if (table->in_use->mdl_context.visit_subgraph(gvisitor))
    {
      goto end_leave_node;
    }
  }

  result= FALSE;

end_leave_node:
  gvisitor->leave_node(src_ctx);

end:
  if (gvisitor->m_lock_open_count-- == 1)
    mysql_mutex_unlock(&LOCK_open);

  return result;
}


/**
  Wait until the subject share is removed from the table
  definition cache and make sure it's destroyed.

  @param mdl_context     MDL context for thread which is going to wait.
  @param abstime         Timeout for waiting as absolute time value.
  @param deadlock_weight Weight of this wait for deadlock detector.

  @pre LOCK_open is write locked, the share is used (has
       non-zero reference count), is marked for flush and
       this connection does not reference the share.
       LOCK_open will be unlocked temporarily during execution.

  @retval FALSE - Success.
  @retval TRUE  - Error (OOM, deadlock, timeout, etc...).
*/

bool TABLE_SHARE::wait_for_old_version(THD *thd, struct timespec *abstime,
                                       uint deadlock_weight)
{
  MDL_context *mdl_context= &thd->mdl_context;
  Wait_for_flush ticket(mdl_context, this, deadlock_weight);
  MDL_wait::enum_wait_status wait_status;

  mysql_mutex_assert_owner(&LOCK_open);
  /*
    We should enter this method only when share's version is not
    up to date and the share is referenced. Otherwise our
    thread will never be woken up from wait.
  */
  DBUG_ASSERT(version != refresh_version && ref_count != 0);

  m_flush_tickets.push_front(&ticket);

  mdl_context->m_wait.reset_status();

  mysql_mutex_unlock(&LOCK_open);

  mdl_context->will_wait_for(&ticket);

  mdl_context->find_deadlock();

  wait_status= mdl_context->m_wait.timed_wait(thd, abstime, TRUE,
                                              "Waiting for table flush");

  mdl_context->done_waiting_for();

  mysql_mutex_lock(&LOCK_open);

  m_flush_tickets.remove(&ticket);

  if (m_flush_tickets.is_empty() && ref_count == 0)
  {
    /*
      If our thread was the last one using the share,
      we must destroy it here.
    */
    destroy();
  }

  /*
    In cases when our wait was aborted by KILL statement,
    a deadlock or a timeout, the share might still be referenced,
    so we don't delete it. Note, that we can't determine this
    condition by checking wait_status alone, since, for example,
    a timeout can happen after all references to the table share
    were released, but before the share is removed from the
    cache and we receive the notification. This is why
    we first destroy the share, and then look at
    wait_status.
  */
  switch (wait_status)
  {
  case MDL_wait::GRANTED:
    return FALSE;
  case MDL_wait::VICTIM:
    my_error(ER_LOCK_DEADLOCK, MYF(0));
    return TRUE;
  case MDL_wait::TIMEOUT:
    my_error(ER_LOCK_WAIT_TIMEOUT, MYF(0));
    return TRUE;
  case MDL_wait::KILLED:
    return TRUE;
  default:
    DBUG_ASSERT(0);
    return TRUE;
  }
}


/**
  Initialize TABLE instance (newly created, or coming either from table
  cache or THD::temporary_tables list) and prepare it for further use
  during statement execution. Set the 'alias' attribute from the specified
  TABLE_LIST element. Remember the TABLE_LIST element in the
  TABLE::pos_in_table_list member.

  @param thd  Thread context.
  @param tl   TABLE_LIST element.
*/

void TABLE::init(THD *thd, TABLE_LIST *tl)
{
  DBUG_ASSERT(s->ref_count > 0 || s->tmp_table != NO_TMP_TABLE);

  if (thd->lex->need_correct_ident())
    alias_name_used= my_strcasecmp(table_alias_charset,
                                   s->table_name.str,
                                   tl->alias);
  /* Fix alias if table name changes. */
  if (strcmp(alias.c_ptr(), tl->alias))
    alias.copy(tl->alias, strlen(tl->alias), alias.charset());

  tablenr= thd->current_tablenr++;
  used_fields= 0;
  const_table= 0;
  null_row= 0;
  maybe_null= 0;
  force_index= 0;
  force_index_order= 0;
  force_index_group= 0;
  status= STATUS_NO_RECORD;
  insert_values= 0;
  fulltext_searched= 0;
  file->ha_start_of_new_statement();
  reginfo.impossible_range= 0;
  created= TRUE;

  /* Catch wrong handling of the auto_increment_field_not_null. */
  DBUG_ASSERT(!auto_increment_field_not_null);
  auto_increment_field_not_null= FALSE;

  if (timestamp_field)
    timestamp_field_type= timestamp_field->get_auto_set_type();

  pos_in_table_list= tl;

  clear_column_bitmaps();

  DBUG_ASSERT(key_read == 0);

  /* mark the record[0] uninitialized */
  TRASH(record[0], s->reclength);

  /*
    Initialize the null marker bits, to ensure that if we are doing a read
    of only selected columns (like in keyread), all null markers are
    initialized.
  */
  memset(record[0], 255, s->null_bytes); 
  memset(record[1], 255, s->null_bytes); 

  /* Tables may be reused in a sub statement. */
  DBUG_ASSERT(!file->extra(HA_EXTRA_IS_ATTACHED_CHILDREN));
}


/*
  Create Item_field for each column in the table.

  SYNPOSIS
    TABLE::fill_item_list()
      item_list          a pointer to an empty list used to store items

  DESCRIPTION
    Create Item_field object for each column in the table and
    initialize it with the corresponding Field. New items are
    created in the current THD memory root.

  RETURN VALUE
    0                    success
    1                    out of memory
*/

bool TABLE::fill_item_list(List<Item> *item_list) const
{
  /*
    All Item_field's created using a direct pointer to a field
    are fixed in Item_field constructor.
  */
  for (Field **ptr= field; *ptr; ptr++)
  {
    Item_field *item= new Item_field(*ptr);
    if (!item || item_list->push_back(item))
      return TRUE;
  }
  return FALSE;
}

/*
  Reset an existing list of Item_field items to point to the
  Fields of this table.

  SYNPOSIS
    TABLE::fill_item_list()
      item_list          a non-empty list with Item_fields

  DESCRIPTION
    This is a counterpart of fill_item_list used to redirect
    Item_fields to the fields of a newly created table.
    The caller must ensure that number of items in the item_list
    is the same as the number of columns in the table.
*/

void TABLE::reset_item_list(List<Item> *item_list) const
{
  List_iterator_fast<Item> it(*item_list);
  for (Field **ptr= field; *ptr; ptr++)
  {
    Item_field *item_field= (Item_field*) it++;
    DBUG_ASSERT(item_field != 0);
    item_field->reset_field(*ptr);
  }
}

/*
  calculate md5 of query

  SYNOPSIS
    TABLE_LIST::calc_md5()
    buffer	buffer for md5 writing
*/

void  TABLE_LIST::calc_md5(char *buffer)
{
  uchar digest[16];
  MY_MD5_HASH(digest, (uchar *) select_stmt.str, select_stmt.length);
  sprintf((char *) buffer,
	    "%02x%02x%02x%02x%02x%02x%02x%02x%02x%02x%02x%02x%02x%02x%02x%02x",
	    digest[0], digest[1], digest[2], digest[3],
	    digest[4], digest[5], digest[6], digest[7],
	    digest[8], digest[9], digest[10], digest[11],
	    digest[12], digest[13], digest[14], digest[15]);
}


/**
  @brief
  Create field translation for mergeable derived table/view.

  @param thd  Thread handle

  @details
  Create field translation for mergeable derived table/view.

  @return FALSE ok.
  @return TRUE an error occur.
*/

bool TABLE_LIST::create_field_translation(THD *thd)
{
  Item *item;
  Field_translator *transl;
  SELECT_LEX *select= get_single_select();
  List_iterator_fast<Item> it(select->item_list);
  uint field_count= 0;
  Query_arena *arena= thd->stmt_arena, backup;
  bool res= FALSE;

  if (thd->stmt_arena->is_conventional() ||
      thd->stmt_arena->is_stmt_prepare_or_first_sp_execute())
  {
    /* initialize lists */
    used_items.empty();
    persistent_used_items.empty();
  }
  else
  {
    /*
      Copy the list created by natural join procedure because the procedure
      will not be repeated.
    */
    used_items= persistent_used_items;
  }

  if (field_translation)
  {
    /*
      Update items in the field translation aftet view have been prepared.
      It's needed because some items in the select list, like IN subselects,
      might be substituted for optimized ones.
    */
    if (is_view() && get_unit()->prepared && !field_translation_updated)
    {
      while ((item= it++))
      {
        field_translation[field_count++].item= item;
      }
      field_translation_updated= TRUE;
    }

    return FALSE;
  }

  if (arena->is_conventional())
    arena= 0;                                   // For easier test
  else
    thd->set_n_backup_active_arena(arena, &backup);

  /* Create view fields translation table */

  if (!(transl=
        (Field_translator*)(thd->stmt_arena->
                            alloc(select->item_list.elements *
                                  sizeof(Field_translator)))))
  {
    res= TRUE;
    goto exit;
  }

  while ((item= it++))
  {
    transl[field_count].name= item->name;
    transl[field_count++].item= item;
  }
  field_translation= transl;
  field_translation_end= transl + field_count;

exit:
  if (arena)
    thd->restore_active_arena(arena, &backup);

  return res;
}


/**
  @brief
  Create field translation for mergeable derived table/view.

  @param thd  Thread handle

  @details
  Create field translation for mergeable derived table/view.

  @return FALSE ok.
  @return TRUE an error occur.
*/

bool TABLE_LIST::setup_underlying(THD *thd)
{
  DBUG_ENTER("TABLE_LIST::setup_underlying");

  if (!view || (!field_translation && merge_underlying_list))
  {
    SELECT_LEX *select= get_single_select();
    
    if (create_field_translation(thd))
      DBUG_RETURN(TRUE);

    /* full text function moving to current select */
    if (select->ftfunc_list->elements)
    {
      Item_func_match *ifm;
      SELECT_LEX *current_select= thd->lex->current_select;
      List_iterator_fast<Item_func_match>
        li(*(select_lex->ftfunc_list));
      while ((ifm= li++))
        current_select->ftfunc_list->push_front(ifm);
    }
  }
  DBUG_RETURN(FALSE);
}


/*
   Prepare where expression of derived table/view

  SYNOPSIS
    TABLE_LIST::prep_where()
    thd             - thread handler
    conds           - condition of this JOIN
    no_where_clause - do not build WHERE or ON outer qwery do not need it
                      (it is INSERT), we do not need conds if this flag is set

  NOTE: have to be called befor CHECK OPTION preparation, because it makes
  fix_fields for view WHERE clause

  RETURN
    FALSE - OK
    TRUE  - error
*/

bool TABLE_LIST::prep_where(THD *thd, Item **conds,
                               bool no_where_clause)
{
  DBUG_ENTER("TABLE_LIST::prep_where");
  bool res= FALSE;

  for (TABLE_LIST *tbl= merge_underlying_list; tbl; tbl= tbl->next_local)
  {
    if (tbl->is_view_or_derived() &&
        tbl->prep_where(thd, conds, no_where_clause))
    {
      DBUG_RETURN(TRUE);
    }
  }

  if (where)
  {
    if (where->fixed)
      where->update_used_tables();
    if (!where->fixed && where->fix_fields(thd, &where))
    {
      DBUG_RETURN(TRUE);
    }

    /*
      check that it is not VIEW in which we insert with INSERT SELECT
      (in this case we can't add view WHERE condition to main SELECT_LEX)
    */
    if (!no_where_clause && !where_processed)
    {
      TABLE_LIST *tbl= this;
      Query_arena *arena= thd->stmt_arena, backup;
      arena= thd->activate_stmt_arena_if_needed(&backup);  // For easier test

      /* Go up to join tree and try to find left join */
      for (; tbl; tbl= tbl->embedding)
      {
        if (tbl->outer_join)
        {
          /*
            Store WHERE condition to ON expression for outer join, because
            we can't use WHERE to correctly execute left joins on VIEWs and
            this expression will not be moved to WHERE condition (i.e. will
            be clean correctly for PS/SP)
          */
          tbl->on_expr= and_conds(tbl->on_expr,
                                  where->copy_andor_structure(thd));
          break;
        }
      }
      if (tbl == 0)
      {
        if (*conds && !(*conds)->fixed)
          res= (*conds)->fix_fields(thd, conds);
        if (!res)
          *conds= and_conds(*conds, where->copy_andor_structure(thd));
        if (*conds && !(*conds)->fixed && !res)
          res= (*conds)->fix_fields(thd, conds);
      }
      if (arena)
        thd->restore_active_arena(arena, &backup);
      where_processed= TRUE;
    }
  }

  DBUG_RETURN(res);
}

/**
  Check that table/view is updatable and if it has single
  underlying tables/views it is also updatable

  @return Result of the check.
*/

bool TABLE_LIST::single_table_updatable()
{
  if (!updatable)
    return false;
  if (view_tables && view_tables->elements == 1)
  {
    /*
      We need to check deeply only single table views. Multi-table views
      will be turned to multi-table updates and then checked by leaf tables
    */
    return view_tables->head()->single_table_updatable();
  }
  return true;
}


/*
  Merge ON expressions for a view

  SYNOPSIS
    merge_on_conds()
    thd             thread handle
    table           table for the VIEW
    is_cascaded     TRUE <=> merge ON expressions from underlying views

  DESCRIPTION
    This function returns the result of ANDing the ON expressions
    of the given view and all underlying views. The ON expressions
    of the underlying views are added only if is_cascaded is TRUE.

  RETURN
    Pointer to the built expression if there is any.
    Otherwise and in the case of a failure NULL is returned.
*/

static Item *
merge_on_conds(THD *thd, TABLE_LIST *table, bool is_cascaded)
{
  DBUG_ENTER("merge_on_conds");

  Item *cond= NULL;
  DBUG_PRINT("info", ("alias: %s", table->alias));
  if (table->on_expr)
    cond= table->on_expr->copy_andor_structure(thd);
  if (!table->view)
    DBUG_RETURN(cond);
  for (TABLE_LIST *tbl= (TABLE_LIST*)table->view->select_lex.table_list.first;
       tbl;
       tbl= tbl->next_local)
  {
    if (tbl->view && !is_cascaded)
      continue;
    cond= and_conds(cond, merge_on_conds(thd, tbl, is_cascaded));
  }
  DBUG_RETURN(cond);
}


/*
  Prepare check option expression of table

  SYNOPSIS
    TABLE_LIST::prep_check_option()
    thd             - thread handler
    check_opt_type  - WITH CHECK OPTION type (VIEW_CHECK_NONE,
                      VIEW_CHECK_LOCAL, VIEW_CHECK_CASCADED)
                      we use this parameter instead of direct check of
                      effective_with_check to change type of underlying
                      views to VIEW_CHECK_CASCADED if outer view have
                      such option and prevent processing of underlying
                      view check options if outer view have just
                      VIEW_CHECK_LOCAL option.

  NOTE
    This method builds check option condition to use it later on
    every call (usual execution or every SP/PS call).
    This method have to be called after WHERE preparation
    (TABLE_LIST::prep_where)

  RETURN
    FALSE - OK
    TRUE  - error
*/

bool TABLE_LIST::prep_check_option(THD *thd, uint8 check_opt_type)
{
  DBUG_ENTER("TABLE_LIST::prep_check_option");
  bool is_cascaded= check_opt_type == VIEW_CHECK_CASCADED;
  TABLE_LIST *merge_underlying_list= view->select_lex.get_table_list();
  for (TABLE_LIST *tbl= merge_underlying_list; tbl; tbl= tbl->next_local)
  {
    /* see comment of check_opt_type parameter */
    if (tbl->view && tbl->prep_check_option(thd, (is_cascaded ?
                                                  VIEW_CHECK_CASCADED :
                                                  VIEW_CHECK_NONE)))
      DBUG_RETURN(TRUE);
  }

  if (check_opt_type && !check_option_processed)
  {
    Query_arena *arena= thd->stmt_arena, backup;
    arena= thd->activate_stmt_arena_if_needed(&backup);  // For easier test

    if (where)
    {
      check_option= where->copy_andor_structure(thd);
    }
    if (is_cascaded)
    {
      for (TABLE_LIST *tbl= merge_underlying_list; tbl; tbl= tbl->next_local)
      {
        if (tbl->check_option)
          check_option= and_conds(check_option, tbl->check_option);
      }
    }
    check_option= and_conds(check_option,
                            merge_on_conds(thd, this, is_cascaded));

    if (arena)
      thd->restore_active_arena(arena, &backup);
    check_option_processed= TRUE;

  }

  if (check_option)
  {
    const char *save_where= thd->where;
    thd->where= "check option";
    if ((!check_option->fixed &&
         check_option->fix_fields(thd, &check_option)) ||
        check_option->check_cols(1))
    {
      DBUG_RETURN(TRUE);
    }
    thd->where= save_where;
  }
  DBUG_RETURN(FALSE);
}


/**
  Hide errors which show view underlying table information. 
  There are currently two mechanisms at work that handle errors for views,
  this one and a more general mechanism based on an Internal_error_handler,
  see Show_create_error_handler. The latter handles errors encountered during
  execution of SHOW CREATE VIEW, while the mechanism using this method is
  handles SELECT from views. The two methods should not clash.

  @param[in,out]  thd     thread handler

  @pre This method can be called only if there is an error.
*/

void TABLE_LIST::hide_view_error(THD *thd)
{
  if (thd->killed || thd->get_internal_handler())
    return;
  /* Hide "Unknown column" or "Unknown function" error */
  DBUG_ASSERT(thd->is_error());

  if (thd->stmt_da->sql_errno() == ER_BAD_FIELD_ERROR ||
      thd->stmt_da->sql_errno() == ER_SP_DOES_NOT_EXIST ||
      thd->stmt_da->sql_errno() == ER_FUNC_INEXISTENT_NAME_COLLISION ||
      thd->stmt_da->sql_errno() == ER_PROCACCESS_DENIED_ERROR ||
      thd->stmt_da->sql_errno() == ER_COLUMNACCESS_DENIED_ERROR ||
      thd->stmt_da->sql_errno() == ER_TABLEACCESS_DENIED_ERROR ||
      thd->stmt_da->sql_errno() == ER_TABLE_NOT_LOCKED ||
      thd->stmt_da->sql_errno() == ER_NO_SUCH_TABLE)
  {
    TABLE_LIST *top= top_table();
    thd->clear_error();
    my_error(ER_VIEW_INVALID, MYF(0), top->view_db.str, top->view_name.str);
  }
  else if (thd->stmt_da->sql_errno() == ER_NO_DEFAULT_FOR_FIELD)
  {
    TABLE_LIST *top= top_table();
    thd->clear_error();
    // TODO: make correct error message
    my_error(ER_NO_DEFAULT_FOR_VIEW_FIELD, MYF(0),
             top->view_db.str, top->view_name.str);
  }
}


/*
  Find underlying base tables (TABLE_LIST) which represent given
  table_to_find (TABLE)

  SYNOPSIS
    TABLE_LIST::find_underlying_table()
    table_to_find table to find

  RETURN
    0  table is not found
    found table reference
*/

TABLE_LIST *TABLE_LIST::find_underlying_table(TABLE *table_to_find)
{
  /* is this real table and table which we are looking for? */
  if (table == table_to_find && view == 0)
    return this;
  if (!view)
    return 0;

  for (TABLE_LIST *tbl= view->select_lex.get_table_list();
       tbl;
       tbl= tbl->next_local)
  {
    TABLE_LIST *result;
    if ((result= tbl->find_underlying_table(table_to_find)))
      return result;
  }
  return 0;
}

/*
  cleanup items belonged to view fields translation table

  SYNOPSIS
    TABLE_LIST::cleanup_items()
*/

void TABLE_LIST::cleanup_items()
{
  if (!field_translation)
    return;

  for (Field_translator *transl= field_translation;
       transl < field_translation_end;
       transl++)
    transl->item->walk(&Item::cleanup_processor, 0, 0);
}


/*
  check CHECK OPTION condition

  SYNOPSIS
    TABLE_LIST::view_check_option()
    ignore_failure ignore check option fail

  RETURN
    VIEW_CHECK_OK     OK
    VIEW_CHECK_ERROR  FAILED
    VIEW_CHECK_SKIP   FAILED, but continue
*/

int TABLE_LIST::view_check_option(THD *thd, bool ignore_failure)
{
  if (check_option && check_option->val_int() == 0)
  {
    TABLE_LIST *main_view= top_table();
    if (ignore_failure)
    {
      push_warning_printf(thd, MYSQL_ERROR::WARN_LEVEL_WARN,
                          ER_VIEW_CHECK_FAILED, ER(ER_VIEW_CHECK_FAILED),
                          main_view->view_db.str, main_view->view_name.str);
      return(VIEW_CHECK_SKIP);
    }
    my_error(ER_VIEW_CHECK_FAILED, MYF(0), main_view->view_db.str,
             main_view->view_name.str);
    return(VIEW_CHECK_ERROR);
  }
  return(VIEW_CHECK_OK);
}


/*
  Find table in underlying tables by mask and check that only this
  table belong to given mask

  SYNOPSIS
    TABLE_LIST::check_single_table()
    table_arg	reference on variable where to store found table
		(should be 0 on call, to find table, or point to table for
		unique test)
    map         bit mask of tables
    view_arg    view for which we are looking table

  RETURN
    FALSE table not found or found only one
    TRUE  found several tables
*/

bool TABLE_LIST::check_single_table(TABLE_LIST **table_arg,
                                       table_map map,
                                       TABLE_LIST *view_arg)
{
  if (!select_lex)
    return FALSE;
  DBUG_ASSERT(is_merged_derived());
  for (TABLE_LIST *tbl= get_single_select()->get_table_list();
       tbl;
       tbl= tbl->next_local)
  {
    /*
      Merged view has also temporary table attached (in 5.2 if it has table
      then it was real table), so we have filter such temporary tables out
      by checking that it is not merged view
    */
    if (tbl->table &&
        !(tbl->is_view() &&
          tbl->is_merged_derived()))
    {
      if (tbl->table->map & map)
      {
	if (*table_arg)
	  return TRUE;
        *table_arg= tbl;
        tbl->check_option= view_arg->check_option;
      }
    }
    else if (tbl->check_single_table(table_arg, map, view_arg))
      return TRUE;
  }
  return FALSE;
}


/*
  Set insert_values buffer

  SYNOPSIS
    set_insert_values()
    mem_root   memory pool for allocating

  RETURN
    FALSE - OK
    TRUE  - out of memory
*/

bool TABLE_LIST::set_insert_values(MEM_ROOT *mem_root)
{
  if (table)
  {
    if (!table->insert_values &&
        !(table->insert_values= (uchar *)alloc_root(mem_root,
                                                   table->s->rec_buff_length)))
      return TRUE;
  }
  else
  {
    DBUG_ASSERT(is_view_or_derived() && is_merged_derived());
    for (TABLE_LIST *tbl= (TABLE_LIST*)view->select_lex.table_list.first;
         tbl;
         tbl= tbl->next_local)
      if (tbl->set_insert_values(mem_root))
        return TRUE;
  }
  return FALSE;
}


/*
  Test if this is a leaf with respect to name resolution.

  SYNOPSIS
    TABLE_LIST::is_leaf_for_name_resolution()

  DESCRIPTION
    A table reference is a leaf with respect to name resolution if
    it is either a leaf node in a nested join tree (table, view,
    schema table, subquery), or an inner node that represents a
    NATURAL/USING join, or a nested join with materialized join
    columns.

  RETURN
    TRUE if a leaf, FALSE otherwise.
*/
bool TABLE_LIST::is_leaf_for_name_resolution()
{
  return (is_merged_derived() || is_natural_join || is_join_columns_complete ||
          !nested_join);
}


/*
  Retrieve the first (left-most) leaf in a nested join tree with
  respect to name resolution.

  SYNOPSIS
    TABLE_LIST::first_leaf_for_name_resolution()

  DESCRIPTION
    Given that 'this' is a nested table reference, recursively walk
    down the left-most children of 'this' until we reach a leaf
    table reference with respect to name resolution.

  IMPLEMENTATION
    The left-most child of a nested table reference is the last element
    in the list of children because the children are inserted in
    reverse order.

  RETURN
    If 'this' is a nested table reference - the left-most child of
      the tree rooted in 'this',
    else return 'this'
*/

TABLE_LIST *TABLE_LIST::first_leaf_for_name_resolution()
{
  TABLE_LIST *cur_table_ref;
  NESTED_JOIN *cur_nested_join;
  LINT_INIT(cur_table_ref);

  if (is_leaf_for_name_resolution())
    return this;
  DBUG_ASSERT(nested_join);

  for (cur_nested_join= nested_join;
       cur_nested_join;
       cur_nested_join= cur_table_ref->nested_join)
  {
    List_iterator_fast<TABLE_LIST> it(cur_nested_join->join_list);
    cur_table_ref= it++;
    /*
      If the current nested join is a RIGHT JOIN, the operands in
      'join_list' are in reverse order, thus the first operand is
      already at the front of the list. Otherwise the first operand
      is in the end of the list of join operands.
    */
    if (!(cur_table_ref->outer_join & JOIN_TYPE_RIGHT))
    {
      TABLE_LIST *next;
      while ((next= it++))
        cur_table_ref= next;
    }
    if (cur_table_ref->is_leaf_for_name_resolution())
      break;
  }
  return cur_table_ref;
}


/*
  Retrieve the last (right-most) leaf in a nested join tree with
  respect to name resolution.

  SYNOPSIS
    TABLE_LIST::last_leaf_for_name_resolution()

  DESCRIPTION
    Given that 'this' is a nested table reference, recursively walk
    down the right-most children of 'this' until we reach a leaf
    table reference with respect to name resolution.

  IMPLEMENTATION
    The right-most child of a nested table reference is the first
    element in the list of children because the children are inserted
    in reverse order.

  RETURN
    - If 'this' is a nested table reference - the right-most child of
      the tree rooted in 'this',
    - else - 'this'
*/

TABLE_LIST *TABLE_LIST::last_leaf_for_name_resolution()
{
  TABLE_LIST *cur_table_ref= this;
  NESTED_JOIN *cur_nested_join;

  if (is_leaf_for_name_resolution())
    return this;
  DBUG_ASSERT(nested_join);

  for (cur_nested_join= nested_join;
       cur_nested_join;
       cur_nested_join= cur_table_ref->nested_join)
  {
    cur_table_ref= cur_nested_join->join_list.head();
    /*
      If the current nested is a RIGHT JOIN, the operands in
      'join_list' are in reverse order, thus the last operand is in the
      end of the list.
    */
    if ((cur_table_ref->outer_join & JOIN_TYPE_RIGHT))
    {
      List_iterator_fast<TABLE_LIST> it(cur_nested_join->join_list);
      TABLE_LIST *next;
      cur_table_ref= it++;
      while ((next= it++))
        cur_table_ref= next;
    }
    if (cur_table_ref->is_leaf_for_name_resolution())
      break;
  }
  return cur_table_ref;
}


/*
  Register access mode which we need for underlying tables

  SYNOPSIS
    register_want_access()
    want_access          Acess which we require
*/

void TABLE_LIST::register_want_access(ulong want_access)
{
  /* Remove SHOW_VIEW_ACL, because it will be checked during making view */
  want_access&= ~SHOW_VIEW_ACL;
  if (belong_to_view)
  {
    grant.want_privilege= want_access;
    if (table)
      table->grant.want_privilege= want_access;
  }
  if (!view)
    return;
  for (TABLE_LIST *tbl= view->select_lex.get_table_list();
       tbl;
       tbl= tbl->next_local)
    tbl->register_want_access(want_access);
}


/*
  Load security context information for this view

  SYNOPSIS
    TABLE_LIST::prepare_view_securety_context()
    thd                  [in] thread handler

  RETURN
    FALSE  OK
    TRUE   Error
*/

#ifndef NO_EMBEDDED_ACCESS_CHECKS
bool TABLE_LIST::prepare_view_securety_context(THD *thd)
{
  DBUG_ENTER("TABLE_LIST::prepare_view_securety_context");
  DBUG_PRINT("enter", ("table: %s", alias));

  DBUG_ASSERT(!prelocking_placeholder && view);
  if (view_suid)
  {
    DBUG_PRINT("info", ("This table is suid view => load contest"));
    DBUG_ASSERT(view && view_sctx);
    if (acl_getroot(view_sctx, definer.user.str, definer.host.str,
                                definer.host.str, thd->db))
    {
      if ((thd->lex->sql_command == SQLCOM_SHOW_CREATE) ||
          (thd->lex->sql_command == SQLCOM_SHOW_FIELDS))
      {
        push_warning_printf(thd, MYSQL_ERROR::WARN_LEVEL_NOTE, 
                            ER_NO_SUCH_USER, 
                            ER(ER_NO_SUCH_USER),
                            definer.user.str, definer.host.str);
      }
      else
      {
        if (thd->security_ctx->master_access & SUPER_ACL)
        {
          my_error(ER_NO_SUCH_USER, MYF(0), definer.user.str, definer.host.str);

        }
        else
        {
          if (thd->password == 2)
            my_error(ER_ACCESS_DENIED_NO_PASSWORD_ERROR, MYF(0),
                     thd->security_ctx->priv_user,
                     thd->security_ctx->priv_host);
          else
            my_error(ER_ACCESS_DENIED_ERROR, MYF(0),
                     thd->security_ctx->priv_user,
                     thd->security_ctx->priv_host,
                     (thd->password ?  ER(ER_YES) : ER(ER_NO)));
        }
        DBUG_RETURN(TRUE);
      }
    }
  }
  DBUG_RETURN(FALSE);
}
#endif


/*
  Find security context of current view

  SYNOPSIS
    TABLE_LIST::find_view_security_context()
    thd                  [in] thread handler

*/

#ifndef NO_EMBEDDED_ACCESS_CHECKS
Security_context *TABLE_LIST::find_view_security_context(THD *thd)
{
  Security_context *sctx;
  TABLE_LIST *upper_view= this;
  DBUG_ENTER("TABLE_LIST::find_view_security_context");

  DBUG_ASSERT(view);
  while (upper_view && !upper_view->view_suid)
  {
    DBUG_ASSERT(!upper_view->prelocking_placeholder);
    upper_view= upper_view->referencing_view;
  }
  if (upper_view)
  {
    DBUG_PRINT("info", ("Securety context of view %s will be used",
                        upper_view->alias));
    sctx= upper_view->view_sctx;
    DBUG_ASSERT(sctx);
  }
  else
  {
    DBUG_PRINT("info", ("Current global context will be used"));
    sctx= thd->security_ctx;
  }
  DBUG_RETURN(sctx);
}
#endif


/*
  Prepare security context and load underlying tables priveleges for view

  SYNOPSIS
    TABLE_LIST::prepare_security()
    thd                  [in] thread handler

  RETURN
    FALSE  OK
    TRUE   Error
*/

bool TABLE_LIST::prepare_security(THD *thd)
{
  List_iterator_fast<TABLE_LIST> tb(*view_tables);
  TABLE_LIST *tbl;
  DBUG_ENTER("TABLE_LIST::prepare_security");
#ifndef NO_EMBEDDED_ACCESS_CHECKS
  Security_context *save_security_ctx= thd->security_ctx;

  DBUG_ASSERT(!prelocking_placeholder);
  if (prepare_view_securety_context(thd))
    DBUG_RETURN(TRUE);
  thd->security_ctx= find_view_security_context(thd);
  while ((tbl= tb++))
  {
    DBUG_ASSERT(tbl->referencing_view);
    char *local_db, *local_table_name;
    if (tbl->view)
    {
      local_db= tbl->view_db.str;
      local_table_name= tbl->view_name.str;
    }
    else
    {
      local_db= tbl->db;
      local_table_name= tbl->table_name;
    }
    fill_effective_table_privileges(thd, &tbl->grant, local_db,
                                    local_table_name);
    if (tbl->table)
      tbl->table->grant= grant;
  }
  thd->security_ctx= save_security_ctx;
#else
  while ((tbl= tb++))
    tbl->grant.privilege= ~NO_ACCESS;
#endif
  DBUG_RETURN(FALSE);
}

#ifndef DBUG_OFF
void TABLE_LIST::set_check_merged()
{
  DBUG_ASSERT(derived);
  /*
    It is not simple to check all, but at least this should be checked:
    this select is not excluded or the exclusion came from above.
  */
  DBUG_ASSERT(!derived->first_select()->exclude_from_table_unique_test ||
              derived->outer_select()->
              exclude_from_table_unique_test);
}
#endif

void TABLE_LIST::set_check_materialized()
{
  DBUG_ASSERT(derived);
  if (!derived->first_select()->exclude_from_table_unique_test)
    derived->set_unique_exclude();
  else
  {
    /*
      The subtree should be already excluded
    */
    DBUG_ASSERT(!derived->first_select()->first_inner_unit() ||
                derived->first_select()->first_inner_unit()->first_select()->
                exclude_from_table_unique_test);
  }
}

TABLE *TABLE_LIST::get_real_join_table()
{
  TABLE_LIST *tbl= this;
  while (tbl->table == NULL || tbl->table->reginfo.join_tab == NULL)
  {
    if (tbl->view == NULL && tbl->derived == NULL)
      break;
    /* we do not support merging of union yet */
    DBUG_ASSERT(tbl->view == NULL ||
               tbl->view->select_lex.next_select() == NULL);
    DBUG_ASSERT(tbl->derived == NULL ||
               tbl->derived->first_select()->next_select() == NULL);

    {
      List_iterator_fast<TABLE_LIST> ti;
      {
        List_iterator_fast<TABLE_LIST>
          ti(tbl->view != NULL ?
             tbl->view->select_lex.top_join_list :
             tbl->derived->first_select()->top_join_list);
        for (;;)
        {
          tbl= NULL;
          /*
            Find left table in outer join on this level
            (the list is reverted).
          */
          for (TABLE_LIST *t= ti++; t; t= ti++)
            tbl= t;
          /*
            It is impossible that the list is empty
            so tbl can't be NULL after above loop.
          */
          if (!tbl->nested_join)
            break;
          /* go deeper if we've found nested join */
          ti= tbl->nested_join->join_list;
        }
      }
    }
  }

  return tbl->table;
}


Natural_join_column::Natural_join_column(Field_translator *field_param,
                                         TABLE_LIST *tab)
{
  DBUG_ASSERT(tab->field_translation);
  view_field= field_param;
  table_field= NULL;
  table_ref= tab;
  is_common= FALSE;
}


Natural_join_column::Natural_join_column(Item_field *field_param,
                                         TABLE_LIST *tab)
{
  DBUG_ASSERT(tab->table == field_param->field->table);
  table_field= field_param;
  view_field= NULL;
  table_ref= tab;
  is_common= FALSE;
}


const char *Natural_join_column::name()
{
  if (view_field)
  {
    DBUG_ASSERT(table_field == NULL);
    return view_field->name;
  }

  return table_field->field_name;
}


Item *Natural_join_column::create_item(THD *thd)
{
  if (view_field)
  {
    DBUG_ASSERT(table_field == NULL);
    return create_view_field(thd, table_ref, &view_field->item,
                             view_field->name);
  }
  return table_field;
}


Field *Natural_join_column::field()
{
  if (view_field)
  {
    DBUG_ASSERT(table_field == NULL);
    return NULL;
  }
  return table_field->field;
}


const char *Natural_join_column::table_name()
{
  DBUG_ASSERT(table_ref);
  return table_ref->alias;
}


const char *Natural_join_column::db_name()
{
  if (view_field)
    return table_ref->view_db.str;

  /*
    Test that TABLE_LIST::db is the same as TABLE_SHARE::db to
    ensure consistency. An exception are I_S schema tables, which
    are inconsistent in this respect.
  */
  DBUG_ASSERT(!strcmp(table_ref->db,
                      table_ref->table->s->db.str) ||
              (table_ref->schema_table &&
               is_infoschema_db(table_ref->table->s->db.str,
                                table_ref->table->s->db.length)) ||
               table_ref->is_materialized_derived());
  return table_ref->db;
}


GRANT_INFO *Natural_join_column::grant()
{
/*  if (view_field)
    return &(table_ref->grant);
  return &(table_ref->table->grant);*/
  /*
    Have to check algorithm because merged derived also has
    field_translation.
  */
//if (table_ref->effective_algorithm == DTYPE_ALGORITHM_MERGE)
  if (table_ref->is_merged_derived())
    return &(table_ref->grant);
  return &(table_ref->table->grant);
}


void Field_iterator_view::set(TABLE_LIST *table)
{
  DBUG_ASSERT(table->field_translation);
  view= table;
  ptr= table->field_translation;
  array_end= table->field_translation_end;
}


const char *Field_iterator_table::name()
{
  return (*ptr)->field_name;
}


Item *Field_iterator_table::create_item(THD *thd)
{
  SELECT_LEX *select= thd->lex->current_select;

  Item_field *item= new Item_field(thd, &select->context, *ptr);
  if (item && thd->variables.sql_mode & MODE_ONLY_FULL_GROUP_BY &&
      !thd->lex->in_sum_func && select->cur_pos_in_select_list != UNDEF_POS)
  {
    select->non_agg_fields.push_back(item);
    item->marker= select->cur_pos_in_select_list;
    select->set_non_agg_field_used(true);
  }
  return item;
}


const char *Field_iterator_view::name()
{
  return ptr->name;
}


Item *Field_iterator_view::create_item(THD *thd)
{
  return create_view_field(thd, view, &ptr->item, ptr->name);
}

Item *create_view_field(THD *thd, TABLE_LIST *view, Item **field_ref,
                        const char *name)
{
  bool save_wrapper= thd->lex->select_lex.no_wrap_view_item;
  Item *field= *field_ref;
  DBUG_ENTER("create_view_field");

  if (view->schema_table_reformed)
  {
    /*
      Translation table items are always Item_fields and already fixed
      ('mysql_schema_table' function). So we can return directly the
      field. This case happens only for 'show & where' commands.
    */
    DBUG_ASSERT(field && field->fixed);
    DBUG_RETURN(field);
  }

  DBUG_ASSERT(field);
  thd->lex->current_select->no_wrap_view_item= TRUE;
  if (!field->fixed)
  {
    if (field->fix_fields(thd, field_ref))
    {
      thd->lex->current_select->no_wrap_view_item= save_wrapper;
      DBUG_RETURN(0);
    }
    field= *field_ref;
  }
  thd->lex->current_select->no_wrap_view_item= save_wrapper;
  if (save_wrapper)
  {
    DBUG_RETURN(field);
  }
  Item *item= new Item_direct_view_ref(&view->view->select_lex.context,
                                       field_ref, view->alias,
                                       name, view);
  /*
    Force creation of nullable item for the result tmp table for outer joined
    views/derived tables.
  */
  if (view->table && view->table->maybe_null)
    item->maybe_null= TRUE;
  /* Save item in case we will need to fall back to materialization. */
  view->used_items.push_front(item);
  DBUG_RETURN(item);
}


void Field_iterator_natural_join::set(TABLE_LIST *table_ref)
{
  DBUG_ASSERT(table_ref->join_columns);
  column_ref_it.init(*(table_ref->join_columns));
  cur_column_ref= column_ref_it++;
}


void Field_iterator_natural_join::next()
{
  cur_column_ref= column_ref_it++;
  DBUG_ASSERT(!cur_column_ref || ! cur_column_ref->table_field ||
              cur_column_ref->table_ref->table ==
              cur_column_ref->table_field->field->table);
}


void Field_iterator_table_ref::set_field_iterator()
{
  DBUG_ENTER("Field_iterator_table_ref::set_field_iterator");
  /*
    If the table reference we are iterating over is a natural join, or it is
    an operand of a natural join, and TABLE_LIST::join_columns contains all
    the columns of the join operand, then we pick the columns from
    TABLE_LIST::join_columns, instead of the  orginial container of the
    columns of the join operator.
  */
  if (table_ref->is_join_columns_complete)
  {
    /* Necesary, but insufficient conditions. */
    DBUG_ASSERT(table_ref->is_natural_join ||
                table_ref->nested_join ||
                (table_ref->join_columns &&
                 /* This is a merge view. */
                 ((table_ref->field_translation &&
                   table_ref->join_columns->elements ==
                   (ulong)(table_ref->field_translation_end -
                           table_ref->field_translation)) ||
                  /* This is stored table or a tmptable view. */
                  (!table_ref->field_translation &&
                   table_ref->join_columns->elements ==
                   table_ref->table->s->fields))));
    field_it= &natural_join_it;
    DBUG_PRINT("info",("field_it for '%s' is Field_iterator_natural_join",
                       table_ref->alias));
  }
  /* This is a merge view, so use field_translation. */
  else if (table_ref->field_translation)
  {
    DBUG_ASSERT(table_ref->is_merged_derived());
    field_it= &view_field_it;
    DBUG_PRINT("info", ("field_it for '%s' is Field_iterator_view",
                        table_ref->alias));
  }
  /* This is a base table or stored view. */
  else
  {
    DBUG_ASSERT(table_ref->table || table_ref->view);
    field_it= &table_field_it;
    DBUG_PRINT("info", ("field_it for '%s' is Field_iterator_table",
                        table_ref->alias));
  }
  field_it->set(table_ref);
  DBUG_VOID_RETURN;
}


void Field_iterator_table_ref::set(TABLE_LIST *table)
{
  DBUG_ASSERT(table);
  first_leaf= table->first_leaf_for_name_resolution();
  last_leaf=  table->last_leaf_for_name_resolution();
  DBUG_ASSERT(first_leaf && last_leaf);
  table_ref= first_leaf;
  set_field_iterator();
}


void Field_iterator_table_ref::next()
{
  /* Move to the next field in the current table reference. */
  field_it->next();
  /*
    If all fields of the current table reference are exhausted, move to
    the next leaf table reference.
  */
  if (field_it->end_of_fields() && table_ref != last_leaf)
  {
    table_ref= table_ref->next_name_resolution_table;
    DBUG_ASSERT(table_ref);
    set_field_iterator();
  }
}


const char *Field_iterator_table_ref::get_table_name()
{
  if (table_ref->view)
    return table_ref->view_name.str;
  else if (table_ref->is_natural_join)
    return natural_join_it.column_ref()->table_name();

  DBUG_ASSERT(!strcmp(table_ref->table_name,
                      table_ref->table->s->table_name.str));
  return table_ref->table_name;
}


const char *Field_iterator_table_ref::get_db_name()
{
  if (table_ref->view)
    return table_ref->view_db.str;
  else if (table_ref->is_natural_join)
    return natural_join_it.column_ref()->db_name();

  /*
    Test that TABLE_LIST::db is the same as TABLE_SHARE::db to
    ensure consistency. An exception are I_S schema tables, which
    are inconsistent in this respect.
  */
  DBUG_ASSERT(!strcmp(table_ref->db, table_ref->table->s->db.str) ||
              (table_ref->schema_table &&
               is_infoschema_db(table_ref->table->s->db.str,
                                table_ref->table->s->db.length)));

  return table_ref->db;
}


GRANT_INFO *Field_iterator_table_ref::grant()
{
  if (table_ref->view)
    return &(table_ref->grant);
  else if (table_ref->is_natural_join)
    return natural_join_it.column_ref()->grant();
  return &(table_ref->table->grant);
}


/*
  Create new or return existing column reference to a column of a
  natural/using join.

  SYNOPSIS
    Field_iterator_table_ref::get_or_create_column_ref()
    parent_table_ref  the parent table reference over which the
                      iterator is iterating

  DESCRIPTION
    Create a new natural join column for the current field of the
    iterator if no such column was created, or return an already
    created natural join column. The former happens for base tables or
    views, and the latter for natural/using joins. If a new field is
    created, then the field is added to 'parent_table_ref' if it is
    given, or to the original table referene of the field if
    parent_table_ref == NULL.

  NOTES
    This method is designed so that when a Field_iterator_table_ref
    walks through the fields of a table reference, all its fields
    are created and stored as follows:
    - If the table reference being iterated is a stored table, view or
      natural/using join, store all natural join columns in a list
      attached to that table reference.
    - If the table reference being iterated is a nested join that is
      not natural/using join, then do not materialize its result
      fields. This is OK because for such table references
      Field_iterator_table_ref iterates over the fields of the nested
      table references (recursively). In this way we avoid the storage
      of unnecessay copies of result columns of nested joins.

  RETURN
    #     Pointer to a column of a natural join (or its operand)
    NULL  No memory to allocate the column
*/

Natural_join_column *
Field_iterator_table_ref::get_or_create_column_ref(THD *thd, TABLE_LIST *parent_table_ref)
{
  Natural_join_column *nj_col;
  bool is_created= TRUE;
  uint field_count;
  TABLE_LIST *add_table_ref= parent_table_ref ?
                             parent_table_ref : table_ref;
  LINT_INIT(field_count);

  if (field_it == &table_field_it)
  {
    /* The field belongs to a stored table. */
    Field *tmp_field= table_field_it.field();
    Item_field *tmp_item=
      new Item_field(thd, &thd->lex->current_select->context, tmp_field);
    if (!tmp_item)
      return NULL;
    nj_col= new Natural_join_column(tmp_item, table_ref);
    field_count= table_ref->table->s->fields;
  }
  else if (field_it == &view_field_it)
  {
    /* The field belongs to a merge view or information schema table. */
    Field_translator *translated_field= view_field_it.field_translator();
    nj_col= new Natural_join_column(translated_field, table_ref);
    field_count= table_ref->field_translation_end -
                 table_ref->field_translation;
  }
  else
  {
    /*
      The field belongs to a NATURAL join, therefore the column reference was
      already created via one of the two constructor calls above. In this case
      we just return the already created column reference.
    */
    DBUG_ASSERT(table_ref->is_join_columns_complete);
    is_created= FALSE;
    nj_col= natural_join_it.column_ref();
    DBUG_ASSERT(nj_col);
  }
  DBUG_ASSERT(!nj_col->table_field ||
              nj_col->table_ref->table == nj_col->table_field->field->table);

  /*
    If the natural join column was just created add it to the list of
    natural join columns of either 'parent_table_ref' or to the table
    reference that directly contains the original field.
  */
  if (is_created)
  {
    /* Make sure not all columns were materialized. */
    DBUG_ASSERT(!add_table_ref->is_join_columns_complete);
    if (!add_table_ref->join_columns)
    {
      /* Create a list of natural join columns on demand. */
      if (!(add_table_ref->join_columns= new List<Natural_join_column>))
        return NULL;
      add_table_ref->is_join_columns_complete= FALSE;
    }
    add_table_ref->join_columns->push_back(nj_col);
    /*
      If new fields are added to their original table reference, mark if
      all fields were added. We do it here as the caller has no easy way
      of knowing when to do it.
      If the fields are being added to parent_table_ref, then the caller
      must take care to mark when all fields are created/added.
    */
    if (!parent_table_ref &&
        add_table_ref->join_columns->elements == field_count)
      add_table_ref->is_join_columns_complete= TRUE;
  }

  return nj_col;
}


/*
  Return an existing reference to a column of a natural/using join.

  SYNOPSIS
    Field_iterator_table_ref::get_natural_column_ref()

  DESCRIPTION
    The method should be called in contexts where it is expected that
    all natural join columns are already created, and that the column
    being retrieved is a Natural_join_column.

  RETURN
    #     Pointer to a column of a natural join (or its operand)
    NULL  No memory to allocate the column
*/

Natural_join_column *
Field_iterator_table_ref::get_natural_column_ref()
{
  Natural_join_column *nj_col;

  DBUG_ASSERT(field_it == &natural_join_it);
  /*
    The field belongs to a NATURAL join, therefore the column reference was
    already created via one of the two constructor calls above. In this case
    we just return the already created column reference.
  */
  nj_col= natural_join_it.column_ref();
  DBUG_ASSERT(nj_col &&
              (!nj_col->table_field ||
               nj_col->table_ref->table == nj_col->table_field->field->table));
  return nj_col;
}

/*****************************************************************************
  Functions to handle column usage bitmaps (read_set, write_set etc...)
*****************************************************************************/

/* Reset all columns bitmaps */

void TABLE::clear_column_bitmaps()
{
  /*
    Reset column read/write usage. It's identical to:
    bitmap_clear_all(&table->def_read_set);
    bitmap_clear_all(&table->def_write_set);
    bitmap_clear_all(&table->def_vcol_set);
  */
  bzero((char*) def_read_set.bitmap, s->column_bitmap_size*3);
  column_bitmaps_set(&def_read_set, &def_write_set, &def_vcol_set);
}


/*
  Tell handler we are going to call position() and rnd_pos() later.
  
  NOTES:
  This is needed for handlers that uses the primary key to find the
  row. In this case we have to extend the read bitmap with the primary
  key fields.
*/

void TABLE::prepare_for_position()
{
  DBUG_ENTER("TABLE::prepare_for_position");

  if ((file->ha_table_flags() & HA_PRIMARY_KEY_IN_READ_INDEX) &&
      s->primary_key < MAX_KEY)
  {
    mark_columns_used_by_index_no_reset(s->primary_key, read_set);
    /* signal change */
    file->column_bitmaps_signal();
  }
  DBUG_VOID_RETURN;
}


/*
  Mark that only fields from one key is used

  NOTE:
    This changes the bitmap to use the tmp bitmap
    After this, you can't access any other columns in the table until
    bitmaps are reset, for example with TABLE::clear_column_bitmaps()
    or TABLE::restore_column_maps_after_mark_index()
*/

void TABLE::mark_columns_used_by_index(uint index)
{
  MY_BITMAP *bitmap= &tmp_set;
  DBUG_ENTER("TABLE::mark_columns_used_by_index");

  enable_keyread();
  bitmap_clear_all(bitmap);
  mark_columns_used_by_index_no_reset(index, bitmap);
  column_bitmaps_set(bitmap, bitmap);
  DBUG_VOID_RETURN;
}


/*
  Add fields used by a specified index to the table's read_set.

  NOTE:
    The original state can be restored with
    restore_column_maps_after_mark_index().
*/

void TABLE::add_read_columns_used_by_index(uint index)
{
  MY_BITMAP *bitmap= &tmp_set;
  DBUG_ENTER("TABLE::add_read_columns_used_by_index");

  enable_keyread();
  bitmap_copy(bitmap, read_set);
  mark_columns_used_by_index_no_reset(index, bitmap);
  column_bitmaps_set(bitmap, write_set);
  DBUG_VOID_RETURN;
}


/*
  Restore to use normal column maps after key read

  NOTES
    This reverse the change done by mark_columns_used_by_index

  WARNING
    For this to work, one must have the normal table maps in place
    when calling mark_columns_used_by_index
*/

void TABLE::restore_column_maps_after_mark_index()
{
  DBUG_ENTER("TABLE::restore_column_maps_after_mark_index");

  disable_keyread();
  default_column_bitmaps();
  file->column_bitmaps_signal();
  DBUG_VOID_RETURN;
}


/*
  mark columns used by key, but don't reset other fields
*/

void TABLE::mark_columns_used_by_index_no_reset(uint index,
                                                   MY_BITMAP *bitmap)
{
  KEY_PART_INFO *key_part= key_info[index].key_part;
  KEY_PART_INFO *key_part_end= (key_part +
                                key_info[index].key_parts);
  for (;key_part != key_part_end; key_part++)
  {
    bitmap_set_bit(bitmap, key_part->fieldnr-1);
    if (key_part->field->vcol_info &&
        key_part->field->vcol_info->expr_item)
      key_part->field->vcol_info->
               expr_item->walk(&Item::register_field_in_bitmap, 
                               1, (uchar *) bitmap);
  }
}


/*
  Mark auto-increment fields as used fields in both read and write maps

  NOTES
    This is needed in insert & update as the auto-increment field is
    always set and sometimes read.
*/

void TABLE::mark_auto_increment_column()
{
  DBUG_ASSERT(found_next_number_field);
  /*
    We must set bit in read set as update_auto_increment() is using the
    store() to check overflow of auto_increment values
  */
  bitmap_set_bit(read_set, found_next_number_field->field_index);
  bitmap_set_bit(write_set, found_next_number_field->field_index);
  if (s->next_number_keypart)
    mark_columns_used_by_index_no_reset(s->next_number_index, read_set);
  file->column_bitmaps_signal();
}


/*
  Mark columns needed for doing an delete of a row

  DESCRIPTON
    Some table engines don't have a cursor on the retrieve rows
    so they need either to use the primary key or all columns to
    be able to delete a row.

    If the engine needs this, the function works as follows:
    - If primary key exits, mark the primary key columns to be read.
    - If not, mark all columns to be read

    If the engine has HA_REQUIRES_KEY_COLUMNS_FOR_DELETE, we will
    mark all key columns as 'to-be-read'. This allows the engine to
    loop over the given record to find all keys and doesn't have to
    retrieve the row again.
*/

void TABLE::mark_columns_needed_for_delete()
{
  if (triggers)
    triggers->mark_fields_used(TRG_EVENT_DELETE);
  if (file->ha_table_flags() & HA_REQUIRES_KEY_COLUMNS_FOR_DELETE)
  {
    Field **reg_field;
    for (reg_field= field ; *reg_field ; reg_field++)
    {
      if ((*reg_field)->flags & PART_KEY_FLAG)
        bitmap_set_bit(read_set, (*reg_field)->field_index);
    }
    file->column_bitmaps_signal();
  }
  if (file->ha_table_flags() & HA_PRIMARY_KEY_REQUIRED_FOR_DELETE)
  {
    /*
      If the handler has no cursor capabilites, we have to read either
      the primary key, the hidden primary key or all columns to be
      able to do an delete
    */
    if (s->primary_key == MAX_KEY)
      file->use_hidden_primary_key();
    else
    {
      mark_columns_used_by_index_no_reset(s->primary_key, read_set);
      file->column_bitmaps_signal();
    }
  }
}


/*
  Mark columns needed for doing an update of a row

  DESCRIPTON
    Some engines needs to have all columns in an update (to be able to
    build a complete row). If this is the case, we mark all not
    updated columns to be read.

    If this is no the case, we do like in the delete case and mark
    if neeed, either the primary key column or all columns to be read.
    (see mark_columns_needed_for_delete() for details)

    If the engine has HA_REQUIRES_KEY_COLUMNS_FOR_DELETE, we will
    mark all USED key columns as 'to-be-read'. This allows the engine to
    loop over the given record to find all changed keys and doesn't have to
    retrieve the row again.
*/

void TABLE::mark_columns_needed_for_update()
{
  DBUG_ENTER("mark_columns_needed_for_update");
  if (triggers)
    triggers->mark_fields_used(TRG_EVENT_UPDATE);
  if (file->ha_table_flags() & HA_REQUIRES_KEY_COLUMNS_FOR_DELETE)
  {
    /* Mark all used key columns for read */
    Field **reg_field;
    for (reg_field= field ; *reg_field ; reg_field++)
    {
      /* Merge keys is all keys that had a column refered to in the query */
      if (merge_keys.is_overlapping((*reg_field)->part_of_key))
        bitmap_set_bit(read_set, (*reg_field)->field_index);
    }
    file->column_bitmaps_signal();
  }
  if (file->ha_table_flags() & HA_PRIMARY_KEY_REQUIRED_FOR_DELETE)
  {
    /*
      If the handler has no cursor capabilites, we have to read either
      the primary key, the hidden primary key or all columns to be
      able to do an update
    */
    if (s->primary_key == MAX_KEY)
      file->use_hidden_primary_key();
    else
    {
      mark_columns_used_by_index_no_reset(s->primary_key, read_set);
      file->column_bitmaps_signal();
    }
  }
  /* Mark all virtual columns needed for update */
  mark_virtual_columns_for_write(FALSE);
  DBUG_VOID_RETURN;
}


/*
  Mark columns the handler needs for doing an insert

  For now, this is used to mark fields used by the trigger
  as changed.
*/

void TABLE::mark_columns_needed_for_insert()
{
  if (triggers)
  {
    /*
      We don't need to mark columns which are used by ON DELETE and
      ON UPDATE triggers, which may be invoked in case of REPLACE or
      INSERT ... ON DUPLICATE KEY UPDATE, since before doing actual
      row replacement or update write_record() will mark all table
      fields as used.
    */
    triggers->mark_fields_used(TRG_EVENT_INSERT);
  }
  if (found_next_number_field)
    mark_auto_increment_column();
  /* Mark virtual columns for insert */
  mark_virtual_columns_for_write(TRUE);
}


/*
   @brief Mark a column as virtual used by the query

   @param field           the field for the column to be marked

   @details
     The function marks the column for 'field' as virtual (computed)
     in the bitmap vcol_set.
     If the column is marked for the first time the expression to compute
     the column is traversed and all columns that are occurred there are
     marked in the read_set of the table.

   @retval
     TRUE       if column is marked for the first time
   @retval
     FALSE      otherwise
*/

bool TABLE::mark_virtual_col(Field *field)
{
  bool res;
  DBUG_ASSERT(field->vcol_info);
  if (!(res= bitmap_fast_test_and_set(vcol_set, field->field_index)))
  {
    Item *vcol_item= field->vcol_info->expr_item;
    DBUG_ASSERT(vcol_item);
    vcol_item->walk(&Item::register_field_in_read_map, 1, (uchar *) 0);
  }
  return res;
}


/* 
  @brief Mark virtual columns for update/insert commands
    
  @param insert_fl    <-> virtual columns are marked for insert command 

  @details
    The function marks virtual columns used in a update/insert commands
    in the vcol_set bitmap.
    For an insert command a virtual column is always marked in write_set if
    it is a stored column.
    If a virtual column is from  write_set it is always marked in vcol_set.
    If a stored virtual column is not from write_set but it is computed
    through columns from write_set it is also marked in vcol_set, and,
    besides, it is added to write_set. 

  @return       void

  @note
    Let table t1 have columns a,b,c and let column c be a stored virtual 
    column computed through columns a and b. Then for the query
      UPDATE t1 SET a=1
    column c will be placed into vcol_set and into write_set while
    column b will be placed into read_set.
    If column c was a virtual column, but not a stored virtual column
    then it would not be added to any of the sets. Column b would not
    be added to read_set either.           
*/

void TABLE::mark_virtual_columns_for_write(bool insert_fl)
{
  Field **vfield_ptr, *tmp_vfield;
  bool bitmap_updated= FALSE;

  if (!vfield)
    return;

  if (!vfield)
    return;

  for (vfield_ptr= vfield; *vfield_ptr; vfield_ptr++)
  {
    tmp_vfield= *vfield_ptr;
    if (bitmap_is_set(write_set, tmp_vfield->field_index))
      bitmap_updated= mark_virtual_col(tmp_vfield);
    else if (tmp_vfield->stored_in_db)
    {
      bool mark_fl= insert_fl;
      if (!mark_fl)
      {
        MY_BITMAP *save_read_set;
        Item *vcol_item= tmp_vfield->vcol_info->expr_item;
        DBUG_ASSERT(vcol_item);
        bitmap_clear_all(&tmp_set);
        save_read_set= read_set;
        read_set= &tmp_set;
        vcol_item->walk(&Item::register_field_in_read_map, 1, (uchar *) 0);
        read_set= save_read_set;
        bitmap_intersect(&tmp_set, write_set);
        mark_fl= !bitmap_is_clear_all(&tmp_set);
      }
      if (mark_fl)
      {
        bitmap_set_bit(write_set, tmp_vfield->field_index);
        mark_virtual_col(tmp_vfield);
        bitmap_updated= TRUE;
      }
    } 
  }
  if (bitmap_updated)
    file->column_bitmaps_signal();
}


/**
  @brief
  Allocate space for keys

  @param key_count  number of keys to allocate additionally

  @details
  The function allocates memory  to fit additionally 'key_count' keys 
  for this table.

  @return FALSE   space was successfully allocated
  @return TRUE    an error occur
*/

bool TABLE::alloc_keys(uint key_count)
{
  key_info= (KEY*) alloc_root(&mem_root, sizeof(KEY)*(s->keys+key_count));
  if (s->keys)
    memmove(key_info, s->key_info, sizeof(KEY)*s->keys);
  s->key_info= key_info;
  max_keys= s->keys+key_count;
  return !(key_info);
}


void TABLE::create_key_part_by_field(KEY *keyinfo,
                                     KEY_PART_INFO *key_part_info,
                                     Field *field, uint fieldnr)
{   
  field->flags|= PART_KEY_FLAG;
  key_part_info->null_bit= field->null_bit;
  key_part_info->null_offset= (uint) (field->null_ptr -
                                      (uchar*) record[0]);
  key_part_info->field= field;
  key_part_info->fieldnr= fieldnr;
  key_part_info->offset= field->offset(record[0]);
  key_part_info->length=   (uint16) field->pack_length();
  keyinfo->key_length+= key_part_info->length;
  key_part_info->key_part_flag= 0;
  /* TODO:
    The below method of computing the key format length of the
    key part is a copy/paste from opt_range.cc, and table.cc.
    This should be factored out, e.g. as a method of Field.
    In addition it is not clear if any of the Field::*_length
    methods is supposed to compute the same length. If so, it
    might be reused.
  */
  key_part_info->store_length= key_part_info->length;

  if (field->real_maybe_null())
  {
    key_part_info->store_length+= HA_KEY_NULL_LENGTH;
    keyinfo->key_length+= HA_KEY_NULL_LENGTH;
  }
  if (field->type() == MYSQL_TYPE_BLOB || 
      field->type() == MYSQL_TYPE_GEOMETRY ||
      field->real_type() == MYSQL_TYPE_VARCHAR)
  {
    key_part_info->store_length+= HA_KEY_BLOB_LENGTH;
    keyinfo->key_length+= HA_KEY_BLOB_LENGTH; // ???
    key_part_info->key_part_flag|=
      field->type() == MYSQL_TYPE_BLOB ? HA_BLOB_PART: HA_VAR_LENGTH_PART;
  }

  key_part_info->type=     (uint8) field->key_type();
  key_part_info->key_type =
    ((ha_base_keytype) key_part_info->type == HA_KEYTYPE_TEXT ||
    (ha_base_keytype) key_part_info->type == HA_KEYTYPE_VARTEXT1 ||
    (ha_base_keytype) key_part_info->type == HA_KEYTYPE_VARTEXT2) ?
    0 : FIELDFLAG_BINARY;
}


/**
  @brief
  Add one key to a temporary table

  @param key            the number of the key
  @param key_parts      number of components of the key
  @param next_field_no  the call-back function that returns the number of
                        the field used as the next component of the key
  @param arg            the argument for the above function
  @param unique         TRUE <=> it is a unique index

  @details
  The function adds a new key to the table that is assumed to be a temporary
  table. At each its invocation the call-back function must return
  the number of the field that is used as the next component of this key.

  @return FALSE is a success
  @return TRUE if a failure

*/

bool TABLE::add_tmp_key(uint key, uint key_parts,
                        uint (*next_field_no) (uchar *), uchar *arg,
                        bool unique)
{
  DBUG_ASSERT(key < max_keys);

  char buf[NAME_CHAR_LEN];
  KEY* keyinfo;
  Field **reg_field;
  uint i;
  bool key_start= TRUE;
  KEY_PART_INFO* key_part_info=
      (KEY_PART_INFO*) alloc_root(&mem_root, sizeof(KEY_PART_INFO)*key_parts);
  if (!key_part_info)
    return TRUE;
  keyinfo= key_info + key;
  keyinfo->key_part= key_part_info;
  keyinfo->usable_key_parts= keyinfo->key_parts = key_parts;
  keyinfo->ext_key_parts= keyinfo->key_parts;
  keyinfo->key_length=0;
  keyinfo->algorithm= HA_KEY_ALG_UNDEF;
  keyinfo->flags= HA_GENERATED_KEY;
  keyinfo->ext_key_flags= keyinfo->flags;
  if (unique)
    keyinfo->flags|= HA_NOSAME;
  sprintf(buf, "key%i", key);
  if (!(keyinfo->name= strdup_root(&mem_root, buf)))
    return TRUE;
  keyinfo->rec_per_key= (ulong*) alloc_root(&mem_root,
                                            sizeof(ulong)*key_parts);
  if (!keyinfo->rec_per_key)
    return TRUE;
  bzero(keyinfo->rec_per_key, sizeof(ulong)*key_parts);

  for (i= 0; i < key_parts; i++)
  {
    uint fld_idx= next_field_no(arg); 
    reg_field= field + fld_idx;
    if (key_start)
      (*reg_field)->key_start.set_bit(key);
    (*reg_field)->part_of_key.set_bit(key);
    create_key_part_by_field(keyinfo, key_part_info, *reg_field, fld_idx+1);
    key_start= FALSE;
    key_part_info++;
  }

  set_if_bigger(s->max_key_length, keyinfo->key_length);
  s->keys++;
  return FALSE;
}

/*
  @brief
  Drop all indexes except specified one.

  @param key_to_save the key to save

  @details
  Drop all indexes on this table except 'key_to_save'. The saved key becomes
  key #0. Memory occupied by key parts of dropped keys are freed.
  If the 'key_to_save' is negative then all keys are freed.
*/

void TABLE::use_index(int key_to_save)
{
  uint i= 1;
  DBUG_ASSERT(!created && key_to_save < (int)s->keys);
  if (key_to_save >= 0)
    /* Save the given key. */
    memmove(key_info, key_info + key_to_save, sizeof(KEY));
  else
    /* Drop all keys; */
    i= 0;

  s->keys= i;
}

/*
  Return TRUE if the table is filled at execution phase 
  
  (and so, the optimizer must not do anything that depends on the contents of
   the table, like range analysis or constant table detection)
*/

bool TABLE::is_filled_at_execution()
{ 
  /*
    pos_in_table_list == NULL for internal temporary tables because they
    do not have a corresponding table reference. Such tables are filled
    during execution.
  */
  return test(!pos_in_table_list ||
              pos_in_table_list->jtbm_subselect || 
              pos_in_table_list->is_active_sjm());
}


/**
  @brief
  Get actual number of key components

  @param keyinfo

  @details
  The function calculates actual number of key components, possibly including
  components of extended keys, taken into consideration by the optimizer for the
  key described by the parameter keyinfo.

  @return number of considered key components
*/ 

uint TABLE::actual_n_key_parts(KEY *keyinfo)
{
  return optimizer_flag(in_use, OPTIMIZER_SWITCH_EXTENDED_KEYS) ?
           keyinfo->ext_key_parts : keyinfo->key_parts;
}

 
/**
  @brief
  Get actual key flags for a table key 

  @param keyinfo

  @details
  The function finds out actual key flags taken into consideration by the
  optimizer for the key described by the parameter keyinfo.

  @return actual key flags
*/ 

ulong TABLE::actual_key_flags(KEY *keyinfo)
{
  return optimizer_flag(in_use, OPTIMIZER_SWITCH_EXTENDED_KEYS) ?
           keyinfo->ext_key_flags : keyinfo->flags;
} 


/*
  Cleanup this table for re-execution.

  SYNOPSIS
    TABLE_LIST::reinit_before_use()
*/

void TABLE_LIST::reinit_before_use(THD *thd)
{
  /*
    Reset old pointers to TABLEs: they are not valid since the tables
    were closed in the end of previous prepare or execute call.
  */
  table= 0;
  /* Reset is_schema_table_processed value(needed for I_S tables */
  schema_table_state= NOT_PROCESSED;

  TABLE_LIST *embedded; /* The table at the current level of nesting. */
  TABLE_LIST *parent_embedding= this; /* The parent nested table reference. */
  do
  {
    embedded= parent_embedding;
    if (embedded->prep_on_expr)
      embedded->on_expr= embedded->prep_on_expr->copy_andor_structure(thd);
    parent_embedding= embedded->embedding;
  }
  while (parent_embedding &&
         parent_embedding->nested_join->join_list.head() == embedded);

  mdl_request.ticket= NULL;
}


/*
  Return subselect that contains the FROM list this table is taken from

  SYNOPSIS
    TABLE_LIST::containing_subselect()
 
  RETURN
    Subselect item for the subquery that contains the FROM list
    this table is taken from if there is any
    0 - otherwise

*/

Item_subselect *TABLE_LIST::containing_subselect()
{    
  return (select_lex ? select_lex->master_unit()->item : 0);
}

/*
  Compiles the tagged hints list and fills up the bitmasks.

  SYNOPSIS
    process_index_hints()
      table         the TABLE to operate on.

  DESCRIPTION
    The parser collects the index hints for each table in a "tagged list" 
    (TABLE_LIST::index_hints). Using the information in this tagged list
    this function sets the members TABLE::keys_in_use_for_query,
    TABLE::keys_in_use_for_group_by, TABLE::keys_in_use_for_order_by,
    TABLE::force_index, TABLE::force_index_order,
    TABLE::force_index_group and TABLE::covering_keys.

    Current implementation of the runtime does not allow mixing FORCE INDEX
    and USE INDEX, so this is checked here. Then the FORCE INDEX list 
    (if non-empty) is appended to the USE INDEX list and a flag is set.

    Multiple hints of the same kind are processed so that each clause 
    is applied to what is computed in the previous clause.
    For example:
        USE INDEX (i1) USE INDEX (i2)
    is equivalent to
        USE INDEX (i1,i2)
    and means "consider only i1 and i2".
        
    Similarly
        USE INDEX () USE INDEX (i1)
    is equivalent to
        USE INDEX (i1)
    and means "consider only the index i1"

    It is OK to have the same index several times, e.g. "USE INDEX (i1,i1)" is
    not an error.
        
    Different kind of hints (USE/FORCE/IGNORE) are processed in the following
    order:
      1. All indexes in USE (or FORCE) INDEX are added to the mask.
      2. All IGNORE INDEX

    e.g. "USE INDEX i1, IGNORE INDEX i1, USE INDEX i1" will not use i1 at all
    as if we had "USE INDEX i1, USE INDEX i1, IGNORE INDEX i1".

    As an optimization if there is a covering index, and we have 
    IGNORE INDEX FOR GROUP/ORDER, and this index is used for the JOIN part, 
    then we have to ignore the IGNORE INDEX FROM GROUP/ORDER.

  RETURN VALUE
    FALSE                no errors found
    TRUE                 found and reported an error.
*/
bool TABLE_LIST::process_index_hints(TABLE *tbl)
{
  /* initialize the result variables */
  tbl->keys_in_use_for_query= tbl->keys_in_use_for_group_by= 
    tbl->keys_in_use_for_order_by= tbl->s->keys_in_use;

  /* index hint list processing */
  if (index_hints)
  {
    key_map index_join[INDEX_HINT_FORCE + 1];
    key_map index_order[INDEX_HINT_FORCE + 1];
    key_map index_group[INDEX_HINT_FORCE + 1];
    Index_hint *hint;
    int type;
    bool have_empty_use_join= FALSE, have_empty_use_order= FALSE, 
         have_empty_use_group= FALSE;
    List_iterator <Index_hint> iter(*index_hints);

    /* initialize temporary variables used to collect hints of each kind */
    for (type= INDEX_HINT_IGNORE; type <= INDEX_HINT_FORCE; type++)
    {
      index_join[type].clear_all();
      index_order[type].clear_all();
      index_group[type].clear_all();
    }

    /* iterate over the hints list */
    while ((hint= iter++))
    {
      uint pos;

      /* process empty USE INDEX () */
      if (hint->type == INDEX_HINT_USE && !hint->key_name.str)
      {
        if (hint->clause & INDEX_HINT_MASK_JOIN)
        {
          index_join[hint->type].clear_all();
          have_empty_use_join= TRUE;
        }
        if (hint->clause & INDEX_HINT_MASK_ORDER)
        {
          index_order[hint->type].clear_all();
          have_empty_use_order= TRUE;
        }
        if (hint->clause & INDEX_HINT_MASK_GROUP)
        {
          index_group[hint->type].clear_all();
          have_empty_use_group= TRUE;
        }
        continue;
      }

      /* 
        Check if an index with the given name exists and get his offset in 
        the keys bitmask for the table 
      */
      if (tbl->s->keynames.type_names == 0 ||
          (pos= find_type(&tbl->s->keynames, hint->key_name.str,
                          hint->key_name.length, 1)) <= 0)
      {
        my_error(ER_KEY_DOES_NOT_EXITS, MYF(0), hint->key_name.str, alias);
        return 1;
      }

      pos--;

      /* add to the appropriate clause mask */
      if (hint->clause & INDEX_HINT_MASK_JOIN)
        index_join[hint->type].set_bit (pos);
      if (hint->clause & INDEX_HINT_MASK_ORDER)
        index_order[hint->type].set_bit (pos);
      if (hint->clause & INDEX_HINT_MASK_GROUP)
        index_group[hint->type].set_bit (pos);
    }

    /* cannot mix USE INDEX and FORCE INDEX */
    if ((!index_join[INDEX_HINT_FORCE].is_clear_all() ||
         !index_order[INDEX_HINT_FORCE].is_clear_all() ||
         !index_group[INDEX_HINT_FORCE].is_clear_all()) &&
        (!index_join[INDEX_HINT_USE].is_clear_all() ||  have_empty_use_join ||
         !index_order[INDEX_HINT_USE].is_clear_all() || have_empty_use_order ||
         !index_group[INDEX_HINT_USE].is_clear_all() || have_empty_use_group))
    {
      my_error(ER_WRONG_USAGE, MYF(0), index_hint_type_name[INDEX_HINT_USE],
               index_hint_type_name[INDEX_HINT_FORCE]);
      return 1;
    }

    /* process FORCE INDEX as USE INDEX with a flag */
    if (!index_order[INDEX_HINT_FORCE].is_clear_all())
    {
      tbl->force_index_order= TRUE;
      index_order[INDEX_HINT_USE].merge(index_order[INDEX_HINT_FORCE]);
    }

    if (!index_group[INDEX_HINT_FORCE].is_clear_all())
    {
      tbl->force_index_group= TRUE;
      index_group[INDEX_HINT_USE].merge(index_group[INDEX_HINT_FORCE]);
    }

    /*
      TODO: get rid of tbl->force_index (on if any FORCE INDEX is specified) and
      create tbl->force_index_join instead.
      Then use the correct force_index_XX instead of the global one.
    */
    if (!index_join[INDEX_HINT_FORCE].is_clear_all() ||
        tbl->force_index_group || tbl->force_index_order)
    {
      tbl->force_index= TRUE;
      index_join[INDEX_HINT_USE].merge(index_join[INDEX_HINT_FORCE]);
    }

    /* apply USE INDEX */
    if (!index_join[INDEX_HINT_USE].is_clear_all() || have_empty_use_join)
      tbl->keys_in_use_for_query.intersect(index_join[INDEX_HINT_USE]);
    if (!index_order[INDEX_HINT_USE].is_clear_all() || have_empty_use_order)
      tbl->keys_in_use_for_order_by.intersect (index_order[INDEX_HINT_USE]);
    if (!index_group[INDEX_HINT_USE].is_clear_all() || have_empty_use_group)
      tbl->keys_in_use_for_group_by.intersect (index_group[INDEX_HINT_USE]);

    /* apply IGNORE INDEX */
    tbl->keys_in_use_for_query.subtract (index_join[INDEX_HINT_IGNORE]);
    tbl->keys_in_use_for_order_by.subtract (index_order[INDEX_HINT_IGNORE]);
    tbl->keys_in_use_for_group_by.subtract (index_group[INDEX_HINT_IGNORE]);
  }

  /* make sure covering_keys don't include indexes disabled with a hint */
  tbl->covering_keys.intersect(tbl->keys_in_use_for_query);
  return 0;
}


size_t max_row_length(TABLE *table, const uchar *data)
{
  TABLE_SHARE *table_s= table->s;
  size_t length= table_s->reclength + 2 * table_s->fields;
  uint *const beg= table_s->blob_field;
  uint *const end= beg + table_s->blob_fields;

  for (uint *ptr= beg ; ptr != end ; ++ptr)
  {
    Field_blob* const blob= (Field_blob*) table->field[*ptr];
    length+= blob->get_length((const uchar*)
                              (data + blob->offset(table->record[0]))) +
      HA_KEY_BLOB_LENGTH;
  }
  return length;
}


/**
   Helper function which allows to allocate metadata lock request
   objects for all elements of table list.
*/

void init_mdl_requests(TABLE_LIST *table_list)
{
  for ( ; table_list ; table_list= table_list->next_global)
    table_list->mdl_request.init(MDL_key::TABLE,
                                 table_list->db, table_list->table_name,
                                 table_list->lock_type >= TL_WRITE_ALLOW_WRITE ?
                                 MDL_SHARED_WRITE : MDL_SHARED_READ,
                                 MDL_TRANSACTION);
}


/**
  Update TABLE::const_key_parts for single table UPDATE/DELETE query

  @param conds               WHERE clause expression

  @retval TRUE   error (OOM)
  @retval FALSE  success

  @note
    Set const_key_parts bits if key fields are equal to constants in
    the WHERE expression.
*/

bool TABLE::update_const_key_parts(COND *conds)
{
  bzero((char*) const_key_parts, sizeof(key_part_map) * s->keys);

  if (conds == NULL)
    return FALSE;

  for (uint index= 0; index < s->keys; index++)
  {
    KEY_PART_INFO *keyinfo= key_info[index].key_part;
    KEY_PART_INFO *keyinfo_end= keyinfo + key_info[index].key_parts;

    for (key_part_map part_map= (key_part_map)1; 
        keyinfo < keyinfo_end;
        keyinfo++, part_map<<= 1)
    {
      if (const_expression_in_where(conds, NULL, keyinfo->field))
        const_key_parts[index]|= part_map;
    }
  }
  return FALSE;
}

/**
  Test if the order list consists of simple field expressions

  @param order                Linked list of ORDER BY arguments

  @return TRUE if @a order is empty or consist of simple field expressions
*/

bool is_simple_order(ORDER *order)
{
  for (ORDER *ord= order; ord; ord= ord->next)
  {
    if (ord->item[0]->real_item()->type() != Item::FIELD_ITEM)
      return FALSE;
  }
  return TRUE;
}

/*
  @brief Compute values for virtual columns used in query

  @param  thd              Thread handle
  @param  table            The TABLE object
  @param  vcol_update_mode Specifies what virtual column are computed   
  
  @details
    The function computes the values of the virtual columns of the table and
    stores them in the table record buffer.
    If vcol_update_mode is set to VCOL_UPDATE_ALL then all virtual column are
    computed. Otherwise, only fields from vcol_set are computed: all of them,
    if vcol_update_mode is set to VCOL_UPDATE_FOR_WRITE, and, only those with
    the stored_in_db flag set to false, if vcol_update_mode is equal to
    VCOL_UPDATE_FOR_READ.

  @retval
    0    Success
  @retval
    >0   Error occurred when storing a virtual field value
*/

int update_virtual_fields(THD *thd, TABLE *table,
                          enum enum_vcol_update_mode vcol_update_mode)
{
  DBUG_ENTER("update_virtual_fields");
  Field **vfield_ptr, *vfield;
  int error __attribute__ ((unused))= 0;
  DBUG_ASSERT(table && table->vfield);

  thd->reset_arena_for_cached_items(table->expr_arena);
  /* Iterate over virtual fields in the table */
  for (vfield_ptr= table->vfield; *vfield_ptr; vfield_ptr++)
  {
    vfield= (*vfield_ptr);
    DBUG_ASSERT(vfield->vcol_info && vfield->vcol_info->expr_item);
    if ((bitmap_is_set(table->vcol_set, vfield->field_index) &&
         (vcol_update_mode == VCOL_UPDATE_FOR_WRITE || !vfield->stored_in_db)) ||
        vcol_update_mode == VCOL_UPDATE_ALL)
    {
      /* Compute the actual value of the virtual fields */
      error= vfield->vcol_info->expr_item->save_in_field(vfield, 0);
      DBUG_PRINT("info", ("field '%s' - updated", vfield->field_name));
    }
    else
    {
      DBUG_PRINT("info", ("field '%s' - skipped", vfield->field_name));
    }
  }
  thd->reset_arena_for_cached_items(0);
  DBUG_RETURN(0);
}

/*
  @brief Reset const_table flag

  @detail
  Reset const_table flag for this table. If this table is a merged derived
  table/view the flag is recursively reseted for all tables of the underlying
  select.
*/

void TABLE_LIST::reset_const_table()
{
  table->const_table= 0;
  if (is_merged_derived())
  {
    SELECT_LEX *select_lex= get_unit()->first_select();
    TABLE_LIST *tl;
    List_iterator<TABLE_LIST> ti(select_lex->leaf_tables);
    while ((tl= ti++))
      tl->reset_const_table();
  }
}


/*
  @brief Run derived tables/view handling phases on underlying select_lex.

  @param lex    LEX for this thread
  @param phases derived tables/views handling phases to run
                (set of DT_XXX constants)
  @details
  This function runs this derived table through specified 'phases'.
  Underlying tables of this select are handled prior to this derived.
  'lex' is passed as an argument to called functions.

  @return TRUE on error
  @return FALSE ok
*/

bool TABLE_LIST::handle_derived(LEX *lex, uint phases)
{
  SELECT_LEX_UNIT *unit= get_unit();
  if (unit)
  {
    for (SELECT_LEX *sl= unit->first_select(); sl; sl= sl->next_select())
      if (sl->handle_derived(lex, phases))
        return TRUE;
    return mysql_handle_single_derived(lex, this, phases);
  }
  return FALSE;
}


/**
  @brief
  Return unit of this derived table/view

  @return reference to a unit  if it's a derived table/view.
  @return 0                    when it's not a derived table/view.
*/

st_select_lex_unit *TABLE_LIST::get_unit()
{
  return (view ? &view->unit : derived);
}


/**
  @brief
  Return select_lex of this derived table/view

  @return select_lex of this derived table/view.
  @return 0          when it's not a derived table.
*/

st_select_lex *TABLE_LIST::get_single_select()
{
  SELECT_LEX_UNIT *unit= get_unit();
  return (unit ? unit->first_select() : 0);
}


/**
  @brief
  Attach a join table list as a nested join to this TABLE_LIST.

  @param join_list join table list to attach

  @details
  This function wraps 'join_list' into a nested_join of this table, thus
  turning it to a nested join leaf.
*/

void TABLE_LIST::wrap_into_nested_join(List<TABLE_LIST> &join_list)
{
  TABLE_LIST *tl;
  /*
    Walk through derived table top list and set 'embedding' to point to
    the nesting table.
  */
  nested_join->join_list.empty();
  List_iterator_fast<TABLE_LIST> li(join_list);
  nested_join->join_list= join_list;
  while ((tl= li++))
  {
    tl->embedding= this;
    tl->join_list= &nested_join->join_list;
  }
}


/**
  @brief
  Initialize this derived table/view

  @param thd  Thread handle

  @details
  This function makes initial preparations of this derived table/view for
  further processing:
    if it's a derived table this function marks it either as mergeable or
      materializable
    creates temporary table for name resolution purposes
    creates field translation for mergeable derived table/view

  @return TRUE  an error occur
  @return FALSE ok
*/

bool TABLE_LIST::init_derived(THD *thd, bool init_view)
{
  SELECT_LEX *first_select= get_single_select();
  SELECT_LEX_UNIT *unit= get_unit();

  if (!unit)
    return FALSE;
  /*
    Check whether we can merge this derived table into main select.
    Depending on the result field translation will or will not
    be created.
  */
  TABLE_LIST *first_table= (TABLE_LIST *) first_select->table_list.first;
  if (first_select->table_list.elements > 1 ||
      (first_table && first_table->is_multitable()))
    set_multitable();

  unit->derived= this;
  if (init_view && !view)
  {
    /* This is all what we can do for a derived table for now. */
    set_derived();
  }

  if (!is_view())
  {
    /* A subquery might be forced to be materialized due to a side-effect. */
    if (!is_materialized_derived() && first_select->is_mergeable() &&
        optimizer_flag(thd, OPTIMIZER_SWITCH_DERIVED_MERGE) &&
        !(thd->lex->sql_command == SQLCOM_UPDATE_MULTI ||
          thd->lex->sql_command == SQLCOM_DELETE_MULTI))
      set_merged_derived();
    else
      set_materialized_derived();
  }
  /*
    Derived tables/view are materialized prior to UPDATE, thus we can skip
    them from table uniqueness check
  */
  if (is_materialized_derived())
  {
    set_check_materialized();
  }

  /*
    Create field translation for mergeable derived tables/views.
    For derived tables field translation can be created only after
    unit is prepared so all '*' are get unrolled.
  */
  if (is_merged_derived())
  {
    if (is_view() || unit->prepared)
      create_field_translation(thd);
  }

  return FALSE;
}


/**
  @brief
  Retrieve number of rows in the table

  @details
  Retrieve number of rows in the table referred by this TABLE_LIST and
  store it in the table's stats.records variable. If this TABLE_LIST refers
  to a materialized derived table/view then the estimated number of rows of
  the derived table/view is used instead.

  @return 0          ok
  @return non zero   error
*/

int TABLE_LIST::fetch_number_of_rows()
{
  int error= 0;
  if (jtbm_subselect)
    return 0;
  if (is_materialized_derived() && !fill_me)

  {
    table->file->stats.records= ((select_union*)derived->result)->records;
    set_if_bigger(table->file->stats.records, 2);
  }
  else
    error= table->file->info(HA_STATUS_VARIABLE | HA_STATUS_NO_LOCK);
  return error;
}

/*
  Procedure of keys generation for result tables of materialized derived
  tables/views.

  A key is generated for each equi-join pair derived table-another table.
  Each generated key consists of fields of derived table used in equi-join.
  Example:

    SELECT * FROM (SELECT * FROM t1 GROUP BY 1) tt JOIN
                  t1 ON tt.f1=t1.f3 and tt.f2.=t1.f4;
  In this case for the derived table tt one key will be generated. It will
  consist of two parts f1 and f2.
  Example:

    SELECT * FROM (SELECT * FROM t1 GROUP BY 1) tt JOIN
                  t1 ON tt.f1=t1.f3 JOIN
                  t2 ON tt.f2=t2.f4;
  In this case for the derived table tt two keys will be generated.
  One key over f1 field, and another key over f2 field.
  Currently optimizer may choose to use only one such key, thus the second
  one will be dropped after range optimizer is finished.
  See also JOIN::drop_unused_derived_keys function.
  Example:

    SELECT * FROM (SELECT * FROM t1 GROUP BY 1) tt JOIN
                  t1 ON tt.f1=a_function(t1.f3);
  In this case for the derived table tt one key will be generated. It will
  consist of one field - f1.
*/



/*
  @brief
  Change references to underlying items of a merged derived table/view
  for fields in derived table's result table.

  @return FALSE ok
  @return TRUE  Out of memory
*/
bool TABLE_LIST::change_refs_to_fields()
{
  List_iterator<Item> li(used_items);
  Item_direct_ref *ref;
  Field_iterator_view field_it;
  THD *thd= table->in_use;
  DBUG_ASSERT(is_merged_derived());

  if (!used_items.elements)
    return FALSE;

  materialized_items= (Item**)thd->calloc(sizeof(void*) * table->s->fields);

  while ((ref= (Item_direct_ref*)li++))
  {
    uint idx;
    Item *orig_item= *ref->ref;
    field_it.set(this);
    for (idx= 0; !field_it.end_of_fields(); field_it.next(), idx++)
    {
      if (field_it.item() == orig_item)
        break;
    }
    DBUG_ASSERT(!field_it.end_of_fields());
    if (!materialized_items[idx])
    {
      materialized_items[idx]= new Item_field(table->field[idx]);
      if (!materialized_items[idx])
        return TRUE;
    }
    /*
      We need to restore the pointers after the execution of the
      prepared statement.
    */
    thd->change_item_tree((Item **)&ref->ref,
                          (Item*)(materialized_items + idx));
  }

  return FALSE;
}


uint TABLE_SHARE::actual_n_key_parts(THD *thd)
{
  return use_ext_keys &&
         optimizer_flag(thd, OPTIMIZER_SWITCH_EXTENDED_KEYS) ?
           ext_key_parts : key_parts;
}  


/*****************************************************************************
** Instansiate templates
*****************************************************************************/

#ifdef HAVE_EXPLICIT_TEMPLATE_INSTANTIATION
template class List<String>;
template class List_iterator<String>;
#endif<|MERGE_RESOLUTION|>--- conflicted
+++ resolved
@@ -2070,13 +2070,7 @@
   Item* func_expr= vcol_info->expr_item;
   bool result= TRUE;
   TABLE_LIST tables;
-<<<<<<< HEAD
-  int error;
-=======
-  TABLE_LIST *save_table_list, *save_first_table, *save_last_table;
   int error= 0;
-  Name_resolution_context *context;
->>>>>>> 25c15201
   const char *save_where;
   Field **ptr, *field;
   enum_mark_columns save_mark_used_columns= thd->mark_used_columns;
@@ -2089,26 +2083,11 @@
   thd->where= "virtual column function";
 
   /* Fix fields referenced to by the virtual column function */
-<<<<<<< HEAD
-  error= func_expr->fix_fields(thd, (Item**)0);
-=======
   if (!func_expr->fixed)
-  {
-    thd->lex->context_analysis_only|= CONTEXT_ANALYSIS_ONLY_VCOL_EXPR;
     error= func_expr->fix_fields(thd, &vcol_info->expr_item);
-    thd->lex->context_analysis_only&= ~CONTEXT_ANALYSIS_ONLY_VCOL_EXPR;
-  }
-
   /* fix_fields could change the expression */
   func_expr= vcol_info->expr_item;
   /* Number of columns will be checked later */
-
-  /* Restore the original context*/
-  thd->lex->use_only_table_context= save_use_only_table_context;
-  context->table_list= save_table_list;
-  context->first_name_resolution_table= save_first_table;
-  context->last_name_resolution_table= save_last_table;
->>>>>>> 25c15201
 
   if (unlikely(error))
   {
