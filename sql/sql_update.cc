--- conflicted
+++ resolved
@@ -521,14 +521,9 @@
     table->file->extra(HA_EXTRA_IGNORE_DUP_KEY);
   
   if (select && select->quick && select->quick->reset())
-<<<<<<< HEAD
     goto err;
   table->file->try_semi_consistent_read(1);
-  init_read_record(&info,thd,table,select,0,1);
-=======
-        goto err;
   init_read_record(&info, thd, table, select, 0, 1, FALSE);
->>>>>>> 04037f54
 
   updated= found= 0;
   /* Generate an error when trying to set a NOT NULL field to NULL. */
