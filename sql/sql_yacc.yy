/* Copyright (C) 2000 MySQL AB & MySQL Finland AB & TCX DataKonsult AB

   This program is free software; you can redistribute it and/or modify
   it under the terms of the GNU General Public License as published by
   the Free Software Foundation; either version 2 of the License, or
   (at your option) any later version.

   This program is distributed in the hope that it will be useful,
   but WITHOUT ANY WARRANTY; without even the implied warranty of
   MERCHANTABILITY or FITNESS FOR A PARTICULAR PURPOSE.  See the
   GNU General Public License for more details.

   You should have received a copy of the GNU General Public License
   along with this program; if not, write to the Free Software
   Foundation, Inc., 59 Temple Place, Suite 330, Boston, MA  02111-1307  USA */

/* sql_yacc.yy */

%{
#define MYSQL_YACC
#define YYINITDEPTH 100
#define YYMAXDEPTH 3200				/* Because of 64K stack */
#define Lex current_lex
#define Select Lex->select
#include "mysql_priv.h"
#include "slave.h"
#include "sql_acl.h"
#include "lex_symbol.h"
#include <myisam.h>
#include <myisammrg.h>

extern void yyerror(const char*);
int yylex(void *yylval);

#define yyoverflow(A,B,C,D,E,F) if (my_yyoverflow((B),(D),(F))) { yyerror((char*) (A)); return 2; }

inline Item *or_or_concat(Item* A, Item* B)
{
  return (current_thd->sql_mode & MODE_PIPES_AS_CONCAT ?
          (Item*) new Item_func_concat(A,B) : (Item*) new Item_cond_or(A,B));
}

%}
%union {
  int  num;
  ulong ulong_num;
  ulonglong ulonglong_number;
  LEX_STRING lex_str;
  LEX_STRING *lex_str_ptr;
  LEX_SYMBOL symbol;
  Table_ident *table;
  char *simple_string;
  Item *item;
  List<Item> *item_list;
  List<String> *string_list;
  Key::Keytype key_type;
  enum db_type db_type;
  enum row_type row_type;
  enum ha_rkey_function ha_rkey_mode;
  enum enum_tx_isolation tx_isolation;
  String *string;
  key_part_spec *key_part;
  TABLE_LIST *table_list;
  udf_func *udf;
  interval_type interval;
  LEX_USER *lex_user;
  enum Item_udftype udf_type;
}

%{
bool my_yyoverflow(short **a, YYSTYPE **b,int *yystacksize);
%}

%pure_parser					/* We have threads */

%token	END_OF_INPUT

%token CLOSE_SYM
%token HANDLER_SYM
%token LAST_SYM
%token NEXT_SYM
%token PREV_SYM
%token SQL_CALC_FOUND_ROWS
%token QUERIES
%token MQH_SYM
%token PER_SYM
%token MAXIMUM


%token	EQ
%token	EQUAL_SYM
%token	GE
%token	GT_SYM
%token	LE
%token	LT
%token	NE
%token	IS
%token	SHIFT_LEFT
%token	SHIFT_RIGHT
%token  SET_VAR

%token	AVG_SYM
%token	COUNT_SYM
%token	MAX_SYM
%token	MIN_SYM
%token	SUM_SYM
%token	STD_SYM
%token  ABORT_SYM
%token	ADD
%token	ALTER
%token	AFTER_SYM
%token  ANALYZE_SYM
%token  BEGIN_SYM
%token	CHANGE
%token  COMMENT_SYM
%token  COMMIT_SYM
%token	CREATE
%token	CROSS
%token	DELETE_SYM
%token	DO_SYM
%token	DROP
%token	INSERT
%token	FLUSH_SYM
%token	SELECT_SYM
%token  MASTER_SYM
%token	REPAIR
%token  RESET_SYM
%token  PURGE
%token  SLAVE
%token  START_SYM
%token  STOP_SYM
%token	TRUNCATE_SYM
%token  ROLLBACK_SYM
%token	OPTIMIZE
%token	SHOW
%token	UPDATE_SYM
%token	KILL_SYM
%token	LOAD
%token	LOCK_SYM
%token	LOCKS_SYM
%token	UNLOCK_SYM
%token  BINLOG_SYM
%token  EVENTS_SYM

%token	ACTION
%token	AGGREGATE_SYM
%token	ALL
%token	AND
%token	AS
%token	ASC
%token	AUTO_INC
%token	AUTOCOMMIT
%token	AVG_ROW_LENGTH
%token  BACKUP_SYM
%token	BERKELEY_DB_SYM
%token	BINARY
%token	BIT_SYM
%token	BOOL_SYM
%token	BOOLEAN_SYM
%token	BOTH
%token	BY
%token	CACHE_SYM
%token	CASCADE
%token	CHECKSUM_SYM
%token	CHECK_SYM
%token	CIPHER
%token	COMMITTED_SYM
%token	COLUMNS
%token	COLUMN_SYM
%token	CONCURRENT
%token	CONSTRAINT
%token	DATABASES
%token	DATA_SYM
%token	DEFAULT
%token	DELAYED_SYM
%token	DELAY_KEY_WRITE_SYM
%token	DEMAND_SYM
%token	DESC
%token	DESCRIBE
%token	DES_KEY_FILE
%token	DISABLE_SYM
%token	DISTINCT
%token	DYNAMIC_SYM
%token	ENABLE_SYM
%token	ENCLOSED
%token	ESCAPED
%token  DIRECTORY_SYM
%token	ESCAPE_SYM
%token	EXISTS
%token	EXTENDED_SYM
%token	FILE_SYM
%token	FIRST_SYM
%token	FIXED_SYM
%token	FLOAT_NUM
%token	FOREIGN
%token	FROM
%token	FULL
%token  FULLTEXT_SYM
%token  GLOBAL_SYM
%token	GRANT
%token	GRANTS
%token	GREATEST_SYM
%token	GROUP
%token	HAVING
%token	HEAP_SYM
%token	HEX_NUM
%token	HIGH_PRIORITY
%token	HOSTS_SYM
%token	IDENT
%token	IGNORE_SYM
%token	INDEX
%token	INDEXES
%token	INFILE
%token	INNER_SYM
%token	INNOBASE_SYM
%token	INTO
%token	IN_SYM
%token  ISOLATION
%token	ISAM_SYM
%token	ISSUER
%token	JOIN_SYM
%token	KEYS
%token	KEY_SYM
%token	LEADING
%token	LEAST_SYM
%token  LEVEL_SYM
%token	LEX_HOSTNAME
%token	LIKE
%token	LINES
%token	LOCAL_SYM
%token	LOGS_SYM
%token	LONG_NUM
%token	LONG_SYM
%token	LOW_PRIORITY
%token  MASTER_HOST_SYM
%token  MASTER_USER_SYM
%token  MASTER_LOG_FILE_SYM
%token  MASTER_LOG_POS_SYM
%token  MASTER_LOG_SEQ_SYM
%token  MASTER_PASSWORD_SYM
%token  MASTER_PORT_SYM
%token  MASTER_CONNECT_RETRY_SYM
%token  MASTER_SERVER_ID_SYM
%token	MATCH
%token	MAX_ROWS
%token	MEDIUM_SYM
%token	MERGE_SYM
%token	MIN_ROWS
%token	MYISAM_SYM
%token	NATIONAL_SYM
%token	NATURAL
%token  NEW_SYM
%token	NCHAR_SYM
%token	NOT
%token	NO_SYM
%token	NULL_SYM
%token	NUM
%token  OFF
%token	ON
%token	OPEN_SYM
%token	OPTION
%token	OPTIONALLY
%token	OR
%token	OR_OR_CONCAT
%token	ORDER_SYM
%token	OUTER
%token	OUTFILE
%token  DUMPFILE
%token	PACK_KEYS_SYM
%token	PARTIAL
%token	PRIMARY_SYM
%token	PRIVILEGES
%token	PROCESS
%token	PROCESSLIST_SYM
%token	QUERY_SYM
%token	RAID_0_SYM
%token	RAID_STRIPED_SYM
%token	RAID_TYPE
%token	RAID_CHUNKS
%token	RAID_CHUNKSIZE
%token	READ_SYM
%token	REAL_NUM
%token	REFERENCES
%token	REGEXP
%token	RELOAD
%token	RENAME
%token	REPEATABLE_SYM
%token	REQUIRE_SYM
%token  RESTORE_SYM
%token	RESTRICT
%token	REVOKE
%token	ROWS_SYM
%token	ROW_FORMAT_SYM
%token	ROW_SYM
%token	SET
%token	SERIALIZABLE_SYM
%token	SESSION_SYM
%token	SHUTDOWN
%token	SQL_CACHE_SYM
%token	SQL_NO_CACHE_SYM
%token  SSL_SYM
%token	STARTING
%token	STATUS_SYM
%token	STRAIGHT_JOIN
%token	SUBJECT_SYM
%token	TABLES
%token	TABLE_SYM
%token	TEMPORARY
%token	TERMINATED
%token	TEXT_STRING
%token	TO_SYM
%token	TRAILING
%token	TRANSACTION_SYM
%token	TYPE_SYM
%token	FUNC_ARG0
%token	FUNC_ARG1
%token	FUNC_ARG2
%token	FUNC_ARG3
%token	UDF_RETURNS_SYM
%token	UDF_SONAME_SYM
%token	UDF_SYM
%token  UNCOMMITTED_SYM
%token	UNION_SYM
%token	UNIQUE_SYM
%token	USAGE
%token	USE_SYM
%token	USING
%token	VALUES
%token	VARIABLES
%token	WHERE
%token	WITH
%token	WRITE_SYM
%token  X509_SYM
%token  COMPRESSED_SYM

%token	BIGINT
%token	BLOB_SYM
%token	CHAR_SYM
%token  CHANGED
%token	COALESCE
%token	DATETIME
%token	DATE_SYM
%token	DECIMAL_SYM
%token	DOUBLE_SYM
%token	ENUM
%token	FAST_SYM
%token	FLOAT_SYM
%token	INT_SYM
%token	LIMIT
%token	LONGBLOB
%token	LONGTEXT
%token	MEDIUMBLOB
%token	MEDIUMINT
%token	MEDIUMTEXT
%token	NUMERIC_SYM
%token	PRECISION
%token  QUICK
%token	REAL
%token	SMALLINT
%token	STRING_SYM
%token	TEXT_SYM
%token	TIMESTAMP
%token	TIME_SYM
%token	TINYBLOB
%token	TINYINT
%token	TINYTEXT
%token	ULONGLONG_NUM
%token	UNSIGNED
%token	VARBINARY
%token	VARCHAR
%token	VARYING
%token	ZEROFILL

%token  AGAINST
%token	ATAN
%token	BETWEEN_SYM
%token	BIT_AND
%token	BIT_OR
%token	CASE_SYM
%token	CONCAT
%token  CONCAT_WS
%token	CURDATE
%token	CURTIME
%token	DATABASE
%token	DATE_ADD_INTERVAL
%token	DATE_SUB_INTERVAL
%token	DAY_HOUR_SYM
%token	DAY_MINUTE_SYM
%token	DAY_SECOND_SYM
%token	DAY_SYM
%token	DECODE_SYM
%token	DES_ENCRYPT_SYM
%token	DES_DECRYPT_SYM
%token	ELSE
%token	ELT_FUNC
%token	ENCODE_SYM
%token	ENCRYPT
%token	EXPORT_SET
%token	EXTRACT_SYM
%token	FIELD_FUNC
%token	FORMAT_SYM
%token	FOR_SYM
%token	FROM_UNIXTIME
%token	GROUP_UNIQUE_USERS
%token	HOUR_MINUTE_SYM
%token	HOUR_SECOND_SYM
%token	HOUR_SYM
%token	IDENTIFIED_SYM
%token	IF
%token	INSERT_ID
%token	INSERT_METHOD
%token	INTERVAL_SYM
%token	LAST_INSERT_ID
%token	LEFT
%token	LOCATE
%token	MAKE_SET_SYM
%token	MINUTE_SECOND_SYM
%token	MINUTE_SYM
%token  MODE_SYM
%token	MODIFY_SYM
%token	MONTH_SYM
%token	NOW_SYM
%token	PASSWORD
%token	POSITION_SYM
%token	PROCEDURE
%token	RAND
%token	REPLACE
%token	RIGHT
%token	ROUND
%token	SECOND_SYM
%token	SHARE_SYM
%token	SUBSTRING
%token	SUBSTRING_INDEX
%token	TRIM
%token	UDA_CHAR_SUM
%token	UDA_FLOAT_SUM
%token	UDA_INT_SUM
%token	UDF_CHAR_FUNC
%token	UDF_FLOAT_FUNC
%token	UDF_INT_FUNC
%token	UNIQUE_USERS
%token	UNIX_TIMESTAMP
%token	USER
%token	WEEK_SYM
%token	WHEN_SYM
%token  WORK_SYM
%token	YEAR_MONTH_SYM
%token	YEAR_SYM
%token	YEARWEEK
%token  BENCHMARK_SYM
%token  END
%token  THEN_SYM

%token	SQL_BIG_TABLES
%token	SQL_BIG_SELECTS
%token	SQL_SELECT_LIMIT
%token	SQL_MAX_JOIN_SIZE
%token	SQL_LOG_BIN
%token	SQL_LOG_OFF
%token	SQL_LOG_UPDATE
%token	SQL_LOW_PRIORITY_UPDATES
%token	SQL_SMALL_RESULT
%token	SQL_BIG_RESULT
%token  SQL_BUFFER_RESULT
%token	SQL_WARNINGS
%token	SQL_AUTO_IS_NULL
%token	SQL_SAFE_UPDATES
%token	SQL_QUERY_CACHE_TYPE_SYM
%token  SQL_QUOTE_SHOW_CREATE
%token  SQL_SLAVE_SKIP_COUNTER

%token  ISSUER_SYM
%token  SUBJECT_SYM
%token  CIPHER_SYM

%left   SET_VAR
%left	OR_OR_CONCAT OR
%left	AND
%left	BETWEEN_SYM CASE_SYM WHEN_SYM THEN_SYM ELSE
%left	EQ EQUAL_SYM GE GT_SYM LE LT NE IS LIKE REGEXP IN_SYM
%left	'|'
%left	'&'
%left	SHIFT_LEFT SHIFT_RIGHT
%left	'-' '+'
%left	'*' '/' '%'
%left	NEG '~'
%right	NOT
%right	BINARY

%type <lex_str>
	IDENT TEXT_STRING REAL_NUM FLOAT_NUM NUM LONG_NUM HEX_NUM LEX_HOSTNAME
	ULONGLONG_NUM field_ident select_alias ident ident_or_text

%type <lex_str_ptr>
	opt_table_alias

%type <table>
	table_ident

%type <simple_string>
	remember_name remember_end opt_len opt_ident opt_db text_or_password
	opt_escape

%type <string>
	text_string 

%type <num>
	type int_type real_type order_dir opt_field_spec set_option lock_option
	udf_type if_exists opt_local opt_table_options table_options
	table_option opt_if_not_exists 

%type <ulong_num>
	ULONG_NUM raid_types merge_insert_types

%type <ulonglong_number>
	ulonglong_num

%type <item>
	literal text_literal insert_ident order_ident
	simple_ident select_item2 expr opt_expr opt_else sum_expr in_sum_expr
	table_wild opt_pad no_in_expr expr_expr simple_expr no_and_expr
	using_list

%type <item_list>
	expr_list udf_expr_list when_list ident_list ident_list_arg

%type <key_type>
	key_type opt_unique_or_fulltext

%type <string_list>
	key_usage_list

%type <key_part>
	key_part

%type <table_list>
	join_table_list join_table

%type <udf>
	UDF_CHAR_FUNC UDF_FLOAT_FUNC UDF_INT_FUNC
	UDA_CHAR_SUM UDA_FLOAT_SUM UDA_INT_SUM

%type <interval> interval

%type <db_type> table_types

%type <row_type> row_types

%type <tx_isolation> tx_isolation isolation_types

%type <ha_rkey_mode> handler_rkey_mode

%type <udf_type> udf_func_type

%type <symbol> FUNC_ARG0 FUNC_ARG1 FUNC_ARG2 FUNC_ARG3 keyword

%type <lex_user> user grant_user

%type <NONE>
	query verb_clause create change select do drop insert replace insert2
	insert_values update delete truncate rename
	show describe load alter optimize flush
	reset purge begin commit rollback slave master_def master_defs
	repair restore backup analyze check 
	field_list field_list_item field_spec kill
	select_item_list select_item values_list no_braces
	limit_clause delete_limit_clause fields opt_values values
	procedure_list procedure_list2 procedure_item
	when_list2 expr_list2  handler
	opt_precision opt_ignore opt_column opt_restrict
	grant revoke set lock unlock string_list field_options field_option
	field_opt_list opt_binary table_lock_list table_lock varchar
	references opt_on_delete opt_on_delete_list opt_on_delete_item use
	opt_delete_options opt_delete_option
	opt_outer table_list table_name opt_option opt_place opt_low_priority
	opt_attribute opt_attribute_list attribute column_list column_list_id
	opt_column_list grant_privileges opt_table user_list grant_option
	grant_privilege grant_privilege_list mqh_option
	flush_options flush_option insert_lock_option replace_lock_option
	equal optional_braces opt_key_definition key_usage_list2
	opt_mi_check_type opt_to mi_check_types normal_join
	table_to_table_list table_to_table opt_table_list opt_as
	handler_rkey_function handler_read_or_scan
	single_multi table_wild_list table_wild_one opt_wild union union_list
	precision union_option
END_OF_INPUT

%type <NONE>
	'-' '+' '*' '/' '%' '(' ')'
	',' '!' '{' '}' '&' '|' AND OR OR_OR_CONCAT BETWEEN_SYM CASE_SYM THEN_SYM WHEN_SYM
%%


query:
	END_OF_INPUT
	{
	   if (!current_thd->bootstrap)
	     send_error(&current_thd->net,ER_EMPTY_QUERY);
	   YYABORT;
	}
	| verb_clause END_OF_INPUT {}

verb_clause:
	  alter
	| analyze
	| backup
	| begin
	| change
	| check
	| commit
	| create
	| delete
	| describe
	| do
	| drop
	| grant
	| insert
	| flush
	| load
	| lock
	| kill
	| optimize
	| purge  
	| rename
        | repair
	| replace
	| reset
	| restore
	| revoke
	| rollback
	| select
	| set
	| slave
	| show
	| truncate
	| handler
	| unlock
	| update
	| use

/* change master */

change:
       CHANGE MASTER_SYM TO_SYM
        {
	  LEX *lex = Lex;
	  lex->sql_command = SQLCOM_CHANGE_MASTER;
	  memset(&lex->mi, 0, sizeof(lex->mi));
        } master_defs

master_defs:
       master_def
       |
       master_defs ',' master_def

master_def:
       MASTER_HOST_SYM EQ TEXT_STRING
       {
	 Lex->mi.host = $3.str;
       }
       |
       MASTER_USER_SYM EQ TEXT_STRING
       {
	 Lex->mi.user = $3.str;
       }
       |
       MASTER_PASSWORD_SYM EQ TEXT_STRING
       {
	 Lex->mi.password = $3.str;
       }
       |
       MASTER_LOG_FILE_SYM EQ TEXT_STRING
       {
	 Lex->mi.log_file_name = $3.str;
       }
       |
       MASTER_PORT_SYM EQ ULONG_NUM
       {
	 Lex->mi.port = $3;
       }
       |
       MASTER_LOG_POS_SYM EQ ulonglong_num
       {
	 Lex->mi.pos = $3;
       }
       |
       MASTER_CONNECT_RETRY_SYM EQ ULONG_NUM
       {
	 Lex->mi.connect_retry = $3;
       }


/* create a table */

create:
	CREATE opt_table_options TABLE_SYM opt_if_not_exists table_ident
	{
	  LEX *lex=Lex;
	  lex->sql_command= SQLCOM_CREATE_TABLE;
	  if (!add_table_to_list($5,
				 ($2 & HA_LEX_CREATE_TMP_TABLE ?
				   &tmp_table_alias : (LEX_STRING*) 0),1))
	    YYABORT;
	  lex->create_list.empty();
	  lex->key_list.empty();
	  lex->col_list.empty();
	  lex->change=NullS;
	  bzero((char*) &lex->create_info,sizeof(lex->create_info));
	  lex->create_info.options=$2 | $4;
	  lex->create_info.db_type= default_table_type;
	}
	create2

	| CREATE opt_unique_or_fulltext INDEX ident ON table_ident
	  {
	    LEX *lex=Lex;
	    lex->sql_command= SQLCOM_CREATE_INDEX;
	    if (!add_table_to_list($6,NULL,1))
	      YYABORT;
	    lex->create_list.empty();
	    lex->key_list.empty();
	    lex->col_list.empty();
	    lex->change=NullS;
	  }
	  '(' key_list ')'
	  {
	    LEX *lex=Lex;
	    lex->key_list.push_back(new Key($2,$4.str,lex->col_list));
	    lex->col_list.empty();
	  }
	| CREATE DATABASE opt_if_not_exists ident
	  {
	    LEX *lex=Lex;
	    lex->sql_command=SQLCOM_CREATE_DB;
	    lex->name=$4.str;
            lex->create_info.options=$3;
	  }
	| CREATE udf_func_type UDF_SYM ident
	  {
	    LEX *lex=Lex;
	    lex->sql_command = SQLCOM_CREATE_FUNCTION;
	    lex->udf.name=$4.str;
	    lex->udf.name_length=$4.length;
	    lex->udf.type= $2;
	  }
	  UDF_RETURNS_SYM udf_type UDF_SONAME_SYM TEXT_STRING
	  {
	    LEX *lex=Lex;
	    lex->udf.returns=(Item_result) $7;
	    lex->udf.dl=$9.str;
	  }

create2:
	'(' field_list ')' opt_create_table_options create3 {}
	| opt_create_table_options create3 {}

create3:
	/* empty */ {}
	| opt_duplicate opt_as SELECT_SYM
          {
	    LEX *lex=Lex;
	    lex->lock_option= (using_update_log) ? TL_READ_NO_INSERT : TL_READ;
	    mysql_init_select(lex);
          }
          select_options select_item_list opt_select_from union {}

opt_as:
	/* empty */ {}
	| AS	    {}

opt_table_options:
	/* empty */	 { $$= 0; }
	| table_options  { $$= $1;}

table_options:
	table_option	{ $$=$1; }
	| table_option table_options { $$= $1 | $2 }

table_option:
	TEMPORARY	{ $$=HA_LEX_CREATE_TMP_TABLE; }

opt_if_not_exists:
	/* empty */	 { $$= 0; }
	| IF NOT EXISTS	 { $$=HA_LEX_CREATE_IF_NOT_EXISTS; }

opt_create_table_options:
	/* empty */
	| create_table_options

create_table_options:
	create_table_option
	| create_table_option create_table_options

create_table_option:
	TYPE_SYM EQ table_types		{ Lex->create_info.db_type= $3; }
	| MAX_ROWS EQ ulonglong_num	{ Lex->create_info.max_rows= $3; Lex->create_info.used_fields|= HA_CREATE_USED_MAX_ROWS;}
	| MIN_ROWS EQ ulonglong_num	{ Lex->create_info.min_rows= $3; Lex->create_info.used_fields|= HA_CREATE_USED_MIN_ROWS;}
	| AVG_ROW_LENGTH EQ ULONG_NUM	{ Lex->create_info.avg_row_length=$3; Lex->create_info.used_fields|= HA_CREATE_USED_AVG_ROW_LENGTH;}
	| PASSWORD EQ TEXT_STRING	{ Lex->create_info.password=$3.str; }
	| COMMENT_SYM EQ TEXT_STRING	{ Lex->create_info.comment=$3.str; }
	| AUTO_INC EQ ulonglong_num	{ Lex->create_info.auto_increment_value=$3; Lex->create_info.used_fields|= HA_CREATE_USED_AUTO;}
	| PACK_KEYS_SYM EQ ULONG_NUM	{ Lex->create_info.table_options|= $3 ? HA_OPTION_PACK_KEYS : HA_OPTION_NO_PACK_KEYS; Lex->create_info.used_fields|= HA_CREATE_USED_PACK_KEYS;}
	| PACK_KEYS_SYM EQ DEFAULT	{ Lex->create_info.table_options&= ~(HA_OPTION_PACK_KEYS | HA_OPTION_NO_PACK_KEYS); Lex->create_info.used_fields|= HA_CREATE_USED_PACK_KEYS;}
	| CHECKSUM_SYM EQ ULONG_NUM	{ Lex->create_info.table_options|= $3 ? HA_OPTION_CHECKSUM : HA_OPTION_NO_CHECKSUM; }
	| DELAY_KEY_WRITE_SYM EQ ULONG_NUM { Lex->create_info.table_options|= $3 ? HA_OPTION_DELAY_KEY_WRITE : HA_OPTION_NO_DELAY_KEY_WRITE; }
	| ROW_FORMAT_SYM EQ row_types	{ Lex->create_info.row_type= $3; }
	| RAID_TYPE EQ raid_types	{ Lex->create_info.raid_type= $3; Lex->create_info.used_fields|= HA_CREATE_USED_RAID;}
	| RAID_CHUNKS EQ ULONG_NUM	{ Lex->create_info.raid_chunks= $3; Lex->create_info.used_fields|= HA_CREATE_USED_RAID;}
	| RAID_CHUNKSIZE EQ ULONG_NUM	{ Lex->create_info.raid_chunksize= $3*RAID_BLOCK_SIZE; Lex->create_info.used_fields|= HA_CREATE_USED_RAID;}
	| UNION_SYM EQ '(' table_list ')'
	  {
	    /* Move the union list to the merge_list */
	    LEX *lex=Lex;
	    TABLE_LIST *table_list= (TABLE_LIST*) lex->select->table_list.first;
	    lex->create_info.merge_list= lex->select->table_list;
	    lex->create_info.merge_list.elements--;
	    lex->create_info.merge_list.first= (byte*) (table_list->next);
	    lex->select->table_list.elements=1;
	    lex->select->table_list.next= (byte**) &(table_list->next);
	    table_list->next=0;
	    lex->create_info.used_fields|= HA_CREATE_USED_UNION;
	  }
	| INSERT_METHOD EQ merge_insert_types   { Lex->create_info.merge_insert_method= $3; Lex->create_info.used_fields|= HA_CREATE_USED_INSERT_METHOD;}
	| DATA_SYM DIRECTORY_SYM EQ TEXT_STRING	{ Lex->create_info.data_file_name= $4.str; }
	| INDEX DIRECTORY_SYM EQ TEXT_STRING	{ Lex->create_info.index_file_name= $4.str; }

table_types:
	ISAM_SYM	{ $$= DB_TYPE_ISAM; }
	| MYISAM_SYM	{ $$= DB_TYPE_MYISAM; }
	| MERGE_SYM	{ $$= DB_TYPE_MRG_MYISAM; }
	| HEAP_SYM	{ $$= DB_TYPE_HEAP; }
	| BERKELEY_DB_SYM { $$= DB_TYPE_BERKELEY_DB; }
	| INNOBASE_SYM  { $$= DB_TYPE_INNODB; }

row_types:
	DEFAULT		{ $$= ROW_TYPE_DEFAULT; }
	| FIXED_SYM	{ $$= ROW_TYPE_FIXED; }
	| DYNAMIC_SYM	{ $$= ROW_TYPE_DYNAMIC; }
	| COMPRESSED_SYM { $$= ROW_TYPE_COMPRESSED; }

raid_types:
	RAID_STRIPED_SYM { $$= RAID_TYPE_0; }
	| RAID_0_SYM	 { $$= RAID_TYPE_0; }
	| ULONG_NUM	 { $$=$1;}

merge_insert_types:
       NO_SYM            { $$= MERGE_INSERT_DISABLED; }
       | FIRST_SYM       { $$= MERGE_INSERT_TO_FIRST; }
       | LAST_SYM        { $$= MERGE_INSERT_TO_LAST; }

opt_select_from:
	/* empty */
	| select_from select_lock_type

udf_func_type:
	/* empty */ 	{ $$ = UDFTYPE_FUNCTION; }
	| AGGREGATE_SYM { $$ = UDFTYPE_AGGREGATE; }

udf_type:
	STRING_SYM {$$ = (int) STRING_RESULT; }
	| REAL {$$ = (int) REAL_RESULT; }
	| INT_SYM {$$ = (int) INT_RESULT; }

field_list:
	  field_list_item
	| field_list ',' field_list_item


field_list_item:
	  field_spec
	| field_spec references
	  {
	    Lex->col_list.empty();		/* Alloced by sql_alloc */
	  }
	| key_type opt_ident '(' key_list ')'
	  {
	    LEX *lex=Lex;
	    lex->key_list.push_back(new Key($1,$2,lex->col_list));
	    lex->col_list.empty();		/* Alloced by sql_alloc */
	  }
	| opt_constraint FOREIGN KEY_SYM opt_ident '(' key_list ')' references
	  {
	    Lex->col_list.empty();		/* Alloced by sql_alloc */
	  }
	| opt_constraint CHECK_SYM '(' expr ')'
	  {
	    Lex->col_list.empty();		/* Alloced by sql_alloc */
	  }

opt_constraint:
	/* empty */
	| CONSTRAINT opt_ident

field_spec:
	field_ident
	 {
	   LEX *lex=Lex;
	   lex->length=lex->dec=0; lex->type=0; lex->interval=0;
	   lex->default_value=0;
	 }
	type opt_attribute
	{
	  LEX *lex=Lex;
	  if (add_field_to_list($1.str,
				(enum enum_field_types) $3,
				lex->length,lex->dec,lex->type,
				lex->default_value,lex->change,
				lex->interval))
	    YYABORT;
	}

type:
	int_type opt_len field_options	{ Lex->length=$2; $$=$1; }
	| real_type opt_precision field_options { $$=$1; }
	| FLOAT_SYM float_options field_options { $$=FIELD_TYPE_FLOAT; }
	| BIT_SYM opt_len		{ Lex->length=(char*) "1";
					  $$=FIELD_TYPE_TINY; }
	| BOOL_SYM			{ Lex->length=(char*) "1";
					  $$=FIELD_TYPE_TINY; }
	| char '(' NUM ')' opt_binary { Lex->length=$3.str;
					  $$=FIELD_TYPE_STRING; }
	| char opt_binary		{ Lex->length=(char*) "1";
					  $$=FIELD_TYPE_STRING; }
	| BINARY '(' NUM ')' 		{ Lex->length=$3.str;
					  Lex->type|=BINARY_FLAG;
					  $$=FIELD_TYPE_STRING; }
	| varchar '(' NUM ')' opt_binary { Lex->length=$3.str;
					  $$=FIELD_TYPE_VAR_STRING; }
	| VARBINARY '(' NUM ')' 	{ Lex->length=$3.str;
					  Lex->type|=BINARY_FLAG;
					  $$=FIELD_TYPE_VAR_STRING; }
	| YEAR_SYM opt_len field_options { $$=FIELD_TYPE_YEAR; Lex->length=$2; }
	| DATE_SYM			{ $$=FIELD_TYPE_DATE; }
	| TIME_SYM			{ $$=FIELD_TYPE_TIME; }
	| TIMESTAMP			{ $$=FIELD_TYPE_TIMESTAMP; }
	| TIMESTAMP '(' NUM ')'		{ Lex->length=$3.str;
					  $$=FIELD_TYPE_TIMESTAMP; }
	| DATETIME			{ $$=FIELD_TYPE_DATETIME; }
	| TINYBLOB			{ Lex->type|=BINARY_FLAG;
					  $$=FIELD_TYPE_TINY_BLOB; }
	| BLOB_SYM			{ Lex->type|=BINARY_FLAG;
					  $$=FIELD_TYPE_BLOB; }
	| MEDIUMBLOB			{ Lex->type|=BINARY_FLAG;
					  $$=FIELD_TYPE_MEDIUM_BLOB; }
	| LONGBLOB			{ Lex->type|=BINARY_FLAG;
					  $$=FIELD_TYPE_LONG_BLOB; }
	| LONG_SYM VARBINARY		{ Lex->type|=BINARY_FLAG;
					  $$=FIELD_TYPE_MEDIUM_BLOB; }
	| LONG_SYM varchar		{ $$=FIELD_TYPE_MEDIUM_BLOB; }
	| TINYTEXT			{ $$=FIELD_TYPE_TINY_BLOB; }
	| TEXT_SYM			{ $$=FIELD_TYPE_BLOB; }
	| MEDIUMTEXT			{ $$=FIELD_TYPE_MEDIUM_BLOB; }
	| LONGTEXT			{ $$=FIELD_TYPE_LONG_BLOB; }
	| DECIMAL_SYM float_options field_options
					{ $$=FIELD_TYPE_DECIMAL;}
	| NUMERIC_SYM float_options field_options
					{ $$=FIELD_TYPE_DECIMAL;}
	| ENUM {Lex->interval_list.empty();} '(' string_list ')'
	  {
	    LEX *lex=Lex;
	    lex->interval=typelib(lex->interval_list);
	    $$=FIELD_TYPE_ENUM;
	  }
	| SET { Lex->interval_list.empty();} '(' string_list ')'
	  {
	    LEX *lex=Lex;
	    lex->interval=typelib(lex->interval_list);
	    $$=FIELD_TYPE_SET;
	  }

char:
	CHAR_SYM {}
	| NCHAR_SYM {}
	| NATIONAL_SYM CHAR_SYM {}

varchar:
	char VARYING {}
	| VARCHAR {}
	| NATIONAL_SYM VARCHAR {}
	| NCHAR_SYM VARCHAR {}

int_type:
	INT_SYM		{ $$=FIELD_TYPE_LONG; }
	| TINYINT	{ $$=FIELD_TYPE_TINY; }
	| SMALLINT	{ $$=FIELD_TYPE_SHORT; }
	| MEDIUMINT	{ $$=FIELD_TYPE_INT24; }
	| BIGINT	{ $$=FIELD_TYPE_LONGLONG; }

real_type:
	REAL		{ $$= current_thd->sql_mode & MODE_REAL_AS_FLOAT ?
			      FIELD_TYPE_FLOAT : FIELD_TYPE_DOUBLE; }
	| DOUBLE_SYM	{ $$=FIELD_TYPE_DOUBLE; }
	| DOUBLE_SYM PRECISION { $$=FIELD_TYPE_DOUBLE; }


float_options:
	/* empty */		{}
	| '(' NUM ')'		{ Lex->length=$2.str; }
	| precision		{}

precision:
	'(' NUM ',' NUM ')'
	{
	  LEX *lex=Lex;
	  lex->length=$2.str; lex->dec=$4.str;
	}

field_options:
	/* empty */		{}
	| field_opt_list	{}

field_opt_list:
	field_opt_list field_option {}
	| field_option {}

field_option:
	UNSIGNED	{ Lex->type|= UNSIGNED_FLAG;}
	| ZEROFILL	{ Lex->type|= UNSIGNED_FLAG | ZEROFILL_FLAG; }

opt_len:
	/* empty */	{ $$=(char*) 0; }	/* use default length */
	| '(' NUM ')'	{ $$=$2.str; }

opt_precision:
	/* empty */	{}
	| precision	{}

opt_attribute:
	/* empty */ {}
	| opt_attribute_list {}

opt_attribute_list:
	opt_attribute_list attribute {}
	| attribute

attribute:
	NULL_SYM	  { Lex->type&= ~ NOT_NULL_FLAG; }
	| NOT NULL_SYM	  { Lex->type|= NOT_NULL_FLAG; }
	| DEFAULT literal { Lex->default_value=$2; }
	| AUTO_INC	  { Lex->type|= AUTO_INCREMENT_FLAG | NOT_NULL_FLAG; }
	| PRIMARY_SYM KEY_SYM { Lex->type|= PRI_KEY_FLAG | NOT_NULL_FLAG; }
	| UNIQUE_SYM	  { Lex->type|= UNIQUE_FLAG; }
	| UNIQUE_SYM KEY_SYM { Lex->type|= UNIQUE_KEY_FLAG; }

opt_binary:
	/* empty */	{}
	| BINARY	{ Lex->type|=BINARY_FLAG; }

references:
	REFERENCES table_ident opt_on_delete {}
	| REFERENCES table_ident '(' key_list ')' opt_on_delete
	  {
	    Lex->col_list.empty();		/* Alloced by sql_alloc */
	  }

opt_on_delete:
	/* empty */ {}
	| opt_on_delete_list {}

opt_on_delete_list:
	opt_on_delete_list opt_on_delete_item {}
	| opt_on_delete_item {}


opt_on_delete_item:
	ON DELETE_SYM delete_option {}
	| ON UPDATE_SYM delete_option {}
	| MATCH FULL	{}
	| MATCH PARTIAL {}

delete_option:
	RESTRICT	 {}
	| CASCADE	 {}
	| SET NULL_SYM {}
	| NO_SYM ACTION {}
	| SET DEFAULT {}

key_type:
	opt_constraint PRIMARY_SYM KEY_SYM  { $$= Key::PRIMARY; }
	| key_or_index			    { $$= Key::MULTIPLE; }
	| FULLTEXT_SYM			    { $$= Key::FULLTEXT; }
	| FULLTEXT_SYM key_or_index	    { $$= Key::FULLTEXT; }
	| opt_constraint UNIQUE_SYM	    { $$= Key::UNIQUE; }
	| opt_constraint UNIQUE_SYM key_or_index { $$= Key::UNIQUE; }

key_or_index:
	KEY_SYM {}
	| INDEX {}

keys_or_index:
	KEYS {}
	| INDEX {}
	| INDEXES {}

opt_unique_or_fulltext:
	/* empty */	{ $$= Key::MULTIPLE; }
	| UNIQUE_SYM	{ $$= Key::UNIQUE; }
	| FULLTEXT_SYM	{ $$= Key::FULLTEXT; }

key_list:
	key_list ',' key_part order_dir { Lex->col_list.push_back($3); }
	| key_part order_dir		{ Lex->col_list.push_back($1); }

key_part:
	ident			{ $$=new key_part_spec($1.str); }
	| ident '(' NUM ')'	{ $$=new key_part_spec($1.str,(uint) atoi($3.str)); }

opt_ident:
	/* empty */	{ $$=(char*) 0; }	/* Defaultlength */
	| field_ident	{ $$=$1.str; }

string_list:
	text_string			{ Lex->interval_list.push_back($1); }
	| string_list ',' text_string	{ Lex->interval_list.push_back($3); }

/*
** Alter table
*/

alter:
	ALTER opt_ignore TABLE_SYM table_ident
	{
	  LEX *lex=Lex;
	  lex->sql_command = SQLCOM_ALTER_TABLE;
	  lex->name=0;
	  if (!add_table_to_list($4, NULL,1))
	    YYABORT;
	  lex->drop_primary=0;
	  lex->create_list.empty();
	  lex->key_list.empty();
	  lex->col_list.empty();
	  lex->drop_list.empty();
	  lex->alter_list.empty();
          lex->select->order_list.elements=0;
          lex->select->order_list.first=0;
          lex->select->order_list.next= (byte**) &lex->select->order_list.first;
	  lex->select->db=lex->name=0;
    	  bzero((char*) &lex->create_info,sizeof(lex->create_info));
	  lex->create_info.db_type= DB_TYPE_DEFAULT;
	  lex->create_info.row_type= ROW_TYPE_NOT_USED;
          lex->alter_keys_onoff=LEAVE_AS_IS;
          lex->simple_alter=1;
	}
	alter_list
 
alter_list:
        | alter_list_item
	| alter_list ',' alter_list_item

add_column:
	ADD opt_column { Lex->change=0; }

alter_list_item:
	add_column field_list_item opt_place { Lex->simple_alter=0; }
	| add_column '(' field_list ')'      { Lex->simple_alter=0; }
	| CHANGE opt_column field_ident
	  {
	     LEX *lex=Lex;
	     lex->change= $3.str; lex->simple_alter=0;
	  }
          field_spec opt_place
	| MODIFY_SYM opt_column field_ident
	  {
	    LEX *lex=Lex;
	    lex->length=lex->dec=0; lex->type=0; lex->interval=0;
	    lex->default_value=0;
            lex->simple_alter=0;
	  }
	  type opt_attribute
	  {
	    LEX *lex=Lex;
	    if (add_field_to_list($3.str,
				  (enum enum_field_types) $5,
				  lex->length,lex->dec,lex->type,
				  lex->default_value, $3.str,
				  lex->interval))
	     YYABORT;
             lex->simple_alter=0;
	  }
	  opt_place
	| DROP opt_column field_ident opt_restrict
	  {
	    LEX *lex=Lex;
	    lex->drop_list.push_back(new Alter_drop(Alter_drop::COLUMN,
					    $3.str)); lex->simple_alter=0;
	  }
	| DROP PRIMARY_SYM KEY_SYM
	  {
	    LEX *lex=Lex;
	    lex->drop_primary=1; lex->simple_alter=0;
	  }
	| DROP FOREIGN KEY_SYM opt_ident { Lex->simple_alter=0; }
	| DROP key_or_index field_ident
	  {
	    LEX *lex=Lex;
	    lex->drop_list.push_back(new Alter_drop(Alter_drop::KEY,
						    $3.str));
	    lex->simple_alter=0;
	  }
	| DISABLE_SYM KEYS { Lex->alter_keys_onoff=DISABLE; }
	| ENABLE_SYM KEYS  { Lex->alter_keys_onoff=ENABLE; }
	| ALTER opt_column field_ident SET DEFAULT literal
	  {
	    LEX *lex=Lex;
	    lex->alter_list.push_back(new Alter_column($3.str,$6));
	    lex->simple_alter=0;
	  }
	| ALTER opt_column field_ident DROP DEFAULT
	  {
	    LEX *lex=Lex;
	    lex->alter_list.push_back(new Alter_column($3.str,(Item*) 0));
	    lex->simple_alter=0;
	  }
	| RENAME opt_to table_alias table_ident
	  { 
	    LEX *lex=Lex;
	    lex->select->db=$4->db.str;
	    lex->name= $4->table.str;
	    lex->simple_alter=0; 
	  }
        | create_table_options { Lex->simple_alter=0; }
	| order_clause         { Lex->simple_alter=0; }

opt_column:
	/* empty */	{}
	| COLUMN_SYM	{}

opt_ignore:
	/* empty */	{ Lex->duplicates=DUP_ERROR; }
	| IGNORE_SYM	{ Lex->duplicates=DUP_IGNORE; }

opt_restrict:
	/* empty */	{}
	| RESTRICT	{}
	| CASCADE	{}

opt_place:
	/* empty */	{}
	| AFTER_SYM ident { store_position_for_column($2.str); }
	| FIRST_SYM	  { store_position_for_column(first_keyword); }

opt_to:
	/* empty */	{}
	| TO_SYM	{}
	| AS		{}

slave:
	SLAVE START_SYM
         {
	   LEX *lex=Lex;
           lex->sql_command = SQLCOM_SLAVE_START;
	   lex->type = 0;
         }
         |
	SLAVE STOP_SYM
         {
	   LEX *lex=Lex;
           lex->sql_command = SQLCOM_SLAVE_STOP;
	   lex->type = 0;
         };

restore:
	RESTORE_SYM table_or_tables
	{
	   Lex->sql_command = SQLCOM_RESTORE_TABLE;
	}
	table_list FROM TEXT_STRING
        {
	  Lex->backup_dir = $6.str;
        }
backup:
	BACKUP_SYM table_or_tables
	{
	   Lex->sql_command = SQLCOM_BACKUP_TABLE;
	}
	table_list TO_SYM TEXT_STRING
        {
	  Lex->backup_dir = $6.str;
        }


repair:
	REPAIR table_or_tables
	{
	   LEX *lex=Lex;
	   lex->sql_command = SQLCOM_REPAIR;
	   lex->check_opt.init();
	}
	table_list opt_mi_check_type


opt_mi_check_type:
	/* empty */ { Lex->check_opt.flags = T_MEDIUM; }
	| TYPE_SYM EQ mi_check_types {}
	| mi_check_types {}

mi_check_types:
	mi_check_type {}
	| mi_check_type mi_check_types {}

mi_check_type:
	QUICK      { Lex->check_opt.quick = 1; }
	| FAST_SYM { Lex->check_opt.flags|= T_FAST; }
	| MEDIUM_SYM { Lex->check_opt.flags|= T_MEDIUM; }
	| EXTENDED_SYM { Lex->check_opt.flags|= T_EXTEND; }
	| CHANGED  { Lex->check_opt.flags|= T_CHECK_ONLY_CHANGED; }

analyze:
	ANALYZE_SYM table_or_tables
	{
	   LEX *lex=Lex;
	   lex->sql_command = SQLCOM_ANALYZE;
	   lex->check_opt.init();
	}
	table_list opt_mi_check_type

check:
	CHECK_SYM table_or_tables
	{
	   LEX *lex=Lex;
	   lex->sql_command = SQLCOM_CHECK;
	   lex->check_opt.init();
	}
	table_list opt_mi_check_type

optimize:
	OPTIMIZE table_or_tables
	{
	   LEX *lex=Lex;
	   lex->sql_command = SQLCOM_OPTIMIZE;
	   lex->check_opt.init();
	}
	table_list opt_mi_check_type

rename:
	RENAME table_or_tables
	{
	   Lex->sql_command=SQLCOM_RENAME_TABLE;
	}
	table_to_table_list

table_to_table_list:
	table_to_table
	| table_to_table_list ',' table_to_table

table_to_table:
	table_ident TO_SYM table_ident
	{ if (!add_table_to_list($1,NULL,1,TL_IGNORE) ||
	      !add_table_to_list($3,NULL,1,TL_IGNORE))
	     YYABORT;
 	}

/*
  Select : retrieve data from table
*/


select:
	select_init { Lex->sql_command=SQLCOM_SELECT; }

select_init:
	SELECT_SYM select_part2 { Select->braces=false;	} union
	|
	'(' SELECT_SYM 	select_part2 ')' { Select->braces=true;} union_opt


select_part2:
	{
	  LEX *lex=Lex;
	  lex->lock_option=TL_READ;
	   mysql_init_select(lex);
	}
	select_options select_item_list select_into select_lock_type

select_into:
	limit_clause {}
	| select_from
	| opt_into select_from
	| select_from opt_into

select_from:
	FROM join_table_list where_clause group_clause having_clause opt_order_clause limit_clause procedure_clause


select_options:
	/* empty*/
	| select_option_list

select_option_list:
	select_option_list select_option
	| select_option

select_option:
	STRAIGHT_JOIN { Select->options|= SELECT_STRAIGHT_JOIN; }
	| HIGH_PRIORITY { Lex->lock_option= TL_READ_HIGH_PRIORITY; }
	| DISTINCT	{ Select->options|= SELECT_DISTINCT; }
	| SQL_SMALL_RESULT { Select->options|= SELECT_SMALL_RESULT; }
	| SQL_BIG_RESULT { Select->options|= SELECT_BIG_RESULT; }
	| SQL_BUFFER_RESULT { Select->options|= OPTION_BUFFER_RESULT; }
	| SQL_CALC_FOUND_ROWS { Select->options|= OPTION_FOUND_ROWS; }
	| SQL_NO_CACHE_SYM { current_thd->safe_to_cache_query=0; }
	| SQL_CACHE_SYM { Select->options |= OPTION_TO_QUERY_CACHE; }
	| ALL		{}

select_lock_type:
	/* empty */
	| FOR_SYM UPDATE_SYM
	  { Lex->lock_option= TL_WRITE; current_thd->safe_to_cache_query=0; }
	| LOCK_SYM IN_SYM SHARE_SYM MODE_SYM
	  { Lex->lock_option= TL_READ_WITH_SHARED_LOCKS; current_thd->safe_to_cache_query=0; }

select_item_list:
	  select_item_list ',' select_item
	| select_item
	| '*'
	  {
	    if (add_item_to_list(new Item_field(NULL,NULL,"*")))
	      YYABORT;
	  }


select_item:
	  remember_name select_item2 remember_end select_alias
	  {
	    if (add_item_to_list($2))
	      YYABORT;
	    if ($4.str)
	      $2->set_name($4.str);
	    else if (!$2->name)
	      $2->set_name($1,(uint) ($3 - $1));
	  }

remember_name:
	{ $$=(char*) Lex->tok_start; }

remember_end:
	{ $$=(char*) Lex->tok_end; }

select_item2:
	table_wild	{ $$=$1; } /* table.* */
	| expr		{ $$=$1; }

select_alias:
	{ $$.str=0;}
	| AS ident { $$=$2; }
	| AS TEXT_STRING  { $$=$2; }
	| ident { $$=$1; }
	| TEXT_STRING  { $$=$1; }

optional_braces:
	/* empty */ {}
	| '(' ')' {}

/* all possible expressions */
expr:	expr_expr	{$$ = $1; }
	| simple_expr	{$$ = $1; }

/* expressions that begin with 'expr' */
expr_expr:
	expr IN_SYM '(' expr_list ')'
	  { $$= new Item_func_in($1,*$4); }
	| expr NOT IN_SYM '(' expr_list ')'
	  { $$= new Item_func_not(new Item_func_in($1,*$5)); }
	| expr BETWEEN_SYM no_and_expr AND expr
	  { $$= new Item_func_between($1,$3,$5); }
	| expr NOT BETWEEN_SYM no_and_expr AND expr
	  { $$= new Item_func_not(new Item_func_between($1,$4,$6)); }
	| expr OR_OR_CONCAT expr { $$= or_or_concat($1,$3); }
	| expr OR expr		{ $$= new Item_cond_or($1,$3); }
	| expr AND expr		{ $$= new Item_cond_and($1,$3); }
	| expr LIKE simple_expr opt_escape { $$= new Item_func_like($1,$3,$4); }
	| expr NOT LIKE simple_expr opt_escape	{ $$= new Item_func_not(new Item_func_like($1,$4,$5));}
	| expr REGEXP expr { $$= new Item_func_regex($1,$3); }
	| expr NOT REGEXP expr { $$= new Item_func_not(new Item_func_regex($1,$4)); }
	| expr IS NULL_SYM	{ $$= new Item_func_isnull($1); }
	| expr IS NOT NULL_SYM { $$= new Item_func_isnotnull($1); }
	| expr EQ expr		{ $$= new Item_func_eq($1,$3); }
	| expr EQUAL_SYM expr	{ $$= new Item_func_equal($1,$3); }
	| expr GE expr		{ $$= new Item_func_ge($1,$3); }
	| expr GT_SYM expr	{ $$= new Item_func_gt($1,$3); }
	| expr LE expr		{ $$= new Item_func_le($1,$3); }
	| expr LT expr		{ $$= new Item_func_lt($1,$3); }
	| expr NE expr		{ $$= new Item_func_ne($1,$3); }
	| expr SHIFT_LEFT expr	{ $$= new Item_func_shift_left($1,$3); }
	| expr SHIFT_RIGHT expr { $$= new Item_func_shift_right($1,$3); }
	| expr '+' expr		{ $$= new Item_func_plus($1,$3); }
	| expr '-' expr		{ $$= new Item_func_minus($1,$3); }
	| expr '*' expr		{ $$= new Item_func_mul($1,$3); }
	| expr '/' expr		{ $$= new Item_func_div($1,$3); }
	| expr '|' expr		{ $$= new Item_func_bit_or($1,$3); }
	| expr '&' expr		{ $$= new Item_func_bit_and($1,$3); }
	| expr '%' expr		{ $$= new Item_func_mod($1,$3); }
	| expr '+' INTERVAL_SYM expr interval
	  { $$= new Item_date_add_interval($1,$4,$5,0); }
	| expr '-' INTERVAL_SYM expr interval
	  { $$= new Item_date_add_interval($1,$4,$5,1); }

/* expressions that begin with 'expr' that do NOT follow IN_SYM */
no_in_expr:
	no_in_expr BETWEEN_SYM no_and_expr AND expr
	  { $$= new Item_func_between($1,$3,$5); }
	| no_in_expr NOT BETWEEN_SYM no_and_expr AND expr
	  { $$= new Item_func_not(new Item_func_between($1,$4,$6)); }
	| no_in_expr OR_OR_CONCAT expr	{ $$= or_or_concat($1,$3); }
	| no_in_expr OR expr		{ $$= new Item_cond_or($1,$3); }
	| no_in_expr AND expr		{ $$= new Item_cond_and($1,$3); }
	| no_in_expr LIKE simple_expr opt_escape { $$= new Item_func_like($1,$3,$4); }
	| no_in_expr NOT LIKE simple_expr opt_escape { $$= new Item_func_not(new Item_func_like($1,$4,$5)); }
	| no_in_expr REGEXP expr { $$= new Item_func_regex($1,$3); }
	| no_in_expr NOT REGEXP expr { $$= new Item_func_not(new Item_func_regex($1,$4)); }
	| no_in_expr IS NULL_SYM	{ $$= new Item_func_isnull($1); }
	| no_in_expr IS NOT NULL_SYM { $$= new Item_func_isnotnull($1); }
	| no_in_expr EQ expr		{ $$= new Item_func_eq($1,$3); }
	| no_in_expr EQUAL_SYM expr	{ $$= new Item_func_equal($1,$3); }
	| no_in_expr GE expr		{ $$= new Item_func_ge($1,$3); }
	| no_in_expr GT_SYM expr	{ $$= new Item_func_gt($1,$3); }
	| no_in_expr LE expr		{ $$= new Item_func_le($1,$3); }
	| no_in_expr LT expr		{ $$= new Item_func_lt($1,$3); }
	| no_in_expr NE expr		{ $$= new Item_func_ne($1,$3); }
	| no_in_expr SHIFT_LEFT expr  { $$= new Item_func_shift_left($1,$3); }
	| no_in_expr SHIFT_RIGHT expr { $$= new Item_func_shift_right($1,$3); }
	| no_in_expr '+' expr		{ $$= new Item_func_plus($1,$3); }
	| no_in_expr '-' expr		{ $$= new Item_func_minus($1,$3); }
	| no_in_expr '*' expr		{ $$= new Item_func_mul($1,$3); }
	| no_in_expr '/' expr		{ $$= new Item_func_div($1,$3); }
	| no_in_expr '|' expr		{ $$= new Item_func_bit_or($1,$3); }
	| no_in_expr '&' expr		{ $$= new Item_func_bit_and($1,$3); }
	| no_in_expr '%' expr		{ $$= new Item_func_mod($1,$3); }
	| no_in_expr '+' INTERVAL_SYM expr interval
	  { $$= new Item_date_add_interval($1,$4,$5,0); }
	| no_in_expr '-' INTERVAL_SYM expr interval
	  { $$= new Item_date_add_interval($1,$4,$5,1); }
	| simple_expr

/* expressions that begin with 'expr' that does NOT follow AND */
no_and_expr:
	no_and_expr IN_SYM '(' expr_list ')'
	{ $$= new Item_func_in($1,*$4); }
	| no_and_expr NOT IN_SYM '(' expr_list ')'
	  { $$= new Item_func_not(new Item_func_in($1,*$5)); }
	| no_and_expr BETWEEN_SYM no_and_expr AND expr
	  { $$= new Item_func_between($1,$3,$5); }
	| no_and_expr NOT BETWEEN_SYM no_and_expr AND expr
	  { $$= new Item_func_not(new Item_func_between($1,$4,$6)); }
	| no_and_expr OR_OR_CONCAT expr	{ $$= or_or_concat($1,$3); }
	| no_and_expr OR expr		{ $$= new Item_cond_or($1,$3); }
	| no_and_expr LIKE simple_expr opt_escape { $$= new Item_func_like($1,$3,$4); }
	| no_and_expr NOT LIKE simple_expr opt_escape	{ $$= new Item_func_not(new Item_func_like($1,$4,$5)); }
	| no_and_expr REGEXP expr { $$= new Item_func_regex($1,$3); }
	| no_and_expr NOT REGEXP expr { $$= new Item_func_not(new Item_func_regex($1,$4)); }
	| no_and_expr IS NULL_SYM	{ $$= new Item_func_isnull($1); }
	| no_and_expr IS NOT NULL_SYM { $$= new Item_func_isnotnull($1); }
	| no_and_expr EQ expr		{ $$= new Item_func_eq($1,$3); }
	| no_and_expr EQUAL_SYM expr	{ $$= new Item_func_equal($1,$3); }
	| no_and_expr GE expr		{ $$= new Item_func_ge($1,$3); }
	| no_and_expr GT_SYM expr	{ $$= new Item_func_gt($1,$3); }
	| no_and_expr LE expr		{ $$= new Item_func_le($1,$3); }
	| no_and_expr LT expr		{ $$= new Item_func_lt($1,$3); }
	| no_and_expr NE expr		{ $$= new Item_func_ne($1,$3); }
	| no_and_expr SHIFT_LEFT expr  { $$= new Item_func_shift_left($1,$3); }
	| no_and_expr SHIFT_RIGHT expr { $$= new Item_func_shift_right($1,$3); }
	| no_and_expr '+' expr		{ $$= new Item_func_plus($1,$3); }
	| no_and_expr '-' expr		{ $$= new Item_func_minus($1,$3); }
	| no_and_expr '*' expr		{ $$= new Item_func_mul($1,$3); }
	| no_and_expr '/' expr		{ $$= new Item_func_div($1,$3); }
	| no_and_expr '|' expr		{ $$= new Item_func_bit_or($1,$3); }
	| no_and_expr '&' expr		{ $$= new Item_func_bit_and($1,$3); }
	| no_and_expr '%' expr		{ $$= new Item_func_mod($1,$3); }
	| no_and_expr '+' INTERVAL_SYM expr interval
	  { $$= new Item_date_add_interval($1,$4,$5,0); }
	| no_and_expr '-' INTERVAL_SYM expr interval
	  { $$= new Item_date_add_interval($1,$4,$5,1); }
	| simple_expr

simple_expr:
	simple_ident
	| literal
	| '@' ident_or_text SET_VAR expr
	  { $$= new Item_func_set_user_var($2,$4);
	    current_thd->safe_to_cache_query=0;
	  }
	| '@' ident_or_text	 
	  { $$= new Item_func_get_user_var($2);
	    current_thd->safe_to_cache_query=0;
	  }
	| '@' '@' ident_or_text
	  { if (!($$= get_system_var($3))) YYABORT;
	      current_thd->safe_to_cache_query=0;
	  }
	| sum_expr
	| '-' expr %prec NEG	{ $$= new Item_func_neg($2); }
	| '~' expr %prec NEG	{ $$= new Item_func_bit_neg($2); }
	| NOT expr %prec NEG	{ $$= new Item_func_not($2); }
	| '!' expr %prec NEG	{ $$= new Item_func_not($2); }
	| '(' expr ')'		{ $$= $2; }
	| '{' ident expr '}'	{ $$= $3; }
        | MATCH ident_list_arg AGAINST '(' expr ')'
          { Select->ftfunc_list.push_back((Item_func_match *)
                   ($$=new Item_func_match_nl(*$2,$5))); }
        | MATCH ident_list_arg AGAINST '(' expr IN_SYM BOOLEAN_SYM MODE_SYM ')'
          { Select->ftfunc_list.push_back((Item_func_match *)
                   ($$=new Item_func_match_bool(*$2,$5))); }
	| BINARY expr %prec NEG	{ $$= new Item_func_binary($2); }
	| CASE_SYM opt_expr WHEN_SYM when_list opt_else END
	  { $$= new Item_func_case(* $4, $2, $5 ) }
	| FUNC_ARG0 '(' ')'
	  { $$= ((Item*(*)(void))($1.symbol->create_func))();}
	| FUNC_ARG1 '(' expr ')'
	  { $$= ((Item*(*)(Item*))($1.symbol->create_func))($3);}
	| FUNC_ARG2 '(' expr ',' expr ')'
	  { $$= ((Item*(*)(Item*,Item*))($1.symbol->create_func))($3,$5);}
	| FUNC_ARG3 '(' expr ',' expr ',' expr ')'
	  { $$= ((Item*(*)(Item*,Item*,Item*))($1.symbol->create_func))($3,$5,$7);}
	| ATAN	'(' expr ')'
	  { $$= new Item_func_atan($3); }
	| ATAN	'(' expr ',' expr ')'
	  { $$= new Item_func_atan($3,$5); }
	| CHAR_SYM '(' expr_list ')'
	  { $$= new Item_func_char(*$3); }
	| COALESCE '(' expr_list ')'
	  { $$= new Item_func_coalesce(* $3); }
	| CONCAT '(' expr_list ')'
	  { $$= new Item_func_concat(* $3); }
	| CONCAT_WS '(' expr ',' expr_list ')'
	  { $$= new Item_func_concat_ws($3, *$5); }
	| CURDATE optional_braces
	  { $$= new Item_func_curdate(); current_thd->safe_to_cache_query=0; }
	| CURTIME optional_braces
	  { $$= new Item_func_curtime(); current_thd->safe_to_cache_query=0; }
	| CURTIME '(' expr ')'
	  { 
	    $$= new Item_func_curtime($3); 
	    current_thd->safe_to_cache_query=0;
	  }
	| DATE_ADD_INTERVAL '(' expr ',' INTERVAL_SYM expr interval ')'
	  { $$= new Item_date_add_interval($3,$6,$7,0); }
	| DATE_SUB_INTERVAL '(' expr ',' INTERVAL_SYM expr interval ')'
	  { $$= new Item_date_add_interval($3,$6,$7,1); }
	| DATABASE '(' ')'
	  { 
	    $$= new Item_func_database();
            current_thd->safe_to_cache_query=0; 
	  }
	| ELT_FUNC '(' expr ',' expr_list ')'
	  { $$= new Item_func_elt($3, *$5); }
	| MAKE_SET_SYM '(' expr ',' expr_list ')'
	  { $$= new Item_func_make_set($3, *$5); }
	| ENCRYPT '(' expr ')'
	  {
	    $$= new Item_func_encrypt($3);
	    current_thd->safe_to_cache_query=0; 
	  }
	| ENCRYPT '(' expr ',' expr ')'   { $$= new Item_func_encrypt($3,$5); }
	| DECODE_SYM '(' expr ',' TEXT_STRING ')'
	  { $$= new Item_func_decode($3,$5.str); }
	| ENCODE_SYM '(' expr ',' TEXT_STRING ')'
	 { $$= new Item_func_encode($3,$5.str); }
	| DES_DECRYPT_SYM '(' expr ')'
        { $$= new Item_func_des_decrypt($3); }
	| DES_DECRYPT_SYM '(' expr ',' expr ')'
        { $$= new Item_func_des_decrypt($3,$5); }
	| DES_ENCRYPT_SYM '(' expr ')'
        { $$= new Item_func_des_encrypt($3); }
	| DES_ENCRYPT_SYM '(' expr ',' expr ')'
        { $$= new Item_func_des_encrypt($3,$5); }
	| EXPORT_SET '(' expr ',' expr ',' expr ')'
		{ $$= new Item_func_export_set($3, $5, $7); }
	| EXPORT_SET '(' expr ',' expr ',' expr ',' expr ')'
		{ $$= new Item_func_export_set($3, $5, $7, $9); }
	| EXPORT_SET '(' expr ',' expr ',' expr ',' expr ',' expr ')'
		{ $$= new Item_func_export_set($3, $5, $7, $9, $11); }
	| FORMAT_SYM '(' expr ',' NUM ')'
	  { $$= new Item_func_format($3,atoi($5.str)); }
	| FROM_UNIXTIME '(' expr ')'
	  { $$= new Item_func_from_unixtime($3); }
	| FROM_UNIXTIME '(' expr ',' expr ')'
	  {
	    $$= new Item_func_date_format (new Item_func_from_unixtime($3),$5,0);
	  }
	| FIELD_FUNC '(' expr ',' expr_list ')'
	  { $$= new Item_func_field($3, *$5); }
	| HOUR_SYM '(' expr ')'
	  { $$= new Item_func_hour($3); }
	| IF '(' expr ',' expr ',' expr ')'
	  { $$= new Item_func_if($3,$5,$7); }
	| INSERT '(' expr ',' expr ',' expr ',' expr ')'
	  { $$= new Item_func_insert($3,$5,$7,$9); }
	| INTERVAL_SYM expr interval '+' expr
	  /* we cannot put interval before - */
	  { $$= new Item_date_add_interval($5,$2,$3,0); }
	| INTERVAL_SYM '(' expr ',' expr_list ')'
	  { $$= new Item_func_interval($3,* $5); }
	| LAST_INSERT_ID '(' ')'
	  {
	    $$= new Item_int((char*) "last_insert_id()",
			     current_thd->insert_id(),21);
	    current_thd->safe_to_cache_query=0;
	  }
	| LAST_INSERT_ID '(' expr ')'
	  {
	    $$= new Item_func_set_last_insert_id($3);
	    current_thd->safe_to_cache_query=0;
	  }
	| LEFT '(' expr ',' expr ')'
	  { $$= new Item_func_left($3,$5); }
	| LOCATE '(' expr ',' expr ')'
	  { $$= new Item_func_locate($5,$3); }
	| LOCATE '(' expr ',' expr ',' expr ')'
	  { $$= new Item_func_locate($5,$3,$7); }
 	| GREATEST_SYM '(' expr ',' expr_list ')'
	  { $5->push_front($3); $$= new Item_func_max(*$5); }
	| LEAST_SYM '(' expr ',' expr_list ')'
	  { $5->push_front($3); $$= new Item_func_min(*$5); }
	| MINUTE_SYM '(' expr ')'
	  { $$= new Item_func_minute($3); }
	| MONTH_SYM '(' expr ')'
	  { $$= new Item_func_month($3); }
	| NOW_SYM optional_braces
	  { $$= new Item_func_now(); current_thd->safe_to_cache_query=0;}
	| NOW_SYM '(' expr ')'
	  { $$= new Item_func_now($3); current_thd->safe_to_cache_query=0;}
	| PASSWORD '(' expr ')'
	  {
	    $$= new Item_func_password($3);
	   }
	| POSITION_SYM '(' no_in_expr IN_SYM expr ')'
	  { $$ = new Item_func_locate($5,$3); }
	| RAND '(' expr ')'
	  { $$= new Item_func_rand($3); current_thd->safe_to_cache_query=0;}
	| RAND '(' ')'
	  { $$= new Item_func_rand(); current_thd->safe_to_cache_query=0;}
	| REPLACE '(' expr ',' expr ',' expr ')'
	  { $$= new Item_func_replace($3,$5,$7); }
	| RIGHT '(' expr ',' expr ')'
	  { $$= new Item_func_right($3,$5); }
	| ROUND '(' expr ')'
	  { $$= new Item_func_round($3, new Item_int((char*)"0",0,1),0); }
	| ROUND '(' expr ',' expr ')' { $$= new Item_func_round($3,$5,0); }
	| SECOND_SYM '(' expr ')'
	  { $$= new Item_func_second($3); }
	| SUBSTRING '(' expr ',' expr ',' expr ')'
	  { $$= new Item_func_substr($3,$5,$7); }
	| SUBSTRING '(' expr ',' expr ')'
	  { $$= new Item_func_substr($3,$5); }
	| SUBSTRING '(' expr FROM expr FOR_SYM expr ')'
	  { $$= new Item_func_substr($3,$5,$7); }
	| SUBSTRING '(' expr FROM expr ')'
	  { $$= new Item_func_substr($3,$5); }
	| SUBSTRING_INDEX '(' expr ',' expr ',' expr ')'
	  { $$= new Item_func_substr_index($3,$5,$7); }
	| TRIM '(' expr ')'
	  { $$= new Item_func_trim($3,new Item_string(" ",1)); }
	| TRIM '(' LEADING opt_pad FROM expr ')'
	  { $$= new Item_func_ltrim($6,$4); }
	| TRIM '(' TRAILING opt_pad FROM expr ')'
	  { $$= new Item_func_rtrim($6,$4); }
	| TRIM '(' BOTH opt_pad FROM expr ')'
	  { $$= new Item_func_trim($6,$4); }
	| TRIM '(' expr FROM expr ')'
	  { $$= new Item_func_trim($5,$3); }
	| TRUNCATE_SYM '(' expr ',' expr ')'
	  { $$= new Item_func_round($3,$5,1); }
	| UDA_CHAR_SUM '(' udf_expr_list ')'
	  {
	    if ($3 != NULL)
	      $$ = new Item_sum_udf_str($1, *$3);
	    else
	      $$ = new Item_sum_udf_str($1);
	    current_thd->safe_to_cache_query=0;
	  }
	| UDA_FLOAT_SUM '(' udf_expr_list ')'
	  {
	    if ($3 != NULL)
	      $$ = new Item_sum_udf_float($1, *$3);
	    else
	      $$ = new Item_sum_udf_float($1);
	    current_thd->safe_to_cache_query=0;
	  }
	| UDA_INT_SUM '(' udf_expr_list ')'
	  {
	    if ($3 != NULL)
	      $$ = new Item_sum_udf_int($1, *$3);
	    else
	      $$ = new Item_sum_udf_int($1);
	  }
	| UDF_CHAR_FUNC '(' udf_expr_list ')'
	  {
	    if ($3 != NULL)
	      $$ = new Item_func_udf_str($1, *$3);
	    else
	      $$ = new Item_func_udf_str($1);
            current_thd->safe_to_cache_query=0;
	  }
	| UDF_FLOAT_FUNC '(' udf_expr_list ')'
	  {
	    if ($3 != NULL)
	      $$ = new Item_func_udf_float($1, *$3);
	    else
	      $$ = new Item_func_udf_float($1);
	    current_thd->safe_to_cache_query=0;
	  }
	| UDF_INT_FUNC '(' udf_expr_list ')'
	  {
	    if ($3 != NULL)
	      $$ = new Item_func_udf_int($1, *$3);
	    else
	      $$ = new Item_func_udf_int($1);
	    current_thd->safe_to_cache_query=0;
	  }
	| UNIQUE_USERS '(' text_literal ',' NUM ',' NUM ',' expr_list ')'
	  { 
            $$= new Item_func_unique_users($3,atoi($5.str),atoi($7.str), * $9);
	  }
	| UNIX_TIMESTAMP '(' ')'
	  {
	    $$= new Item_func_unix_timestamp();
	    current_thd->safe_to_cache_query=0;
	  }
	| UNIX_TIMESTAMP '(' expr ')'
	  { $$= new Item_func_unix_timestamp($3); }
	| USER '(' ')'
	  { $$= new Item_func_user(); current_thd->safe_to_cache_query=0; }
	| WEEK_SYM '(' expr ')'
	  { $$= new Item_func_week($3,new Item_int((char*) "0",0,1)); }
	| WEEK_SYM '(' expr ',' expr ')'
	  { $$= new Item_func_week($3,$5); }
	| YEAR_SYM '(' expr ')'
	  { $$= new Item_func_year($3); }
	| YEARWEEK '(' expr ')'
	  { $$= new Item_func_yearweek($3,new Item_int((char*) "0",0,1)); }
	| YEARWEEK '(' expr ',' expr ')'
	  { $$= new Item_func_yearweek($3, $5); }
	| BENCHMARK_SYM '(' ULONG_NUM ',' expr ')'
	  { 
	    $$=new Item_func_benchmark($3,$5);
	    current_thd->safe_to_cache_query=0;
	  }
	| EXTRACT_SYM '(' interval FROM expr ')'
	{ $$=new Item_extract( $3, $5); }

udf_expr_list:
	/* empty */	{ $$= NULL; }
	| expr_list	{ $$= $1;}

sum_expr:
	AVG_SYM '(' in_sum_expr ')'
	  { $$=new Item_sum_avg($3); }
	| BIT_AND  '(' in_sum_expr ')'
	  { $$=new Item_sum_and($3); }
	| BIT_OR  '(' in_sum_expr ')'
	  { $$=new Item_sum_or($3); }
	| COUNT_SYM '(' '*' ')'
	  { $$=new Item_sum_count(new Item_int((int32) 0L,1)); }
	| COUNT_SYM '(' in_sum_expr ')'
	  { $$=new Item_sum_count($3); }
	| COUNT_SYM '(' DISTINCT expr_list ')'
	  { $$=new Item_sum_count_distinct(* $4); }
	| GROUP_UNIQUE_USERS '(' text_literal ',' NUM ',' NUM ',' in_sum_expr ')'
	  { $$= new Item_sum_unique_users($3,atoi($5.str),atoi($7.str),$9); }
	| MIN_SYM '(' in_sum_expr ')'
	  { $$=new Item_sum_min($3); }
	| MAX_SYM '(' in_sum_expr ')'
	  { $$=new Item_sum_max($3); }
	| STD_SYM '(' in_sum_expr ')'
	  { $$=new Item_sum_std($3); }
	| SUM_SYM '(' in_sum_expr ')'
	  { $$=new Item_sum_sum($3); }

in_sum_expr:
	{ Select->in_sum_expr++ }
	expr
	{
	  Select->in_sum_expr--;
	  $$=$2;
	}

expr_list:
	{ Select->expr_list.push_front(new List<Item>); }
	expr_list2
	{ $$= Select->expr_list.pop(); }

expr_list2:
	expr { Select->expr_list.head()->push_back($1); }
	| expr_list2 ',' expr { Select->expr_list.head()->push_back($3); }

ident_list_arg:
          ident_list          { $$= $1; }
        | '(' ident_list ')'  { $$= $2; }

ident_list:
        { Select->expr_list.push_front(new List<Item>); }
        ident_list2
        { $$= Select->expr_list.pop(); }

ident_list2:
        simple_ident { Select->expr_list.head()->push_back($1); }
        | ident_list2 ',' simple_ident { Select->expr_list.head()->push_back($3); }

opt_expr:
	/* empty */      { $$= NULL; }
	| expr         	 { $$= $1; }

opt_else:
	/* empty */    { $$= NULL; }
	| ELSE expr    { $$= $2; }

when_list:
        { Select->when_list.push_front(new List<Item>) }
	when_list2
	{ $$= Select->when_list.pop(); }

when_list2:
	expr THEN_SYM expr
	  {
	    SELECT_LEX *sel=Select;	    
	    sel->when_list.head()->push_back($1);
	    sel->when_list.head()->push_back($3);
	}
	| when_list2 WHEN_SYM expr THEN_SYM expr
	  {
	    SELECT_LEX *sel=Select;
	    sel->when_list.head()->push_back($3);
	    sel->when_list.head()->push_back($5);
	  }

opt_pad:
	/* empty */ { $$=new Item_string(" ",1); }
	| expr	    { $$=$1; }

join_table_list:
	'(' join_table_list ')'	{ $$=$2; }
	| join_table		{ $$=$1; }
	| join_table_list normal_join join_table { $$=$3 }
	| join_table_list STRAIGHT_JOIN join_table { $$=$3 ; $$->straight=1; }
	| join_table_list INNER_SYM JOIN_SYM join_table ON expr
	  { add_join_on($4,$6); $$=$4; }
	| join_table_list INNER_SYM JOIN_SYM join_table
	  {
	    SELECT_LEX *sel=Select;
	    sel->db1=$1->db; sel->table1=$1->name;
	    sel->db2=$4->db; sel->table2=$4->name;
	  }
	  USING '(' using_list ')'
	  { add_join_on($4,$8); $$=$4; }
	| join_table_list LEFT opt_outer JOIN_SYM join_table ON expr
	  { add_join_on($5,$7); $5->outer_join|=JOIN_TYPE_LEFT; $$=$5; }
	| join_table_list LEFT opt_outer JOIN_SYM join_table
	  {
	    SELECT_LEX *sel=Select;
	    sel->db1=$1->db; sel->table1=$1->name;
	    sel->db2=$5->db; sel->table2=$5->name;
	  }
	  USING '(' using_list ')'
	  { add_join_on($5,$9); $5->outer_join|=JOIN_TYPE_LEFT; $$=$5; }
	| join_table_list NATURAL LEFT opt_outer JOIN_SYM join_table
	  { add_join_natural($1,$6); $6->outer_join|=JOIN_TYPE_LEFT; $$=$6; }
	| join_table_list RIGHT opt_outer JOIN_SYM join_table ON expr
	  { add_join_on($1,$7); $1->outer_join|=JOIN_TYPE_RIGHT; $$=$1; }
	| join_table_list RIGHT opt_outer JOIN_SYM join_table
	  {
	    SELECT_LEX *sel=Select;
	    sel->db1=$1->db; sel->table1=$1->name;
	    sel->db2=$5->db; sel->table2=$5->name;
	  }
	  USING '(' using_list ')'
	  { add_join_on($1,$9); $1->outer_join|=JOIN_TYPE_RIGHT; $$=$1; }
	| join_table_list NATURAL RIGHT opt_outer JOIN_SYM join_table
	  { add_join_natural($6,$1); $1->outer_join|=JOIN_TYPE_RIGHT; $$=$1; }
	| join_table_list NATURAL JOIN_SYM join_table
	  { add_join_natural($1,$4); $$=$4; }

normal_join:
	',' {}
	| JOIN_SYM {}
	| CROSS JOIN_SYM {}

join_table:
	{
	  SELECT_LEX *sel=Select;
	  sel->use_index_ptr=sel->ignore_index_ptr=0;
	}
        table_ident opt_table_alias opt_key_definition
	{
	  SELECT_LEX *sel=Select;
	  if (!($$=add_table_to_list($2,$3,0,TL_UNLOCK, sel->use_index_ptr,
	                             sel->ignore_index_ptr))) YYABORT;
	}
	| '{' ident join_table LEFT OUTER JOIN_SYM join_table ON expr '}'
	  { add_join_on($7,$9); $7->outer_join|=JOIN_TYPE_LEFT; $$=$7; }

opt_outer:
	/* empty */	{}
	| OUTER		{}

opt_key_definition:
	/* empty */	{}
	| USE_SYM    key_usage_list
          {
	    SELECT_LEX *sel=Select;
	    sel->use_index= *$2;
	    sel->use_index_ptr= &sel->use_index;
	  }
	| IGNORE_SYM key_usage_list
	  {
	    SELECT_LEX *sel=Select;
	    sel->ignore_index= *$2;
	    sel->ignore_index_ptr= &sel->ignore_index;
	  }

key_usage_list:
	key_or_index { Select->interval_list.empty() } '(' key_usage_list2 ')'
        { $$= &Select->interval_list; }

key_usage_list2:
	key_usage_list2 ',' ident
        { Select->interval_list.push_back(new String((const char*) $3.str,$3.length)); }
	| ident
        { Select->interval_list.push_back(new String((const char*) $1.str,$1.length)); }
	| PRIMARY_SYM
        { Select->interval_list.push_back(new String("PRIMARY",7)); }

using_list:
	ident
	  {
	    SELECT_LEX *sel=Select;
	    if (!($$= new Item_func_eq(new Item_field(sel->db1,sel->table1, $1.str), new Item_field(sel->db2,sel->table2,$1.str))))
	      YYABORT;
	  }
	| using_list ',' ident
	  {
	    SELECT_LEX *sel=Select;
	    if (!($$= new Item_cond_and(new Item_func_eq(new Item_field(sel->db1,sel->table1,$3.str), new Item_field(sel->db2,sel->table2,$3.str)), $1)))
	      YYABORT;
	  }

interval:
	 DAY_HOUR_SYM		{ $$=INTERVAL_DAY_HOUR; }
	| DAY_MINUTE_SYM	{ $$=INTERVAL_DAY_MINUTE; }
	| DAY_SECOND_SYM	{ $$=INTERVAL_DAY_SECOND; }
	| DAY_SYM		{ $$=INTERVAL_DAY; }
	| HOUR_MINUTE_SYM	{ $$=INTERVAL_HOUR_MINUTE; }
	| HOUR_SECOND_SYM	{ $$=INTERVAL_HOUR_SECOND; }
	| HOUR_SYM		{ $$=INTERVAL_HOUR; }
	| MINUTE_SECOND_SYM	{ $$=INTERVAL_MINUTE_SECOND; }
	| MINUTE_SYM		{ $$=INTERVAL_MINUTE; }
	| MONTH_SYM		{ $$=INTERVAL_MONTH; }
	| SECOND_SYM		{ $$=INTERVAL_SECOND; }
	| YEAR_MONTH_SYM	{ $$=INTERVAL_YEAR_MONTH; }
	| YEAR_SYM		{ $$=INTERVAL_YEAR; }

table_alias:
	/* empty */
	| AS
	| EQ

opt_table_alias:
	/* empty */		{ $$=0; }
	| table_alias ident
	  { $$= (LEX_STRING*) sql_memdup(&$2,sizeof(LEX_STRING)); }


where_clause:
	/* empty */  { Select->where= 0; }
	| WHERE expr { Select->where= $2; }

having_clause:
	/* empty */
	| HAVING { Select->create_refs=1; } expr
	{
	  SELECT_LEX *sel=Select;
	  sel->having= $3; sel->create_refs=0;
	}

opt_escape:
	ESCAPE_SYM TEXT_STRING	{ $$= $2.str; }
	| /* empty */		{ $$= (char*) "\\"; }


/*
   group by statement in select
*/

group_clause:
	/* empty */
	| GROUP BY group_list

group_list:
	group_list ',' order_ident order_dir
	  { if (add_group_to_list($3,(bool) $4)) YYABORT; }
	| order_ident order_dir
	  { if (add_group_to_list($1,(bool) $2)) YYABORT; }

/*
   Order by statement in select
*/

opt_order_clause:
	/* empty */
	| order_clause

order_clause:
<<<<<<< HEAD
	ORDER_SYM BY order_list
=======
	ORDER_SYM BY 
        { 
	  if (Lex->sql_command==SQLCOM_MULTI_UPDATE)
	    YYABORT;
	  Select->sort_default=1; 
	} order_list
>>>>>>> c2895032

order_list:
	order_list ',' order_ident order_dir
	  { if (add_order_to_list($3,(bool) $4)) YYABORT; }
	| order_ident order_dir
	  { if (add_order_to_list($1,(bool) $2)) YYABORT; }

order_dir:
	/* empty */ { $$ =  1; }
	| ASC  { $$ =1; }
	| DESC { $$ =0; }


limit_clause:
	/* empty */ {}
	| LIMIT ULONG_NUM
	  {
	    SELECT_LEX *sel=Select;
	    sel->select_limit= $2; sel->offset_limit=0L;
	  }
	| LIMIT ULONG_NUM ',' ULONG_NUM
	  {
	    SELECT_LEX *sel=Select;
	    sel->select_limit= $4; sel->offset_limit=$2;
	  }

delete_limit_clause:
	/* empty */
	{
	  if (Lex->sql_command==SQLCOM_MULTI_UPDATE)
	    YYABORT;
	  Select->select_limit= HA_POS_ERROR;
	}
	| LIMIT ulonglong_num
	{ Select->select_limit= (ha_rows) $2; }

ULONG_NUM:
	NUM	    { $$= strtoul($1.str,NULL,10); }
	| ULONGLONG_NUM { $$= (ulong) strtoull($1.str,NULL,10); }
	| REAL_NUM  { $$= strtoul($1.str,NULL,10); }
	| FLOAT_NUM { $$= strtoul($1.str,NULL,10); }

ulonglong_num:
	NUM	    { $$= (ulonglong) strtoul($1.str,NULL,10); }
	| ULONGLONG_NUM { $$= strtoull($1.str,NULL,10); }
	| LONG_NUM  { $$= (ulonglong) strtoul($1.str,NULL,10); }
	| REAL_NUM  { $$= strtoull($1.str,NULL,10); }
	| FLOAT_NUM { $$= strtoull($1.str,NULL,10); }

procedure_clause:
	/* empty */
	| PROCEDURE ident			/* Procedure name */
	  {
	    LEX *lex=Lex;
	    lex->proc_list.elements=0;
	    lex->proc_list.first=0;
	    lex->proc_list.next= (byte**) &lex->proc_list.first;
	    if (add_proc_to_list(new Item_field(NULL,NULL,$2.str)))
	      YYABORT;
	    current_thd->safe_to_cache_query=0;
	  }
	  '(' procedure_list ')'


procedure_list:
	/* empty */ {}
	| procedure_list2 {}

procedure_list2:
	procedure_list2 ',' procedure_item
	| procedure_item

procedure_item:
	  remember_name expr
	  {
	    if (add_proc_to_list($2))
	      YYABORT;
	    if (!$2->name)
	      $2->set_name($1,(uint) ((char*) Lex->tok_end - $1));
	  }

opt_into:
	INTO OUTFILE TEXT_STRING
	{
	  if (!(Lex->exchange= new sql_exchange($3.str,0)))
	    YYABORT;
	}
	opt_field_term opt_line_term
	| INTO DUMPFILE TEXT_STRING
	{
	  if (!(Lex->exchange= new sql_exchange($3.str,1)))
	    YYABORT;
	}

/*
  DO statement
*/

do:	DO_SYM 
	{
	  LEX *lex=Lex;
	  lex->sql_command = SQLCOM_DO;
	  if (!(lex->insert_list = new List_item))
	    YYABORT;
	}
	values
/*
  Drop : delete tables or index
*/

drop:
	DROP TABLE_SYM if_exists table_list opt_restrict
	{
	  LEX *lex=Lex;
	  lex->sql_command = SQLCOM_DROP_TABLE;
	  lex->drop_if_exists = $3;
	}
	| DROP INDEX ident ON table_ident {}
	  {
	     LEX *lex=Lex;
	     lex->sql_command= SQLCOM_DROP_INDEX;
	     lex->drop_list.empty();
	     lex->drop_list.push_back(new Alter_drop(Alter_drop::KEY,
						     $3.str));
	     if (!add_table_to_list($5,NULL, 1))
	      YYABORT;
	  }
	| DROP DATABASE if_exists ident
	  {
	    LEX *lex=Lex;
	    lex->sql_command= SQLCOM_DROP_DB;
	    lex->drop_if_exists=$3;
	    lex->name=$4.str;
	 }
	| DROP UDF_SYM ident
	  {
	    LEX *lex=Lex;
	    lex->sql_command = SQLCOM_DROP_FUNCTION;
	    lex->udf.name=$3.str;
	  }


table_list:
	table_name
	| table_list ',' table_name

table_name:
	table_ident
	{ if (!add_table_to_list($1,NULL,1)) YYABORT; }

if_exists:
	/* empty */ { $$=0; }
	| IF EXISTS { $$= 1; }

/*
** Insert : add new data to table
*/

insert:
	INSERT { Lex->sql_command = SQLCOM_INSERT; } insert_lock_option opt_ignore insert2 insert_field_spec

replace:
	REPLACE
	{
	  LEX *lex=Lex;	
	  lex->sql_command = SQLCOM_REPLACE;
	  lex->duplicates= DUP_REPLACE;
	}
	replace_lock_option insert2 insert_field_spec

insert_lock_option:
	/* empty */	{ Lex->lock_option= TL_WRITE_CONCURRENT_INSERT; }
	| LOW_PRIORITY	{ Lex->lock_option= TL_WRITE_LOW_PRIORITY; }
	| DELAYED_SYM	{ Lex->lock_option= TL_WRITE_DELAYED; }
	| HIGH_PRIORITY { Lex->lock_option= TL_WRITE; }

replace_lock_option:
	opt_low_priority {}
	| DELAYED_SYM	{ Lex->lock_option= TL_WRITE_DELAYED; }

insert2:
	INTO insert_table {}
	| insert_table {}

insert_table:
	table_name
	{
	  LEX *lex=Lex;
	  lex->field_list.empty();
	  lex->many_values.empty();
	  lex->insert_list=0;
	}

insert_field_spec:
	opt_field_spec insert_values {}
	| SET
	  {
	    LEX *lex=Lex;
	    if (!(lex->insert_list = new List_item) ||
		lex->many_values.push_back(lex->insert_list))
	      YYABORT;
	   }
	   ident_eq_list

opt_field_spec:
	/* empty */	  { }
	| '(' fields ')'  { }
	| '(' ')'	  { }

fields:
	fields ',' insert_ident { Lex->field_list.push_back($3); }
	| insert_ident		{ Lex->field_list.push_back($1); }

insert_values:
	VALUES	values_list  {}
	| SELECT_SYM
	  {
	    LEX *lex=Lex;
	    lex->sql_command = (lex->sql_command == SQLCOM_INSERT ?
				SQLCOM_INSERT_SELECT : SQLCOM_REPLACE_SELECT);
	    lex->lock_option= (using_update_log) ? TL_READ_NO_INSERT : TL_READ;
	    mysql_init_select(lex);
	  }
	  select_options select_item_list select_from select_lock_type union {}

values_list:
	values_list ','  no_braces
	| no_braces

ident_eq_list:
	ident_eq_list ',' ident_eq_value
	|
	ident_eq_value

ident_eq_value:
	simple_ident equal expr
	 {
	  LEX *lex=Lex;
	  if (lex->field_list.push_back($1) ||
	      lex->insert_list->push_back($3))
	    YYABORT;
	 }

equal:	EQ		{}
	| SET_VAR	{}

no_braces:
	 '('
	 {
	    if (!(Lex->insert_list = new List_item))
	      YYABORT;
	 }
	 opt_values ')'
	 {
	  LEX *lex=Lex;
	  if (lex->many_values.push_back(lex->insert_list))
	    YYABORT;
	 }

opt_values:
	/* empty */ {}
	| values

values:
	values ','  expr
	{
	  if (Lex->insert_list->push_back($3))
	    YYABORT;
	}
	| expr
	{
	  if (Lex->insert_list->push_back($1))
	    YYABORT;
	}

/* Update rows in a table */

update:
<<<<<<< HEAD
	UPDATE_SYM opt_low_priority opt_ignore table_name
=======
        UPDATE_SYM 
>>>>>>> c2895032
	{ 
	  LEX *lex=Lex;
          lex->sql_command = SQLCOM_UPDATE;
          lex->select->order_list.elements=0;
          lex->select->order_list.first=0;
          lex->select->order_list.next= (byte**) &lex->select->order_list.first;
        }
<<<<<<< HEAD
        SET update_list 
        where_clause 
        opt_order_clause
        delete_limit_clause
=======
        opt_low_priority opt_ignore join_table_list SET update_list where_clause opt_order_clause delete_limit_clause
>>>>>>> c2895032

update_list:
	update_list ',' simple_ident equal expr
	{
	  if (add_item_to_list($3) || add_value_to_list($5))
	    YYABORT;
	}
	| simple_ident equal expr
	  {
	    if (add_item_to_list($1) || add_value_to_list($3))
	      YYABORT;
	  }

opt_low_priority:
	/* empty */	{ Lex->lock_option= current_thd->update_lock_default; }
	| LOW_PRIORITY	{ Lex->lock_option= TL_WRITE_LOW_PRIORITY; }

/* Delete rows from a table */

delete:
	DELETE_SYM
	{ 
	  LEX *lex=Lex;
	  lex->sql_command= SQLCOM_DELETE; lex->select->options=0;
	  lex->lock_option= lex->thd->update_lock_default;
	  lex->select->order_list.elements=0;
	  lex->select->order_list.first=0;
	  lex->select->order_list.next= (byte**) &lex->select->order_list.first;
	}
	opt_delete_options single_multi	{}

single_multi:
 	FROM table_name where_clause opt_order_clause delete_limit_clause {}
	| table_wild_list
	  {
	    LEX *lex=Lex;
	    lex->sql_command =  SQLCOM_DELETE_MULTI;
            mysql_init_select(lex);
            lex->select->select_limit=HA_POS_ERROR;
            lex->auxilliary_table_list.elements=0; 
            lex->auxilliary_table_list.first=0;
            lex->auxilliary_table_list.next= (byte**) &(lex->auxilliary_table_list.first);
          }
          FROM 
          {
	    LEX *lex=Lex;
	    lex->auxilliary_table_list=lex->select_lex.table_list;
	    lex->select->table_list.elements=0; 
            lex->select->table_list.first=0;
            lex->select->table_list.next= (byte**) &(lex->select->table_list.first);
	  } join_table_list where_clause
        | FROM  table_wild_list
	  {
	    LEX *lex=Lex;
	    lex->sql_command =  SQLCOM_MULTI_DELETE;
            mysql_init_select(lex);
            lex->select->select_limit=HA_POS_ERROR;
            lex->auxilliary_table_list.elements=0; 
            lex->auxilliary_table_list.first=0;
            lex->auxilliary_table_list.next= (byte**) &(lex->auxilliary_table_list.first);
          }
          USING 
          {
	    LEX *lex=Lex;
	    lex->auxilliary_table_list=lex->select_lex.table_list;
	    lex->select->table_list.elements=0; 
            lex->select->table_list.first=0;
            lex->select->table_list.next= (byte**) &(lex->select->table_list.first);
	  } join_table_list where_clause


table_wild_list:
	  table_wild_one {}
	  | table_wild_list ',' table_wild_one {}

table_wild_one:
	 ident opt_wild
	 {
	    if (!add_table_to_list(new Table_ident($1),NULL,1,TL_WRITE))
	      YYABORT;
         }
	 | ident '.' ident opt_wild
	   {
	     if (!add_table_to_list(new Table_ident($1,$3,0),NULL,1,TL_WRITE))
	      YYABORT;
	   }

opt_wild:
	/* empty */	{} 
	| '.' '*'	{}


opt_delete_options:
	/* empty */	{}
	| opt_delete_option opt_delete_options {}

opt_delete_option:
	QUICK		{ Select->options|= OPTION_QUICK; }
	| LOW_PRIORITY	{ Lex->lock_option= TL_WRITE_LOW_PRIORITY; }

truncate:
	TRUNCATE_SYM opt_table_sym table_name
	{
	  LEX* lex = Lex;
	  lex->sql_command= SQLCOM_TRUNCATE;
	  lex->select->options=0;
	  lex->select->order_list.elements=0;
          lex->select->order_list.first=0;
          lex->select->order_list.next= (byte**) &lex->select->order_list.first;
	  lex->lock_option= current_thd->update_lock_default; }

opt_table_sym:
	/* empty */
	| TABLE_SYM
 
/* Show things */

show:	SHOW { Lex->wild=0;} show_param

show_param:
	DATABASES wild
	  { Lex->sql_command= SQLCOM_SHOW_DATABASES; }
	| TABLES opt_db wild
	  {
	    LEX *lex=Lex;
	    lex->sql_command= SQLCOM_SHOW_TABLES;
	    lex->select->db= $2; lex->select->options=0;
	   }
	| TABLE_SYM STATUS_SYM opt_db wild
	  {
	    LEX *lex=Lex;
	    lex->sql_command= SQLCOM_SHOW_TABLES;
	    lex->select->options|= SELECT_DESCRIBE;
	    lex->select->db= $3;
	  }
	| OPEN_SYM TABLES opt_db wild
	  {
	    LEX *lex=Lex;
	    lex->sql_command= SQLCOM_SHOW_OPEN_TABLES;
	    lex->select->db= $3;
	    lex->select->options=0;
	  }
	| opt_full COLUMNS from_or_in table_ident opt_db wild
	  {
	    Lex->sql_command= SQLCOM_SHOW_FIELDS;
	    if ($5)
	      $4->change_db($5);
	    if (!add_table_to_list($4,NULL,0))
	      YYABORT;
	  }
        | NEW_SYM MASTER_SYM FOR_SYM SLAVE WITH MASTER_LOG_FILE_SYM EQ 
	  TEXT_STRING AND MASTER_LOG_POS_SYM EQ ulonglong_num AND
	MASTER_LOG_SEQ_SYM EQ ULONG_NUM AND MASTER_SERVER_ID_SYM EQ
	ULONG_NUM
        {
	  LEX *lex=Lex;
	  lex->sql_command = SQLCOM_SHOW_NEW_MASTER;
	  lex->mi.log_file_name = $8.str;
	  lex->mi.pos = $12;
	  lex->mi.last_log_seq = $16;
	  lex->mi.server_id = $20;
        }
        | MASTER_SYM LOGS_SYM
          {
	    Lex->sql_command = SQLCOM_SHOW_BINLOGS;
          }
        | SLAVE HOSTS_SYM
          {
	    Lex->sql_command = SQLCOM_SHOW_SLAVE_HOSTS;
          }
        | BINLOG_SYM EVENTS_SYM binlog_in binlog_from
          {
	    LEX *lex=Lex;
	    lex->sql_command = SQLCOM_SHOW_BINLOG_EVENTS;
	    lex->select->select_limit= lex->thd->default_select_limit;
	    lex->select->offset_limit= 0L;
          } limit_clause
	| keys_or_index FROM table_ident opt_db
	  {
	    Lex->sql_command= SQLCOM_SHOW_KEYS;
	    if ($4)
	      $3->change_db($4);
	    if (!add_table_to_list($3,NULL,0))
	      YYABORT;
	  }
	| STATUS_SYM wild
	  { Lex->sql_command= SQLCOM_SHOW_STATUS; }
	| opt_full PROCESSLIST_SYM
	  { Lex->sql_command= SQLCOM_SHOW_PROCESSLIST;}
	| VARIABLES wild
	  { Lex->sql_command= SQLCOM_SHOW_VARIABLES; }
	| LOGS_SYM
	  { Lex->sql_command= SQLCOM_SHOW_LOGS; }
	| GRANTS FOR_SYM user
	  {
	    LEX *lex=Lex;
	    lex->sql_command= SQLCOM_SHOW_GRANTS;
	    lex->grant_user=$3;
	    lex->grant_user->password.str=NullS;
	  }
        | CREATE TABLE_SYM table_ident
          {
	    Lex->sql_command = SQLCOM_SHOW_CREATE;
	    if(!add_table_to_list($3, NULL,0))
	      YYABORT;
	  }
        | MASTER_SYM STATUS_SYM
          {
	    Lex->sql_command = SQLCOM_SHOW_MASTER_STAT;
          }
        | SLAVE STATUS_SYM
          {
	    Lex->sql_command = SQLCOM_SHOW_SLAVE_STAT;
          }

opt_db:
	/* empty */  { $$= 0; }
	| from_or_in ident { $$= $2.str; }

wild:
	/* empty */
	| LIKE text_string { Lex->wild= $2; }

opt_full:
	/* empty */ { Lex->verbose=0; }
	| FULL	    { Lex->verbose=1; }

from_or_in:
	FROM
	| IN_SYM

binlog_in:
	/* empty */ { Lex->mi.log_file_name = 0; }
        | IN_SYM TEXT_STRING { Lex->mi.log_file_name = $2.str; }

binlog_from:
	/* empty */ { Lex->mi.pos = 4; /* skip magic number */ }
        | FROM ulonglong_num { Lex->mi.pos = $2; }


/* A Oracle compatible synonym for show */
describe:
	describe_command table_ident
	{
	  LEX *lex=Lex;
	  lex->wild=0;
	  lex->verbose=0;
	  lex->sql_command=SQLCOM_SHOW_FIELDS;
	  if (!add_table_to_list($2, NULL,0))
	    YYABORT;
	}
	opt_describe_column
	| describe_command select { Lex->select_lex.options|= SELECT_DESCRIBE };


describe_command:
	DESC
	| DESCRIBE

opt_describe_column:
	/* empty */	{}
	| text_string	{ Lex->wild= $1; }
	| ident		{ Lex->wild= new String((const char*) $1.str,$1.length); }


/* flush things */

flush:
	FLUSH_SYM
	{
	  LEX *lex=Lex;
	  lex->sql_command= SQLCOM_FLUSH; lex->type=0;
	}
	flush_options

flush_options:
	flush_options ',' flush_option
	| flush_option

flush_option:
	table_or_tables	{ Lex->type|= REFRESH_TABLES; } opt_table_list
	| TABLES WITH READ_SYM LOCK_SYM { Lex->type|= REFRESH_TABLES | REFRESH_READ_LOCK; }
	| QUERY_SYM CACHE_SYM { Lex->type|= REFRESH_QUERY_CACHE_FREE; }
	| HOSTS_SYM	{ Lex->type|= REFRESH_HOSTS; }
	| PRIVILEGES	{ Lex->type|= REFRESH_GRANT; }
	| LOGS_SYM	{ Lex->type|= REFRESH_LOG; }
	| STATUS_SYM	{ Lex->type|= REFRESH_STATUS; }
        | SLAVE         { Lex->type|= REFRESH_SLAVE; }
        | MASTER_SYM    { Lex->type|= REFRESH_MASTER; }
	| DES_KEY_FILE	{ Lex->type|= REFRESH_DES_KEY_FILE; }

opt_table_list:
	/* empty */  {}
	| table_list {}

reset:
	RESET_SYM
	{
	  LEX *lex=Lex;
	  lex->sql_command= SQLCOM_RESET; lex->type=0;
	} reset_options
reset_options:
	reset_options ',' reset_option
	| reset_option

reset_option:
        SLAVE                 { Lex->type|= REFRESH_SLAVE; }
        | MASTER_SYM          { Lex->type|= REFRESH_MASTER; }
	| QUERY_SYM CACHE_SYM { Lex->type|= REFRESH_QUERY_CACHE;}

purge:
	PURGE
	{
	  LEX *lex=Lex;
	  lex->sql_command = SQLCOM_PURGE;
	  lex->type=0;
	}
        MASTER_SYM LOGS_SYM TO_SYM TEXT_STRING
         {
	   Lex->to_log = $6.str;
         } 

/* kill threads */

kill:
	KILL_SYM expr
	{
	  LEX *lex=Lex;
	  if ($2->fix_fields(lex->thd,0))
	  { 
	    send_error(&lex->thd->net, ER_SET_CONSTANTS_ONLY);
	    YYABORT;
	  }
          lex->sql_command=SQLCOM_KILL;
	  lex->thread_id= (ulong) $2->val_int();
	}

/* change database */

use:	USE_SYM ident
	{
	  LEX *lex=Lex;
	  lex->sql_command=SQLCOM_CHANGE_DB; lex->select->db= $2.str;
	}

/* import, export of files */

load:	LOAD DATA_SYM load_data_lock opt_local INFILE TEXT_STRING
	{
	  LEX *lex=Lex;
	  lex->sql_command= SQLCOM_LOAD;
	  lex->local_file= $4;
	  if (!(lex->exchange= new sql_exchange($6.str,0)))
	    YYABORT;
	  lex->field_list.empty();
	}
	opt_duplicate INTO TABLE_SYM table_ident opt_field_term opt_line_term
	opt_ignore_lines opt_field_spec
	{
	  if (!add_table_to_list($11,NULL,1))
	    YYABORT;
	}
        |
	LOAD TABLE_SYM table_ident FROM MASTER_SYM
        {
	  Lex->sql_command = SQLCOM_LOAD_MASTER_TABLE;
	  if (!add_table_to_list($3,NULL,1))
	    YYABORT;

        }
        |
	LOAD DATA_SYM FROM MASTER_SYM
        {
	  Lex->sql_command = SQLCOM_LOAD_MASTER_DATA;
        }

opt_local:
	/* empty */	{ $$=0;}
	| LOCAL_SYM	{ $$=1;}

load_data_lock:
	/* empty */	{ Lex->lock_option= current_thd->update_lock_default; }
	| CONCURRENT	{ Lex->lock_option= TL_WRITE_CONCURRENT_INSERT ; }
	| LOW_PRIORITY	{ Lex->lock_option= TL_WRITE_LOW_PRIORITY; }


opt_duplicate:
	/* empty */	{ Lex->duplicates=DUP_ERROR; }
	| REPLACE	{ Lex->duplicates=DUP_REPLACE; }
	| IGNORE_SYM	{ Lex->duplicates=DUP_IGNORE; }

opt_field_term:
	/* empty */
	| COLUMNS field_term_list

field_term_list:
	field_term_list field_term
	| field_term

field_term:
	TERMINATED BY text_string { Lex->exchange->field_term= $3;}
	| OPTIONALLY ENCLOSED BY text_string
	  {
	    LEX *lex=Lex;
	    lex->exchange->enclosed= $4;
	    lex->exchange->opt_enclosed=1;
	  }
	| ENCLOSED BY text_string { Lex->exchange->enclosed= $3;}
	| ESCAPED BY text_string  { Lex->exchange->escaped= $3;}

opt_line_term:
	/* empty */
	| LINES line_term_list

line_term_list:
	line_term_list line_term
	| line_term

line_term:
	TERMINATED BY text_string { Lex->exchange->line_term= $3;}
	| STARTING BY text_string { Lex->exchange->line_start= $3;}

opt_ignore_lines:
	/* empty */
	| IGNORE_SYM NUM LINES
	  { Lex->exchange->skip_lines=atol($2.str); }

/* Common definitions */

text_literal:
	TEXT_STRING { $$ = new Item_string($1.str,$1.length); }
	| text_literal TEXT_STRING
	{ ((Item_string*) $1)->append($2.str,$2.length); }

text_string:
	TEXT_STRING	{ $$=  new String($1.str,$1.length); }
	| HEX_NUM
	  {
	    Item *tmp = new Item_varbinary($1.str,$1.length);
	    $$= tmp ? tmp->val_str((String*) 0) : (String*) 0;
	  }

literal:
	text_literal	{ $$ =	$1; }
	| NUM		{ $$ =	new Item_int($1.str, (longlong) atol($1.str),$1.length); }
	| LONG_NUM	{ $$ =	new Item_int($1.str); }
	| ULONGLONG_NUM	{ $$ =	new Item_uint($1.str, $1.length); }
	| REAL_NUM	{ $$ =	new Item_real($1.str, $1.length); }
	| FLOAT_NUM	{ $$ =	new Item_float($1.str, $1.length); }
	| NULL_SYM	{ $$ =	new Item_null();
			  Lex->next_state=STATE_OPERATOR_OR_IDENT;}
	| HEX_NUM	{ $$ =	new Item_varbinary($1.str,$1.length)};
	| DATE_SYM text_literal { $$ = $2; }
	| TIME_SYM text_literal { $$ = $2; }
	| TIMESTAMP text_literal { $$ = $2; }

/**********************************************************************
** Createing different items.
**********************************************************************/

insert_ident:
	simple_ident	 { $$=$1; }
	| table_wild	 { $$=$1; }

table_wild:
	ident '.' '*' { $$ = new Item_field(NullS,$1.str,"*"); }
	| ident '.' ident '.' '*'
	{ $$ = new Item_field((current_thd->client_capabilities & CLIENT_NO_SCHEMA ? NullS : $1.str),$3.str,"*"); }

order_ident:
	expr { $$=$1; }

simple_ident:
	ident
	{
	  SELECT_LEX *sel=Select;
	  $$ = !sel->create_refs || sel->in_sum_expr > 0 ? (Item*) new Item_field(NullS,NullS,$1.str) : (Item*) new Item_ref(NullS,NullS,$1.str);
	}
	| ident '.' ident
	{
	  SELECT_LEX *sel=Select;
	  $$ = !sel->create_refs || sel->in_sum_expr > 0 ? (Item*) new Item_field(NullS,$1.str,$3.str) : (Item*) new Item_ref(NullS,$1.str,$3.str);
	}
	| '.' ident '.' ident
	{
	  SELECT_LEX *sel=Select;
	  $$ = !sel->create_refs || sel->in_sum_expr > 0 ? (Item*) new Item_field(NullS,$2.str,$4.str) : (Item*) new Item_ref(NullS,$2.str,$4.str);
	}
	| ident '.' ident '.' ident
	{
	  SELECT_LEX *sel=Select;
	  $$ = !sel->create_refs || sel->in_sum_expr > 0 ? (Item*) new Item_field((current_thd->client_capabilities & CLIENT_NO_SCHEMA ? NullS :$1.str),$3.str,$5.str) : (Item*) new Item_ref((current_thd->client_capabilities & CLIENT_NO_SCHEMA ? NullS :$1.str),$3.str,$5.str);
	}


field_ident:
	ident			{ $$=$1;}
	| ident '.' ident	{ $$=$3;}	/* Skipp schema name in create*/
	| '.' ident		{ $$=$2;}	/* For Delphi */

table_ident:
	ident			{ $$=new Table_ident($1); }
	| ident '.' ident	{ $$=new Table_ident($1,$3,0);}
	| '.' ident		{ $$=new Table_ident($2);}	/* For Delphi */

ident:
	IDENT	    { $$=$1; }
	| keyword
	{
	  LEX *lex;
	  $$.str=sql_strmake($1.str,$1.length);
	  $$.length=$1.length;
	  if ((lex=Lex)->next_state != STATE_END)
	    lex->next_state=STATE_OPERATOR_OR_IDENT;
	}

ident_or_text:
	ident 		{ $$=$1;}
	| TEXT_STRING	{ $$=$1;}
	| LEX_HOSTNAME	{ $$=$1;}

user:
	ident_or_text
	{
	  if (!($$=(LEX_USER*) sql_alloc(sizeof(st_lex_user))))
	    YYABORT;
	  $$->user = $1; $$->host.str=NullS;
	  }
	| ident_or_text '@' ident_or_text
	  {
	  if (!($$=(LEX_USER*) sql_alloc(sizeof(st_lex_user))))
	      YYABORT;
	    $$->user = $1; $$->host=$3;
	  }

/* Keyword that we allow for identifiers */

keyword:
	ACTION			{}
	| AFTER_SYM		{}
	| AGAINST		{}
	| AGGREGATE_SYM		{}
	| AUTOCOMMIT		{}
	| AUTO_INC		{}
	| AVG_ROW_LENGTH	{}
	| AVG_SYM		{}
	| BACKUP_SYM		{}
	| BEGIN_SYM		{}
	| BERKELEY_DB_SYM	{}
	| BINLOG_SYM		{}
	| BIT_SYM		{}
	| BOOL_SYM		{}
	| BOOLEAN_SYM		{}
	| CACHE_SYM		{}
	| CHANGED		{}
	| CHECKSUM_SYM		{}
	| CHECK_SYM		{}
	| CIPHER_SYM		{}
	| CLOSE_SYM		{}
	| COMMENT_SYM		{}
	| COMMITTED_SYM		{}
	| COMMIT_SYM		{}
	| COMPRESSED_SYM	{}
	| CONCURRENT		{}
	| DATA_SYM		{}
	| DATETIME		{}
	| DATE_SYM		{}
	| DAY_SYM		{}
	| DELAY_KEY_WRITE_SYM	{}
	| DEMAND_SYM		{}
	| DES_KEY_FILE		{}
	| DIRECTORY_SYM		{}
	| DO_SYM		{}
	| DUMPFILE		{}
	| DYNAMIC_SYM		{}
	| END			{}
	| ENUM			{}
	| ESCAPE_SYM		{}
	| EVENTS_SYM		{}
	| EXTENDED_SYM		{}
	| FAST_SYM		{}
        | DISABLE_SYM           {}
        | ENABLE_SYM            {}
	| FULL			{}
	| FILE_SYM		{}
	| FIRST_SYM		{}
	| FIXED_SYM		{}
	| FLUSH_SYM		{}
	| GRANTS                {}
	| GLOBAL_SYM		{}
	| HEAP_SYM		{}
	| HANDLER_SYM		{}
	| HOSTS_SYM		{}
	| HOUR_SYM		{}
	| IDENTIFIED_SYM	{}
	| INDEXES		{}
	| ISOLATION		{}
	| ISAM_SYM		{}
	| ISSUER_SYM		{}
	| INNOBASE_SYM		{}
	| INSERT_METHOD		{}
	| LAST_SYM		{}
	| LEVEL_SYM		{}
	| LOCAL_SYM		{}
	| LOCKS_SYM		{}
	| LOGS_SYM		{}
	| MAX_ROWS		{}
	| MASTER_SYM		{}
	| MASTER_HOST_SYM	{}
	| MASTER_PORT_SYM	{}
	| MASTER_LOG_FILE_SYM	{}
	| MASTER_LOG_POS_SYM	{}
	| MASTER_USER_SYM	{}
	| MASTER_PASSWORD_SYM	{}
	| MASTER_CONNECT_RETRY_SYM	{}
	| MEDIUM_SYM		{}
	| MERGE_SYM		{}
	| MINUTE_SYM		{}
	| MIN_ROWS		{}
	| MODIFY_SYM		{}
	| MODE_SYM		{}
	| MONTH_SYM		{}
	| MYISAM_SYM		{}
	| NATIONAL_SYM		{}
	| NCHAR_SYM		{}
	| NEXT_SYM		{}
	| NEW_SYM		{}
	| NO_SYM		{}
	| OFF			{}
	| OPEN_SYM		{}
	| PACK_KEYS_SYM		{}
	| PASSWORD		{}
	| PREV_SYM		{}
	| PROCESS		{}
	| PROCESSLIST_SYM	{}
	| QUERY_SYM		{}
	| QUICK			{}
	| RAID_0_SYM            {}
	| RAID_CHUNKS		{}
	| RAID_CHUNKSIZE	{}
	| RAID_STRIPED_SYM      {}
	| RAID_TYPE		{}
	| RELOAD		{}
	| REPAIR		{}
	| REPEATABLE_SYM	{}
	| RESET_SYM		{}
	| RESTORE_SYM		{}
	| ROLLBACK_SYM		{}
	| ROWS_SYM		{}
	| ROW_FORMAT_SYM	{}
	| ROW_SYM		{}
	| SECOND_SYM		{}
	| SERIALIZABLE_SYM	{}
	| SESSION_SYM		{}
	| SHARE_SYM		{}
	| SHUTDOWN		{}
        | SLAVE		        {}
	| SQL_CACHE_SYM		{}
	| SQL_NO_CACHE_SYM	{}
	| SQL_QUERY_CACHE_TYPE_SYM {}
	| START_SYM		{}
	| STATUS_SYM		{}
	| STOP_SYM		{}
	| STRING_SYM		{}
	| SUBJECT_SYM		{}
	| TEMPORARY		{}
	| TEXT_SYM		{}
	| TRANSACTION_SYM	{}
	| TRUNCATE_SYM		{}
	| TIMESTAMP		{}
	| TIME_SYM		{}
	| TYPE_SYM		{}
	| UDF_SYM		{}
	| UNCOMMITTED_SYM	{}
	| VARIABLES		{}
	| WORK_SYM		{}
	| YEAR_SYM		{}
        | SLAVE                 {}

/* Option functions */

set:
	SET opt_option
	{
	  LEX *lex=Lex;
	  lex->sql_command= SQLCOM_SET_OPTION;
	  lex->select->options=lex->thd->options;
	  lex->select->select_limit=lex->thd->default_select_limit;
	  lex->tx_isolation=lex->thd->tx_isolation;
	  lex->option_type=0;
	  lex->option_list.empty()
	}
	option_value_list

opt_option:
	/* empty */ {}
	| OPTION {}

option_value_list:
	option_value
	| GLOBAL_SYM { Lex->option_type=1; } option_value
	| LOCAL_SYM  { Lex->option_type=0; } option_value
	| option_value_list ',' option_value

option_value:
	set_option equal NUM
	{
	  SELECT_LEX *sel=Select;
	  if (atoi($3.str) == 0)
	    sel->options&= ~$1;
	  else
	    sel->options|= $1;
	}
	| set_isolation
	| AUTOCOMMIT equal NUM
	{
	  SELECT_LEX *sel=Select;
	  if (atoi($3.str) != 0)	/* Test NOT AUTOCOMMIT */
	    sel->options&= ~(OPTION_NOT_AUTO_COMMIT);
	  else
	    sel->options|= OPTION_NOT_AUTO_COMMIT;
	}
	| SQL_SELECT_LIMIT equal ULONG_NUM
	{
	  Select->select_limit= $3;
	}
	| SQL_SELECT_LIMIT equal DEFAULT
	{
	  Select->select_limit= HA_POS_ERROR;
	}
	| SQL_MAX_JOIN_SIZE equal ULONG_NUM
	{
	  LEX *lex=Lex;
	  lex->thd->max_join_size= $3;
	  lex->select->options&= ~OPTION_BIG_SELECTS;
	}
	| SQL_MAX_JOIN_SIZE equal DEFAULT
	{
	  current_thd->max_join_size= HA_POS_ERROR;
	}
	| TIMESTAMP equal ULONG_NUM
	{
	  current_thd->set_time((time_t) $3);
	}
	| TIMESTAMP equal DEFAULT
	{
	  current_thd->user_time=0;
	}
	| LAST_INSERT_ID equal ulonglong_num
	{
	  current_thd->insert_id($3);
	}
	| INSERT_ID equal ulonglong_num
	{
	  current_thd->next_insert_id=$3;
	}
	| CHAR_SYM SET IDENT
	{
	  CONVERT *tmp;
	  if (!(tmp=get_convert_set($3.str)))
	  {
	    net_printf(&current_thd->net,ER_UNKNOWN_CHARACTER_SET,$3);
	    YYABORT;
	  }
	  current_thd->convert_set=tmp;
	}
	| CHAR_SYM SET DEFAULT
	{
	  current_thd->convert_set=0;
	}
	| PASSWORD equal text_or_password
	 {
	   if (change_password(current_thd,current_thd->host,
			       current_thd->priv_user,$3))
	     YYABORT;
	 }
	| PASSWORD FOR_SYM user equal text_or_password
	 {
	   if (change_password(current_thd,
			       $3->host.str ? $3->host.str : current_thd->host,
			       $3->user.str,$5))
	     YYABORT;
	 }
	| SQL_QUERY_CACHE_TYPE_SYM equal query_cache_type
	| '@' ident_or_text equal expr
	  {
	     Item_func_set_user_var *item = new Item_func_set_user_var($2,$4);
	     if (item->fix_fields(current_thd,0) || item->update())
	     { 
		send_error(&current_thd->net, ER_SET_CONSTANTS_ONLY);
	        YYABORT;
	     }
	   }
         | SQL_SLAVE_SKIP_COUNTER equal ULONG_NUM
          {
	    pthread_mutex_lock(&LOCK_slave);
	    if (slave_running)
	      send_error(&current_thd->net, ER_SLAVE_MUST_STOP);
	    else
	      slave_skip_counter = $3;
	    pthread_mutex_unlock(&LOCK_slave);
          }
	| ident equal DEFAULT
	  {
	    LEX *lex=Lex;
	    lex->option_list.push_back(new Set_option(lex->option_type,
						      $1.str,$1.length,
						      (Item*) 0));
	   }
	| ident equal expr
	  {
	     THD *thd=current_thd;
	     Item *item= $3;
	     if (item->fix_fields(current_thd,0))
	     {
		send_error(&thd->net, ER_SET_CONSTANTS_ONLY);
	        YYABORT;
	     }
	     thd->lex.option_list.
	       push_back(new Set_option(thd->lex.option_type,
					$1.str,$1.length,
					item));
	   }

query_cache_type:
	  NUM        { current_thd->query_cache_type = set_zone(atoi($1.str),0,3); }
	| OFF        { current_thd->query_cache_type = 0; }
	| ON         { current_thd->query_cache_type = 1; }
	| DEMAND_SYM { current_thd->query_cache_type = 2; }

text_or_password:
	TEXT_STRING { $$=$1.str;}
	| PASSWORD '(' TEXT_STRING ')'
	  {
	    if (!$3.length)
	      $$=$3.str;
	    else
	    {
	      char *buff=(char*) sql_alloc(HASH_PASSWORD_LENGTH+1);
	      make_scrambled_password(buff,$3.str);
	      $$=buff;
	    }
	  }

set_option:
	SQL_BIG_TABLES	        { $$= OPTION_BIG_TABLES; }
	| SQL_BIG_SELECTS	{ $$= OPTION_BIG_SELECTS; }
	| SQL_LOG_OFF		{ $$= OPTION_LOG_OFF; }
	| SQL_LOG_UPDATE
           {
	     $$= (opt_sql_bin_update)? 
                        OPTION_UPDATE_LOG|OPTION_BIN_LOG: 
                        OPTION_UPDATE_LOG ;
	   }
	| SQL_LOG_BIN
           {
	     $$= (opt_sql_bin_update)? 
                        OPTION_UPDATE_LOG|OPTION_BIN_LOG: 
                        OPTION_BIN_LOG ;
	   }
	| SQL_WARNINGS		{ $$= OPTION_WARNINGS; }
	| SQL_LOW_PRIORITY_UPDATES { $$= OPTION_LOW_PRIORITY_UPDATES; }
	| SQL_AUTO_IS_NULL	{ $$= OPTION_AUTO_IS_NULL; }
	| SQL_SAFE_UPDATES	{ $$= OPTION_SAFE_UPDATES; }
	| SQL_BUFFER_RESULT	{ $$= OPTION_BUFFER_RESULT; }
	| SQL_QUOTE_SHOW_CREATE { $$= OPTION_QUOTE_SHOW_CREATE; }


set_isolation:
	GLOBAL_SYM tx_isolation
	{
	  if (check_process_priv())
	    YYABORT;
	  default_tx_isolation= $2;
	  default_tx_isolation_name=tx_isolation_typelib.type_names[default_tx_isolation];
        }
	| SESSION_SYM tx_isolation
	{
	  LEX *lex=Lex;
	  lex->thd->session_tx_isolation= lex->tx_isolation= $2;
	}
	| tx_isolation
	{ Lex->tx_isolation= $1; }

tx_isolation:
	TRANSACTION_SYM ISOLATION LEVEL_SYM isolation_types { $$=$4; }

isolation_types:
	READ_SYM UNCOMMITTED_SYM	{ $$= ISO_READ_UNCOMMITTED; }
	| READ_SYM COMMITTED_SYM	{ $$= ISO_READ_COMMITTED; }
	| REPEATABLE_SYM READ_SYM	{ $$= ISO_REPEATABLE_READ; }
	| SERIALIZABLE_SYM		{ $$= ISO_SERIALIZABLE; }

/* Lock function */

lock:
	LOCK_SYM table_or_tables
	{
	  Lex->sql_command=SQLCOM_LOCK_TABLES;
	}
	table_lock_list

table_or_tables:
	TABLE_SYM
	| TABLES

table_lock_list:
	table_lock
	| table_lock_list ',' table_lock

table_lock:
	table_ident opt_table_alias lock_option
	{ if (!add_table_to_list($1,$2,0,(thr_lock_type) $3)) YYABORT; }

lock_option:
	READ_SYM	{ $$=TL_READ_NO_INSERT; }
	| WRITE_SYM     { $$=current_thd->update_lock_default; }
	| LOW_PRIORITY WRITE_SYM { $$=TL_WRITE_LOW_PRIORITY; }
	| READ_SYM LOCAL_SYM { $$= TL_READ; }

unlock:
	UNLOCK_SYM table_or_tables { Lex->sql_command=SQLCOM_UNLOCK_TABLES; }


/*
** Handler: direct access to ISAM functions
*/

handler:
	HANDLER_SYM table_ident OPEN_SYM opt_table_alias
	{
	  Lex->sql_command = SQLCOM_HA_OPEN;
	  if (!add_table_to_list($2,$4,0))
	    YYABORT;
	}
	| HANDLER_SYM table_ident CLOSE_SYM
	{
	  Lex->sql_command = SQLCOM_HA_CLOSE;
	  if (!add_table_to_list($2,0,0))
	    YYABORT;
	}
	| HANDLER_SYM table_ident READ_SYM
	{
	  LEX *lex=Lex;
	  lex->sql_command = SQLCOM_HA_READ;
	  lex->ha_rkey_mode= HA_READ_KEY_EXACT;	/* Avoid purify warnings */
	  lex->select->select_limit= 1;
	  lex->select->offset_limit= 0L;
	  if (!add_table_to_list($2,0,0))
	    YYABORT;
        }
        handler_read_or_scan where_clause limit_clause { }

handler_read_or_scan:
	handler_scan_function         { Lex->backup_dir= 0; }
        | ident handler_rkey_function { Lex->backup_dir= $1.str; }

handler_scan_function:
	FIRST_SYM  { Lex->ha_read_mode = RFIRST; }
	| NEXT_SYM { Lex->ha_read_mode = RNEXT;  }

handler_rkey_function:
	FIRST_SYM  { Lex->ha_read_mode = RFIRST; }
	| NEXT_SYM { Lex->ha_read_mode = RNEXT;  }
	| PREV_SYM { Lex->ha_read_mode = RPREV;  }
	| LAST_SYM { Lex->ha_read_mode = RLAST;  }
	| handler_rkey_mode
	{
	  LEX *lex=Lex;
	  lex->ha_read_mode = RKEY;
	  lex->ha_rkey_mode=$1;
	  if (!(lex->insert_list = new List_item))
	    YYABORT;
	} '(' values ')' { }

handler_rkey_mode:
	  EQ     { $$=HA_READ_KEY_EXACT;   }
	| GE     { $$=HA_READ_KEY_OR_NEXT; }
	| LE     { $$=HA_READ_KEY_OR_PREV; }
	| GT_SYM { $$=HA_READ_AFTER_KEY;   }
	| LT     { $$=HA_READ_BEFORE_KEY;  }

/* GRANT / REVOKE */

revoke:
	REVOKE
	{
	  LEX *lex=Lex;
	  lex->sql_command = SQLCOM_REVOKE;
	  lex->users_list.empty();
	  lex->columns.empty();
	  lex->grant= lex->grant_tot_col=0;
	  lex->select->db=0;
	}
	grant_privileges ON opt_table FROM user_list

grant:
	GRANT
	{
	  LEX *lex=Lex;
	  lex->sql_command = SQLCOM_GRANT;
	  lex->users_list.empty();
	  lex->columns.empty();
	  lex->grant= lex->grant_tot_col=0;
	  lex->select->db=0;
	  lex->ssl_type=SSL_TYPE_NONE;
	  lex->ssl_cipher=lex->x509_subject=lex->x509_issuer=0;
	  lex->mqh=0;	
	}
	grant_privileges ON opt_table TO_SYM user_list
	require_clause grant_option mqh_option 

grant_privileges:
	grant_privilege_list {}
	| ALL PRIVILEGES	{ Lex->grant = UINT_MAX;}
	| ALL			{ Lex->grant = UINT_MAX;}

grant_privilege_list:
	grant_privilege
	| grant_privilege_list ',' grant_privilege

grant_privilege:
	SELECT_SYM
	  { Lex->which_columns = SELECT_ACL;}
	  opt_column_list
	| INSERT
	  { Lex->which_columns = INSERT_ACL; }
	  opt_column_list
	| UPDATE_SYM
	  { Lex->which_columns = UPDATE_ACL; }
	  opt_column_list
	| DELETE_SYM { Lex->grant |= DELETE_ACL;}
	| REFERENCES { Lex->which_columns = REFERENCES_ACL;} opt_column_list
	| USAGE {}
	| INDEX		{ Lex->grant |= INDEX_ACL;}
	| ALTER		{ Lex->grant |= ALTER_ACL;}
	| CREATE	{ Lex->grant |= CREATE_ACL;}
	| DROP		{ Lex->grant |= DROP_ACL;}
	| RELOAD	{ Lex->grant |= RELOAD_ACL;}
	| SHUTDOWN	{ Lex->grant |= SHUTDOWN_ACL;}
	| PROCESS	{ Lex->grant |= PROCESS_ACL;}
	| FILE_SYM	{ Lex->grant |= FILE_ACL;}
	| GRANT OPTION  { Lex->grant |= GRANT_ACL;}

require_list: require_list_element AND require_list
| require_list_element 

require_list_element: SUBJECT_SYM TEXT_STRING
 {
   LEX *lex=Lex;
   if (lex->x509_subject)
   {
     net_printf(&lex->thd->net,ER_DUP_ARGUMENT, "SUBJECT");
     YYABORT;
   }
   lex->x509_subject=$2.str;
 }
 | ISSUER_SYM TEXT_STRING
 {
   LEX *lex=Lex;
   if (lex->x509_issuer)
   {
     net_printf(&lex->thd->net,ER_DUP_ARGUMENT, "ISSUER");
     YYABORT;
   }
   lex->x509_issuer=$2.str;
 }
 | CIPHER_SYM TEXT_STRING
 {
   LEX *lex=Lex;
   if (lex->ssl_cipher)
   {
     net_printf(&lex->thd->net,ER_DUP_ARGUMENT, "CHIPER");
     YYABORT;
   }
   lex->ssl_cipher=$2.str;
 }
 
opt_table:
	'*'
	  {
	    LEX *lex=Lex;
	    lex->select->db=lex->thd->db;
	    if (lex->grant == UINT_MAX)
	      lex->grant = DB_ACLS & ~GRANT_ACL;
	    else if (lex->columns.elements)
	    {
	       send_error(&lex->thd->net,ER_ILLEGAL_GRANT_FOR_TABLE);
	       YYABORT;
	    }
	  }
	| ident '.' '*'
	  {
	    LEX *lex=Lex;
	    lex->select->db = $1.str;
	    if (lex->grant == UINT_MAX)
	      lex->grant = DB_ACLS & ~GRANT_ACL;
	    else if (lex->columns.elements)
	    {
	      send_error(&lex->thd->net,ER_ILLEGAL_GRANT_FOR_TABLE);
	      YYABORT;
	    }
	  }
	| '*' '.' '*'
	  {
	    LEX *lex=Lex;
	    lex->select->db = NULL;
	    if (lex->grant == UINT_MAX)
	      lex->grant = GLOBAL_ACLS & ~GRANT_ACL;
	    else if (lex->columns.elements)
	    {
	      send_error(&lex->thd->net,ER_ILLEGAL_GRANT_FOR_TABLE);
	      YYABORT;
	    }
	  }
	| table_ident
	  {
	    LEX *lex=Lex;
	    if (!add_table_to_list($1,NULL,0))
	      YYABORT;
	    if (lex->grant == UINT_MAX)
	      lex->grant =  TABLE_ACLS & ~GRANT_ACL;
	  }


user_list:
	grant_user	     { if (Lex->users_list.push_back($1)) YYABORT;}
	| user_list ',' grant_user { if (Lex->users_list.push_back($3)) YYABORT;}


grant_user:
	user IDENTIFIED_SYM BY TEXT_STRING
	{
	   $$=$1; $1->password=$4;
	   if ($4.length)
	   {
	     char *buff=(char*) sql_alloc(HASH_PASSWORD_LENGTH+1);
	     if (buff)
	     {
	       make_scrambled_password(buff,$4.str);
	       $1->password.str=buff;
	       $1->password.length=HASH_PASSWORD_LENGTH;
	     }
	  }
	}
	| user IDENTIFIED_SYM BY PASSWORD TEXT_STRING
	  { $$=$1; $1->password=$5 ; }
	| user
	  { $$=$1; $1->password.str=NullS; }


opt_column_list:
	/* empty */
	{
	  LEX *lex=Lex;
	  lex->grant |= lex->which_columns;
	}
	| '(' column_list ')'

column_list:
	column_list ',' column_list_id
	| column_list_id

column_list_id:
	ident
	{
	  String *new_str = new String((const char*) $1.str,$1.length);
	  List_iterator <LEX_COLUMN> iter(Lex->columns);
	  class LEX_COLUMN *point;
	  LEX *lex=Lex;
	  while ((point=iter++))
	  {
	    if (!my_strcasecmp(point->column.ptr(),new_str->ptr()))
		break;
	  }
	  lex->grant_tot_col|= lex->which_columns;
	  if (point)
	    point->rights |= lex->which_columns;
	  else
	    lex->columns.push_back(new LEX_COLUMN (*new_str,lex->which_columns));
	}


require_clause: /* empty */
        | REQUIRE_SYM require_list 
        {
          Lex->ssl_type=SSL_TYPE_SPECIFIED;
        }
        | REQUIRE_SYM SSL_SYM
        {
          Lex->ssl_type=SSL_TYPE_ANY;
        }
        | REQUIRE_SYM X509_SYM
        {
          Lex->ssl_type=SSL_TYPE_X509;
        }

grant_option:
	/* empty */ {}
	| WITH GRANT OPTION { Lex->grant |= GRANT_ACL;}

mqh_option:
	/* empty */ {}
        | AND WITH short_or_long_one EQ NUM
        { 
	  Lex->mqh=atoi($5.str);
	  if (Lex->mqh > 65535)
	    YYABORT;
	}

short_or_long_one:
	MQH_SYM
        | MAXIMUM QUERIES PER_SYM HOUR_SYM

begin:
	BEGIN_SYM   { Lex->sql_command = SQLCOM_BEGIN;} opt_work

opt_work:
	/* empty */ {}
	| WORK_SYM {}

commit:
	COMMIT_SYM   { Lex->sql_command = SQLCOM_COMMIT;}

rollback:
	ROLLBACK_SYM { Lex->sql_command = SQLCOM_ROLLBACK;}


/*
** UNIONS : glue selects together
*/


union:	
  /* empty */ {}
  | union_list

union_list:
  UNION_SYM    union_option
  {
    LEX *lex=Lex;
    if (lex->exchange)
    {
       /* Only the last SELECT can have  INTO...... */
       net_printf(&lex->thd->net, ER_WRONG_USAGE,"UNION","INTO");
       YYABORT;
    } 
    if (lex->select->linkage == NOT_A_SELECT || mysql_new_select(lex))
      YYABORT;
    lex->select->linkage=UNION_TYPE;
  } 
  select_init

union_opt:
  union {}
  |  optional_order_or_limit {}

optional_order_or_limit:
  /* emty */ {}
  |
  {
    LEX *lex=Lex;
    if (!lex->select->braces || mysql_new_select(lex))
     YYABORT;
    mysql_init_select(lex);
    lex->select->linkage=NOT_A_SELECT;
    lex->select->select_limit=lex->thd->default_select_limit;
  }
  opt_order_clause limit_clause

union_option:
  /* empty */ {}
  | ALL {Lex->union_option=1;}<|MERGE_RESOLUTION|>--- conflicted
+++ resolved
@@ -2099,16 +2099,12 @@
 	| order_clause
 
 order_clause:
-<<<<<<< HEAD
-	ORDER_SYM BY order_list
-=======
 	ORDER_SYM BY 
         { 
 	  if (Lex->sql_command==SQLCOM_MULTI_UPDATE)
 	    YYABORT;
 	  Select->sort_default=1; 
 	} order_list
->>>>>>> c2895032
 
 order_list:
 	order_list ',' order_ident order_dir
@@ -2387,11 +2383,7 @@
 /* Update rows in a table */
 
 update:
-<<<<<<< HEAD
-	UPDATE_SYM opt_low_priority opt_ignore table_name
-=======
         UPDATE_SYM 
->>>>>>> c2895032
 	{ 
 	  LEX *lex=Lex;
           lex->sql_command = SQLCOM_UPDATE;
@@ -2399,14 +2391,7 @@
           lex->select->order_list.first=0;
           lex->select->order_list.next= (byte**) &lex->select->order_list.first;
         }
-<<<<<<< HEAD
-        SET update_list 
-        where_clause 
-        opt_order_clause
-        delete_limit_clause
-=======
         opt_low_priority opt_ignore join_table_list SET update_list where_clause opt_order_clause delete_limit_clause
->>>>>>> c2895032
 
 update_list:
 	update_list ',' simple_ident equal expr
