--- conflicted
+++ resolved
@@ -7779,22 +7779,6 @@
 }
 
 
-<<<<<<< HEAD
-#endif /* !defined(MYSQL_CLIENT) */
-
-
-Query_arena_stmt::Query_arena_stmt(THD *_thd) :
-  thd(_thd)
-{
-  arena= thd->activate_stmt_arena_if_needed(&backup);
-}
-
-Query_arena_stmt::~Query_arena_stmt()
-{
-  if (arena)
-    thd->restore_active_arena(arena, &backup);
-}
-=======
 bool Table_ident::append_to(THD *thd, String *str) const
 {
   return (db.length &&
@@ -7812,4 +7796,16 @@
 
 
 #endif /* !defined(MYSQL_CLIENT) */
->>>>>>> 88a9d4ab
+
+
+Query_arena_stmt::Query_arena_stmt(THD *_thd) :
+  thd(_thd)
+{
+  arena= thd->activate_stmt_arena_if_needed(&backup);
+}
+
+Query_arena_stmt::~Query_arena_stmt()
+{
+  if (arena)
+    thd->restore_active_arena(arena, &backup);
+}