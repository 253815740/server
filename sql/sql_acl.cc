--- conflicted
+++ resolved
@@ -1,9 +1,5 @@
 /* Copyright (c) 2000, 2018, Oracle and/or its affiliates.
-<<<<<<< HEAD
-   Copyright (c) 2009, 2020, MariaDB Corporation.
-=======
    Copyright (c) 2009, 2020, MariaDB
->>>>>>> 8300f639
 
    This program is free software; you can redistribute it and/or modify
    it under the terms of the GNU General Public License as published by
@@ -99,11 +95,7 @@
 LEX_CSTRING current_role= { STRING_WITH_LEN("*current_role") };
 LEX_CSTRING current_user_and_current_role= { STRING_WITH_LEN("*current_user_and_current_role") };
 
-<<<<<<< HEAD
-
-=======
-#ifndef NO_EMBEDDED_ACCESS_CHECKS
->>>>>>> 8300f639
+
 static plugin_ref old_password_plugin;
 static plugin_ref native_password_plugin;
 
@@ -3038,20 +3030,9 @@
 */
 static ACL_USER *find_user_or_anon(const char *host, const char *user, const char *ip)
 {
-  ACL_USER *result= NULL;
-  mysql_mutex_assert_owner(&acl_cache->lock);
-  for (uint i=0; i < acl_users.elements; i++)
-  {
-    ACL_USER *acl_user_tmp= dynamic_element(&acl_users, i, ACL_USER*);
-    if ((!acl_user_tmp->user.str ||
-         !strcmp(user, acl_user_tmp->user.str)) &&
-         compare_hostname(&acl_user_tmp->host, host, ip))
-    {
-      result= acl_user_tmp;
-      break;
-    }
-  }
-  return result;
+  return find_by_username_or_anon<ACL_USER>
+    (reinterpret_cast<ACL_USER*>(acl_users.buffer), acl_users.elements,
+     user, host, ip, NULL, FALSE, NULL);
 }
 
 static int check_user_can_set_role(THD *thd, const char *user, const char *host,
@@ -3205,7 +3186,6 @@
   *length=buff->hostname_length;
   return (uchar*) buff->host.hostname;
 }
-
 
 static void acl_update_role(const char *rolename, ulong privileges)
 {
@@ -4087,23 +4067,7 @@
   return res;
 }
 
-<<<<<<< HEAD
-
-/*
-  unlike find_user_exact and find_user_wild,
-  this function finds anonymous users too, it's when a
-  user is not empty, but priv_user (acl_user->user) is empty.
-*/
-static ACL_USER *find_user_or_anon(const char *host, const char *user, const char *ip)
-{
-  return find_by_username_or_anon<ACL_USER>
-    (reinterpret_cast<ACL_USER*>(acl_users.buffer), acl_users.elements,
-     user, host, ip, NULL, FALSE, NULL);
-}
-
-
-=======
->>>>>>> 8300f639
+
 /*
   Find first entry that matches the specified user@host pair
 */
