/* Copyright (C) 2000 MySQL AB & MySQL Finland AB & TCX DataKonsult AB

   This program is free software; you can redistribute it and/or modify
   it under the terms of the GNU General Public License as published by
   the Free Software Foundation; either version 2 of the License, or
   (at your option) any later version.

   This program is distributed in the hope that it will be useful,
   but WITHOUT ANY WARRANTY; without even the implied warranty of
   MERCHANTABILITY or FITNESS FOR A PARTICULAR PURPOSE.  See the
   GNU General Public License for more details.

   You should have received a copy of the GNU General Public License
   along with this program; if not, write to the Free Software
   Foundation, Inc., 59 Temple Place, Suite 330, Boston, MA  02111-1307  USA */


#ifdef USE_PRAGMA_IMPLEMENTATION
#pragma implementation				// gcc: Class implementation
#endif

#include "mysql_priv.h"
#include <m_ctype.h>
#include "ha_myisammrg.h"
#ifndef MASTER
#include "../srclib/myisammrg/myrg_def.h"
#else
#include "../myisammrg/myrg_def.h"
#endif

/*****************************************************************************
** MyISAM MERGE tables
*****************************************************************************/

/* MyISAM MERGE handlerton */

handlerton myisammrg_hton= {
  "MRG_MYISAM",
  SHOW_OPTION_YES,
  "Collection of identical MyISAM tables", 
  DB_TYPE_MRG_MYISAM,
  NULL,
  0,       /* slot */
  0,       /* savepoint size. */
  NULL,    /* close_connection */
  NULL,    /* savepoint */
  NULL,    /* rollback to savepoint */
  NULL,    /* release savepoint */
  NULL,    /* commit */
  NULL,    /* rollback */
  NULL,    /* prepare */
  NULL,    /* recover */
  NULL,    /* commit_by_xid */
  NULL,    /* rollback_by_xid */
  NULL,    /* create_cursor_read_view */
  NULL,    /* set_cursor_read_view */
  NULL,    /* close_cursor_read_view */
  HTON_CAN_RECREATE
};


ha_myisammrg::ha_myisammrg(TABLE *table_arg)
  :handler(&myisammrg_hton, table_arg), file(0)
{}

static const char *ha_myisammrg_exts[] = {
  ".MRG",
  NullS
};

const char **ha_myisammrg::bas_ext() const
{
  return ha_myisammrg_exts;
}


const char *ha_myisammrg::index_type(uint key_number)
{
  return ((table->key_info[key_number].flags & HA_FULLTEXT) ? 
	  "FULLTEXT" :
	  (table->key_info[key_number].flags & HA_SPATIAL) ?
	  "SPATIAL" :
	  (table->key_info[key_number].algorithm == HA_KEY_ALG_RTREE) ?
	  "RTREE" :
	  "BTREE");
}


int ha_myisammrg::open(const char *name, int mode, uint test_if_locked)
{
  char name_buff[FN_REFLEN];

  DBUG_PRINT("info", ("ha_myisammrg::open"));
  if (!(file=myrg_open(fn_format(name_buff,name,"","",2 | 4), mode,
		       test_if_locked)))
  {
    DBUG_PRINT("info", ("ha_myisammrg::open exit %d", my_errno));
    return (my_errno ? my_errno : -1);
  }
  DBUG_PRINT("info", ("ha_myisammrg::open myrg_extrafunc..."))
  myrg_extrafunc(file, query_cache_invalidate_by_MyISAM_filename_ref);
  if (!(test_if_locked == HA_OPEN_WAIT_IF_LOCKED ||
	test_if_locked == HA_OPEN_ABORT_IF_LOCKED))
    myrg_extra(file,HA_EXTRA_NO_WAIT_LOCK,0);
  info(HA_STATUS_NO_LOCK | HA_STATUS_VARIABLE | HA_STATUS_CONST);
  if (!(test_if_locked & HA_OPEN_WAIT_IF_LOCKED))
    myrg_extra(file,HA_EXTRA_WAIT_LOCK,0);

  if (table->s->reclength != mean_rec_length && mean_rec_length)
  {
    DBUG_PRINT("error",("reclength: %d  mean_rec_length: %d",
			table->s->reclength, mean_rec_length));
    goto err;
  }
#if !defined(BIG_TABLES) || SIZEOF_OFF_T == 4
  /* Merge table has more than 2G rows */
  if (table->s->crashed)
    goto err;
#endif
  return (0);
err:
  myrg_close(file);
  file=0;
  return (my_errno= HA_ERR_WRONG_MRG_TABLE_DEF);
}

int ha_myisammrg::close(void)
{
  return myrg_close(file);
}

int ha_myisammrg::write_row(byte * buf)
{
  statistic_increment(table->in_use->status_var.ha_write_count,&LOCK_status);

  if (file->merge_insert_method == MERGE_INSERT_DISABLED || !file->tables)
    return (HA_ERR_TABLE_READONLY);

  if (table->timestamp_field_type & TIMESTAMP_AUTO_SET_ON_INSERT)
    table->timestamp_field->set_time();
  if (table->next_number_field && buf == table->record[0])
  {
    int error;
    if ((error= update_auto_increment()))
      return error;
  }
  return myrg_write(file,buf);
}

int ha_myisammrg::update_row(const byte * old_data, byte * new_data)
{
  statistic_increment(table->in_use->status_var.ha_update_count,&LOCK_status);
  if (table->timestamp_field_type & TIMESTAMP_AUTO_SET_ON_UPDATE)
    table->timestamp_field->set_time();
  return myrg_update(file,old_data,new_data);
}

int ha_myisammrg::delete_row(const byte * buf)
{
  statistic_increment(table->in_use->status_var.ha_delete_count,&LOCK_status);
  return myrg_delete(file,buf);
}

int ha_myisammrg::index_read(byte * buf, const byte * key,
			  uint key_len, enum ha_rkey_function find_flag)
{
  statistic_increment(table->in_use->status_var.ha_read_key_count,
		      &LOCK_status);
  int error=myrg_rkey(file,buf,active_index, key, key_len, find_flag);
  table->status=error ? STATUS_NOT_FOUND: 0;
  return error;
}

int ha_myisammrg::index_read_idx(byte * buf, uint index, const byte * key,
				 uint key_len, enum ha_rkey_function find_flag)
{
  statistic_increment(table->in_use->status_var.ha_read_key_count,
		      &LOCK_status);
  int error=myrg_rkey(file,buf,index, key, key_len, find_flag);
  table->status=error ? STATUS_NOT_FOUND: 0;
  return error;
}

int ha_myisammrg::index_read_last(byte * buf, const byte * key, uint key_len)
{
  statistic_increment(table->in_use->status_var.ha_read_key_count,
		      &LOCK_status);
  int error=myrg_rkey(file,buf,active_index, key, key_len,
		      HA_READ_PREFIX_LAST);
  table->status=error ? STATUS_NOT_FOUND: 0;
  return error;
}

int ha_myisammrg::index_next(byte * buf)
{
  statistic_increment(table->in_use->status_var.ha_read_next_count,
		      &LOCK_status);
  int error=myrg_rnext(file,buf,active_index);
  table->status=error ? STATUS_NOT_FOUND: 0;
  return error;
}

int ha_myisammrg::index_prev(byte * buf)
{
  statistic_increment(table->in_use->status_var.ha_read_prev_count,
		      &LOCK_status);
  int error=myrg_rprev(file,buf, active_index);
  table->status=error ? STATUS_NOT_FOUND: 0;
  return error;
}

int ha_myisammrg::index_first(byte * buf)
{
  statistic_increment(table->in_use->status_var.ha_read_first_count,
		      &LOCK_status);
  int error=myrg_rfirst(file, buf, active_index);
  table->status=error ? STATUS_NOT_FOUND: 0;
  return error;
}

int ha_myisammrg::index_last(byte * buf)
{
  statistic_increment(table->in_use->status_var.ha_read_last_count,
		      &LOCK_status);
  int error=myrg_rlast(file, buf, active_index);
  table->status=error ? STATUS_NOT_FOUND: 0;
  return error;
}

int ha_myisammrg::index_next_same(byte * buf,
                                  const byte *key __attribute__((unused)),
                                  uint length __attribute__((unused)))
{
  statistic_increment(table->in_use->status_var.ha_read_next_count,
		      &LOCK_status);
  int error=myrg_rnext_same(file,buf);
  table->status=error ? STATUS_NOT_FOUND: 0;
  return error;
}

int ha_myisammrg::rnd_init(bool scan)
{
  return myrg_extra(file,HA_EXTRA_RESET,0);
}

int ha_myisammrg::rnd_next(byte *buf)
{
  statistic_increment(table->in_use->status_var.ha_read_rnd_next_count,
		      &LOCK_status);
  int error=myrg_rrnd(file, buf, HA_OFFSET_ERROR);
  table->status=error ? STATUS_NOT_FOUND: 0;
  return error;
}

int ha_myisammrg::rnd_pos(byte * buf, byte *pos)
{
  statistic_increment(table->in_use->status_var.ha_read_rnd_count,
		      &LOCK_status);
  int error=myrg_rrnd(file, buf, my_get_ptr(pos,ref_length));
  table->status=error ? STATUS_NOT_FOUND: 0;
  return error;
}

void ha_myisammrg::position(const byte *record)
{
  ulonglong position= myrg_position(file);
  my_store_ptr(ref, ref_length, (my_off_t) position);
}


ha_rows ha_myisammrg::records_in_range(uint inx, key_range *min_key,
                                       key_range *max_key)
{
  return (ha_rows) myrg_records_in_range(file, (int) inx, min_key, max_key);
}


void ha_myisammrg::info(uint flag)
{
  MYMERGE_INFO info;
  (void) myrg_status(file,&info,flag);
  /*
    The following fails if one has not compiled MySQL with -DBIG_TABLES
    and one has more than 2^32 rows in the merge tables.
  */
  records = (ha_rows) info.records;
  deleted = (ha_rows) info.deleted;
#if !defined(BIG_TABLES) || SIZEOF_OFF_T == 4
  if ((info.records >= (ulonglong) 1 << 32) ||
      (info.deleted >= (ulonglong) 1 << 32))
    table->s->crashed= 1;
#endif
  data_file_length=info.data_file_length;
  errkey  = info.errkey;
  table->s->keys_in_use.set_prefix(table->s->keys);
  table->s->db_options_in_use= info.options;
  table->s->is_view= 1;
  mean_rec_length= info.reclength;
  
  /* 
    The handler::block_size is used all over the code in index scan cost
    calculations. It is used to get number of disk seeks required to
    retrieve a number of index tuples.
    If the merge table has N underlying tables, then (assuming underlying
    tables have equal size, the only "simple" approach we can use)
    retrieving X index records from a merge table will require N times more
    disk seeks compared to doing the same on a MyISAM table with equal
    number of records.
    In the edge case (file_tables > myisam_block_size) we'll get
    block_size==0, and index calculation code will act as if we need one
    disk seek to retrieve one index tuple.

    TODO: In 5.2 index scan cost calculation will be factored out into a
    virtual function in class handler and we'll be able to remove this hack.
  */
  block_size= 0;
  if (file->tables)
    block_size= myisam_block_size / file->tables;
  
  update_time=0;
#if SIZEOF_OFF_T > 4
  ref_length=6;					// Should be big enough
#else
  ref_length=4;					// Can't be > than my_off_t
#endif
  if (flag & HA_STATUS_CONST)
  {
<<<<<<< HEAD
    if (table->s->key_parts && info.rec_per_key)
      memcpy((char*) table->key_info[0].rec_per_key,
	     (char*) info.rec_per_key,
	     sizeof(table->key_info[0].rec_per_key)*table->s->key_parts);
=======
    if (table->key_parts && info.rec_per_key)
    {
#ifdef HAVE_purify
      /*
        valgrind may be unhappy about it, because optimizer may access values
        between file->keys and table->key_parts, that will be uninitialized.
        It's safe though, because even if opimizer will decide to use a key
        with such a number, it'll be an error later anyway.
      */
      bzero((char*) table->key_info[0].rec_per_key,
            sizeof(table->key_info[0].rec_per_key) * table->key_parts);
#endif
      memcpy((char*) table->key_info[0].rec_per_key,
	     (char*) info.rec_per_key,
             sizeof(table->key_info[0].rec_per_key) *
             min(file->keys, table->key_parts));
    }
>>>>>>> a6a93d6f
  }
}


int ha_myisammrg::extra(enum ha_extra_function operation)
{
  /* As this is just a mapping, we don't have to force the underlying
     tables to be closed */
  if (operation == HA_EXTRA_FORCE_REOPEN ||
      operation == HA_EXTRA_PREPARE_FOR_DELETE)
    return 0;
  return myrg_extra(file,operation,0);
}


/* To be used with WRITE_CACHE, EXTRA_CACHE and BULK_INSERT_BEGIN */

int ha_myisammrg::extra_opt(enum ha_extra_function operation, ulong cache_size)
{
  if ((specialflag & SPECIAL_SAFE_MODE) && operation == HA_EXTRA_WRITE_CACHE)
    return 0;
  return myrg_extra(file, operation, (void*) &cache_size);
}

int ha_myisammrg::external_lock(THD *thd, int lock_type)
{
  return myrg_lock_database(file,lock_type);
}

uint ha_myisammrg::lock_count(void) const
{
  return file->tables;
}


THR_LOCK_DATA **ha_myisammrg::store_lock(THD *thd,
					 THR_LOCK_DATA **to,
					 enum thr_lock_type lock_type)
{
  MYRG_TABLE *open_table;

  for (open_table=file->open_tables ;
       open_table != file->end_table ;
       open_table++)
  {
    *(to++)= &open_table->table->lock;
    if (lock_type != TL_IGNORE && open_table->table->lock.type == TL_UNLOCK)
      open_table->table->lock.type=lock_type;
  }
  return to;
}


/* Find out database name and table name from a filename */

static void split_file_name(const char *file_name,
			    LEX_STRING *db, LEX_STRING *name)
{
  uint dir_length, prefix_length;
  char buff[FN_REFLEN];

  db->length= 0;
  strmake(buff, file_name, sizeof(buff)-1);
  dir_length= dirname_length(buff);
  if (dir_length > 1)
  {
    /* Get database */
    buff[dir_length-1]= 0;			// Remove end '/'
    prefix_length= dirname_length(buff);
    db->str= (char*) file_name+ prefix_length;
    db->length= dir_length - prefix_length -1;
  }
  name->str= (char*) file_name+ dir_length;
  name->length= (uint) (fn_ext(name->str) - name->str);
}


void ha_myisammrg::update_create_info(HA_CREATE_INFO *create_info)
{
  DBUG_ENTER("ha_myisammrg::update_create_info");

  if (!(create_info->used_fields & HA_CREATE_USED_UNION))
  {
    MYRG_TABLE *open_table;
    THD *thd=current_thd;

    create_info->merge_list.next= &create_info->merge_list.first;
    create_info->merge_list.elements=0;

    for (open_table=file->open_tables ;
	 open_table != file->end_table ;
	 open_table++)
    {
      TABLE_LIST *ptr;
      LEX_STRING db, name;

      if (!(ptr = (TABLE_LIST *) thd->calloc(sizeof(TABLE_LIST))))
	goto err;
      split_file_name(open_table->table->filename, &db, &name);
      if (!(ptr->table_name= thd->strmake(name.str, name.length)))
	goto err;
      if (db.length && !(ptr->db= thd->strmake(db.str, db.length)))
	goto err;

      create_info->merge_list.elements++;
      (*create_info->merge_list.next) = (byte*) ptr;
      create_info->merge_list.next= (byte**) &ptr->next_local;
    }
    *create_info->merge_list.next=0;
  }
  if (!(create_info->used_fields & HA_CREATE_USED_INSERT_METHOD))
  {
    create_info->merge_insert_method = file->merge_insert_method;
  }
  DBUG_VOID_RETURN;

err:
  create_info->merge_list.elements=0;
  create_info->merge_list.first=0;
  DBUG_VOID_RETURN;
}


int ha_myisammrg::create(const char *name, register TABLE *form,
			 HA_CREATE_INFO *create_info)
{
  char buff[FN_REFLEN];
  const char **table_names, **pos;
  TABLE_LIST *tables= (TABLE_LIST*) create_info->merge_list.first;
  THD *thd= current_thd;
  uint dirlgt= dirname_length(name);
  DBUG_ENTER("ha_myisammrg::create");

  if (!(table_names= (const char**)
        thd->alloc((create_info->merge_list.elements+1) * sizeof(char*))))
    DBUG_RETURN(HA_ERR_OUT_OF_MEM);
  for (pos= table_names; tables; tables= tables->next_local)
  {
    const char *table_name;
    TABLE **tbl= 0;
    if (create_info->options & HA_LEX_CREATE_TMP_TABLE)
      tbl= find_temporary_table(thd, tables->db, tables->table_name);
    if (!tbl)
    {
      /*
        Construct the path to the MyISAM table. Try to meet two conditions:
        1.) Allow to include MyISAM tables from different databases, and
        2.) allow for moving DATADIR around in the file system.
        The first means that we need paths in the .MRG file. The second
        means that we should not have absolute paths in the .MRG file.
        The best, we can do, is to use 'mysql_data_home', which is '.'
        in mysqld and may be an absolute path in an embedded server.
        This means that it might not be possible to move the DATADIR of
        an embedded server without changing the paths in the .MRG file.
      */
      uint length= my_snprintf(buff, FN_REFLEN, "%s/%s/%s", mysql_data_home,
			       tables->db, tables->table_name);
      /*
        If a MyISAM table is in the same directory as the MERGE table,
        we use the table name without a path. This means that the
        DATADIR can easily be moved even for an embedded server as long
        as the MyISAM tables are from the same database as the MERGE table.
      */
      if ((dirname_length(buff) == dirlgt) && ! memcmp(buff, name, dirlgt))
        table_name= tables->table_name;
      else
        if (! (table_name= thd->strmake(buff, length)))
          DBUG_RETURN(HA_ERR_OUT_OF_MEM);
    }
    else
      table_name= (*tbl)->s->path;
    *pos++= table_name;
  }
  *pos=0;
  DBUG_RETURN(myrg_create(fn_format(buff,name,"","",2+4+16),
			  table_names,
                          create_info->merge_insert_method,
                          (my_bool) 0));
}


void ha_myisammrg::append_create_info(String *packet)
{
  const char *current_db;
  uint db_length;
  THD *thd= current_thd;

  if (file->merge_insert_method != MERGE_INSERT_DISABLED)
  {
    packet->append(STRING_WITH_LEN(" INSERT_METHOD="));
    packet->append(get_type(&merge_insert_method,file->merge_insert_method-1));
  }
  packet->append(STRING_WITH_LEN(" UNION=("));
  MYRG_TABLE *open_table,*first;

  current_db= table->s->db;
  db_length= (uint) strlen(current_db);

  for (first=open_table=file->open_tables ;
       open_table != file->end_table ;
       open_table++)
  {
    LEX_STRING db, name;
    split_file_name(open_table->table->filename, &db, &name);
    if (open_table != first)
      packet->append(',');
    /* Report database for mapped table if it isn't in current database */
    if (db.length &&
	(db_length != db.length ||
	 strncmp(current_db, db.str, db.length)))
    {
      append_identifier(thd, packet, db.str, db.length);
      packet->append('.');
    }
    append_identifier(thd, packet, name.str, name.length);
  }
  packet->append(')');
}<|MERGE_RESOLUTION|>--- conflicted
+++ resolved
@@ -325,13 +325,7 @@
 #endif
   if (flag & HA_STATUS_CONST)
   {
-<<<<<<< HEAD
     if (table->s->key_parts && info.rec_per_key)
-      memcpy((char*) table->key_info[0].rec_per_key,
-	     (char*) info.rec_per_key,
-	     sizeof(table->key_info[0].rec_per_key)*table->s->key_parts);
-=======
-    if (table->key_parts && info.rec_per_key)
     {
 #ifdef HAVE_purify
       /*
@@ -346,9 +340,8 @@
       memcpy((char*) table->key_info[0].rec_per_key,
 	     (char*) info.rec_per_key,
              sizeof(table->key_info[0].rec_per_key) *
-             min(file->keys, table->key_parts));
+             min(file->keys, table->s->key_parts));
     }
->>>>>>> a6a93d6f
   }
 }
 
