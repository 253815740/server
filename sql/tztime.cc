--- conflicted
+++ resolved
@@ -886,11 +886,8 @@
   my_time_t local_t;
   uint saved_seconds;
   uint i;
-<<<<<<< HEAD
-=======
   int shift= 0;
 
->>>>>>> 8a7bc052
   DBUG_ENTER("TIME_to_gmt_sec");
 
   if (!validate_timestamp_range(t))
