--- conflicted
+++ resolved
@@ -1844,10 +1844,8 @@
   if (error == -3)                              /* LIMIT clause worked */
     error= 0;
 
-<<<<<<< HEAD
 #ifdef USING_TRANSACTIONS
-    if (thd->transaction.all.innobase_tid)
-      ha_release_temporary_latches(thd);
+    ha_release_temporary_latches(thd);
 #endif
 
   thd->restore_backup_item_arena(this, &thd->stmt_backup);
@@ -1860,41 +1858,6 @@
   }
   else
   {
-=======
-  switch (error) {
-    /* Fetch limit worked, possibly more rows are there */
-  case -4:
-    ha_release_temporary_latches(thd);
-    thd->server_status|= SERVER_STATUS_CURSOR_EXISTS;
-    ::send_eof(thd);
-    thd->server_status&= ~SERVER_STATUS_CURSOR_EXISTS;
-    /* save references to memory, allocated during fetch */
-    mem_root= thd->mem_root;
-    free_list= thd->free_list;
-    break;
-    /* Limit clause worked: this is the same as 'no more rows' */
-  case -3:                                      /* LIMIT clause worked */
-    error= 0;
-    /* fallthrough */
-  case 0:                                       /* No more rows */
-    ha_release_temporary_latches(thd);
-    close();
-    thd->server_status|= SERVER_STATUS_LAST_ROW_SENT;
-    ::send_eof(thd);
-    thd->server_status&= ~SERVER_STATUS_LAST_ROW_SENT;
-    join= 0;
-    unit= 0;
-    free_items(thd->free_list);
-    thd->free_list= free_list= 0;
-    /*
-      Must be last, as some memory might be allocated for free purposes,
-      like in free_tmp_table() (TODO: fix this issue)
-    */
-    mem_root= thd->mem_root;
-    free_root(&mem_root, MYF(0));
-    break;
-  default:
->>>>>>> 8bf7f675
     close();
     if (error == 0)
     {
