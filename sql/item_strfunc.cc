/* Copyright (C) 2000-2006 MySQL AB

   This program is free software; you can redistribute it and/or modify
   it under the terms of the GNU General Public License as published by
   the Free Software Foundation; version 2 of the License.

   This program is distributed in the hope that it will be useful,
   but WITHOUT ANY WARRANTY; without even the implied warranty of
   MERCHANTABILITY or FITNESS FOR A PARTICULAR PURPOSE.  See the
   GNU General Public License for more details.

   You should have received a copy of the GNU General Public License
   along with this program; if not, write to the Free Software
   Foundation, Inc., 59 Temple Place, Suite 330, Boston, MA  02111-1307  USA */


/**
  @file

  @brief
  This file defines all string functions

  @warning
    Some string functions don't always put and end-null on a String.
    (This shouldn't be needed)
*/

#ifdef USE_PRAGMA_IMPLEMENTATION
#pragma implementation				// gcc: Class implementation
#endif

#include "mysql_priv.h"
#include <m_ctype.h>
#include "my_md5.h"
#include "sha1.h"
#include "my_aes.h"
#include <zlib.h>
C_MODE_START
#include "../mysys/my_static.h"			// For soundex_map
C_MODE_END

String my_empty_string("",default_charset_info);




bool Item_str_func::fix_fields(THD *thd, Item **ref)
{
  bool res= Item_func::fix_fields(thd, ref);
  /*
    In Item_str_func::check_well_formed_result() we may set null_value
    flag on the same condition as in test() below.
  */
  maybe_null= (maybe_null ||
               test(thd->variables.sql_mode &
                    (MODE_STRICT_TRANS_TABLES | MODE_STRICT_ALL_TABLES)));
  return res;
}


my_decimal *Item_str_func::val_decimal(my_decimal *decimal_value)
{
  DBUG_ASSERT(fixed == 1);
  char buff[64];
  String *res, tmp(buff,sizeof(buff), &my_charset_bin);
  res= val_str(&tmp);
  if (!res)
    return 0;
  (void)str2my_decimal(E_DEC_FATAL_ERROR, (char*) res->ptr(),
                       res->length(), res->charset(), decimal_value);
  return decimal_value;
}


double Item_str_func::val_real()
{
  DBUG_ASSERT(fixed == 1);
  int err_not_used;
  char *end_not_used, buff[64];
  String *res, tmp(buff,sizeof(buff), &my_charset_bin);
  res= val_str(&tmp);
  return res ? my_strntod(res->charset(), (char*) res->ptr(), res->length(),
			  &end_not_used, &err_not_used) : 0.0;
}


longlong Item_str_func::val_int()
{
  DBUG_ASSERT(fixed == 1);
  int err;
  char buff[22];
  String *res, tmp(buff,sizeof(buff), &my_charset_bin);
  res= val_str(&tmp);
  return (res ?
	  my_strntoll(res->charset(), res->ptr(), res->length(), 10, NULL,
		      &err) :
	  (longlong) 0);
}


String *Item_func_md5::val_str(String *str)
{
  DBUG_ASSERT(fixed == 1);
  String * sptr= args[0]->val_str(str);
  str->set_charset(&my_charset_bin);
  if (sptr)
  {
<<<<<<< HEAD
    my_MD5_CTX context;
    uchar digest[16];

    null_value=0;
    my_MD5Init (&context);
    my_MD5Update (&context,(uchar *) sptr->ptr(), sptr->length());
    my_MD5Final (digest, &context);
=======
    unsigned char digest[16];

    null_value=0;
    MY_MD5_HASH(digest,(unsigned char *) sptr->ptr(), sptr->length());
>>>>>>> 3033ea85
    if (str->alloc(32))				// Ensure that memory is free
    {
      null_value=1;
      return 0;
    }
    sprintf((char *) str->ptr(),
	    "%02x%02x%02x%02x%02x%02x%02x%02x%02x%02x%02x%02x%02x%02x%02x%02x",
	    digest[0], digest[1], digest[2], digest[3],
	    digest[4], digest[5], digest[6], digest[7],
	    digest[8], digest[9], digest[10], digest[11],
	    digest[12], digest[13], digest[14], digest[15]);
    str->length((uint) 32);
    return str;
  }
  null_value=1;
  return 0;
}


void Item_func_md5::fix_length_and_dec()
{
  max_length=32;
  /*
    The MD5() function treats its parameter as being a case sensitive. Thus
    we set binary collation on it so different instances of MD5() will be
    compared properly.
  */
  args[0]->collation.set(
      get_charset_by_csname(args[0]->collation.collation->csname,
                            MY_CS_BINSORT,MYF(0)), DERIVATION_COERCIBLE);
}


String *Item_func_sha::val_str(String *str)
{
  DBUG_ASSERT(fixed == 1);
  String * sptr= args[0]->val_str(str);
  str->set_charset(&my_charset_bin);
  if (sptr)  /* If we got value different from NULL */
  {
    SHA1_CONTEXT context;  /* Context used to generate SHA1 hash */
    /* Temporary buffer to store 160bit digest */
    uint8 digest[SHA1_HASH_SIZE];
    mysql_sha1_reset(&context);  /* We do not have to check for error here */
    /* No need to check error as the only case would be too long message */
    mysql_sha1_input(&context,
                     (const uchar *) sptr->ptr(), sptr->length());
    /* Ensure that memory is free and we got result */
    if (!( str->alloc(SHA1_HASH_SIZE*2) ||
           (mysql_sha1_result(&context,digest))))
    {
      sprintf((char *) str->ptr(),
      "%02x%02x%02x%02x%02x%02x%02x%02x%02x%02x%02x%02x\
%02x%02x%02x%02x%02x%02x%02x%02x",
           digest[0], digest[1], digest[2], digest[3],
           digest[4], digest[5], digest[6], digest[7],
           digest[8], digest[9], digest[10], digest[11],
           digest[12], digest[13], digest[14], digest[15],
           digest[16], digest[17], digest[18], digest[19]);

      str->length((uint)  SHA1_HASH_SIZE*2);
      null_value=0;
      return str;
    }
  }
  null_value=1;
  return 0;
}

void Item_func_sha::fix_length_and_dec()
{
  max_length=SHA1_HASH_SIZE*2; // size of hex representation of hash
  /*
    The SHA() function treats its parameter as being a case sensitive. Thus
    we set binary collation on it so different instances of MD5() will be
    compared properly.
  */
  args[0]->collation.set(
      get_charset_by_csname(args[0]->collation.collation->csname,
                            MY_CS_BINSORT,MYF(0)), DERIVATION_COERCIBLE);
}


/* Implementation of AES encryption routines */

String *Item_func_aes_encrypt::val_str(String *str)
{
  DBUG_ASSERT(fixed == 1);
  char key_buff[80];
  String tmp_key_value(key_buff, sizeof(key_buff), system_charset_info);
  String *sptr= args[0]->val_str(str);			// String to encrypt
  String *key=  args[1]->val_str(&tmp_key_value);	// key
  int aes_length;
  if (sptr && key) // we need both arguments to be not NULL
  {
    null_value=0;
    aes_length=my_aes_get_size(sptr->length()); // Calculate result length

    if (!str_value.alloc(aes_length))		// Ensure that memory is free
    {
      // finally encrypt directly to allocated buffer.
      if (my_aes_encrypt(sptr->ptr(),sptr->length(), (char*) str_value.ptr(),
			 key->ptr(), key->length()) == aes_length)
      {
	// We got the expected result length
	str_value.length((uint) aes_length);
	return &str_value;
      }
    }
  }
  null_value=1;
  return 0;
}


void Item_func_aes_encrypt::fix_length_and_dec()
{
  max_length=my_aes_get_size(args[0]->max_length);
}


String *Item_func_aes_decrypt::val_str(String *str)
{
  DBUG_ASSERT(fixed == 1);
  char key_buff[80];
  String tmp_key_value(key_buff, sizeof(key_buff), system_charset_info);
  String *sptr, *key;
  DBUG_ENTER("Item_func_aes_decrypt::val_str");

  sptr= args[0]->val_str(str);			// String to decrypt
  key=  args[1]->val_str(&tmp_key_value);	// Key
  if (sptr && key)  			// Need to have both arguments not NULL
  {
    null_value=0;
    if (!str_value.alloc(sptr->length()))  // Ensure that memory is free
    {
      // finally decrypt directly to allocated buffer.
      int length;
      length=my_aes_decrypt(sptr->ptr(), sptr->length(),
			    (char*) str_value.ptr(),
                            key->ptr(), key->length());
      if (length >= 0)  // if we got correct data data
      {
        str_value.length((uint) length);
        DBUG_RETURN(&str_value);
      }
    }
  }
  // Bad parameters. No memory or bad data will all go here
  null_value=1;
  DBUG_RETURN(0);
}


void Item_func_aes_decrypt::fix_length_and_dec()
{
   max_length=args[0]->max_length;
   maybe_null= 1;
}


/**
  Concatenate args with the following premises:
  If only one arg (which is ok), return value of arg;
  Don't reallocate val_str() if not absolute necessary.
*/

String *Item_func_concat::val_str(String *str)
{
  DBUG_ASSERT(fixed == 1);
  String *res,*res2,*use_as_buff;
  uint i;
  bool is_const= 0;

  null_value=0;
  if (!(res=args[0]->val_str(str)))
    goto null;
  use_as_buff= &tmp_value;
  /* Item_subselect in --ps-protocol mode will state it as a non-const */
  is_const= args[0]->const_item() || !args[0]->used_tables();
  for (i=1 ; i < arg_count ; i++)
  {
    if (res->length() == 0)
    {
      if (!(res=args[i]->val_str(str)))
	goto null;
      /*
       CONCAT accumulates its result in the result of its the first
       non-empty argument. Because of this we need is_const to be 
       evaluated only for it.
      */
      is_const= args[i]->const_item() || !args[i]->used_tables();
    }
    else
    {
      if (!(res2=args[i]->val_str(use_as_buff)))
	goto null;
      if (res2->length() == 0)
	continue;
      if (res->length()+res2->length() >
	  current_thd->variables.max_allowed_packet)
      {
	push_warning_printf(current_thd, MYSQL_ERROR::WARN_LEVEL_WARN,
			    ER_WARN_ALLOWED_PACKET_OVERFLOWED,
			    ER(ER_WARN_ALLOWED_PACKET_OVERFLOWED), func_name(),
			    current_thd->variables.max_allowed_packet);
	goto null;
      }
      if (!is_const && res->alloced_length() >= res->length()+res2->length())
      {						// Use old buffer
	res->append(*res2);
      }
      else if (str->alloced_length() >= res->length()+res2->length())
      {
	if (str == res2)
	  str->replace(0,0,*res);
	else
	{
	  str->copy(*res);
	  str->append(*res2);
	}
        res= str;
        use_as_buff= &tmp_value;
      }
      else if (res == &tmp_value)
      {
	if (res->append(*res2))			// Must be a blob
	  goto null;
      }
      else if (res2 == &tmp_value)
      {						// This can happend only 1 time
	if (tmp_value.replace(0,0,*res))
	  goto null;
	res= &tmp_value;
	use_as_buff=str;			// Put next arg here
      }
      else if (tmp_value.is_alloced() && res2->ptr() >= tmp_value.ptr() &&
	       res2->ptr() <= tmp_value.ptr() + tmp_value.alloced_length())
      {
	/*
	  This happens really seldom:
	  In this case res2 is sub string of tmp_value.  We will
	  now work in place in tmp_value to set it to res | res2
	*/
	/* Chop the last characters in tmp_value that isn't in res2 */
	tmp_value.length((uint32) (res2->ptr() - tmp_value.ptr()) +
			 res2->length());
	/* Place res2 at start of tmp_value, remove chars before res2 */
	if (tmp_value.replace(0,(uint32) (res2->ptr() - tmp_value.ptr()),
			      *res))
	  goto null;
	res= &tmp_value;
	use_as_buff=str;			// Put next arg here
      }
      else
      {						// Two big const strings
        /*
          NOTE: We should be prudent in the initial allocation unit -- the
          size of the arguments is a function of data distribution, which
          can be any. Instead of overcommitting at the first row, we grow
          the allocated amount by the factor of 2. This ensures that no
          more than 25% of memory will be overcommitted on average.
        */

        uint concat_len= res->length() + res2->length();

        if (tmp_value.alloced_length() < concat_len)
        {
          if (tmp_value.alloced_length() == 0)
          {
            if (tmp_value.alloc(concat_len))
              goto null;
          }
          else
          {
            uint new_len = max(tmp_value.alloced_length() * 2, concat_len);

            if (tmp_value.realloc(new_len))
              goto null;
          }
        }

	if (tmp_value.copy(*res) || tmp_value.append(*res2))
	  goto null;

	res= &tmp_value;
	use_as_buff=str;
      }
      is_const= 0;
    }
  }
  res->set_charset(collation.collation);
  return res;

null:
  null_value=1;
  return 0;
}


void Item_func_concat::fix_length_and_dec()
{
  ulonglong max_result_length= 0;

  if (agg_arg_charsets(collation, args, arg_count, MY_COLL_ALLOW_CONV, 1))
    return;

  for (uint i=0 ; i < arg_count ; i++)
  {
    if (args[i]->collation.collation->mbmaxlen != collation.collation->mbmaxlen)
      max_result_length+= (args[i]->max_length /
                           args[i]->collation.collation->mbmaxlen) *
                           collation.collation->mbmaxlen;
    else
      max_result_length+= args[i]->max_length;
  }

  if (max_result_length >= MAX_BLOB_WIDTH)
  {
    max_result_length= MAX_BLOB_WIDTH;
    maybe_null= 1;
  }
  max_length= (ulong) max_result_length;
}

/**
  @details
  Function des_encrypt() by tonu@spam.ee & monty
  Works only if compiled with OpenSSL library support.
  @return
    A binary string where first character is CHAR(128 | key-number).
    If one uses a string key key_number is 127.
    Encryption result is longer than original by formula:
  @code new_length= org_length + (8-(org_length % 8))+1 @endcode
*/

String *Item_func_des_encrypt::val_str(String *str)
{
  DBUG_ASSERT(fixed == 1);
#ifdef HAVE_OPENSSL
  uint code= ER_WRONG_PARAMETERS_TO_PROCEDURE;
  DES_cblock ivec;
  struct st_des_keyblock keyblock;
  struct st_des_keyschedule keyschedule;
  const char *append_str="********";
  uint key_number, res_length, tail;
  String *res= args[0]->val_str(str);

  if ((null_value= args[0]->null_value))
    return 0;                                   // ENCRYPT(NULL) == NULL
  if ((res_length=res->length()) == 0)
    return &my_empty_string;

  if (arg_count == 1)
  {
    /* Protect against someone doing FLUSH DES_KEY_FILE */
    VOID(pthread_mutex_lock(&LOCK_des_key_file));
    keyschedule= des_keyschedule[key_number=des_default_key];
    VOID(pthread_mutex_unlock(&LOCK_des_key_file));
  }
  else if (args[1]->result_type() == INT_RESULT)
  {
    key_number= (uint) args[1]->val_int();
    if (key_number > 9)
      goto error;
    VOID(pthread_mutex_lock(&LOCK_des_key_file));
    keyschedule= des_keyschedule[key_number];
    VOID(pthread_mutex_unlock(&LOCK_des_key_file));
  }
  else
  {
    String *keystr=args[1]->val_str(&tmp_value);
    if (!keystr)
      goto error;
    key_number=127;				// User key string

    /* We make good 24-byte (168 bit) key from given plaintext key with MD5 */
    bzero((char*) &ivec,sizeof(ivec));
    EVP_BytesToKey(EVP_des_ede3_cbc(),EVP_md5(),NULL,
		   (uchar*) keystr->ptr(), (int) keystr->length(),
		   1, (uchar*) &keyblock,ivec);
    DES_set_key_unchecked(&keyblock.key1,&keyschedule.ks1);
    DES_set_key_unchecked(&keyblock.key2,&keyschedule.ks2);
    DES_set_key_unchecked(&keyblock.key3,&keyschedule.ks3);
  }

  /*
     The problem: DES algorithm requires original data to be in 8-bytes
     chunks. Missing bytes get filled with '*'s and result of encryption
     can be up to 8 bytes longer than original string. When decrypted,
     we do not know the size of original string :(
     We add one byte with value 0x1..0x8 as the last byte of the padded
     string marking change of string length.
  */

  tail=  (8-(res_length) % 8);			// 1..8 marking extra length
  res_length+=tail;
  code= ER_OUT_OF_RESOURCES;
  if (tail && res->append(append_str, tail) || tmp_value.alloc(res_length+1))
    goto error;
  (*res)[res_length-1]=tail;			// save extra length
  tmp_value.length(res_length+1);
  tmp_value[0]=(char) (128 | key_number);
  // Real encryption
  bzero((char*) &ivec,sizeof(ivec));
  DES_ede3_cbc_encrypt((const uchar*) (res->ptr()),
		       (uchar*) (tmp_value.ptr()+1),
		       res_length,
		       &keyschedule.ks1,
		       &keyschedule.ks2,
		       &keyschedule.ks3,
		       &ivec, TRUE);
  return &tmp_value;

error:
  push_warning_printf(current_thd,MYSQL_ERROR::WARN_LEVEL_ERROR,
                          code, ER(code),
                          "des_encrypt");
#else
  push_warning_printf(current_thd,MYSQL_ERROR::WARN_LEVEL_ERROR,
                      ER_FEATURE_DISABLED, ER(ER_FEATURE_DISABLED),
                      "des_encrypt","--with-openssl");
#endif	/* HAVE_OPENSSL */
  null_value=1;
  return 0;
}


String *Item_func_des_decrypt::val_str(String *str)
{
  DBUG_ASSERT(fixed == 1);
#ifdef HAVE_OPENSSL
  uint code= ER_WRONG_PARAMETERS_TO_PROCEDURE;
  DES_cblock ivec;
  struct st_des_keyblock keyblock;
  struct st_des_keyschedule keyschedule;
  String *res= args[0]->val_str(str);
  uint length,tail;

  if ((null_value= args[0]->null_value))
    return 0;
  length= res->length();
  if (length < 9 || (length % 8) != 1 || !((*res)[0] & 128))
    return res;				// Skip decryption if not encrypted

  if (arg_count == 1)			// If automatic uncompression
  {
    uint key_number=(uint) (*res)[0] & 127;
    // Check if automatic key and that we have privilege to uncompress using it
    if (!(current_thd->security_ctx->master_access & SUPER_ACL) ||
        key_number > 9)
      goto error;

    VOID(pthread_mutex_lock(&LOCK_des_key_file));
    keyschedule= des_keyschedule[key_number];
    VOID(pthread_mutex_unlock(&LOCK_des_key_file));
  }
  else
  {
    // We make good 24-byte (168 bit) key from given plaintext key with MD5
    String *keystr=args[1]->val_str(&tmp_value);
    if (!keystr)
      goto error;

    bzero((char*) &ivec,sizeof(ivec));
    EVP_BytesToKey(EVP_des_ede3_cbc(),EVP_md5(),NULL,
		   (uchar*) keystr->ptr(),(int) keystr->length(),
		   1,(uchar*) &keyblock,ivec);
    // Here we set all 64-bit keys (56 effective) one by one
    DES_set_key_unchecked(&keyblock.key1,&keyschedule.ks1);
    DES_set_key_unchecked(&keyblock.key2,&keyschedule.ks2);
    DES_set_key_unchecked(&keyblock.key3,&keyschedule.ks3);
  }
  code= ER_OUT_OF_RESOURCES;
  if (tmp_value.alloc(length-1))
    goto error;

  bzero((char*) &ivec,sizeof(ivec));
  DES_ede3_cbc_encrypt((const uchar*) res->ptr()+1,
		       (uchar*) (tmp_value.ptr()),
		       length-1,
		       &keyschedule.ks1,
		       &keyschedule.ks2,
		       &keyschedule.ks3,
		       &ivec, FALSE);
  /* Restore old length of key */
  if ((tail=(uint) (uchar) tmp_value[length-2]) > 8)
    goto wrong_key;				     // Wrong key
  tmp_value.length(length-1-tail);
  return &tmp_value;

error:
  push_warning_printf(current_thd,MYSQL_ERROR::WARN_LEVEL_ERROR,
                          code, ER(code),
                          "des_decrypt");
wrong_key:
#else
  push_warning_printf(current_thd,MYSQL_ERROR::WARN_LEVEL_ERROR,
                      ER_FEATURE_DISABLED, ER(ER_FEATURE_DISABLED),
                      "des_decrypt","--with-openssl");
#endif	/* HAVE_OPENSSL */
  null_value=1;
  return 0;
}


/**
  concat with separator. First arg is the separator
  concat_ws takes at least two arguments.
*/

String *Item_func_concat_ws::val_str(String *str)
{
  DBUG_ASSERT(fixed == 1);
  char tmp_str_buff[10];
  String tmp_sep_str(tmp_str_buff, sizeof(tmp_str_buff),default_charset_info),
         *sep_str, *res, *res2,*use_as_buff;
  uint i;

  null_value=0;
  if (!(sep_str= args[0]->val_str(&tmp_sep_str)))
    goto null;

  use_as_buff= &tmp_value;
  str->length(0);				// QQ; Should be removed
  res=str;

  // Skip until non-null argument is found.
  // If not, return the empty string
  for (i=1; i < arg_count; i++)
    if ((res= args[i]->val_str(str)))
      break;
  if (i ==  arg_count)
    return &my_empty_string;

  for (i++; i < arg_count ; i++)
  {
    if (!(res2= args[i]->val_str(use_as_buff)))
      continue;					// Skip NULL

    if (res->length() + sep_str->length() + res2->length() >
	current_thd->variables.max_allowed_packet)
    {
      push_warning_printf(current_thd, MYSQL_ERROR::WARN_LEVEL_WARN,
			  ER_WARN_ALLOWED_PACKET_OVERFLOWED,
			  ER(ER_WARN_ALLOWED_PACKET_OVERFLOWED), func_name(),
			  current_thd->variables.max_allowed_packet);
      goto null;
    }
    if (res->alloced_length() >=
	res->length() + sep_str->length() + res2->length())
    {						// Use old buffer
      res->append(*sep_str);			// res->length() > 0 always
      res->append(*res2);
    }
    else if (str->alloced_length() >=
	     res->length() + sep_str->length() + res2->length())
    {
      /* We have room in str;  We can't get any errors here */
      if (str == res2)
      {						// This is quote uncommon!
	str->replace(0,0,*sep_str);
	str->replace(0,0,*res);
      }
      else
      {
	str->copy(*res);
	str->append(*sep_str);
	str->append(*res2);
      }
      res=str;
      use_as_buff= &tmp_value;
    }
    else if (res == &tmp_value)
    {
      if (res->append(*sep_str) || res->append(*res2))
	goto null; // Must be a blob
    }
    else if (res2 == &tmp_value)
    {						// This can happend only 1 time
      if (tmp_value.replace(0,0,*sep_str) || tmp_value.replace(0,0,*res))
	goto null;
      res= &tmp_value;
      use_as_buff=str;				// Put next arg here
    }
    else if (tmp_value.is_alloced() && res2->ptr() >= tmp_value.ptr() &&
	     res2->ptr() < tmp_value.ptr() + tmp_value.alloced_length())
    {
      /*
	This happens really seldom:
	In this case res2 is sub string of tmp_value.  We will
	now work in place in tmp_value to set it to res | sep_str | res2
      */
      /* Chop the last characters in tmp_value that isn't in res2 */
      tmp_value.length((uint32) (res2->ptr() - tmp_value.ptr()) +
		       res2->length());
      /* Place res2 at start of tmp_value, remove chars before res2 */
      if (tmp_value.replace(0,(uint32) (res2->ptr() - tmp_value.ptr()),
			    *res) ||
	  tmp_value.replace(res->length(),0, *sep_str))
	goto null;
      res= &tmp_value;
      use_as_buff=str;			// Put next arg here
    }
    else
    {						// Two big const strings
      /*
        NOTE: We should be prudent in the initial allocation unit -- the
        size of the arguments is a function of data distribution, which can
        be any. Instead of overcommitting at the first row, we grow the
        allocated amount by the factor of 2. This ensures that no more than
        25% of memory will be overcommitted on average.
      */

      uint concat_len= res->length() + sep_str->length() + res2->length();

      if (tmp_value.alloced_length() < concat_len)
      {
        if (tmp_value.alloced_length() == 0)
        {
          if (tmp_value.alloc(concat_len))
            goto null;
        }
        else
        {
          uint new_len = max(tmp_value.alloced_length() * 2, concat_len);

          if (tmp_value.realloc(new_len))
            goto null;
        }
      }

      if (tmp_value.copy(*res) ||
	  tmp_value.append(*sep_str) ||
	  tmp_value.append(*res2))
	goto null;
      res= &tmp_value;
      use_as_buff=str;
    }
  }
  res->set_charset(collation.collation);
  return res;

null:
  null_value=1;
  return 0;
}


void Item_func_concat_ws::fix_length_and_dec()
{
  ulonglong max_result_length;

  if (agg_arg_charsets(collation, args, arg_count, MY_COLL_ALLOW_CONV, 1))
    return;

  /*
     arg_count cannot be less than 2,
     it is done on parser level in sql_yacc.yy
     so, (arg_count - 2) is safe here.
  */
  max_result_length= (ulonglong) args[0]->max_length * (arg_count - 2);
  for (uint i=1 ; i < arg_count ; i++)
    max_result_length+=args[i]->max_length;

  if (max_result_length >= MAX_BLOB_WIDTH)
  {
    max_result_length= MAX_BLOB_WIDTH;
    maybe_null= 1;
  }
  max_length= (ulong) max_result_length;
}


String *Item_func_reverse::val_str(String *str)
{
  DBUG_ASSERT(fixed == 1);
  String *res = args[0]->val_str(str);
  char *ptr, *end, *tmp;

  if ((null_value=args[0]->null_value))
    return 0;
  /* An empty string is a special case as the string pointer may be null */
  if (!res->length())
    return &my_empty_string;
  if (tmp_value.alloced_length() < res->length() &&
      tmp_value.realloc(res->length()))
  {
    null_value= 1;
    return 0;
  }
  tmp_value.length(res->length());
  tmp_value.set_charset(res->charset());
  ptr= (char *) res->ptr();
  end= ptr + res->length();
  tmp= (char *) tmp_value.ptr() + tmp_value.length();
#ifdef USE_MB
  if (use_mb(res->charset()))
  {
    register uint32 l;
    while (ptr < end)
    {
      if ((l= my_ismbchar(res->charset(),ptr,end)))
      {
        tmp-= l;
        memcpy(tmp,ptr,l);
        ptr+= l;
      }
      else
        *--tmp= *ptr++;
    }
  }
  else
#endif /* USE_MB */
  {
    while (ptr < end)
      *--tmp= *ptr++;
  }
  return &tmp_value;
}


void Item_func_reverse::fix_length_and_dec()
{
  collation.set(args[0]->collation);
  max_length = args[0]->max_length;
}

/**
  Replace all occurences of string2 in string1 with string3.

  Don't reallocate val_str() if not needed.

  @todo
    Fix that this works with binary strings when using USE_MB 
*/

String *Item_func_replace::val_str(String *str)
{
  DBUG_ASSERT(fixed == 1);
  String *res,*res2,*res3;
  int offset;
  uint from_length,to_length;
  bool alloced=0;
#ifdef USE_MB
  const char *ptr,*end,*strend,*search,*search_end;
  register uint32 l;
  bool binary_cmp;
#endif

  null_value=0;
  res=args[0]->val_str(str);
  if (args[0]->null_value)
    goto null;
  res2=args[1]->val_str(&tmp_value);
  if (args[1]->null_value)
    goto null;

  res->set_charset(collation.collation);

#ifdef USE_MB
  binary_cmp = ((res->charset()->state & MY_CS_BINSORT) || !use_mb(res->charset()));
#endif

  if (res2->length() == 0)
    return res;
#ifndef USE_MB
  if ((offset=res->strstr(*res2)) < 0)
    return res;
#else
  offset=0;
  if (binary_cmp && (offset=res->strstr(*res2)) < 0)
    return res;
#endif
  if (!(res3=args[2]->val_str(&tmp_value2)))
    goto null;
  from_length= res2->length();
  to_length=   res3->length();

#ifdef USE_MB
  if (!binary_cmp)
  {
    search=res2->ptr();
    search_end=search+from_length;
redo:
    ptr=res->ptr()+offset;
    strend=res->ptr()+res->length();
    end=strend-from_length+1;
    while (ptr < end)
    {
        if (*ptr == *search)
        {
          register char *i,*j;
          i=(char*) ptr+1; j=(char*) search+1;
          while (j != search_end)
            if (*i++ != *j++) goto skip;
          offset= (int) (ptr-res->ptr());
          if (res->length()-from_length + to_length >
	      current_thd->variables.max_allowed_packet)
	  {
	    push_warning_printf(current_thd, MYSQL_ERROR::WARN_LEVEL_WARN,
				ER_WARN_ALLOWED_PACKET_OVERFLOWED,
				ER(ER_WARN_ALLOWED_PACKET_OVERFLOWED),
				func_name(),
				current_thd->variables.max_allowed_packet);

            goto null;
	  }
          if (!alloced)
          {
            alloced=1;
            res=copy_if_not_alloced(str,res,res->length()+to_length);
          }
          res->replace((uint) offset,from_length,*res3);
	  offset+=(int) to_length;
          goto redo;
        }
skip:
        if ((l=my_ismbchar(res->charset(), ptr,strend))) ptr+=l;
        else ++ptr;
    }
  }
  else
#endif /* USE_MB */
    do
    {
      if (res->length()-from_length + to_length >
	  current_thd->variables.max_allowed_packet)
      {
	push_warning_printf(current_thd, MYSQL_ERROR::WARN_LEVEL_WARN,
			    ER_WARN_ALLOWED_PACKET_OVERFLOWED,
			    ER(ER_WARN_ALLOWED_PACKET_OVERFLOWED), func_name(),
			    current_thd->variables.max_allowed_packet);
        goto null;
      }
      if (!alloced)
      {
        alloced=1;
        res=copy_if_not_alloced(str,res,res->length()+to_length);
      }
      res->replace((uint) offset,from_length,*res3);
      offset+=(int) to_length;
    }
    while ((offset=res->strstr(*res2,(uint) offset)) >= 0);
  return res;

null:
  null_value=1;
  return 0;
}


void Item_func_replace::fix_length_and_dec()
{
  ulonglong max_result_length= args[0]->max_length;
  int diff=(int) (args[2]->max_length - args[1]->max_length);
  if (diff > 0 && args[1]->max_length)
  {						// Calculate of maxreplaces
    ulonglong max_substrs= max_result_length/args[1]->max_length;
    max_result_length+= max_substrs * (uint) diff;
  }
  if (max_result_length >= MAX_BLOB_WIDTH)
  {
    max_result_length= MAX_BLOB_WIDTH;
    maybe_null= 1;
  }
  max_length= (ulong) max_result_length;
  
  if (agg_arg_charsets(collation, args, 3, MY_COLL_CMP_CONV, 1))
    return;
}


String *Item_func_insert::val_str(String *str)
{
  DBUG_ASSERT(fixed == 1);
  String *res,*res2;
  longlong start, length;  /* must be longlong to avoid truncation */

  null_value=0;
  res=args[0]->val_str(str);
  res2=args[3]->val_str(&tmp_value);
  start= args[1]->val_int() - 1;
  length= args[2]->val_int();

  if (args[0]->null_value || args[1]->null_value || args[2]->null_value ||
      args[3]->null_value)
    goto null; /* purecov: inspected */

  if ((start < 0) || (start > res->length()))
    return res;                                 // Wrong param; skip insert
  if ((length < 0) || (length > res->length()))
    length= res->length();

  /* start and length are now sufficiently valid to pass to charpos function */
   start= res->charpos((int) start);
   length= res->charpos((int) length, (uint32) start);

  /* Re-testing with corrected params */
  if (start > res->length())
    return res; /* purecov: inspected */        // Wrong param; skip insert
  if (length > res->length() - start)
    length= res->length() - start;

  if ((ulonglong) (res->length() - length + res2->length()) >
      (ulonglong) current_thd->variables.max_allowed_packet)
  {
    push_warning_printf(current_thd, MYSQL_ERROR::WARN_LEVEL_WARN,
			ER_WARN_ALLOWED_PACKET_OVERFLOWED,
			ER(ER_WARN_ALLOWED_PACKET_OVERFLOWED),
			func_name(), current_thd->variables.max_allowed_packet);
    goto null;
  }
  res=copy_if_not_alloced(str,res,res->length());
  res->replace((uint32) start,(uint32) length,*res2);
  return res;
null:
  null_value=1;
  return 0;
}


void Item_func_insert::fix_length_and_dec()
{
  ulonglong max_result_length;

  // Handle character set for args[0] and args[3].
  if (agg_arg_charsets(collation, &args[0], 2, MY_COLL_ALLOW_CONV, 3))
    return;
  max_result_length= ((ulonglong) args[0]->max_length+
                      (ulonglong) args[3]->max_length);
  if (max_result_length >= MAX_BLOB_WIDTH)
  {
    max_result_length= MAX_BLOB_WIDTH;
    maybe_null= 1;
  }
  max_length= (ulong) max_result_length;
}


String *Item_str_conv::val_str(String *str)
{
  DBUG_ASSERT(fixed == 1);
  String *res;
  if (!(res=args[0]->val_str(str)))
  {
    null_value=1; /* purecov: inspected */
    return 0; /* purecov: inspected */
  }
  null_value=0;
  if (multiply == 1)
  {
    uint len;
    res= copy_if_not_alloced(str,res,res->length());
    len= converter(collation.collation, (char*) res->ptr(), res->length(),
                                        (char*) res->ptr(), res->length());
    DBUG_ASSERT(len <= res->length());
    res->length(len);
  }
  else
  {
    uint len= res->length() * multiply;
    tmp_value.alloc(len);
    tmp_value.set_charset(collation.collation);
    len= converter(collation.collation, (char*) res->ptr(), res->length(),
                                        (char*) tmp_value.ptr(), len);
    tmp_value.length(len);
    res= &tmp_value;
  }
  return res;
}


void Item_func_lcase::fix_length_and_dec()
{
  collation.set(args[0]->collation);
  multiply= collation.collation->casedn_multiply;
  converter= collation.collation->cset->casedn;
  max_length= args[0]->max_length * multiply;
}

void Item_func_ucase::fix_length_and_dec()
{
  collation.set(args[0]->collation);
  multiply= collation.collation->caseup_multiply;
  converter= collation.collation->cset->caseup;
  max_length= args[0]->max_length * multiply;
}


String *Item_func_left::val_str(String *str)
{
  DBUG_ASSERT(fixed == 1);
  String *res= args[0]->val_str(str);

  /* must be longlong to avoid truncation */
  longlong length= args[1]->val_int();
  uint char_pos;

  if ((null_value=(args[0]->null_value || args[1]->null_value)))
    return 0;

  /* if "unsigned_flag" is set, we have a *huge* positive number. */
  if ((length <= 0) && (!args[1]->unsigned_flag))
    return &my_empty_string;

  if ((res->length() <= (ulonglong) length) ||
      (res->length() <= (char_pos= res->charpos((int) length))))
    return res;

  tmp_value.set(*res, 0, char_pos);
  return &tmp_value;
}


void Item_str_func::left_right_max_length()
{
  max_length=args[0]->max_length;
  if (args[1]->const_item())
  {
    int length=(int) args[1]->val_int()*collation.collation->mbmaxlen;
    if (length <= 0)
      max_length=0;
    else
      set_if_smaller(max_length,(uint) length);
  }
}


void Item_func_left::fix_length_and_dec()
{
  collation.set(args[0]->collation);
  left_right_max_length();
}


String *Item_func_right::val_str(String *str)
{
  DBUG_ASSERT(fixed == 1);
  String *res= args[0]->val_str(str);
  /* must be longlong to avoid truncation */
  longlong length= args[1]->val_int();

  if ((null_value=(args[0]->null_value || args[1]->null_value)))
    return 0; /* purecov: inspected */

  /* if "unsigned_flag" is set, we have a *huge* positive number. */
  if ((length <= 0) && (!args[1]->unsigned_flag))
    return &my_empty_string; /* purecov: inspected */

  if (res->length() <= (ulonglong) length)
    return res; /* purecov: inspected */

  uint start=res->numchars();
  if (start <= (uint) length)
    return res;
  start=res->charpos(start - (uint) length);
  tmp_value.set(*res,start,res->length()-start);
  return &tmp_value;
}


void Item_func_right::fix_length_and_dec()
{
  collation.set(args[0]->collation);
  left_right_max_length();
}


String *Item_func_substr::val_str(String *str)
{
  DBUG_ASSERT(fixed == 1);
  String *res  = args[0]->val_str(str);
  /* must be longlong to avoid truncation */
  longlong start= args[1]->val_int();
  /* Assumes that the maximum length of a String is < INT_MAX32. */
  /* Limit so that code sees out-of-bound value properly. */
  longlong length= arg_count == 3 ? args[2]->val_int() : INT_MAX32;
  longlong tmp_length;

  if ((null_value=(args[0]->null_value || args[1]->null_value ||
		   (arg_count == 3 && args[2]->null_value))))
    return 0; /* purecov: inspected */

  /* Negative or zero length, will return empty string. */
  if ((arg_count == 3) && (length <= 0) && 
      (length == 0 || !args[2]->unsigned_flag))
    return &my_empty_string;

  /* Assumes that the maximum length of a String is < INT_MAX32. */
  /* Set here so that rest of code sees out-of-bound value as such. */
  if ((length <= 0) || (length > INT_MAX32))
    length= INT_MAX32;

  /* if "unsigned_flag" is set, we have a *huge* positive number. */
  /* Assumes that the maximum length of a String is < INT_MAX32. */
  if ((!args[1]->unsigned_flag && (start < INT_MIN32 || start > INT_MAX32)) ||
      (args[1]->unsigned_flag && ((ulonglong) start > INT_MAX32)))
    return &my_empty_string;

  start= ((start < 0) ? res->numchars() + start : start - 1);
  start= res->charpos((int) start);
  if ((start < 0) || ((uint) start + 1 > res->length()))
    return &my_empty_string;

  length= res->charpos((int) length, (uint32) start);
  tmp_length= res->length() - start;
  length= min(length, tmp_length);

  if (!start && (longlong) res->length() == length)
    return res;
  tmp_value.set(*res, (uint32) start, (uint32) length);
  return &tmp_value;
}


void Item_func_substr::fix_length_and_dec()
{
  max_length=args[0]->max_length;

  collation.set(args[0]->collation);
  if (args[1]->const_item())
  {
    int32 start= (int32) args[1]->val_int();
    if (start < 0)
      max_length= ((uint)(-start) > max_length) ? 0 : (uint)(-start);
    else
      max_length-= min((uint)(start - 1), max_length);
  }
  if (arg_count == 3 && args[2]->const_item())
  {
    int32 length= (int32) args[2]->val_int();
    if (length <= 0)
      max_length=0; /* purecov: inspected */
    else
      set_if_smaller(max_length,(uint) length);
  }
  max_length*= collation.collation->mbmaxlen;
}


void Item_func_substr_index::fix_length_and_dec()
{ 
  max_length= args[0]->max_length;

  if (agg_arg_charsets(collation, args, 2, MY_COLL_CMP_CONV, 1))
    return;
}


String *Item_func_substr_index::val_str(String *str)
{
  DBUG_ASSERT(fixed == 1);
  String *res= args[0]->val_str(str);
  String *delimiter= args[1]->val_str(&tmp_value);
  int32 count= (int32) args[2]->val_int();
  uint offset;

  if (args[0]->null_value || args[1]->null_value || args[2]->null_value)
  {					// string and/or delim are null
    null_value=1;
    return 0;
  }
  null_value=0;
  uint delimiter_length= delimiter->length();
  if (!res->length() || !delimiter_length || !count)
    return &my_empty_string;		// Wrong parameters

  res->set_charset(collation.collation);

#ifdef USE_MB
  if (use_mb(res->charset()))
  {
    const char *ptr= res->ptr();
    const char *strend= ptr+res->length();
    const char *end= strend-delimiter_length+1;
    const char *search= delimiter->ptr();
    const char *search_end= search+delimiter_length;
    int32 n=0,c=count,pass;
    register uint32 l;
    for (pass=(count>0);pass<2;++pass)
    {
      while (ptr < end)
      {
        if (*ptr == *search)
        {
	  register char *i,*j;
	  i=(char*) ptr+1; j=(char*) search+1;
	  while (j != search_end)
	    if (*i++ != *j++) goto skip;
	  if (pass==0) ++n;
	  else if (!--c) break;
	  ptr+= delimiter_length;
	  continue;
	}
    skip:
        if ((l=my_ismbchar(res->charset(), ptr,strend))) ptr+=l;
        else ++ptr;
      } /* either not found or got total number when count<0 */
      if (pass == 0) /* count<0 */
      {
        c+=n+1;
        if (c<=0) return res; /* not found, return original string */
        ptr=res->ptr();
      }
      else
      {
        if (c) return res; /* Not found, return original string */
        if (count>0) /* return left part */
        {
	  tmp_value.set(*res,0,(ulong) (ptr-res->ptr()));
        }
        else /* return right part */
        {
	  ptr+= delimiter_length;
	  tmp_value.set(*res,(ulong) (ptr-res->ptr()), (ulong) (strend-ptr));
        }
      }
    }
  }
  else
#endif /* USE_MB */
  {
    if (count > 0)
    {					// start counting from the beginning
      for (offset=0; ; offset+= delimiter_length)
      {
	if ((int) (offset= res->strstr(*delimiter, offset)) < 0)
	  return res;			// Didn't find, return org string
	if (!--count)
	{
	  tmp_value.set(*res,0,offset);
	  break;
	}
      }
    }
    else
    {
      /*
        Negative index, start counting at the end
      */
      for (offset=res->length(); offset ;)
      {
        /* 
          this call will result in finding the position pointing to one 
          address space less than where the found substring is located
          in res
        */
	if ((int) (offset= res->strrstr(*delimiter, offset)) < 0)
	  return res;			// Didn't find, return org string
        /*
          At this point, we've searched for the substring
          the number of times as supplied by the index value
        */
	if (!++count)
	{
	  offset+= delimiter_length;
	  tmp_value.set(*res,offset,res->length()- offset);
	  break;
	}
      }
    }
  }
  /*
    We always mark tmp_value as const so that if val_str() is called again
    on this object, we don't disrupt the contents of tmp_value when it was
    derived from another String.
  */
  tmp_value.mark_as_const();
  return (&tmp_value);
}

/*
** The trim functions are extension to ANSI SQL because they trim substrings
** They ltrim() and rtrim() functions are optimized for 1 byte strings
** They also return the original string if possible, else they return
** a substring that points at the original string.
*/


String *Item_func_ltrim::val_str(String *str)
{
  DBUG_ASSERT(fixed == 1);
  char buff[MAX_FIELD_WIDTH], *ptr, *end;
  String tmp(buff,sizeof(buff),system_charset_info);
  String *res, *remove_str;
  uint remove_length;
  LINT_INIT(remove_length);

  res= args[0]->val_str(str);
  if ((null_value=args[0]->null_value))
    return 0;
  remove_str= &remove;                          /* Default value. */
  if (arg_count == 2)
  {
    remove_str= args[1]->val_str(&tmp);
    if ((null_value= args[1]->null_value))
      return 0;
  }

  if ((remove_length= remove_str->length()) == 0 ||
      remove_length > res->length())
    return res;

  ptr= (char*) res->ptr();
  end= ptr+res->length();
  if (remove_length == 1)
  {
    char chr=(*remove_str)[0];
    while (ptr != end && *ptr == chr)
      ptr++;
  }
  else
  {
    const char *r_ptr=remove_str->ptr();
    end-=remove_length;
    while (ptr <= end && !memcmp(ptr, r_ptr, remove_length))
      ptr+=remove_length;
    end+=remove_length;
  }
  if (ptr == res->ptr())
    return res;
  tmp_value.set(*res,(uint) (ptr - res->ptr()),(uint) (end-ptr));
  return &tmp_value;
}


String *Item_func_rtrim::val_str(String *str)
{
  DBUG_ASSERT(fixed == 1);
  char buff[MAX_FIELD_WIDTH], *ptr, *end;
  String tmp(buff, sizeof(buff), system_charset_info);
  String *res, *remove_str;
  uint remove_length;
  LINT_INIT(remove_length);

  res= args[0]->val_str(str);
  if ((null_value=args[0]->null_value))
    return 0;
  remove_str= &remove;                          /* Default value. */
  if (arg_count == 2)
  {
    remove_str= args[1]->val_str(&tmp);
    if ((null_value= args[1]->null_value))
      return 0;
  }

  if ((remove_length= remove_str->length()) == 0 ||
      remove_length > res->length())
    return res;

  ptr= (char*) res->ptr();
  end= ptr+res->length();
#ifdef USE_MB
  char *p=ptr;
  register uint32 l;
#endif
  if (remove_length == 1)
  {
    char chr=(*remove_str)[0];
#ifdef USE_MB
    if (use_mb(res->charset()))
    {
      while (ptr < end)
      {
	if ((l=my_ismbchar(res->charset(), ptr,end))) ptr+=l,p=ptr;
	else ++ptr;
      }
      ptr=p;
    }
#endif
    while (ptr != end  && end[-1] == chr)
      end--;
  }
  else
  {
    const char *r_ptr=remove_str->ptr();
#ifdef USE_MB
    if (use_mb(res->charset()))
    {
  loop:
      while (ptr + remove_length < end)
      {
	if ((l=my_ismbchar(res->charset(), ptr,end))) ptr+=l;
	else ++ptr;
      }
      if (ptr + remove_length == end && !memcmp(ptr,r_ptr,remove_length))
      {
	end-=remove_length;
	ptr=p;
	goto loop;
      }
    }
    else
#endif /* USE_MB */
    {
      while (ptr + remove_length <= end &&
	     !memcmp(end-remove_length, r_ptr, remove_length))
	end-=remove_length;
    }
  }
  if (end == res->ptr()+res->length())
    return res;
  tmp_value.set(*res,0,(uint) (end-res->ptr()));
  return &tmp_value;
}


String *Item_func_trim::val_str(String *str)
{
  DBUG_ASSERT(fixed == 1);
  char buff[MAX_FIELD_WIDTH], *ptr, *end;
  const char *r_ptr;
  String tmp(buff, sizeof(buff), system_charset_info);
  String *res, *remove_str;
  uint remove_length;
  LINT_INIT(remove_length);

  res= args[0]->val_str(str);
  if ((null_value=args[0]->null_value))
    return 0;
  remove_str= &remove;                          /* Default value. */
  if (arg_count == 2)
  {
    remove_str= args[1]->val_str(&tmp);
    if ((null_value= args[1]->null_value))
      return 0;
  }

  if ((remove_length= remove_str->length()) == 0 ||
      remove_length > res->length())
    return res;

  ptr= (char*) res->ptr();
  end= ptr+res->length();
  r_ptr= remove_str->ptr();
  while (ptr+remove_length <= end && !memcmp(ptr,r_ptr,remove_length))
    ptr+=remove_length;
#ifdef USE_MB
  if (use_mb(res->charset()))
  {
    char *p=ptr;
    register uint32 l;
 loop:
    while (ptr + remove_length < end)
    {
      if ((l=my_ismbchar(res->charset(), ptr,end))) ptr+=l;
      else ++ptr;
    }
    if (ptr + remove_length == end && !memcmp(ptr,r_ptr,remove_length))
    {
      end-=remove_length;
      ptr=p;
      goto loop;
    }
    ptr=p;
  }
  else
#endif /* USE_MB */
  {
    while (ptr + remove_length <= end &&
	   !memcmp(end-remove_length,r_ptr,remove_length))
      end-=remove_length;
  }
  if (ptr == res->ptr() && end == ptr+res->length())
    return res;
  tmp_value.set(*res,(uint) (ptr - res->ptr()),(uint) (end-ptr));
  return &tmp_value;
}

void Item_func_trim::fix_length_and_dec()
{
  max_length= args[0]->max_length;
  if (arg_count == 1)
  {
    collation.set(args[0]->collation);
    remove.set_charset(collation.collation);
    remove.set_ascii(" ",1);
  }
  else
  {
    // Handle character set for args[1] and args[0].
    // Note that we pass args[1] as the first item, and args[0] as the second.
    if (agg_arg_charsets(collation, &args[1], 2, MY_COLL_CMP_CONV, -1))
      return;
  }
}

void Item_func_trim::print(String *str, enum_query_type query_type)
{
  if (arg_count == 1)
  {
    Item_func::print(str, query_type);
    return;
  }
  str->append(Item_func_trim::func_name());
  str->append('(');
  str->append(mode_name());
  str->append(' ');
  args[1]->print(str, query_type);
  str->append(STRING_WITH_LEN(" from "));
  args[0]->print(str, query_type);
  str->append(')');
}


/* Item_func_password */

String *Item_func_password::val_str(String *str)
{
  DBUG_ASSERT(fixed == 1);
  String *res= args[0]->val_str(str); 
  if ((null_value=args[0]->null_value))
    return 0;
  if (res->length() == 0)
    return &my_empty_string;
  make_scrambled_password(tmp_value, res->c_ptr());
  str->set(tmp_value, SCRAMBLED_PASSWORD_CHAR_LENGTH, res->charset());
  return str;
}

char *Item_func_password::alloc(THD *thd, const char *password)
{
  char *buff= (char *) thd->alloc(SCRAMBLED_PASSWORD_CHAR_LENGTH+1);
  if (buff)
    make_scrambled_password(buff, password);
  return buff;
}

/* Item_func_old_password */

String *Item_func_old_password::val_str(String *str)
{
  DBUG_ASSERT(fixed == 1);
  String *res= args[0]->val_str(str);
  if ((null_value=args[0]->null_value))
    return 0;
  if (res->length() == 0)
    return &my_empty_string;
  make_scrambled_password_323(tmp_value, res->c_ptr());
  str->set(tmp_value, SCRAMBLED_PASSWORD_CHAR_LENGTH_323, res->charset());
  return str;
}

char *Item_func_old_password::alloc(THD *thd, const char *password)
{
  char *buff= (char *) thd->alloc(SCRAMBLED_PASSWORD_CHAR_LENGTH_323+1);
  if (buff)
    make_scrambled_password_323(buff, password);
  return buff;
}


#define bin_to_ascii(c) ((c)>=38?((c)-38+'a'):(c)>=12?((c)-12+'A'):(c)+'.')

String *Item_func_encrypt::val_str(String *str)
{
  DBUG_ASSERT(fixed == 1);
  String *res  =args[0]->val_str(str);

#ifdef HAVE_CRYPT
  char salt[3],*salt_ptr;
  if ((null_value=args[0]->null_value))
    return 0;
  if (res->length() == 0)
    return &my_empty_string;

  if (arg_count == 1)
  {					// generate random salt
    time_t timestamp=current_thd->query_start();
    salt[0] = bin_to_ascii( (ulong) timestamp & 0x3f);
    salt[1] = bin_to_ascii(( (ulong) timestamp >> 5) & 0x3f);
    salt[2] = 0;
    salt_ptr=salt;
  }
  else
  {					// obtain salt from the first two bytes
    String *salt_str=args[1]->val_str(&tmp_value);
    if ((null_value= (args[1]->null_value || salt_str->length() < 2)))
      return 0;
    salt_ptr= salt_str->c_ptr();
  }
  pthread_mutex_lock(&LOCK_crypt);
  char *tmp= crypt(res->c_ptr(),salt_ptr);
  if (!tmp)
  {
    pthread_mutex_unlock(&LOCK_crypt);
    null_value= 1;
    return 0;
  }
  str->set(tmp, (uint) strlen(tmp), &my_charset_bin);
  str->copy();
  pthread_mutex_unlock(&LOCK_crypt);
  return str;
#else
  null_value=1;
  return 0;
#endif	/* HAVE_CRYPT */
}

void Item_func_encode::fix_length_and_dec()
{
  max_length=args[0]->max_length;
  maybe_null=args[0]->maybe_null || args[1]->maybe_null;
  collation.set(&my_charset_bin);
}

String *Item_func_encode::val_str(String *str)
{
  String *res;
  char pw_buff[80];
  String tmp_pw_value(pw_buff, sizeof(pw_buff), system_charset_info);
  String *password;
  DBUG_ASSERT(fixed == 1);

  if (!(res=args[0]->val_str(str)))
  {
    null_value=1; /* purecov: inspected */
    return 0; /* purecov: inspected */
  }

  if (!(password=args[1]->val_str(& tmp_pw_value)))
  {
    null_value=1;
    return 0;
  }

  null_value=0;
  res=copy_if_not_alloced(str,res,res->length());
  SQL_CRYPT sql_crypt(password->ptr());
  sql_crypt.init();
  sql_crypt.encode((char*) res->ptr(),res->length());
  res->set_charset(&my_charset_bin);
  return res;
}

String *Item_func_decode::val_str(String *str)
{
  String *res;
  char pw_buff[80];
  String tmp_pw_value(pw_buff, sizeof(pw_buff), system_charset_info);
  String *password;
  DBUG_ASSERT(fixed == 1);

  if (!(res=args[0]->val_str(str)))
  {
    null_value=1; /* purecov: inspected */
    return 0; /* purecov: inspected */
  }

  if (!(password=args[1]->val_str(& tmp_pw_value)))
  {
    null_value=1;
    return 0;
  }

  null_value=0;
  res=copy_if_not_alloced(str,res,res->length());
  SQL_CRYPT sql_crypt(password->ptr());
  sql_crypt.init();
  sql_crypt.decode((char*) res->ptr(),res->length());
  return res;
}


Item *Item_func_sysconst::safe_charset_converter(CHARSET_INFO *tocs)
{
  Item_string *conv;
  uint conv_errors;
  String tmp, cstr, *ostr= val_str(&tmp);
  if (null_value)
  {
    Item *null_item= new Item_null((char *) fully_qualified_func_name());
    null_item->collation.set (tocs);
    return null_item;
  }
  cstr.copy(ostr->ptr(), ostr->length(), ostr->charset(), tocs, &conv_errors);
  if (conv_errors ||
      !(conv= new Item_static_string_func(fully_qualified_func_name(),
                                          cstr.ptr(), cstr.length(),
                                          cstr.charset(),
                                          collation.derivation)))
  {
    return NULL;
  }
  conv->str_value.copy();
  conv->str_value.mark_as_const();
  return conv;
}


String *Item_func_database::val_str(String *str)
{
  DBUG_ASSERT(fixed == 1);
  THD *thd= current_thd;
  if (thd->db == NULL)
  {
    null_value= 1;
    return 0;
  }
  else
    str->copy(thd->db, thd->db_length, system_charset_info);
  return str;
}


/**
  @todo
  make USER() replicate properly (currently it is replicated to "")
*/
bool Item_func_user::init(const char *user, const char *host)
{
  DBUG_ASSERT(fixed == 1);

  // For system threads (e.g. replication SQL thread) user may be empty
  if (user)
  {
    CHARSET_INFO *cs= str_value.charset();
    uint res_length= (strlen(user)+strlen(host)+2) * cs->mbmaxlen;

    if (str_value.alloc(res_length))
    {
      null_value=1;
      return TRUE;
    }

    res_length=cs->cset->snprintf(cs, (char*)str_value.ptr(), res_length,
                                  "%s@%s", user, host);
    str_value.length(res_length);
    str_value.mark_as_const();
  }
  return FALSE;
}


bool Item_func_user::fix_fields(THD *thd, Item **ref)
{
  return (Item_func_sysconst::fix_fields(thd, ref) ||
          init(thd->main_security_ctx.user,
               thd->main_security_ctx.host_or_ip));
}


bool Item_func_current_user::fix_fields(THD *thd, Item **ref)
{
  if (Item_func_sysconst::fix_fields(thd, ref))
    return TRUE;

  Security_context *ctx=
#ifndef NO_EMBEDDED_ACCESS_CHECKS
                         (context->security_ctx
                          ? context->security_ctx : thd->security_ctx);
#else
                         thd->security_ctx;
#endif /*NO_EMBEDDED_ACCESS_CHECKS*/
  return init(ctx->priv_user, ctx->priv_host);
}


void Item_func_soundex::fix_length_and_dec()
{
  collation.set(args[0]->collation);
  max_length=args[0]->max_length;
  set_if_bigger(max_length, 4 * collation.collation->mbminlen);
  tmp_value.set_charset(collation.collation);
}


/**
  If alpha, map input letter to soundex code.
  If not alpha and remove_garbage is set then skip to next char
  else return 0
*/

static int soundex_toupper(int ch)
{
  return (ch >= 'a' && ch <= 'z') ? ch - 'a' + 'A' : ch;
}


static char get_scode(int wc)
{
  int ch= soundex_toupper(wc);
  if (ch < 'A' || ch > 'Z')
  {
					// Thread extended alfa (country spec)
    return '0';				// as vokal
  }
  return(soundex_map[ch-'A']);
}


static bool my_uni_isalpha(int wc)
{
  /*
    Return true for all Basic Latin letters: a..z A..Z.
    Return true for all Unicode characters with code higher than U+00C0:
    - characters between 'z' and U+00C0 are controls and punctuations.
    - "U+00C0 LATIN CAPITAL LETTER A WITH GRAVE" is the first letter after 'z'.
  */
  return (wc >= 'a' && wc <= 'z') ||
         (wc >= 'A' && wc <= 'Z') ||
         (wc >= 0xC0);
}


String *Item_func_soundex::val_str(String *str)
{
  DBUG_ASSERT(fixed == 1);
  String *res  =args[0]->val_str(str);
  char last_ch,ch;
  CHARSET_INFO *cs= collation.collation;
  my_wc_t wc;
  uint nchars;
  int rc;

  if ((null_value= args[0]->null_value))
    return 0; /* purecov: inspected */

  if (tmp_value.alloc(max(res->length(), 4 * cs->mbminlen)))
    return str; /* purecov: inspected */
  char *to= (char *) tmp_value.ptr();
  char *to_end= to + tmp_value.alloced_length();
  char *from= (char *) res->ptr(), *end= from + res->length();
  
  for ( ; ; ) /* Skip pre-space */
  {
    if ((rc= cs->cset->mb_wc(cs, &wc, (uchar*) from, (uchar*) end)) <= 0)
      return &my_empty_string; /* EOL or invalid byte sequence */
    
    if (rc == 1 && cs->ctype)
    {
      /* Single byte letter found */
      if (my_isalpha(cs, *from))
      {
        last_ch= get_scode(*from);       // Code of the first letter
        *to++= soundex_toupper(*from++); // Copy first letter
        break;
      }
      from++;
    }
    else
    {
      from+= rc;
      if (my_uni_isalpha(wc))
      {
        /* Multibyte letter found */
        wc= soundex_toupper(wc);
        last_ch= get_scode(wc);     // Code of the first letter
        if ((rc= cs->cset->wc_mb(cs, wc, (uchar*) to, (uchar*) to_end)) <= 0)
        {
          /* Extra safety - should not really happen */
          DBUG_ASSERT(false);
          return &my_empty_string;
        }
        to+= rc;
        break;
      }
    }
  }
  
  /*
     last_ch is now set to the first 'double-letter' check.
     loop on input letters until end of input
  */
  for (nchars= 1 ; ; )
  {
    if ((rc= cs->cset->mb_wc(cs, &wc, (uchar*) from, (uchar*) end)) <= 0)
      break; /* EOL or invalid byte sequence */

    if (rc == 1 && cs->ctype)
    {
      if (!my_isalpha(cs, *from++))
        continue;
    }
    else
    {
      from+= rc;
      if (!my_uni_isalpha(wc))
        continue;
    }
    
    ch= get_scode(wc);
    if ((ch != '0') && (ch != last_ch)) // if not skipped or double
    {
      // letter, copy to output
      if ((rc= cs->cset->wc_mb(cs, (my_wc_t) ch,
                               (uchar*) to, (uchar*) to_end)) <= 0)
      {
        // Extra safety - should not really happen
        DBUG_ASSERT(false);
        break;
      }
      to+= rc;
      nchars++;
      last_ch= ch;  // save code of last input letter
    }               // for next double-letter check
  }
  
  /* Pad up to 4 characters with DIGIT ZERO, if the string is shorter */
  if (nchars < 4) 
  {
    uint nbytes= (4 - nchars) * cs->mbminlen;
    cs->cset->fill(cs, to, nbytes, '0');
    to+= nbytes;
  }

  tmp_value.length((uint) (to-tmp_value.ptr()));
  return &tmp_value;
}


/**
  Change a number to format '3,333,333,333.000'.

  This should be 'internationalized' sometimes.
*/

const int FORMAT_MAX_DECIMALS= 30;

Item_func_format::Item_func_format(Item *org, Item *dec)
: Item_str_func(org, dec)
{
}

void Item_func_format::fix_length_and_dec()
{
  uint char_length= args[0]->max_length/args[0]->collation.collation->mbmaxlen;
  uint max_sep_count= char_length/3 + (decimals ? 1 : 0) + /*sign*/1;
  collation.set(default_charset());
  max_length= (char_length + max_sep_count + decimals) *
    collation.collation->mbmaxlen;
}


/**
  @todo
  This needs to be fixed for multi-byte character set where numbers
  are stored in more than one byte
*/

String *Item_func_format::val_str(String *str)
{
  uint32 length;
  uint32 str_length;
  /* Number of decimal digits */
  int dec;
  /* Number of characters used to represent the decimals, including '.' */
  uint32 dec_length;
  int diff;
  DBUG_ASSERT(fixed == 1);

  dec= (int) args[1]->val_int();
  if (args[1]->null_value)
  {
    null_value=1;
    return NULL;
  }

  dec= set_zone(dec, 0, FORMAT_MAX_DECIMALS);
  dec_length= dec ? dec+1 : 0;
  null_value=0;

  if (args[0]->result_type() == DECIMAL_RESULT ||
      args[0]->result_type() == INT_RESULT)
  {
    my_decimal dec_val, rnd_dec, *res;
    res= args[0]->val_decimal(&dec_val);
    if ((null_value=args[0]->null_value))
      return 0; /* purecov: inspected */
    my_decimal_round(E_DEC_FATAL_ERROR, res, dec, false, &rnd_dec);
    my_decimal2string(E_DEC_FATAL_ERROR, &rnd_dec, 0, 0, 0, str);
    str_length= str->length();
    if (rnd_dec.sign())
      str_length--;
  }
  else
  {
    double nr= args[0]->val_real();
    if ((null_value=args[0]->null_value))
      return 0; /* purecov: inspected */
    nr= my_double_round(nr, (longlong) dec, FALSE, FALSE);
    /* Here default_charset() is right as this is not an automatic conversion */
    str->set_real(nr, dec, default_charset());
    if (isnan(nr))
      return str;
    str_length=str->length();
    if (nr < 0)
      str_length--;				// Don't count sign
  }
  /* We need this test to handle 'nan' values */
  if (str_length >= dec_length+4)
  {
    char *tmp,*pos;
    length= str->length()+(diff=((int)(str_length- dec_length-1))/3);
    str= copy_if_not_alloced(&tmp_str,str,length);
    str->length(length);
    tmp= (char*) str->ptr()+length - dec_length-1;
    for (pos= (char*) str->ptr()+length-1; pos != tmp; pos--)
      pos[0]= pos[-diff];
    while (diff)
    {
      *pos= *(pos - diff);
      pos--;
      *pos= *(pos - diff);
      pos--;
      *pos= *(pos - diff);
      pos--;
      pos[0]=',';
      pos--;
      diff--;
    }
  }
  return str;
}


void Item_func_format::print(String *str, enum_query_type query_type)
{
  str->append(STRING_WITH_LEN("format("));
  args[0]->print(str, query_type);
  str->append(',');
  args[1]->print(str, query_type);
  str->append(')');
}

void Item_func_elt::fix_length_and_dec()
{
  max_length=0;
  decimals=0;

  if (agg_arg_charsets(collation, args+1, arg_count-1, MY_COLL_ALLOW_CONV, 1))
    return;

  for (uint i= 1 ; i < arg_count ; i++)
  {
    set_if_bigger(max_length,args[i]->max_length);
    set_if_bigger(decimals,args[i]->decimals);
  }
  maybe_null=1;					// NULL if wrong first arg
}


double Item_func_elt::val_real()
{
  DBUG_ASSERT(fixed == 1);
  uint tmp;
  null_value=1;
  if ((tmp=(uint) args[0]->val_int()) == 0 || tmp >= arg_count)
    return 0.0;
  double result= args[tmp]->val_real();
  null_value= args[tmp]->null_value;
  return result;
}


longlong Item_func_elt::val_int()
{
  DBUG_ASSERT(fixed == 1);
  uint tmp;
  null_value=1;
  if ((tmp=(uint) args[0]->val_int()) == 0 || tmp >= arg_count)
    return 0;

  longlong result= args[tmp]->val_int();
  null_value= args[tmp]->null_value;
  return result;
}


String *Item_func_elt::val_str(String *str)
{
  DBUG_ASSERT(fixed == 1);
  uint tmp;
  null_value=1;
  if ((tmp=(uint) args[0]->val_int()) == 0 || tmp >= arg_count)
    return NULL;

  String *result= args[tmp]->val_str(str);
  if (result)
    result->set_charset(collation.collation);
  null_value= args[tmp]->null_value;
  return result;
}


void Item_func_make_set::split_sum_func(THD *thd, Item **ref_pointer_array,
					List<Item> &fields)
{
  item->split_sum_func2(thd, ref_pointer_array, fields, &item, TRUE);
  Item_str_func::split_sum_func(thd, ref_pointer_array, fields);
}


void Item_func_make_set::fix_length_and_dec()
{
  max_length=arg_count-1;

  if (agg_arg_charsets(collation, args, arg_count, MY_COLL_ALLOW_CONV, 1))
    return;
  
  for (uint i=0 ; i < arg_count ; i++)
    max_length+=args[i]->max_length;

  used_tables_cache|=	  item->used_tables();
  not_null_tables_cache&= item->not_null_tables();
  const_item_cache&=	  item->const_item();
  with_sum_func= with_sum_func || item->with_sum_func;
}


void Item_func_make_set::update_used_tables()
{
  Item_func::update_used_tables();
  item->update_used_tables();
  used_tables_cache|=item->used_tables();
  const_item_cache&=item->const_item();
}


String *Item_func_make_set::val_str(String *str)
{
  DBUG_ASSERT(fixed == 1);
  ulonglong bits;
  bool first_found=0;
  Item **ptr=args;
  String *result=&my_empty_string;

  bits=item->val_int();
  if ((null_value=item->null_value))
    return NULL;

  if (arg_count < 64)
    bits &= ((ulonglong) 1 << arg_count)-1;

  for (; bits; bits >>= 1, ptr++)
  {
    if (bits & 1)
    {
      String *res= (*ptr)->val_str(str);
      if (res)					// Skip nulls
      {
	if (!first_found)
	{					// First argument
	  first_found=1;
	  if (res != str)
	    result=res;				// Use original string
	  else
	  {
	    if (tmp_str.copy(*res))		// Don't use 'str'
	      return &my_empty_string;
	    result= &tmp_str;
	  }
	}
	else
	{
	  if (result != &tmp_str)
	  {					// Copy data to tmp_str
	    if (tmp_str.alloc(result->length()+res->length()+1) ||
		tmp_str.copy(*result))
	      return &my_empty_string;
	    result= &tmp_str;
	  }
	  if (tmp_str.append(STRING_WITH_LEN(","), &my_charset_bin) || tmp_str.append(*res))
	    return &my_empty_string;
	}
      }
    }
  }
  return result;
}


Item *Item_func_make_set::transform(Item_transformer transformer, uchar *arg)
{
  DBUG_ASSERT(!current_thd->is_stmt_prepare());

  Item *new_item= item->transform(transformer, arg);
  if (!new_item)
    return 0;

  /*
    THD::change_item_tree() should be called only if the tree was
    really transformed, i.e. when a new item has been created.
    Otherwise we'll be allocating a lot of unnecessary memory for
    change records at each execution.
  */
  if (item != new_item)
    current_thd->change_item_tree(&item, new_item);
  return Item_str_func::transform(transformer, arg);
}


void Item_func_make_set::print(String *str, enum_query_type query_type)
{
  str->append(STRING_WITH_LEN("make_set("));
  item->print(str, query_type);
  if (arg_count)
  {
    str->append(',');
    print_args(str, 0, query_type);
  }
  str->append(')');
}


String *Item_func_char::val_str(String *str)
{
  DBUG_ASSERT(fixed == 1);
  str->length(0);
  str->set_charset(collation.collation);
  for (uint i=0 ; i < arg_count ; i++)
  {
    int32 num=(int32) args[i]->val_int();
    if (!args[i]->null_value)
    {
      char char_num= (char) num;
      if (num&0xFF000000L) {
        str->append((char)(num>>24));
        goto b2;
      } else if (num&0xFF0000L) {
    b2:        str->append((char)(num>>16));
        goto b1;
      } else if (num&0xFF00L) {
    b1:        str->append((char)(num>>8));
      }
      str->append(&char_num, 1);
    }
  }
  str->realloc(str->length());			// Add end 0 (for Purify)
  return check_well_formed_result(str);
}


inline String* alloc_buffer(String *res,String *str,String *tmp_value,
			    ulong length)
{
  if (res->alloced_length() < length)
  {
    if (str->alloced_length() >= length)
    {
      (void) str->copy(*res);
      str->length(length);
      return str;
    }
    if (tmp_value->alloc(length))
      return 0;
    (void) tmp_value->copy(*res);
    tmp_value->length(length);
    return tmp_value;
  }
  res->length(length);
  return res;
}


void Item_func_repeat::fix_length_and_dec()
{
  collation.set(args[0]->collation);
  if (args[1]->const_item())
  {
    /* must be longlong to avoid truncation */
    longlong count= args[1]->val_int();

    /* Assumes that the maximum length of a String is < INT_MAX32. */
    /* Set here so that rest of code sees out-of-bound value as such. */
    if (count > INT_MAX32)
      count= INT_MAX32;

    ulonglong max_result_length= (ulonglong) args[0]->max_length * count;
    if (max_result_length >= MAX_BLOB_WIDTH)
    {
      max_result_length= MAX_BLOB_WIDTH;
      maybe_null= 1;
    }
    max_length= (ulong) max_result_length;
  }
  else
  {
    max_length= MAX_BLOB_WIDTH;
    maybe_null= 1;
  }
}

/**
  Item_func_repeat::str is carefully written to avoid reallocs
  as much as possible at the cost of a local buffer
*/

String *Item_func_repeat::val_str(String *str)
{
  DBUG_ASSERT(fixed == 1);
  uint length,tot_length;
  char *to;
  /* must be longlong to avoid truncation */
  longlong count= args[1]->val_int();
  String *res= args[0]->val_str(str);

  if (args[0]->null_value || args[1]->null_value)
    goto err;				// string and/or delim are null
  null_value= 0;

  if (count <= 0 && (count == 0 || !args[1]->unsigned_flag))
    return &my_empty_string;

  /* Assumes that the maximum length of a String is < INT_MAX32. */
  /* Bounds check on count:  If this is triggered, we will error. */
  if ((ulonglong) count > INT_MAX32)
    count= INT_MAX32;
  if (count == 1)			// To avoid reallocs
    return res;
  length=res->length();
  // Safe length check
  if (length > current_thd->variables.max_allowed_packet / (uint) count)
  {
    push_warning_printf(current_thd, MYSQL_ERROR::WARN_LEVEL_WARN,
			ER_WARN_ALLOWED_PACKET_OVERFLOWED,
			ER(ER_WARN_ALLOWED_PACKET_OVERFLOWED),
			func_name(), current_thd->variables.max_allowed_packet);
    goto err;
  }
  tot_length= length*(uint) count;
  if (!(res= alloc_buffer(res,str,&tmp_value,tot_length)))
    goto err;

  to=(char*) res->ptr()+length;
  while (--count)
  {
    memcpy(to,res->ptr(),length);
    to+=length;
  }
  return (res);

err:
  null_value=1;
  return 0;
}


void Item_func_rpad::fix_length_and_dec()
{
  // Handle character set for args[0] and args[2].
  if (agg_arg_charsets(collation, &args[0], 2, MY_COLL_ALLOW_CONV, 2))
    return;
  if (args[1]->const_item())
  {
    ulonglong length= 0;

    if (collation.collation->mbmaxlen > 0)
    {
      ulonglong temp= (ulonglong) args[1]->val_int();

      /* Assumes that the maximum length of a String is < INT_MAX32. */
      /* Set here so that rest of code sees out-of-bound value as such. */
      if (temp > INT_MAX32)
	temp = INT_MAX32;

      length= temp * collation.collation->mbmaxlen;
    }

    if (length >= MAX_BLOB_WIDTH)
    {
      length= MAX_BLOB_WIDTH;
      maybe_null= 1;
    }
    max_length= (ulong) length;
  }
  else
  {
    max_length= MAX_BLOB_WIDTH;
    maybe_null= 1;
  }
}


String *Item_func_rpad::val_str(String *str)
{
  DBUG_ASSERT(fixed == 1);
  uint32 res_byte_length,res_char_length,pad_char_length,pad_byte_length;
  char *to;
  const char *ptr_pad;
  /* must be longlong to avoid truncation */
  longlong count= args[1]->val_int();
  longlong byte_count;
  String *res= args[0]->val_str(str);
  String *rpad= args[2]->val_str(&rpad_str);

  if (!res || args[1]->null_value || !rpad || 
      ((count < 0) && !args[1]->unsigned_flag))
    goto err;
  null_value=0;
  /* Assumes that the maximum length of a String is < INT_MAX32. */
  /* Set here so that rest of code sees out-of-bound value as such. */
  if ((ulonglong) count > INT_MAX32)
    count= INT_MAX32;
  if (count <= (res_char_length= res->numchars()))
  {						// String to pad is big enough
    res->length(res->charpos((int) count));	// Shorten result if longer
    return (res);
  }
  pad_char_length= rpad->numchars();

  byte_count= count * collation.collation->mbmaxlen;
  if ((ulonglong) byte_count > current_thd->variables.max_allowed_packet)
  {
    push_warning_printf(current_thd, MYSQL_ERROR::WARN_LEVEL_WARN,
			ER_WARN_ALLOWED_PACKET_OVERFLOWED,
			ER(ER_WARN_ALLOWED_PACKET_OVERFLOWED),
			func_name(), current_thd->variables.max_allowed_packet);
    goto err;
  }
  if (args[2]->null_value || !pad_char_length)
    goto err;
  res_byte_length= res->length();	/* Must be done before alloc_buffer */
  if (!(res= alloc_buffer(res,str,&tmp_value, (ulong) byte_count)))
    goto err;

  to= (char*) res->ptr()+res_byte_length;
  ptr_pad=rpad->ptr();
  pad_byte_length= rpad->length();
  count-= res_char_length;
  for ( ; (uint32) count > pad_char_length; count-= pad_char_length)
  {
    memcpy(to,ptr_pad,pad_byte_length);
    to+= pad_byte_length;
  }
  if (count)
  {
    pad_byte_length= rpad->charpos((int) count);
    memcpy(to,ptr_pad,(size_t) pad_byte_length);
    to+= pad_byte_length;
  }
  res->length(to- (char*) res->ptr());
  return (res);

 err:
  null_value=1;
  return 0;
}


void Item_func_lpad::fix_length_and_dec()
{
  // Handle character set for args[0] and args[2].
  if (agg_arg_charsets(collation, &args[0], 2, MY_COLL_ALLOW_CONV, 2))
    return;
  
  if (args[1]->const_item())
  {
    ulonglong length= 0;

    if (collation.collation->mbmaxlen > 0)
    {
      ulonglong temp= (ulonglong) args[1]->val_int();

      /* Assumes that the maximum length of a String is < INT_MAX32. */
      /* Set here so that rest of code sees out-of-bound value as such. */
      if (temp > INT_MAX32)
        temp= INT_MAX32;

      length= temp * collation.collation->mbmaxlen;
    }

    if (length >= MAX_BLOB_WIDTH)
    {
      length= MAX_BLOB_WIDTH;
      maybe_null= 1;
    }
    max_length= (ulong) length;
  }
  else
  {
    max_length= MAX_BLOB_WIDTH;
    maybe_null= 1;
  }
}


String *Item_func_lpad::val_str(String *str)
{
  DBUG_ASSERT(fixed == 1);
  uint32 res_char_length,pad_char_length;
  /* must be longlong to avoid truncation */
  longlong count= args[1]->val_int();
  longlong byte_count;
  String *res= args[0]->val_str(&tmp_value);
  String *pad= args[2]->val_str(&lpad_str);

  if (!res || args[1]->null_value || !pad ||  
      ((count < 0) && !args[1]->unsigned_flag))
    goto err;  
  null_value=0;
  /* Assumes that the maximum length of a String is < INT_MAX32. */
  /* Set here so that rest of code sees out-of-bound value as such. */
  if ((ulonglong) count > INT_MAX32)
    count= INT_MAX32;

  res_char_length= res->numchars();

  if (count <= res_char_length)
  {
    res->length(res->charpos((int) count));
    return res;
  }
  
  pad_char_length= pad->numchars();
  byte_count= count * collation.collation->mbmaxlen;
  
  if ((ulonglong) byte_count > current_thd->variables.max_allowed_packet)
  {
    push_warning_printf(current_thd, MYSQL_ERROR::WARN_LEVEL_WARN,
			ER_WARN_ALLOWED_PACKET_OVERFLOWED,
			ER(ER_WARN_ALLOWED_PACKET_OVERFLOWED),
			func_name(), current_thd->variables.max_allowed_packet);
    goto err;
  }

  if (args[2]->null_value || !pad_char_length ||
      str->alloc((uint32) byte_count))
    goto err;
  
  str->length(0);
  str->set_charset(collation.collation);
  count-= res_char_length;
  while (count >= pad_char_length)
  {
    str->append(*pad);
    count-= pad_char_length;
  }
  if (count > 0)
    str->append(pad->ptr(), pad->charpos((int) count), collation.collation);

  str->append(*res);
  null_value= 0;
  return str;

err:
  null_value= 1;
  return 0;
}


String *Item_func_conv::val_str(String *str)
{
  DBUG_ASSERT(fixed == 1);
  String *res= args[0]->val_str(str);
  char *endptr,ans[65],*ptr;
  longlong dec;
  int from_base= (int) args[1]->val_int();
  int to_base= (int) args[2]->val_int();
  int err;

  if (args[0]->null_value || args[1]->null_value || args[2]->null_value ||
      abs(to_base) > 36 || abs(to_base) < 2 ||
      abs(from_base) > 36 || abs(from_base) < 2 || !(res->length()))
  {
    null_value= 1;
    return NULL;
  }
  null_value= 0;
  unsigned_flag= !(from_base < 0);

  if (args[0]->field_type() == MYSQL_TYPE_BIT) 
  {
    /* 
     Special case: The string representation of BIT doesn't resemble the
     decimal representation, so we shouldn't change it to string and then to
     decimal. 
    */
    dec= args[0]->val_int();
  }
  else
  {
    if (from_base < 0)
      dec= my_strntoll(res->charset(), res->ptr(), res->length(),
                       -from_base, &endptr, &err);
    else
      dec= (longlong) my_strntoull(res->charset(), res->ptr(), res->length(),
                                   from_base, &endptr, &err);
  }

  ptr= longlong2str(dec, ans, to_base);
  if (str->copy(ans, (uint32) (ptr-ans), default_charset()))
    return &my_empty_string;
  return str;
}


String *Item_func_conv_charset::val_str(String *str)
{
  DBUG_ASSERT(fixed == 1);
  if (use_cached_value)
    return null_value ? 0 : &str_value;
  String *arg= args[0]->val_str(str);
  uint dummy_errors;
  if (!arg)
  {
    null_value=1;
    return 0;
  }
  null_value= str_value.copy(arg->ptr(),arg->length(),arg->charset(),
                             conv_charset, &dummy_errors);
  return null_value ? 0 : check_well_formed_result(&str_value);
}

void Item_func_conv_charset::fix_length_and_dec()
{
  collation.set(conv_charset, DERIVATION_IMPLICIT);
  max_length = args[0]->max_length*conv_charset->mbmaxlen;
}

void Item_func_conv_charset::print(String *str, enum_query_type query_type)
{
  str->append(STRING_WITH_LEN("convert("));
  args[0]->print(str, query_type);
  str->append(STRING_WITH_LEN(" using "));
  str->append(conv_charset->csname);
  str->append(')');
}

String *Item_func_set_collation::val_str(String *str)
{
  DBUG_ASSERT(fixed == 1);
  str=args[0]->val_str(str);
  if ((null_value=args[0]->null_value))
    return 0;
  str->set_charset(collation.collation);
  return str;
}

void Item_func_set_collation::fix_length_and_dec()
{
  CHARSET_INFO *set_collation;
  const char *colname;
  String tmp, *str= args[1]->val_str(&tmp);
  colname= str->c_ptr();
  if (colname == binary_keyword)
    set_collation= get_charset_by_csname(args[0]->collation.collation->csname,
					 MY_CS_BINSORT,MYF(0));
  else
  {
    if (!(set_collation= get_charset_by_name(colname,MYF(0))))
    {
      my_error(ER_UNKNOWN_COLLATION, MYF(0), colname);
      return;
    }
  }

  if (!set_collation || 
      !my_charset_same(args[0]->collation.collation,set_collation))
  {
    my_error(ER_COLLATION_CHARSET_MISMATCH, MYF(0),
             colname, args[0]->collation.collation->csname);
    return;
  }
  collation.set(set_collation, DERIVATION_EXPLICIT,
                args[0]->collation.repertoire);
  max_length= args[0]->max_length;
}


bool Item_func_set_collation::eq(const Item *item, bool binary_cmp) const
{
  /* Assume we don't have rtti */
  if (this == item)
    return 1;
  if (item->type() != FUNC_ITEM)
    return 0;
  Item_func *item_func=(Item_func*) item;
  if (arg_count != item_func->arg_count ||
      functype() != item_func->functype())
    return 0;
  Item_func_set_collation *item_func_sc=(Item_func_set_collation*) item;
  if (collation.collation != item_func_sc->collation.collation)
    return 0;
  for (uint i=0; i < arg_count ; i++)
    if (!args[i]->eq(item_func_sc->args[i], binary_cmp))
      return 0;
  return 1;
}


void Item_func_set_collation::print(String *str, enum_query_type query_type)
{
  str->append('(');
  args[0]->print(str, query_type);
  str->append(STRING_WITH_LEN(" collate "));
  DBUG_ASSERT(args[1]->basic_const_item() &&
              args[1]->type() == Item::STRING_ITEM);
  args[1]->str_value.print(str);
  str->append(')');
}

String *Item_func_charset::val_str(String *str)
{
  DBUG_ASSERT(fixed == 1);
  uint dummy_errors;

  CHARSET_INFO *cs= args[0]->collation.collation; 
  null_value= 0;
  str->copy(cs->csname, strlen(cs->csname),
	    &my_charset_latin1, collation.collation, &dummy_errors);
  return str;
}

String *Item_func_collation::val_str(String *str)
{
  DBUG_ASSERT(fixed == 1);
  uint dummy_errors;
  CHARSET_INFO *cs= args[0]->collation.collation; 

  null_value= 0;
  str->copy(cs->name, strlen(cs->name),
	    &my_charset_latin1, collation.collation, &dummy_errors);
  return str;
}


String *Item_func_hex::val_str(String *str)
{
  String *res;
  DBUG_ASSERT(fixed == 1);
  if (args[0]->result_type() != STRING_RESULT)
  {
    ulonglong dec;
    char ans[65],*ptr;
    /* Return hex of unsigned longlong value */
    if (args[0]->result_type() == REAL_RESULT ||
        args[0]->result_type() == DECIMAL_RESULT)
    {
      double val= args[0]->val_real();
      if ((val <= (double) LONGLONG_MIN) || 
          (val >= (double) (ulonglong) ULONGLONG_MAX))
        dec=  ~(longlong) 0;
      else
        dec= (ulonglong) (val + (val > 0 ? 0.5 : -0.5));
    }
    else
      dec= (ulonglong) args[0]->val_int();

    if ((null_value= args[0]->null_value))
      return 0;
    ptr= longlong2str(dec,ans,16);
    if (str->copy(ans,(uint32) (ptr-ans),default_charset()))
      return &my_empty_string;			// End of memory
    return str;
  }

  /* Convert given string to a hex string, character by character */
  res= args[0]->val_str(str);
  if (!res || tmp_value.alloc(res->length()*2+1))
  {
    null_value=1;
    return 0;
  }
  null_value=0;
  tmp_value.length(res->length()*2);

  octet2hex((char*) tmp_value.ptr(), res->ptr(), res->length());
  return &tmp_value;
}

  /** Convert given hex string to a binary string. */

String *Item_func_unhex::val_str(String *str)
{
  const char *from, *end;
  char *to;
  String *res;
  uint length;
  DBUG_ASSERT(fixed == 1);

  res= args[0]->val_str(str);
  if (!res || tmp_value.alloc(length= (1+res->length())/2))
  {
    null_value=1;
    return 0;
  }

  from= res->ptr();
  null_value= 0;
  tmp_value.length(length);
  to= (char*) tmp_value.ptr();
  if (res->length() % 2)
  {
    int hex_char;
    *to++= hex_char= hexchar_to_int(*from++);
    if ((null_value= (hex_char == -1)))
      return 0;
  }
  for (end=res->ptr()+res->length(); from < end ; from+=2, to++)
  {
    int hex_char;
    *to= (hex_char= hexchar_to_int(from[0])) << 4;
    if ((null_value= (hex_char == -1)))
      return 0;
    *to|= hex_char= hexchar_to_int(from[1]);
    if ((null_value= (hex_char == -1)))
      return 0;
  }
  return &tmp_value;
}


void Item_func_binary::print(String *str, enum_query_type query_type)
{
  str->append(STRING_WITH_LEN("cast("));
  args[0]->print(str, query_type);
  str->append(STRING_WITH_LEN(" as binary)"));
}


#include <my_dir.h>				// For my_stat

String *Item_load_file::val_str(String *str)
{
  DBUG_ASSERT(fixed == 1);
  String *file_name;
  File file;
  MY_STAT stat_info;
  char path[FN_REFLEN];
  DBUG_ENTER("load_file");

  if (!(file_name= args[0]->val_str(str))
#ifndef NO_EMBEDDED_ACCESS_CHECKS
      || !(current_thd->security_ctx->master_access & FILE_ACL)
#endif
      )
    goto err;

  (void) fn_format(path, file_name->c_ptr(), mysql_real_data_home, "",
		   MY_RELATIVE_PATH | MY_UNPACK_FILENAME);

  /* Read only allowed from within dir specified by secure_file_priv */
  if (opt_secure_file_priv &&
      strncmp(opt_secure_file_priv, path, strlen(opt_secure_file_priv)))
    goto err;

  if (!my_stat(path, &stat_info, MYF(0)))
    goto err;

  if (!(stat_info.st_mode & S_IROTH))
  {
    /* my_error(ER_TEXTFILE_NOT_READABLE, MYF(0), file_name->c_ptr()); */
    goto err;
  }
  if (stat_info.st_size > (long) current_thd->variables.max_allowed_packet)
  {
    push_warning_printf(current_thd, MYSQL_ERROR::WARN_LEVEL_WARN,
			ER_WARN_ALLOWED_PACKET_OVERFLOWED,
			ER(ER_WARN_ALLOWED_PACKET_OVERFLOWED),
			func_name(), current_thd->variables.max_allowed_packet);
    goto err;
  }
  if (tmp_value.alloc(stat_info.st_size))
    goto err;
  if ((file = my_open(file_name->c_ptr(), O_RDONLY, MYF(0))) < 0)
    goto err;
  if (my_read(file, (uchar*) tmp_value.ptr(), stat_info.st_size, MYF(MY_NABP)))
  {
    my_close(file, MYF(0));
    goto err;
  }
  tmp_value.length(stat_info.st_size);
  my_close(file, MYF(0));
  null_value = 0;
  DBUG_RETURN(&tmp_value);

err:
  null_value = 1;
  DBUG_RETURN(0);
}


String* Item_func_export_set::val_str(String* str)
{
  DBUG_ASSERT(fixed == 1);
  ulonglong the_set = (ulonglong) args[0]->val_int();
  String yes_buf, *yes;
  yes = args[1]->val_str(&yes_buf);
  String no_buf, *no;
  no = args[2]->val_str(&no_buf);
  String *sep = NULL, sep_buf ;

  uint num_set_values = 64;
  ulonglong mask = 0x1;
  str->length(0);
  str->set_charset(collation.collation);

  /* Check if some argument is a NULL value */
  if (args[0]->null_value || args[1]->null_value || args[2]->null_value)
  {
    null_value=1;
    return 0;
  }
  /*
    Arg count can only be 3, 4 or 5 here. This is guaranteed from the
    grammar for EXPORT_SET()
  */
  switch(arg_count) {
  case 5:
    num_set_values = (uint) args[4]->val_int();
    if (num_set_values > 64)
      num_set_values=64;
    if (args[4]->null_value)
    {
      null_value=1;
      return 0;
    }
    /* Fall through */
  case 4:
    if (!(sep = args[3]->val_str(&sep_buf)))	// Only true if NULL
    {
      null_value=1;
      return 0;
    }
    break;
  case 3:
    {
      /* errors is not checked - assume "," can always be converted */
      uint errors;
      sep_buf.copy(STRING_WITH_LEN(","), &my_charset_bin, collation.collation, &errors);
      sep = &sep_buf;
    }
    break;
  default:
    DBUG_ASSERT(0); // cannot happen
  }
  null_value=0;

  for (uint i = 0; i < num_set_values; i++, mask = (mask << 1))
  {
    if (the_set & mask)
      str->append(*yes);
    else
      str->append(*no);
    if (i != num_set_values - 1)
      str->append(*sep);
  }
  return str;
}

void Item_func_export_set::fix_length_and_dec()
{
  uint length=max(args[1]->max_length,args[2]->max_length);
  uint sep_length=(arg_count > 3 ? args[3]->max_length : 1);
  max_length=length*64+sep_length*63;

  if (agg_arg_charsets(collation, args+1, min(4,arg_count)-1,
                       MY_COLL_ALLOW_CONV, 1))
    return;
}

String* Item_func_inet_ntoa::val_str(String* str)
{
  DBUG_ASSERT(fixed == 1);
  uchar buf[8], *p;
  ulonglong n = (ulonglong) args[0]->val_int();
  char num[4];

  /*
    We do not know if args[0] is NULL until we have called
    some val function on it if args[0] is not a constant!

    Also return null if n > 255.255.255.255
  */
  if ((null_value= (args[0]->null_value || n > (ulonglong) LL(4294967295))))
    return 0;					// Null value

  str->length(0);
  int4store(buf,n);

  /* Now we can assume little endian. */

  num[3]='.';
  for (p=buf+4 ; p-- > buf ; )
  {
    uint c = *p;
    uint n1,n2;					// Try to avoid divisions
    n1= c / 100;				// 100 digits
    c-= n1*100;
    n2= c / 10;					// 10 digits
    c-=n2*10;					// last digit
    num[0]=(char) n1+'0';
    num[1]=(char) n2+'0';
    num[2]=(char) c+'0';
    uint length=(n1 ? 4 : n2 ? 3 : 2);		// Remove pre-zero

    (void) str->append(num+4-length,length);
  }
  str->length(str->length()-1);			// Remove last '.';
  return str;
}


#define get_esc_bit(mask, num) (1 & (*((mask) + ((num) >> 3))) >> ((num) & 7))

/**
  QUOTE() function returns argument string in single quotes suitable for
  using in a SQL statement.

  Adds a \\ before all characters that needs to be escaped in a SQL string.
  We also escape '^Z' (END-OF-FILE in windows) to avoid probelms when
  running commands from a file in windows.

  This function is very useful when you want to generate SQL statements.

  @note
    QUOTE(NULL) returns the string 'NULL' (4 letters, without quotes).

  @retval
    str	   Quoted string
  @retval
    NULL	   Out of memory.
*/

String *Item_func_quote::val_str(String *str)
{
  DBUG_ASSERT(fixed == 1);
  /*
    Bit mask that has 1 for set for the position of the following characters:
    0, \, ' and ^Z
  */

  static uchar escmask[32]=
  {
    0x01, 0x00, 0x00, 0x04, 0x80, 0x00, 0x00, 0x00,
    0x00, 0x00, 0x00, 0x10, 0x00, 0x00, 0x00, 0x00,
    0x00, 0x00, 0x00, 0x00, 0x00, 0x00, 0x00, 0x00,
    0x00, 0x00, 0x00, 0x00, 0x00, 0x00, 0x00, 0x00
  };

  char *from, *to, *end, *start;
  String *arg= args[0]->val_str(str);
  uint arg_length, new_length;
  if (!arg)					// Null argument
  {
    /* Return the string 'NULL' */
    str->copy(STRING_WITH_LEN("NULL"), collation.collation);
    null_value= 0;
    return str;
  }

  arg_length= arg->length();
  new_length= arg_length+2; /* for beginning and ending ' signs */

  for (from= (char*) arg->ptr(), end= from + arg_length; from < end; from++)
    new_length+= get_esc_bit(escmask, (uchar) *from);

  if (tmp_value.alloc(new_length))
    goto null;

  /*
    We replace characters from the end to the beginning
  */
  to= (char*) tmp_value.ptr() + new_length - 1;
  *to--= '\'';
  for (start= (char*) arg->ptr(),end= start + arg_length; end-- != start; to--)
  {
    /*
      We can't use the bitmask here as we want to replace \O and ^Z with 0
      and Z
    */
    switch (*end)  {
    case 0:
      *to--= '0';
      *to=   '\\';
      break;
    case '\032':
      *to--= 'Z';
      *to=   '\\';
      break;
    case '\'':
    case '\\':
      *to--= *end;
      *to=   '\\';
      break;
    default:
      *to= *end;
      break;
    }
  }
  *to= '\'';
  tmp_value.length(new_length);
  tmp_value.set_charset(collation.collation);
  null_value= 0;
  return &tmp_value;

null:
  null_value= 1;
  return 0;
}

longlong Item_func_uncompressed_length::val_int()
{
  DBUG_ASSERT(fixed == 1);
  String *res= args[0]->val_str(&value);
  if (!res)
  {
    null_value=1;
    return 0; /* purecov: inspected */
  }
  null_value=0;
  if (res->is_empty()) return 0;

  /*
    res->ptr() using is safe because we have tested that string is not empty,
    res->c_ptr() is not used because:
      - we do not need \0 terminated string to get first 4 bytes
      - c_ptr() tests simbol after string end (uninitialiozed memory) which
        confuse valgrind
  */
  return uint4korr(res->ptr()) & 0x3FFFFFFF;
}

longlong Item_func_crc32::val_int()
{
  DBUG_ASSERT(fixed == 1);
  String *res=args[0]->val_str(&value);
  if (!res)
  {
    null_value=1;
    return 0; /* purecov: inspected */
  }
  null_value=0;
  return (longlong) crc32(0L, (uchar*)res->ptr(), res->length());
}

#ifdef HAVE_COMPRESS
#include "zlib.h"

String *Item_func_compress::val_str(String *str)
{
  int err= Z_OK, code;
  ulong new_size;
  String *res;
  Byte *body;
  char *tmp, *last_char;
  DBUG_ASSERT(fixed == 1);

  if (!(res= args[0]->val_str(str)))
  {
    null_value= 1;
    return 0;
  }
  null_value= 0;
  if (res->is_empty()) return res;

  /*
    Citation from zlib.h (comment for compress function):

    Compresses the source buffer into the destination buffer.  sourceLen is
    the byte length of the source buffer. Upon entry, destLen is the total
    size of the destination buffer, which must be at least 0.1% larger than
    sourceLen plus 12 bytes.
    We assume here that the buffer can't grow more than .25 %.
  */
  new_size= res->length() + res->length() / 5 + 12;

  // Check new_size overflow: new_size <= res->length()
  if (((uint32) (new_size+5) <= res->length()) || 
      buffer.realloc((uint32) new_size + 4 + 1))
  {
    null_value= 1;
    return 0;
  }

  body= ((Byte*)buffer.ptr()) + 4;

  // As far as we have checked res->is_empty() we can use ptr()
  if ((err= compress(body, &new_size,
		     (const Bytef*)res->ptr(), res->length())) != Z_OK)
  {
    code= err==Z_MEM_ERROR ? ER_ZLIB_Z_MEM_ERROR : ER_ZLIB_Z_BUF_ERROR;
    push_warning(current_thd,MYSQL_ERROR::WARN_LEVEL_ERROR,code,ER(code));
    null_value= 1;
    return 0;
  }

  tmp= (char*)buffer.ptr(); // int4store is a macro; avoid side effects
  int4store(tmp, res->length() & 0x3FFFFFFF);

  /* This is to ensure that things works for CHAR fields, which trim ' ': */
  last_char= ((char*)body)+new_size-1;
  if (*last_char == ' ')
  {
    *++last_char= '.';
    new_size++;
  }

  buffer.length((uint32)new_size + 4);
  return &buffer;
}


String *Item_func_uncompress::val_str(String *str)
{
  DBUG_ASSERT(fixed == 1);
  String *res= args[0]->val_str(str);
  ulong new_size;
  int err;
  uint code;

  if (!res)
    goto err;
  null_value= 0;
  if (res->is_empty())
    return res;

  /* If length is less than 4 bytes, data is corrupt */
  if (res->length() <= 4)
  {
    push_warning_printf(current_thd,MYSQL_ERROR::WARN_LEVEL_ERROR,
			ER_ZLIB_Z_DATA_ERROR,
			ER(ER_ZLIB_Z_DATA_ERROR));
    goto err;
  }

  /* Size of uncompressed data is stored as first 4 bytes of field */
  new_size= uint4korr(res->ptr()) & 0x3FFFFFFF;
  if (new_size > current_thd->variables.max_allowed_packet)
  {
    push_warning_printf(current_thd,MYSQL_ERROR::WARN_LEVEL_ERROR,
			ER_TOO_BIG_FOR_UNCOMPRESS,
			ER(ER_TOO_BIG_FOR_UNCOMPRESS),
                        current_thd->variables.max_allowed_packet);
    goto err;
  }
  if (buffer.realloc((uint32)new_size))
    goto err;

  if ((err= uncompress((Byte*)buffer.ptr(), &new_size,
		       ((const Bytef*)res->ptr())+4,res->length())) == Z_OK)
  {
    buffer.length((uint32) new_size);
    return &buffer;
  }

  code= ((err == Z_BUF_ERROR) ? ER_ZLIB_Z_BUF_ERROR :
	 ((err == Z_MEM_ERROR) ? ER_ZLIB_Z_MEM_ERROR : ER_ZLIB_Z_DATA_ERROR));
  push_warning(current_thd,MYSQL_ERROR::WARN_LEVEL_ERROR,code,ER(code));

err:
  null_value= 1;
  return 0;
}
#endif

/*
  UUID, as in
    DCE 1.1: Remote Procedure Call,
    Open Group Technical Standard Document Number C706, October 1997,
    (supersedes C309 DCE: Remote Procedure Call 8/1994,
    which was basis for ISO/IEC 11578:1996 specification)
*/

static struct rand_struct uuid_rand;
static uint nanoseq;
static ulonglong uuid_time=0;
static char clock_seq_and_node_str[]="-0000-000000000000";

/**
  number of 100-nanosecond intervals between
  1582-10-15 00:00:00.00 and 1970-01-01 00:00:00.00.
*/
#define UUID_TIME_OFFSET ((ulonglong) 141427 * 24 * 60 * 60 * \
                          1000 * 1000 * 10)

#define UUID_VERSION      0x1000
#define UUID_VARIANT      0x8000

static void tohex(char *to, uint from, uint len)
{
  to+= len;
  while (len--)
  {
    *--to= _dig_vec_lower[from & 15];
    from >>= 4;
  }
}

static void set_clock_seq_str()
{
  uint16 clock_seq= ((uint)(my_rnd(&uuid_rand)*16383)) | UUID_VARIANT;
  tohex(clock_seq_and_node_str+1, clock_seq, 4);
  nanoseq= 0;
}

String *Item_func_uuid::val_str(String *str)
{
  DBUG_ASSERT(fixed == 1);
  char *s;
  THD *thd= current_thd;

  pthread_mutex_lock(&LOCK_uuid_generator);
  if (! uuid_time) /* first UUID() call. initializing data */
  {
    ulong tmp=sql_rnd_with_mutex();
    uchar mac[6];
    int i;
    if (my_gethwaddr(mac))
    {
      /* purecov: begin inspected */
      /*
        generating random "hardware addr"
        and because specs explicitly specify that it should NOT correlate
        with a clock_seq value (initialized random below), we use a separate
        randominit() here
      */
      randominit(&uuid_rand, tmp + (ulong) thd, tmp + (ulong)global_query_id);
      for (i=0; i < (int)sizeof(mac); i++)
        mac[i]=(uchar)(my_rnd(&uuid_rand)*255);
      /* purecov: end */    
    }
    s=clock_seq_and_node_str+sizeof(clock_seq_and_node_str)-1;
    for (i=sizeof(mac)-1 ; i>=0 ; i--)
    {
      *--s=_dig_vec_lower[mac[i] & 15];
      *--s=_dig_vec_lower[mac[i] >> 4];
    }
    randominit(&uuid_rand, tmp + (ulong) server_start_time,
	       tmp + (ulong) thd->status_var.bytes_sent);
    set_clock_seq_str();
  }

  ulonglong tv= my_getsystime() + UUID_TIME_OFFSET + nanoseq;

  if (likely(tv > uuid_time))
  {
    /*
      Current time is ahead of last timestamp, as it should be.
      If we "borrowed time", give it back, just as long as we
      stay ahead of the previous timestamp.
    */
    if (nanoseq)
    {
      DBUG_ASSERT((tv > uuid_time) && (nanoseq > 0));
      /*
        -1 so we won't make tv= uuid_time for nanoseq >= (tv - uuid_time)
      */
      ulong delta= min(nanoseq, (ulong) (tv - uuid_time -1));
      tv-= delta;
      nanoseq-= delta;
    }
  }
  else
  {
    if (unlikely(tv == uuid_time))
    {
      /*
        For low-res system clocks. If several requests for UUIDs
        end up on the same tick, we add a nano-second to make them
        different.
        ( current_timestamp + nanoseq * calls_in_this_period )
        may end up > next_timestamp; this is OK. Nonetheless, we'll
        try to unwind nanoseq when we get a chance to.
        If nanoseq overflows, we'll start over with a new numberspace
        (so the if() below is needed so we can avoid the ++tv and thus
        match the follow-up if() if nanoseq overflows!).
      */
      if (likely(++nanoseq))
        ++tv;
    }

    if (unlikely(tv <= uuid_time))
    {
      /*
        If the admin changes the system clock (or due to Daylight
        Saving Time), the system clock may be turned *back* so we
        go through a period once more for which we already gave out
        UUIDs.  To avoid duplicate UUIDs despite potentially identical
        times, we make a new random component.
        We also come here if the nanoseq "borrowing" overflows.
        In either case, we throw away any nanoseq borrowing since it's
        irrelevant in the new numberspace.
      */
      set_clock_seq_str();
      tv= my_getsystime() + UUID_TIME_OFFSET;
      nanoseq= 0;
      DBUG_PRINT("uuid",("making new numberspace"));
    }
  }

  uuid_time=tv;
  pthread_mutex_unlock(&LOCK_uuid_generator);

  uint32 time_low=            (uint32) (tv & 0xFFFFFFFF);
  uint16 time_mid=            (uint16) ((tv >> 32) & 0xFFFF);
  uint16 time_hi_and_version= (uint16) ((tv >> 48) | UUID_VERSION);

  str->realloc(UUID_LENGTH+1);
  str->length(UUID_LENGTH);
  str->set_charset(system_charset_info);
  s=(char *) str->ptr();
  s[8]=s[13]='-';
  tohex(s, time_low, 8);
  tohex(s+9, time_mid, 4);
  tohex(s+14, time_hi_and_version, 4);
  strmov(s+18, clock_seq_and_node_str);
  return str;
}<|MERGE_RESOLUTION|>--- conflicted
+++ resolved
@@ -105,20 +105,10 @@
   str->set_charset(&my_charset_bin);
   if (sptr)
   {
-<<<<<<< HEAD
-    my_MD5_CTX context;
     uchar digest[16];
 
     null_value=0;
-    my_MD5Init (&context);
-    my_MD5Update (&context,(uchar *) sptr->ptr(), sptr->length());
-    my_MD5Final (digest, &context);
-=======
-    unsigned char digest[16];
-
-    null_value=0;
-    MY_MD5_HASH(digest,(unsigned char *) sptr->ptr(), sptr->length());
->>>>>>> 3033ea85
+    MY_MD5_HASH(digest,(uchar *) sptr->ptr(), sptr->length());
     if (str->alloc(32))				// Ensure that memory is free
     {
       null_value=1;
