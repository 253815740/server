#ifndef ITEM_CMPFUNC_INCLUDED
#define ITEM_CMPFUNC_INCLUDED
/* Copyright (c) 2000, 2015, Oracle and/or its affiliates.
   Copyright (c) 2009, 2016, MariaDB

   This program is free software; you can redistribute it and/or modify
   it under the terms of the GNU General Public License as published by
   the Free Software Foundation; version 2 of the License.

   This program is distributed in the hope that it will be useful,
   but WITHOUT ANY WARRANTY; without even the implied warranty of
   MERCHANTABILITY or FITNESS FOR A PARTICULAR PURPOSE.  See the
   GNU General Public License for more details.

   You should have received a copy of the GNU General Public License
   along with this program; if not, write to the Free Software
   Foundation, Inc., 51 Franklin Street, Fifth Floor, Boston, MA  02110-1301, USA */


/* compare and test functions */

#ifdef USE_PRAGMA_INTERFACE
#pragma interface			/* gcc class implementation */
#endif

#include "item_func.h"             /* Item_int_func, Item_bool_func */
#define PCRE_STATIC 1             /* Important on Windows */
#include "pcre.h"                 /* pcre header file */
#include "item.h"

extern Item_result item_cmp_type(Item_result a,Item_result b);
inline Item_result item_cmp_type(const Item *a, const Item *b)
{
  return item_cmp_type(a->cmp_type(), b->cmp_type());
}
inline Item_result item_cmp_type(Item_result a, const Item *b)
{
  return item_cmp_type(a, b->cmp_type());
}
class Item_bool_func2;
class Arg_comparator;

typedef int (Arg_comparator::*arg_cmp_func)();

typedef int (*Item_field_cmpfunc)(Item *f1, Item *f2, void *arg); 

class Arg_comparator: public Sql_alloc
{
  Item **a, **b;
  const Type_handler *m_compare_handler;
  CHARSET_INFO *m_compare_collation;
  arg_cmp_func func;
  Item_func_or_sum *owner;
  bool set_null;                   // TRUE <=> set owner->null_value
  Arg_comparator *comparators;   // used only for compare_row()
  double precision;
  /* Fields used in DATE/DATETIME comparison. */
  Item *a_cache, *b_cache;         // Cached values of a and b items
                                   //   when one of arguments is NULL.

  int set_cmp_func(Item_func_or_sum *owner_arg, Item **a1, Item **a2);

  int compare_not_null_values(longlong val1, longlong val2)
  {
    if (set_null)
      owner->null_value= false;
    if (val1 < val2) return -1;
    if (val1 == val2) return 0;
    return 1;
  }
public:
  /* Allow owner function to use string buffers. */
  String value1, value2;

  Arg_comparator():
    m_compare_handler(&type_handler_null),
    m_compare_collation(&my_charset_bin),
    set_null(TRUE), comparators(0),
    a_cache(0), b_cache(0) {};
  Arg_comparator(Item **a1, Item **a2): a(a1), b(a2),
    m_compare_handler(&type_handler_null),
    m_compare_collation(&my_charset_bin),
    set_null(TRUE), comparators(0),
    a_cache(0), b_cache(0) {};

public:
  bool set_cmp_func_for_row_arguments();
  bool set_cmp_func_row();
  bool set_cmp_func_string();
  bool set_cmp_func_time();
  bool set_cmp_func_datetime();
  bool set_cmp_func_int();
  bool set_cmp_func_real();
  bool set_cmp_func_decimal();

  inline int set_cmp_func(Item_func_or_sum *owner_arg,
			  Item **a1, Item **a2, bool set_null_arg)
  {
    set_null= set_null_arg;
    return set_cmp_func(owner_arg, a1, a2);
  }
  inline int compare() { return (this->*func)(); }

  int compare_string();		 // compare args[0] & args[1]
  int compare_real();            // compare args[0] & args[1]
  int compare_decimal();         // compare args[0] & args[1]
  int compare_int_signed();      // compare args[0] & args[1]
  int compare_int_signed_unsigned();
  int compare_int_unsigned_signed();
  int compare_int_unsigned();
  int compare_row();             // compare args[0] & args[1]
  int compare_e_string();	 // compare args[0] & args[1]
  int compare_e_real();          // compare args[0] & args[1]
  int compare_e_decimal();       // compare args[0] & args[1]
  int compare_e_int();           // compare args[0] & args[1]
  int compare_e_int_diff_signedness();
  int compare_e_row();           // compare args[0] & args[1]
  int compare_real_fixed();
  int compare_e_real_fixed();
  int compare_datetime();
  int compare_e_datetime();
  int compare_time();
  int compare_e_time();
  int compare_json_str_basic(Item *j, Item *s);
  int compare_json_str();
  int compare_str_json();
  int compare_e_json_str_basic(Item *j, Item *s);
  int compare_e_json_str();
  int compare_e_str_json();

  Item** cache_converted_constant(THD *thd, Item **value, Item **cache,
                                  const Type_handler *type);
  inline bool is_owner_equal_func()
  {
    return (owner->type() == Item::FUNC_ITEM &&
           ((Item_func*)owner)->functype() == Item_func::EQUAL_FUNC);
  }
  const Type_handler *compare_type_handler() const { return m_compare_handler; }
  Item_result compare_type() const { return m_compare_handler->cmp_type(); }
  CHARSET_INFO *compare_collation() const { return m_compare_collation; }
  Arg_comparator *subcomparators() const { return comparators; }
  void cleanup()
  {
    delete [] comparators;
    comparators= 0;
  }
  friend class Item_func;
  friend class Item_bool_rowready_func2;
};


class SEL_ARG;
struct KEY_PART;

class Item_bool_func :public Item_int_func
{
protected:
  /*
    Build a SEL_TREE for a simple predicate
    @param  param       PARAM from SQL_SELECT::test_quick_select
    @param  field       field in the predicate
    @param  value       constant in the predicate
    @return Pointer to the tree built tree
  */
  virtual SEL_TREE *get_func_mm_tree(RANGE_OPT_PARAM *param,
                                     Field *field, Item *value)
  {
    DBUG_ENTER("Item_bool_func::get_func_mm_tree");
    DBUG_ASSERT(0);
    DBUG_RETURN(0);
  }
  /*
    Return the full select tree for "field_item" and "value":
    - a single SEL_TREE if the field is not in a multiple equality, or
    - a conjuction of all SEL_TREEs for all fields from
      the same multiple equality with "field_item".
  */
  SEL_TREE *get_full_func_mm_tree(RANGE_OPT_PARAM *param,
                                  Item_field *field_item, Item *value);
  /**
    Test if "item" and "value" are suitable for the range optimization
    and get their full select tree.

    "Suitable" means:
    - "item" is a field or a field reference
    - "value" is NULL                (e.g. WHERE field IS NULL), or
      "value" is an unexpensive item (e.g. WHERE field OP value)

    @param item  - the argument that is checked to be a field
    @param value - the other argument
    @returns - NULL if the arguments are not suitable for the range optimizer.
    @returns - the full select tree if the arguments are suitable.
  */
  SEL_TREE *get_full_func_mm_tree_for_args(RANGE_OPT_PARAM *param,
                                           Item *item, Item *value)
  {
    DBUG_ENTER("Item_bool_func::get_full_func_mm_tree_for_args");
    Item *field= item->real_item();
    if (field->type() == Item::FIELD_ITEM && !field->const_item() &&
        (!value || !value->is_expensive()))
      DBUG_RETURN(get_full_func_mm_tree(param, (Item_field *) field, value));
    DBUG_RETURN(NULL);
  }
  SEL_TREE *get_mm_parts(RANGE_OPT_PARAM *param, Field *field,
                         Item_func::Functype type, Item *value);
  SEL_TREE *get_ne_mm_tree(RANGE_OPT_PARAM *param,
                           Field *field, Item *lt_value, Item *gt_value);
  virtual SEL_ARG *get_mm_leaf(RANGE_OPT_PARAM *param, Field *field,
                               KEY_PART *key_part,
                               Item_func::Functype type, Item *value);
public:
  Item_bool_func(THD *thd): Item_int_func(thd) {}
  Item_bool_func(THD *thd, Item *a): Item_int_func(thd, a) {}
  Item_bool_func(THD *thd, Item *a, Item *b): Item_int_func(thd, a, b) {}
  Item_bool_func(THD *thd, Item *a, Item *b, Item *c): Item_int_func(thd, a, b, c) {}
  Item_bool_func(THD *thd, List<Item> &list): Item_int_func(thd, list) { }
  Item_bool_func(THD *thd, Item_bool_func *item) :Item_int_func(thd, item) {}
  const Type_handler *type_handler() const { return &type_handler_long; }
  bool is_bool_type() { return true; }
  virtual CHARSET_INFO *compare_collation() const { return NULL; }
  void fix_length_and_dec() { decimals=0; max_length=1; }
  uint decimal_precision() const { return 1; }
  bool need_parentheses_in_default() { return true; }
};


/**
  Abstract Item class, to represent <code>X IS [NOT] (TRUE | FALSE)</code>
  boolean predicates.
*/

class Item_func_truth : public Item_bool_func
{
public:
  virtual bool val_bool();
  virtual longlong val_int();
  virtual void fix_length_and_dec();
  virtual void print(String *str, enum_query_type query_type);
  enum precedence precedence() const { return CMP_PRECEDENCE; }

protected:
  Item_func_truth(THD *thd, Item *a, bool a_value, bool a_affirmative):
    Item_bool_func(thd, a), value(a_value), affirmative(a_affirmative)
  {}

  ~Item_func_truth()
  {}
private:
  /**
    True for <code>X IS [NOT] TRUE</code>,
    false for <code>X IS [NOT] FALSE</code> predicates.
  */
  const bool value;
  /**
    True for <code>X IS Y</code>, false for <code>X IS NOT Y</code> predicates.
  */
  const bool affirmative;
};


/**
  This Item represents a <code>X IS TRUE</code> boolean predicate.
*/

class Item_func_istrue : public Item_func_truth
{
public:
  Item_func_istrue(THD *thd, Item *a): Item_func_truth(thd, a, true, true) {}
  ~Item_func_istrue() {}
  virtual const char* func_name() const { return "istrue"; }
  Item *get_copy(THD *thd, MEM_ROOT *mem_root)
  { return get_item_copy<Item_func_istrue>(thd, mem_root, this); }
};


/**
  This Item represents a <code>X IS NOT TRUE</code> boolean predicate.
*/

class Item_func_isnottrue : public Item_func_truth
{
public:
  Item_func_isnottrue(THD *thd, Item *a):
    Item_func_truth(thd, a, true, false) {}
  ~Item_func_isnottrue() {}
  virtual const char* func_name() const { return "isnottrue"; }
  Item *get_copy(THD *thd, MEM_ROOT *mem_root)
  { return get_item_copy<Item_func_isnottrue>(thd, mem_root, this); }
};


/**
  This Item represents a <code>X IS FALSE</code> boolean predicate.
*/

class Item_func_isfalse : public Item_func_truth
{
public:
  Item_func_isfalse(THD *thd, Item *a): Item_func_truth(thd, a, false, true) {}
  ~Item_func_isfalse() {}
  virtual const char* func_name() const { return "isfalse"; }
  Item *get_copy(THD *thd, MEM_ROOT *mem_root)
  { return get_item_copy<Item_func_isfalse>(thd, mem_root, this); }
};


/**
  This Item represents a <code>X IS NOT FALSE</code> boolean predicate.
*/

class Item_func_isnotfalse : public Item_func_truth
{
public:
  Item_func_isnotfalse(THD *thd, Item *a):
    Item_func_truth(thd, a, false, false) {}
  ~Item_func_isnotfalse() {}
  virtual const char* func_name() const { return "isnotfalse"; }
  Item *get_copy(THD *thd, MEM_ROOT *mem_root)
  { return get_item_copy<Item_func_isnotfalse>(thd, mem_root, this); }
};


class Item_cache;
#define UNKNOWN (-1)


/*
  Item_in_optimizer(left_expr, Item_in_subselect(...))

  Item_in_optimizer is used to wrap an instance of Item_in_subselect. This
  class does the following:
   - Evaluate the left expression and store it in Item_cache_* object (to
     avoid re-evaluating it many times during subquery execution)
   - Shortcut the evaluation of "NULL IN (...)" to NULL in the cases where we
     don't care if the result is NULL or FALSE.

  NOTE
    It is not quite clear why the above listed functionality should be
    placed into a separate class called 'Item_in_optimizer'.
*/

class Item_in_optimizer: public Item_bool_func
{
protected:
  Item_cache *cache;
  Item *expr_cache;
  bool save_cache;
  /* 
    Stores the value of "NULL IN (SELECT ...)" for uncorrelated subqueries:
      UNKNOWN - "NULL in (SELECT ...)" has not yet been evaluated
      FALSE   - result is FALSE
      TRUE    - result is NULL
  */
  int result_for_null_param;
public:
  Item_in_optimizer(THD *thd, Item *a, Item *b):
    Item_bool_func(thd, a, b), cache(0), expr_cache(0),
    save_cache(0), result_for_null_param(UNKNOWN)
  { m_with_subquery= true; }
  bool fix_fields(THD *, Item **);
  bool fix_left(THD *thd);
  table_map not_null_tables() const { return 0; }
  bool is_null();
  longlong val_int();
  void cleanup();
  const char *func_name() const { return "<in_optimizer>"; }
  Item_cache **get_cache() { return &cache; }
  void keep_top_level_cache();
  Item *transform(THD *thd, Item_transformer transformer, uchar *arg);
  virtual Item *expr_cache_insert_transformer(THD *thd, uchar *unused);
  bool is_expensive_processor(void *arg);
  bool is_expensive();
  void set_join_tab_idx(uint join_tab_idx_arg)
  { args[1]->set_join_tab_idx(join_tab_idx_arg); }
  virtual void get_cache_parameters(List<Item> &parameters);
  bool is_top_level_item();
  bool eval_not_null_tables(void *opt_arg);
  void fix_after_pullout(st_select_lex *new_parent, Item **ref, bool merge);
  bool invisible_mode();
  void reset_cache() { cache= NULL; }
  Item *get_copy(THD *thd, MEM_ROOT *mem_root)
  { return get_item_copy<Item_in_optimizer>(thd, mem_root, this); }
};


/*
  Functions and operators with two arguments that can use range optimizer.
*/
class Item_bool_func2 :public Item_bool_func
{                                              /* Bool with 2 string args */
protected:
  void add_key_fields_optimize_op(JOIN *join, KEY_FIELD **key_fields,
                                  uint *and_level, table_map usable_tables,
                                  SARGABLE_PARAM **sargables, bool equal_func);
public:
  Item_bool_func2(THD *thd, Item *a, Item *b):
    Item_bool_func(thd, a, b) { }

  bool is_null() { return MY_TEST(args[0]->is_null() || args[1]->is_null()); }
  COND *remove_eq_conds(THD *thd, Item::cond_result *cond_value,
                        bool top_level);
  bool count_sargable_conds(void *arg);
  /*
    Specifies which result type the function uses to compare its arguments.
    This method is used in equal field propagation.
  */
  virtual const Type_handler *compare_type_handler() const
  {
    /*
      Have STRING_RESULT by default, which means the function compares
      val_str() results of the arguments. This is suitable for Item_func_like
      and for Item_func_spatial_rel.
      Note, Item_bool_rowready_func2 overrides this default behaviour.
    */
    return &type_handler_varchar;
  }
  SEL_TREE *get_mm_tree(RANGE_OPT_PARAM *param, Item **cond_ptr)
  {
    DBUG_ENTER("Item_bool_func2::get_mm_tree");
    DBUG_ASSERT(arg_count == 2);
    SEL_TREE *ftree= get_full_func_mm_tree_for_args(param, args[0], args[1]);
    if (!ftree)
      ftree= Item_func::get_mm_tree(param, cond_ptr);
    DBUG_RETURN(ftree);
  }
};


/**
  A class for functions and operators that can use the range optimizer and
  have a reverse function/operator that can also use the range optimizer,
  so this condition:
    WHERE value OP field
  can be optimized as equivalent to:
    WHERE field REV_OP value

  This class covers:
  - scalar comparison predicates:  <, <=, =, <=>, >=, >
  - MBR and precise spatial relation predicates (e.g. SP_TOUCHES(x,y))

  For example:
    WHERE 10 > field
  can be optimized as:
    WHERE field < 10
*/
class Item_bool_func2_with_rev :public Item_bool_func2
{
protected:
  SEL_TREE *get_func_mm_tree(RANGE_OPT_PARAM *param,
                             Field *field, Item *value)
  {
    DBUG_ENTER("Item_bool_func2_with_rev::get_func_mm_tree");
    Item_func::Functype func_type=
      (value != arguments()[0]) ? functype() : rev_functype();
    DBUG_RETURN(get_mm_parts(param, field, func_type, value));
  }
public:
  Item_bool_func2_with_rev(THD *thd, Item *a, Item *b):
    Item_bool_func2(thd, a, b) { }
  virtual enum Functype rev_functype() const= 0;
  SEL_TREE *get_mm_tree(RANGE_OPT_PARAM *param, Item **cond_ptr)
  {
    DBUG_ENTER("Item_bool_func2_with_rev::get_mm_tree");
    DBUG_ASSERT(arg_count == 2);
    SEL_TREE *ftree;
    /*
      Even if get_full_func_mm_tree_for_args(param, args[0], args[1]) will not
      return a range predicate it may still be possible to create one
      by reversing the order of the operands. Note that this only
      applies to predicates where both operands are fields. Example: A
      query of the form

         WHERE t1.a OP t2.b

      In this case, args[0] == t1.a and args[1] == t2.b.
      When creating range predicates for t2,
      get_full_func_mm_tree_for_args(param, args[0], args[1])
      will return NULL because 'field' belongs to t1 and only
      predicates that applies to t2 are of interest. In this case a
      call to get_full_func_mm_tree_for_args() with reversed operands
      may succeed.
    */
    if (!(ftree= get_full_func_mm_tree_for_args(param, args[0], args[1])) &&
        !(ftree= get_full_func_mm_tree_for_args(param, args[1], args[0])))
      ftree= Item_func::get_mm_tree(param, cond_ptr);
    DBUG_RETURN(ftree);
  }
};


class Item_bool_rowready_func2 :public Item_bool_func2_with_rev
{
protected:
  Arg_comparator cmp;
  bool check_arguments() const
  {
    return check_argument_types_like_args0();
  }
public:
  Item_bool_rowready_func2(THD *thd, Item *a, Item *b):
    Item_bool_func2_with_rev(thd, a, b), cmp(tmp_arg, tmp_arg + 1)
  { }
  void print(String *str, enum_query_type query_type)
  {
    Item_func::print_op(str, query_type);
  }
  enum precedence precedence() const { return CMP_PRECEDENCE; }
  Item *neg_transformer(THD *thd);
  virtual Item *negated_item(THD *thd);
  Item* propagate_equal_fields(THD *thd, const Context &ctx, COND_EQUAL *cond)
  {
    Item_args::propagate_equal_fields(thd,
                                      Context(ANY_SUBST,
                                              cmp.compare_type_handler(),
                                              compare_collation()),
                                      cond);
    return this;
  }
  void fix_length_and_dec();
  int set_cmp_func()
  {
    return cmp.set_cmp_func(this, tmp_arg, tmp_arg + 1, true);
  }
  CHARSET_INFO *compare_collation() const { return cmp.compare_collation(); }
  const Type_handler *compare_type_handler() const
  {
    return cmp.compare_type_handler();
  }
  Arg_comparator *get_comparator() { return &cmp; }
  void cleanup()
  {
    Item_bool_func2::cleanup();
    cmp.cleanup();
  }
  void add_key_fields(JOIN *join, KEY_FIELD **key_fields,
                      uint *and_level, table_map usable_tables,
                      SARGABLE_PARAM **sargables)
  {
    return add_key_fields_optimize_op(join, key_fields, and_level,
                                      usable_tables, sargables, false);
  }
  Item *build_clone(THD *thd, MEM_ROOT *mem_root)
  {
    Item_bool_rowready_func2 *clone=
      (Item_bool_rowready_func2 *) Item_func::build_clone(thd, mem_root);
    if (clone)
    {
      clone->cmp.comparators= 0;
    }
    return clone;
  }      

};

/**
  XOR inherits from Item_bool_func because it is not optimized yet.
  Later, when XOR is optimized, it needs to inherit from
  Item_cond instead. See WL#5800. 
*/
class Item_func_xor :public Item_bool_func
{
public:
  Item_func_xor(THD *thd, Item *i1, Item *i2): Item_bool_func(thd, i1, i2) {}
  enum Functype functype() const { return XOR_FUNC; }
  const char *func_name() const { return "xor"; }
  enum precedence precedence() const { return XOR_PRECEDENCE; }
  void print(String *str, enum_query_type query_type)
  { Item_func::print_op(str, query_type); }
  longlong val_int();
  Item *neg_transformer(THD *thd);
  Item* propagate_equal_fields(THD *thd, const Context &ctx, COND_EQUAL *cond)
  {
    Item_args::propagate_equal_fields(thd, Context_boolean(), cond);
    return this;
  }
  Item *get_copy(THD *thd, MEM_ROOT *mem_root)
  { return get_item_copy<Item_func_xor>(thd, mem_root, this); }
};

class Item_func_not :public Item_bool_func
{
  bool abort_on_null;
public:
  Item_func_not(THD *thd, Item *a):
    Item_bool_func(thd, a), abort_on_null(FALSE) {}
  virtual void top_level_item() { abort_on_null= 1; }
  bool is_top_level_item() { return abort_on_null; }
  longlong val_int();
  enum Functype functype() const { return NOT_FUNC; }
  const char *func_name() const { return "not"; }
  enum precedence precedence() const { return BANG_PRECEDENCE; }
  Item *neg_transformer(THD *thd);
  bool fix_fields(THD *, Item **);
  virtual void print(String *str, enum_query_type query_type);
  Item *get_copy(THD *thd, MEM_ROOT *mem_root)
  { return get_item_copy<Item_func_not>(thd, mem_root, this); }
};

class Item_maxmin_subselect;

/*
  trigcond<param>(arg) ::= param? arg : TRUE

  The class Item_func_trig_cond is used for guarded predicates 
  which are employed only for internal purposes.
  A guarded predicate is an object consisting of an a regular or
  a guarded predicate P and a pointer to a boolean guard variable g. 
  A guarded predicate P/g is evaluated to true if the value of the
  guard g is false, otherwise it is evaluated to the same value that
  the predicate P: val(P/g)= g ? val(P):true.
  Guarded predicates allow us to include predicates into a conjunction
  conditionally. Currently they are utilized for pushed down predicates
  in queries with outer join operations.

  In the future, probably, it makes sense to extend this class to
  the objects consisting of three elements: a predicate P, a pointer
  to a variable g and a firing value s with following evaluation
  rule: val(P/g,s)= g==s? val(P) : true. It will allow us to build only
  one item for the objects of the form P/g1/g2... 

  Objects of this class are built only for query execution after
  the execution plan has been already selected. That's why this
  class needs only val_int out of generic methods. 
 
  Current uses of Item_func_trig_cond objects:
   - To wrap selection conditions when executing outer joins
   - To wrap condition that is pushed down into subquery
*/

class Item_func_trig_cond: public Item_bool_func
{
  bool *trig_var;
public:
  Item_func_trig_cond(THD *thd, Item *a, bool *f): Item_bool_func(thd, a)
  { trig_var= f; }
  longlong val_int() { return *trig_var ? args[0]->val_int() : 1; }
  enum Functype functype() const { return TRIG_COND_FUNC; };
  const char *func_name() const { return "trigcond"; };
  bool const_item() const { return FALSE; }
  bool *get_trig_var() { return trig_var; }
  void add_key_fields(JOIN *join, KEY_FIELD **key_fields,
                      uint *and_level, table_map usable_tables,
                      SARGABLE_PARAM **sargables);
  Item *get_copy(THD *thd, MEM_ROOT *mem_root)
  { return get_item_copy<Item_func_trig_cond>(thd, mem_root, this); }
};

class Item_func_not_all :public Item_func_not
{
  /* allow to check presence of values in max/min optimization */
  Item_sum_hybrid *test_sum_item;
  Item_maxmin_subselect *test_sub_item;

public:
  bool show;

  Item_func_not_all(THD *thd, Item *a):
    Item_func_not(thd, a), test_sum_item(0), test_sub_item(0), show(0)
    {}
  table_map not_null_tables() const { return 0; }
  longlong val_int();
  enum Functype functype() const { return NOT_ALL_FUNC; }
  const char *func_name() const { return "<not>"; }
  bool fix_fields(THD *thd, Item **ref)
    {return Item_func::fix_fields(thd, ref);}
  virtual void print(String *str, enum_query_type query_type);
  void set_sum_test(Item_sum_hybrid *item) { test_sum_item= item; test_sub_item= 0; };
  void set_sub_test(Item_maxmin_subselect *item) { test_sub_item= item; test_sum_item= 0;};
  bool empty_underlying_subquery();
  Item *neg_transformer(THD *thd);
};


class Item_func_nop_all :public Item_func_not_all
{
public:

  Item_func_nop_all(THD *thd, Item *a): Item_func_not_all(thd, a) {}
  longlong val_int();
  const char *func_name() const { return "<nop>"; }
  Item *neg_transformer(THD *thd);
  Item *get_copy(THD *thd, MEM_ROOT *mem_root)
  { return get_item_copy<Item_func_nop_all>(thd, mem_root, this); }
};


class Item_func_eq :public Item_bool_rowready_func2
{
  bool abort_on_null;
public:
  Item_func_eq(THD *thd, Item *a, Item *b):
    Item_bool_rowready_func2(thd, a, b),
    abort_on_null(false), in_equality_no(UINT_MAX)
  {}
  longlong val_int();
  enum Functype functype() const { return EQ_FUNC; }
  enum Functype rev_functype() const { return EQ_FUNC; }
  cond_result eq_cmp_result() const { return COND_TRUE; }
  const char *func_name() const { return "="; }
  void top_level_item() { abort_on_null= true; }
  Item *negated_item(THD *thd);
  COND *build_equal_items(THD *thd, COND_EQUAL *inherited,
                          bool link_item_fields,
                          COND_EQUAL **cond_equal_ref);
  void add_key_fields(JOIN *join, KEY_FIELD **key_fields,
                      uint *and_level, table_map usable_tables,
                      SARGABLE_PARAM **sargables)
  {
    return add_key_fields_optimize_op(join, key_fields, and_level,
                                      usable_tables, sargables, true);
  }
  bool check_equality(THD *thd, COND_EQUAL *cond, List<Item> *eq_list);
  /* 
    - If this equality is created from the subquery's IN-equality:
      number of the item it was created from, e.g. for
       (a,b) IN (SELECT c,d ...)  a=c will have in_equality_no=0, 
       and b=d will have in_equality_no=1.
    - Otherwise, UINT_MAX
  */
  uint in_equality_no;
  virtual uint exists2in_reserved_items() { return 1; };
  friend class  Arg_comparator;
  Item *get_copy(THD *thd, MEM_ROOT *mem_root)
  { return get_item_copy<Item_func_eq>(thd, mem_root, this); }
};

class Item_func_equal :public Item_bool_rowready_func2
{
public:
  Item_func_equal(THD *thd, Item *a, Item *b):
    Item_bool_rowready_func2(thd, a, b) {}
  longlong val_int();
  void fix_length_and_dec();
  table_map not_null_tables() const { return 0; }
  enum Functype functype() const { return EQUAL_FUNC; }
  enum Functype rev_functype() const { return EQUAL_FUNC; }
  cond_result eq_cmp_result() const { return COND_TRUE; }
  const char *func_name() const { return "<=>"; }
  Item *neg_transformer(THD *thd) { return 0; }
  void add_key_fields(JOIN *join, KEY_FIELD **key_fields,
                      uint *and_level, table_map usable_tables,
                      SARGABLE_PARAM **sargables)
  {
    return add_key_fields_optimize_op(join, key_fields, and_level,
                                      usable_tables, sargables, true);
  }
  Item *get_copy(THD *thd, MEM_ROOT *mem_root)
  { return get_item_copy<Item_func_equal>(thd, mem_root, this); }
};


class Item_func_ge :public Item_bool_rowready_func2
{
public:
  Item_func_ge(THD *thd, Item *a, Item *b):
    Item_bool_rowready_func2(thd, a, b) {};
  longlong val_int();
  enum Functype functype() const { return GE_FUNC; }
  enum Functype rev_functype() const { return LE_FUNC; }
  cond_result eq_cmp_result() const { return COND_TRUE; }
  const char *func_name() const { return ">="; }
  Item *negated_item(THD *thd);
  Item *get_copy(THD *thd, MEM_ROOT *mem_root)
  { return get_item_copy<Item_func_ge>(thd, mem_root, this); }
};


class Item_func_gt :public Item_bool_rowready_func2
{
public:
  Item_func_gt(THD *thd, Item *a, Item *b):
    Item_bool_rowready_func2(thd, a, b) {};
  longlong val_int();
  enum Functype functype() const { return GT_FUNC; }
  enum Functype rev_functype() const { return LT_FUNC; }
  cond_result eq_cmp_result() const { return COND_FALSE; }
  const char *func_name() const { return ">"; }
  Item *negated_item(THD *thd);
  Item *get_copy(THD *thd, MEM_ROOT *mem_root)
  { return get_item_copy<Item_func_gt>(thd, mem_root, this); }
};


class Item_func_le :public Item_bool_rowready_func2
{
public:
  Item_func_le(THD *thd, Item *a, Item *b):
    Item_bool_rowready_func2(thd, a, b) {};
  longlong val_int();
  enum Functype functype() const { return LE_FUNC; }
  enum Functype rev_functype() const { return GE_FUNC; }
  cond_result eq_cmp_result() const { return COND_TRUE; }
  const char *func_name() const { return "<="; }
  Item *negated_item(THD *thd);
  Item *get_copy(THD *thd, MEM_ROOT *mem_root)
  { return get_item_copy<Item_func_le>(thd, mem_root, this); }
};


class Item_func_lt :public Item_bool_rowready_func2
{
public:
  Item_func_lt(THD *thd, Item *a, Item *b):
    Item_bool_rowready_func2(thd, a, b) {}
  longlong val_int();
  enum Functype functype() const { return LT_FUNC; }
  enum Functype rev_functype() const { return GT_FUNC; }
  cond_result eq_cmp_result() const { return COND_FALSE; }
  const char *func_name() const { return "<"; }
  Item *negated_item(THD *thd);
  Item *get_copy(THD *thd, MEM_ROOT *mem_root)
  { return get_item_copy<Item_func_lt>(thd, mem_root, this); }
};


class Item_func_ne :public Item_bool_rowready_func2
{
protected:
  SEL_TREE *get_func_mm_tree(RANGE_OPT_PARAM *param,
                             Field *field, Item *value)
  {
    DBUG_ENTER("Item_func_ne::get_func_mm_tree");
    DBUG_RETURN(get_ne_mm_tree(param, field, value, value));
  }
public:
  Item_func_ne(THD *thd, Item *a, Item *b):
    Item_bool_rowready_func2(thd, a, b) {}
  longlong val_int();
  enum Functype functype() const { return NE_FUNC; }
  enum Functype rev_functype() const { return NE_FUNC; }
  cond_result eq_cmp_result() const { return COND_FALSE; }
  const char *func_name() const { return "<>"; }
  Item *negated_item(THD *thd);
  void add_key_fields(JOIN *join, KEY_FIELD **key_fields, uint *and_level,
                      table_map usable_tables, SARGABLE_PARAM **sargables);
  Item *get_copy(THD *thd, MEM_ROOT *mem_root)
  { return get_item_copy<Item_func_ne>(thd, mem_root, this); }
};


/*
  The class Item_func_opt_neg is defined to factor out the functionality
  common for the classes Item_func_between and Item_func_in. The objects
  of these classes can express predicates or there negations.
  The alternative approach would be to create pairs Item_func_between,
  Item_func_notbetween and Item_func_in, Item_func_notin.

*/

class Item_func_opt_neg :public Item_bool_func
{
protected:
  /*
    The data type handler that will be used for comparison.
    Data type handlers of all arguments are mixed to here.
  */
  Type_handler_hybrid_field_type m_comparator;
  /*
    The collation that will be used for comparison in case
    when m_compare_type is STRING_RESULT.
  */
  DTCollation cmp_collation;
public:
  bool negated;     /* <=> the item represents NOT <func> */
  bool pred_level;  /* <=> [NOT] <func> is used on a predicate level */
public:
  Item_func_opt_neg(THD *thd, Item *a, Item *b, Item *c):
    Item_bool_func(thd, a, b, c), negated(0), pred_level(0) {}
  Item_func_opt_neg(THD *thd, List<Item> &list):
    Item_bool_func(thd, list), negated(0), pred_level(0) {}
public:
  inline void top_level_item() { pred_level= 1; }
  bool is_top_level_item() const { return pred_level; }
  Item *neg_transformer(THD *thd)
  {
    negated= !negated;
    return this;
  }
  bool eq(const Item *item, bool binary_cmp) const;
  CHARSET_INFO *compare_collation() const { return cmp_collation.collation; }
  Item* propagate_equal_fields(THD *, const Context &, COND_EQUAL *) = 0;
};


class Item_func_between :public Item_func_opt_neg
{
protected:
  SEL_TREE *get_func_mm_tree(RANGE_OPT_PARAM *param,
                             Field *field, Item *value);
public:
  String value0,value1,value2;
  Item_func_between(THD *thd, Item *a, Item *b, Item *c):
    Item_func_opt_neg(thd, a, b, c) { }
  longlong val_int()
  {
    DBUG_ASSERT(fixed);
    return m_comparator.type_handler()->Item_func_between_val_int(this);
  }
  enum Functype functype() const   { return BETWEEN; }
  const char *func_name() const { return "between"; }
  enum precedence precedence() const { return BETWEEN_PRECEDENCE; }
  void fix_length_and_dec();
  bool fix_length_and_dec_string(THD *)
  {
    return agg_arg_charsets_for_comparison(cmp_collation, args, 3);
  }
  bool fix_length_and_dec_temporal(THD *);
  bool fix_length_and_dec_numeric(THD *);
  virtual void print(String *str, enum_query_type query_type);
  bool eval_not_null_tables(void *opt_arg);
  void fix_after_pullout(st_select_lex *new_parent, Item **ref, bool merge);
  bool count_sargable_conds(void *arg);
  void add_key_fields(JOIN *join, KEY_FIELD **key_fields,
                      uint *and_level, table_map usable_tables,
                      SARGABLE_PARAM **sargables);
  SEL_TREE *get_mm_tree(RANGE_OPT_PARAM *param, Item **cond_ptr);
  Item* propagate_equal_fields(THD *thd, const Context &ctx, COND_EQUAL *cond)
  {
    Item_args::propagate_equal_fields(thd,
                                      Context(ANY_SUBST,
                                              m_comparator.type_handler(),
                                              compare_collation()),
                                      cond);
    return this;
  }
  Item *get_copy(THD *thd, MEM_ROOT *mem_root)
  { return get_item_copy<Item_func_between>(thd, mem_root, this); }

  longlong val_int_cmp_string();
  longlong val_int_cmp_temporal();
  longlong val_int_cmp_int();
  longlong val_int_cmp_real();
  longlong val_int_cmp_decimal();
};


class Item_func_strcmp :public Item_long_func
{
  bool check_arguments() const
  { return check_argument_types_can_return_str(0, 2); }
  String value1, value2;
  DTCollation cmp_collation;
public:
  Item_func_strcmp(THD *thd, Item *a, Item *b):
    Item_long_func(thd, a, b) {}
  longlong val_int();
  uint decimal_precision() const { return 1; }
  const char *func_name() const { return "strcmp"; }
  void fix_length_and_dec()
  {
    agg_arg_charsets_for_comparison(cmp_collation, args, 2);
    fix_char_length(2); // returns "1" or "0" or "-1"
  }
  Item *get_copy(THD *thd, MEM_ROOT *mem_root)
  { return get_item_copy<Item_func_strcmp>(thd, mem_root, this); }
};


struct interval_range
{
  Item_result type;
  double dbl;
  my_decimal dec;
};

class Item_func_interval :public Item_long_func
{
  Item_row *row;
  bool use_decimal_comparison;
  interval_range *intervals;
  bool check_arguments() const
  {
    return check_argument_types_like_args0();
  }
<<<<<<< HEAD
public:
  Item_func_interval(THD *thd, Item_row *a):
    Item_long_func(thd, a), row(a), intervals(0)
  { }
=======
  bool fix_fields(THD *, Item **);
>>>>>>> aed2050e
  longlong val_int();
  void fix_length_and_dec();
  const char *func_name() const { return "interval"; }
  uint decimal_precision() const { return 2; }
  void print(String *str, enum_query_type query_type)
  {
    str->append(func_name());
    print_args(str, 0, query_type);
  }
  Item *get_copy(THD *thd, MEM_ROOT *mem_root)
  { return get_item_copy<Item_func_interval>(thd, mem_root, this); }
};


class Item_func_coalesce :public Item_func_case_expression
{
public:
  Item_func_coalesce(THD *thd, Item *a, Item *b):
    Item_func_case_expression(thd, a, b) {}
  Item_func_coalesce(THD *thd, List<Item> &list):
    Item_func_case_expression(thd, list) {}
  double real_op();
  longlong int_op();
  String *str_op(String *);
  my_decimal *decimal_op(my_decimal *);
  bool date_op(MYSQL_TIME *ltime, ulonglong fuzzydate);
  void fix_length_and_dec()
  {
    if (!aggregate_for_result(func_name(), args, arg_count, true))
      fix_attributes(args, arg_count);
  }
  const char *func_name() const { return "coalesce"; }
  table_map not_null_tables() const { return 0; }
  Item *get_copy(THD *thd, MEM_ROOT *mem_root)
  { return get_item_copy<Item_func_coalesce>(thd, mem_root, this); }
};


/*
  Case abbreviations that aggregate its result field type by two arguments:
    IFNULL(arg1, arg2)
    IF(switch, arg1, arg2)
    NVL2(switch, arg1, arg2)
*/
class Item_func_case_abbreviation2 :public Item_func_case_expression
{
protected:
  void fix_length_and_dec2(Item **items)
  {
    if (!aggregate_for_result(func_name(), items, 2, true))
      fix_attributes(items, 2);
  }

  void cache_type_info(const Item *source, bool maybe_null_arg)
  {
    Type_std_attributes::set(source);
    set_handler(source->type_handler());
    maybe_null= maybe_null_arg;
  }

  void fix_length_and_dec2_eliminate_null(Item **items)
  {
    // Let IF(cond, expr, NULL) and IF(cond, NULL, expr) inherit type from expr.
    if (items[0]->type() == NULL_ITEM)
    {
      cache_type_info(items[1], true);
      // If both arguments are NULL, make resulting type BINARY(0).
      if (items[1]->type() == NULL_ITEM)
        set_handler(&type_handler_string);
    }
    else if (items[1]->type() == NULL_ITEM)
    {
      cache_type_info(items[0], true);
    }
    else
    {
      fix_length_and_dec2(items);
    }
  }

public:
  Item_func_case_abbreviation2(THD *thd, Item *a, Item *b):
    Item_func_case_expression(thd, a, b) { }
  Item_func_case_abbreviation2(THD *thd, Item *a, Item *b, Item *c):
    Item_func_case_expression(thd, a, b, c) { }
};


class Item_func_ifnull :public Item_func_case_abbreviation2
{
public:
  Item_func_ifnull(THD *thd, Item *a, Item *b):
    Item_func_case_abbreviation2(thd, a, b) {}
  double real_op();
  longlong int_op();
  String *str_op(String *str);
  my_decimal *decimal_op(my_decimal *);
  bool date_op(MYSQL_TIME *ltime, ulonglong fuzzydate);
  void fix_length_and_dec()
  {
    Item_func_case_abbreviation2::fix_length_and_dec2(args);
    maybe_null= args[1]->maybe_null;
  }
  const char *func_name() const { return "ifnull"; }

  table_map not_null_tables() const { return 0; }
  Item *get_copy(THD *thd, MEM_ROOT *mem_root)
  { return get_item_copy<Item_func_ifnull>(thd, mem_root, this); }
};


/**
  Case abbreviations that have a switch argument and
  two return arguments to choose from. Returns the value
  of either of the two return arguments depending on the switch argument value.

  IF(switch, arg1, arg2)
  NVL(switch, arg1, arg2)
*/
class Item_func_case_abbreviation2_switch: public Item_func_case_abbreviation2
{
protected:
  virtual Item *find_item() const= 0;

public:
  Item_func_case_abbreviation2_switch(THD *thd, Item *a, Item *b, Item *c)
    :Item_func_case_abbreviation2(thd, a, b, c)
  { }

  bool date_op(MYSQL_TIME *ltime, ulonglong fuzzydate)
  {
    return get_date_with_conversion_from_item(find_item(), ltime, fuzzydate);
  }
  longlong int_op()
  {
    return val_int_from_item(find_item());
  }
  double real_op()
  {
    return val_real_from_item(find_item());
  }
  my_decimal *decimal_op(my_decimal *decimal_value)
  {
    return val_decimal_from_item(find_item(), decimal_value);
  }
  String *str_op(String *str)
  {
    return val_str_from_item(find_item(), str);
  }
};


class Item_func_if :public Item_func_case_abbreviation2_switch
{
protected:
  Item *find_item() const { return args[0]->val_bool() ? args[1] : args[2]; }

public:
  Item_func_if(THD *thd, Item *a, Item *b, Item *c):
    Item_func_case_abbreviation2_switch(thd, a, b, c)
  {}
  bool fix_fields(THD *, Item **);
  void fix_length_and_dec()
  {
    fix_length_and_dec2_eliminate_null(args + 1);
  }
  const char *func_name() const { return "if"; }
  bool eval_not_null_tables(void *opt_arg);
  void fix_after_pullout(st_select_lex *new_parent, Item **ref, bool merge);
  Item *get_copy(THD *thd, MEM_ROOT *mem_root)
  { return get_item_copy<Item_func_if>(thd, mem_root, this); }
private:
  void cache_type_info(Item *source);
};


class Item_func_nvl2 :public Item_func_case_abbreviation2_switch
{
protected:
  Item *find_item() const { return args[0]->is_null() ? args[2] : args[1]; }

public:
  Item_func_nvl2(THD *thd, Item *a, Item *b, Item *c):
    Item_func_case_abbreviation2_switch(thd, a, b, c)
  {}
  const char *func_name() const { return "nvl2"; }
  void fix_length_and_dec()
  {
    fix_length_and_dec2_eliminate_null(args + 1);
  }
  Item *get_copy(THD *thd, MEM_ROOT *mem_root)
  { return get_item_copy<Item_func_nvl2>(thd, mem_root, this); }
};


class Item_func_nullif :public Item_func_case_expression
{
  Arg_comparator cmp;
  /*
    NULLIF(a,b) is a short for:
      CASE WHEN a=b THEN NULL ELSE a END

    The left "a" is for comparison purposes.
    The right "a" is for return value purposes.
    These are two different "a" and they can be replaced to different items.

    The left "a" is in a comparison and can be replaced by:
    - Item_func::convert_const_compared_to_int_field()
    - agg_item_set_converter() in set_cmp_func()
    - Arg_comparator::cache_converted_constant() in set_cmp_func()

    Both "a"s are subject to equal fields propagation and can be replaced by:
    - Item_field::propagate_equal_fields(ANY_SUBST) for the left "a"
    - Item_field::propagate_equal_fields(IDENTITY_SUBST) for the right "a"
  */
  Item_cache *m_cache;
  int compare();
  void reset_first_arg_if_needed()
  { 
    if (arg_count == 3 && args[0] != args[2])
      args[0]= args[2];
  }
  Item *m_arg0;
public:
  /*
    Here we pass three arguments to the parent constructor, as NULLIF
    is a three-argument function, it needs two copies of the first argument
    (see above). But fix_fields() will be confused if we try to prepare the
    same Item twice (if args[0]==args[2]), so we hide the third argument
    (decrementing arg_count) and copy args[2]=args[0] again after fix_fields().
    See also Item_func_nullif::fix_length_and_dec().
  */
  Item_func_nullif(THD *thd, Item *a, Item *b):
    Item_func_case_expression(thd, a, b, a),
    m_cache(NULL),
    m_arg0(NULL)
  { arg_count--; }
  void cleanup()
  {
    Item_func_hybrid_field_type::cleanup();
    arg_count= 2; // See the comment to the constructor
  }
  bool date_op(MYSQL_TIME *ltime, ulonglong fuzzydate);
  double real_op();
  longlong int_op();
  String *str_op(String *str);
  my_decimal *decimal_op(my_decimal *);
  void fix_length_and_dec();
  bool walk(Item_processor processor, bool walk_subquery, void *arg);
  const char *func_name() const { return "nullif"; }
  void print(String *str, enum_query_type query_type);
  void split_sum_func(THD *thd, Ref_ptr_array ref_pointer_array, 
                      List<Item> &fields, uint flags);
  void update_used_tables();
  table_map not_null_tables() const { return 0; }
  bool is_null();
  Item* propagate_equal_fields(THD *thd, const Context &ctx, COND_EQUAL *cond)
  {
    Context cmpctx(ANY_SUBST, cmp.compare_type_handler(),
                              cmp.compare_collation());
    const Item *old0= args[0];
    args[0]->propagate_equal_fields_and_change_item_tree(thd, cmpctx,
                                                         cond, &args[0]);
    args[1]->propagate_equal_fields_and_change_item_tree(thd, cmpctx,
                                                         cond, &args[1]);
    /*
      MDEV-9712 Performance degradation of nested NULLIF
      ANY_SUBST is more relaxed than IDENTITY_SUBST.
      If ANY_SUBST did not change args[0],
      then we can skip propagation for args[2].
    */
    if (old0 != args[0])
      args[2]->propagate_equal_fields_and_change_item_tree(thd,
                                                           Context_identity(),
                                                           cond, &args[2]);
    return this;
  }
  Item *get_copy(THD *thd, MEM_ROOT *mem_root)
  { return get_item_copy<Item_func_nullif>(thd, mem_root, this); }
  Item *derived_field_transformer_for_having(THD *thd, uchar *arg)
  { reset_first_arg_if_needed(); return this; }
  Item *derived_field_transformer_for_where(THD *thd, uchar *arg)
  { reset_first_arg_if_needed(); return this; }
  Item *derived_grouping_field_transformer_for_where(THD *thd, uchar *arg)
  { reset_first_arg_if_needed(); return this; }
};


/* Functions to handle the optimized IN */


/* A vector of values of some type  */

class in_vector :public Sql_alloc
{
public:
  char *base;
  uint size;
  qsort2_cmp compare;
  CHARSET_INFO *collation;
  uint count;
  uint used_count;
  in_vector() {}
  in_vector(THD *thd, uint elements, uint element_length, qsort2_cmp cmp_func,
  	    CHARSET_INFO *cmp_coll)
    :base((char*) thd_calloc(thd, elements * element_length)),
     size(element_length), compare(cmp_func), collation(cmp_coll),
     count(elements), used_count(elements) {}
  virtual ~in_vector() {}
  virtual void set(uint pos,Item *item)=0;
  virtual uchar *get_value(Item *item)=0;
  void sort()
  {
    my_qsort2(base,used_count,size,compare,(void*)collation);
  }
  bool find(Item *item);
  
  /* 
    Create an instance of Item_{type} (e.g. Item_decimal) constant object
    which type allows it to hold an element of this vector without any
    conversions.
    The purpose of this function is to be able to get elements of this
    vector in form of Item_xxx constants without creating Item_xxx object
    for every array element you get (i.e. this implements "FlyWeight" pattern)
  */
  virtual Item* create_item(THD *thd) { return NULL; }
  
  /*
    Store the value at position #pos into provided item object
    SYNOPSIS
      value_to_item()
        pos   Index of value to store
        item  Constant item to store value into. The item must be of the same
              type that create_item() returns.
  */
  virtual void value_to_item(uint pos, Item *item) { }
  
  /* Compare values number pos1 and pos2 for equality */
  bool compare_elems(uint pos1, uint pos2)
  {
    return MY_TEST(compare(collation, base + pos1 * size, base + pos2 * size));
  }
  virtual Item_result result_type()= 0;
};

class in_string :public in_vector
{
  char buff[STRING_BUFFER_USUAL_SIZE];
  String tmp;
  class Item_string_for_in_vector: public Item_string
  {
  public:
    Item_string_for_in_vector(THD *thd, CHARSET_INFO *cs):
      Item_string(thd, cs)
    { }
    void set_value(const String *str)
    {
      str_value= *str;
      collation.set(str->charset());
    }
  };
public:
  in_string(THD *thd, uint elements, qsort2_cmp cmp_func, CHARSET_INFO *cs);
  ~in_string();
  void set(uint pos,Item *item);
  uchar *get_value(Item *item);
  Item* create_item(THD *thd);
  void value_to_item(uint pos, Item *item)
  {    
    String *str=((String*) base)+pos;
    Item_string_for_in_vector *to= (Item_string_for_in_vector*) item;
    to->set_value(str);
  }
  Item_result result_type() { return STRING_RESULT; }
};

class in_longlong :public in_vector
{
protected:
  /*
    Here we declare a temporary variable (tmp) of the same type as the
    elements of this vector. tmp is used in finding if a given value is in 
    the list. 
  */
  struct packed_longlong 
  {
    longlong val;
    longlong unsigned_flag;  // Use longlong, not bool, to preserve alignment
  } tmp;
public:
  in_longlong(THD *thd, uint elements);
  void set(uint pos,Item *item);
  uchar *get_value(Item *item);
  Item* create_item(THD *thd);
  void value_to_item(uint pos, Item *item)
  {
    ((Item_int*) item)->value= ((packed_longlong*) base)[pos].val;
    ((Item_int*) item)->unsigned_flag= (bool)
      ((packed_longlong*) base)[pos].unsigned_flag;
  }
  Item_result result_type() { return INT_RESULT; }

  friend int cmp_longlong(void *cmp_arg, packed_longlong *a,packed_longlong *b);
};


/*
  Class to represent a vector of constant DATE/DATETIME values.
  Values are obtained with help of the get_datetime_value() function.
  If the left item is a constant one then its value is cached in the
  lval_cache variable.
*/
class in_temporal :public in_longlong
{
protected:
  uchar *get_value_internal(Item *item, enum_field_types f_type);
public:
  /* Cache for the left item. */
  Item *lval_cache;

  in_temporal(THD *thd, uint elements)
    :in_longlong(thd, elements), lval_cache(0) {};
  Item *create_item(THD *thd);
  void value_to_item(uint pos, Item *item)
  {
    packed_longlong *val= reinterpret_cast<packed_longlong*>(base)+pos;
    Item_datetime *dt= reinterpret_cast<Item_datetime*>(item);
    dt->set(val->val);
  }
  friend int cmp_longlong(void *cmp_arg, packed_longlong *a,packed_longlong *b);
};


class in_datetime :public in_temporal
{
public:
  in_datetime(THD *thd, uint elements)
   :in_temporal(thd, elements)
  {}
  void set(uint pos,Item *item);
  uchar *get_value(Item *item)
  { return get_value_internal(item, MYSQL_TYPE_DATETIME); }
};


class in_time :public in_temporal
{
public:
  in_time(THD *thd, uint elements)
   :in_temporal(thd, elements)
  {}
  void set(uint pos,Item *item);
  uchar *get_value(Item *item)
  { return get_value_internal(item, MYSQL_TYPE_TIME); }
};


class in_double :public in_vector
{
  double tmp;
public:
  in_double(THD *thd, uint elements);
  void set(uint pos,Item *item);
  uchar *get_value(Item *item);
  Item *create_item(THD *thd);
  void value_to_item(uint pos, Item *item)
  {
    ((Item_float*)item)->value= ((double*) base)[pos];
  }
  Item_result result_type() { return REAL_RESULT; }
};


class in_decimal :public in_vector
{
  my_decimal val;
public:
  in_decimal(THD *thd, uint elements);
  void set(uint pos, Item *item);
  uchar *get_value(Item *item);
  Item *create_item(THD *thd);
  void value_to_item(uint pos, Item *item)
  {
    my_decimal *dec= ((my_decimal *)base) + pos;
    Item_decimal *item_dec= (Item_decimal*)item;
    item_dec->set_decimal_value(dec);
  }
  Item_result result_type() { return DECIMAL_RESULT; }
};


/*
** Classes for easy comparing of non const items
*/

class cmp_item :public Sql_alloc
{
public:
  CHARSET_INFO *cmp_charset;
  cmp_item() { cmp_charset= &my_charset_bin; }
  virtual ~cmp_item() {}
  virtual void store_value(Item *item)= 0;
  /**
     @returns result (TRUE, FALSE or UNKNOWN) of
     "stored argument's value <> item's value"
  */
  virtual int cmp(Item *item)= 0;
  virtual int cmp_not_null(const Value *value)= 0;
  // for optimized IN with row
  virtual int compare(cmp_item *item)= 0;
  virtual cmp_item *make_same()= 0;
  virtual void store_value_by_template(THD *thd, cmp_item *tmpl, Item *item)
  {
    store_value(item);
  }
};

/// cmp_item which stores a scalar (i.e. non-ROW).
class cmp_item_scalar : public cmp_item
{
protected:
  bool m_null_value;                            ///< If stored value is NULL
};

class cmp_item_string : public cmp_item_scalar
{
protected:
  String *value_res;
public:
  cmp_item_string () {}
  cmp_item_string (CHARSET_INFO *cs) { cmp_charset= cs; }
  void set_charset(CHARSET_INFO *cs) { cmp_charset= cs; }
  friend class cmp_item_sort_string;
  friend class cmp_item_sort_string_in_static;
};

class cmp_item_sort_string :public cmp_item_string
{
protected:
  char value_buff[STRING_BUFFER_USUAL_SIZE];
  String value;
public:
  cmp_item_sort_string():
    cmp_item_string() {}
  cmp_item_sort_string(CHARSET_INFO *cs):
    cmp_item_string(cs),
    value(value_buff, sizeof(value_buff), cs) {}
  void store_value(Item *item)
  {
    value_res= item->val_str(&value);
    m_null_value= item->null_value;
  }
  int cmp_not_null(const Value *val)
  {
    DBUG_ASSERT(!val->is_null());
    DBUG_ASSERT(val->is_string());
    return sortcmp(value_res, &val->m_string, cmp_charset) != 0;
  }
  int cmp(Item *arg)
  {
    char buff[STRING_BUFFER_USUAL_SIZE];
    String tmp(buff, sizeof(buff), cmp_charset), *res= arg->val_str(&tmp);
    if (m_null_value || arg->null_value)
      return UNKNOWN;
    if (value_res && res)
      return sortcmp(value_res, res, cmp_charset) != 0;
    else if (!value_res && !res)
      return FALSE;
    else
      return TRUE;
  }
  int compare(cmp_item *ci)
  {
    cmp_item_string *l_cmp= (cmp_item_string *) ci;
    return sortcmp(value_res, l_cmp->value_res, cmp_charset);
  } 
  cmp_item *make_same();
  void set_charset(CHARSET_INFO *cs)
  {
    cmp_charset= cs;
    value.set_quick(value_buff, sizeof(value_buff), cs);
  }
};

class cmp_item_int : public cmp_item_scalar
{
  longlong value;
public:
  cmp_item_int() {}                           /* Remove gcc warning */
  void store_value(Item *item)
  {
    value= item->val_int();
    m_null_value= item->null_value;
  }
  int cmp_not_null(const Value *val)
  {
    DBUG_ASSERT(!val->is_null());
    DBUG_ASSERT(val->is_longlong());
    return value != val->value.m_longlong;
  }
  int cmp(Item *arg)
  {
    const bool rc= value != arg->val_int();
    return (m_null_value || arg->null_value) ? UNKNOWN : rc;
  }
  int compare(cmp_item *ci)
  {
    cmp_item_int *l_cmp= (cmp_item_int *)ci;
    return (value < l_cmp->value) ? -1 : ((value == l_cmp->value) ? 0 : 1);
  }
  cmp_item *make_same();
};

/*
  Compare items in the DATETIME context.
  Values are obtained with help of the get_datetime_value() function.
  If the left item is a constant one then its value is cached in the
  lval_cache variable.
*/
class cmp_item_temporal: public cmp_item_scalar
{
protected:
  longlong value;
  void store_value_internal(Item *item, enum_field_types type);
public:
  /* Cache for the left item. */
  Item *lval_cache;

  cmp_item_temporal()
    :lval_cache(0) {}
  int compare(cmp_item *ci);
};


class cmp_item_datetime: public cmp_item_temporal
{
public:
  cmp_item_datetime()
   :cmp_item_temporal()
  { }
  void store_value(Item *item)
  {
    store_value_internal(item, MYSQL_TYPE_DATETIME);
  }
  int cmp_not_null(const Value *val);
  int cmp(Item *arg);
  cmp_item *make_same();
};


class cmp_item_time: public cmp_item_temporal
{
public:
  cmp_item_time()
   :cmp_item_temporal()
  { }
  void store_value(Item *item)
  {
    store_value_internal(item, MYSQL_TYPE_TIME);
  }
  int cmp_not_null(const Value *val);
  int cmp(Item *arg);
  cmp_item *make_same();
};

class cmp_item_real : public cmp_item_scalar
{
  double value;
public:
  cmp_item_real() {}                          /* Remove gcc warning */
  void store_value(Item *item)
  {
    value= item->val_real();
    m_null_value= item->null_value;
  }
  int cmp_not_null(const Value *val)
  {
    DBUG_ASSERT(!val->is_null());
    DBUG_ASSERT(val->is_double());
    return value != val->value.m_double;
  }
  int cmp(Item *arg)
  {
    const bool rc= value != arg->val_real();
    return (m_null_value || arg->null_value) ? UNKNOWN : rc;
  }
  int compare(cmp_item *ci)
  {
    cmp_item_real *l_cmp= (cmp_item_real *) ci;
    return (value < l_cmp->value)? -1 : ((value == l_cmp->value) ? 0 : 1);
  }
  cmp_item *make_same();
};


class cmp_item_decimal : public cmp_item_scalar
{
  my_decimal value;
public:
  cmp_item_decimal() {}                       /* Remove gcc warning */
  void store_value(Item *item);
  int cmp(Item *arg);
  int cmp_not_null(const Value *val);
  int compare(cmp_item *c);
  cmp_item *make_same();
};


/* 
   cmp_item for optimized IN with row (right part string, which never
   be changed)
*/

class cmp_item_sort_string_in_static :public cmp_item_string
{
 protected:
  String value;
public:
  cmp_item_sort_string_in_static(CHARSET_INFO *cs):
    cmp_item_string(cs) {}
  void store_value(Item *item)
  {
    value_res= item->val_str(&value);
    m_null_value= item->null_value;
  }
  int cmp_not_null(const Value *val)
  {
    DBUG_ASSERT(false);
    return TRUE;
  }
  int cmp(Item *item)
  {
    // Should never be called
    DBUG_ASSERT(false);
    return TRUE;
  }
  int compare(cmp_item *ci)
  {
    cmp_item_string *l_cmp= (cmp_item_string *) ci;
    return sortcmp(value_res, l_cmp->value_res, cmp_charset);
  }
  cmp_item *make_same()
  {
    return new cmp_item_sort_string_in_static(cmp_charset);
  }
};


/**
  A helper class to handle situations when some item "pred" (the predicant)
  is consequently compared to a list of other items value0..valueN (the values).
  Currently used to handle:
  - <in predicate>
    pred IN (value0, value1, value2)
  - <simple case>
    CASE pred WHEN value0 .. WHEN value1 .. WHEN value2 .. END

  Every pair {pred,valueN} can be compared by its own Type_handler.
  Some pairs can use the same Type_handler.
  In cases when all pairs use exactly the same Type_handler,
  we say "all types are compatible".

  For example, for an expression
    1 IN (1, 1e0, 1.0, 2)
  - pred   is 1
  - value0 is 1
  - value1 is 1e0
  - value2 is 1.1
  - value3 is 2

  Pairs (pred,valueN) are compared as follows:
    N   expr1  Type
    -   -----  ----
    0       1   INT
    1     1e0   DOUBLE
    2     1.0   DECIMAL
    3       2   INT

  Types are not compatible in this example.

  During add_value() calls, each pair {pred,valueN} is analysed:
  - If valueN is an explicit NULL, it can be ignored in the caller asks to do so
  - If valueN is not an explicit NULL (or if the caller didn't ask to skip
    NULLs), then the value add an element in the array m_comparators[].

  Every element m_comparators[] stores the following information:
  1. m_arg_index - the position of the value expression in the original
     argument array, e.g. in Item_func_in::args[] or Item_func_case::args[].

  2. m_handler - the pointer to the data type handler that the owner
     will use to compare the pair {args[m_predicate_index],args[m_arg_index]}.

  3. m_handler_index - the index of an m_comparators[] element corresponding
     to the leftmost pair that uses exactly the same Type_handler for
     comparison. m_handler_index helps to maintain unique data type handlers.
   - m_comparators[i].m_handler_index==i means that this is the
     leftmost pair that uses the Type_handler m_handler for comparision.
   - If m_comparators[i].m_handlex_index!=i, it means that some earlier
     element m_comparators[j<i] is already using this Type_handler
     pointed by m_handler.

  4. m_cmp_item - the pointer to a cmp_item instance to handle comparison
     for this pair. Only unique type handlers have m_cmp_item!=NULL.
     Non-unique type handlers share the same cmp_item instance.
     For all m_comparators[] elements the following assersion it true:
       (m_handler_index==i) == (m_cmp_item!=NULL)
*/
class Predicant_to_list_comparator
{
  // Allocate memory on thd memory root for "nvalues" values.
  bool alloc_comparators(THD *thd, uint nvalues);

  /**
    Look up m_comparators[] for a comparator using the given data type handler.
    @param [OUT] idx     - the index of the found comparator is returned here
    @param [IN]  handler - the data type handler to find
    @param [IN]  count   - search in the range [0,count) only
    @retval true         - this type handler was not found
                           (*idx is not defined in this case).
    @retval false        - this type handler was found (the position of the
                           found handler is returned in idx).
  */
  bool find_handler(uint *idx, const Type_handler *handler, uint count)
  {
    DBUG_ASSERT(count < m_comparator_count);
    for (uint i= 0 ; i < count; i++)
    {
      if (m_comparators[i].m_handler == handler)
      {
        *idx= i;
        return false;
      }
    }
    return true;
  }

  /**
    Populate m_comparators[i].m_handler_index for all elements in
    m_comparators using the information in m_comparators[i].m_handlers,
    which was previously populated by a add_predicant() call and a number
    of add_value() calls.
    @param [OUT] compatible - If all comparator types are compatible,
                              their data type handler is returned here.
    @param [OUT] unuque_cnt - The number of unique data type handlers found.
                              If the value returned in *unique_cnt is 0,
                              it means all values were explicit NULLs:
                                expr0 IN (NULL,NULL,..,NULL)
    @param [OUT] found_type - The bit mask for all found cmp_type()'s.
  */
  void detect_unique_handlers(Type_handler_hybrid_field_type *compatible,
                              uint *unique_cnt, uint *found_types);
  /**
    Creates a cmp_item instances for all unique handlers and stores
    them into m_comparators[i].m_cmp_item, using the information previously
    populated by add_predicant(), add_value(), detect_unque_handlers().
  */

  /*
    Compare the predicant to the value pointed by m_comparators[i].
    @param  args    - the same argument array which was previously used
                      with add_predicant() and add_value().
    @param  i       - which pair to check.
    @retval true    - the predicant is not equal to the value.
    @retval false   - the predicant is equal to the value.
    @retval UNKNOWN - the result is uncertain yet because the predicant
                      and/or the value returned NULL,
                      more pairs {pred,valueN} should be checked.
  */
  int cmp_arg(Item_args *args, uint i)
  {
    Predicant_to_value_comparator *cmp=
      &m_comparators[m_comparators[i].m_handler_index];
    cmp_item *in_item= cmp->m_cmp_item;
    DBUG_ASSERT(in_item);
    /*
      If this is the leftmost pair that uses the data type handler
      pointed by m_comparators[i].m_handler, then we need to cache
      the predicant value representation used by this handler.
    */
    if (m_comparators[i].m_handler_index == i)
      in_item->store_value(args->arguments()[m_predicant_index]);
    /*
      If the predicant item has null_value==true then:
      - In case of scalar expression we can returns UNKNOWN immediately.
        No needs to check the result of the value item.
      - In case of ROW, null_value==true means that *some* row elements
        returned NULL, but *some* elements can still be non-NULL!
        We need to get the result of the value item and test
        if non-NULL elements in the predicant and the value produce
        TRUE (not equal), or UNKNOWN.
    */
    if (args->arguments()[m_predicant_index]->null_value &&
        m_comparators[i].m_handler != &type_handler_row)
      return UNKNOWN;
    return in_item->cmp(args->arguments()[m_comparators[i].m_arg_index]);
  }
  int cmp_args_nulls_equal(Item_args *args, uint i)
  {
    Predicant_to_value_comparator *cmp=
      &m_comparators[m_comparators[i].m_handler_index];
    cmp_item *in_item= cmp->m_cmp_item;
    DBUG_ASSERT(in_item);
    Item *predicant= args->arguments()[m_predicant_index];
    Item *arg= args->arguments()[m_comparators[i].m_arg_index];
    ValueBuffer<MAX_FIELD_WIDTH> val;
    if (m_comparators[i].m_handler_index == i)
      in_item->store_value(predicant);
    m_comparators[i].m_handler->Item_save_in_value(arg, &val);
    if (predicant->null_value && val.is_null())
      return FALSE; // Two nulls are equal
    if (predicant->null_value || val.is_null())
      return UNKNOWN;
    return in_item->cmp_not_null(&val);
  }
  /**
    Predicant_to_value_comparator - a comparator for one pair (pred,valueN).
    See comments above.
  */
  struct Predicant_to_value_comparator
  {
    const Type_handler *m_handler;
    cmp_item *m_cmp_item;
    uint m_arg_index;
    uint m_handler_index;
    void cleanup()
    {
      if (m_cmp_item)
        delete m_cmp_item;
      memset(this, 0, sizeof(*this));
    }
  };

  Predicant_to_value_comparator *m_comparators; // The comparator array
  uint m_comparator_count;// The number of elements in m_comparators[]
  uint m_predicant_index; // The position of the predicant in its argument list,
                          // e.g. for Item_func_in m_predicant_index is 0,
                          // as predicant is stored in Item_func_in::args[0].
                          // For Item_func_case m_predicant_index is
                          // set to Item_func_case::first_expr_num.

public:
  Predicant_to_list_comparator(THD *thd, uint nvalues)
   :m_comparator_count(0),
    m_predicant_index(0)
  {
    alloc_comparators(thd, nvalues);
  }

  uint comparator_count() const { return m_comparator_count; }
  const Type_handler *get_comparator_type_handler(uint i) const
  {
    DBUG_ASSERT(i < m_comparator_count);
    return m_comparators[i].m_handler;
  }
  uint get_comparator_arg_index(uint i) const
  {
    DBUG_ASSERT(i < m_comparator_count);
    return m_comparators[i].m_arg_index;
  }
  cmp_item *get_comparator_cmp_item(uint i) const
  {
    DBUG_ASSERT(i < m_comparator_count);
    return m_comparators[i].m_cmp_item;
  }

#ifndef DBUG_OFF
  void debug_print(THD *thd)
  {
    for (uint i= 0; i < m_comparator_count; i++)
    {
      DBUG_EXECUTE_IF("Predicant_to_list_comparator",
                      push_warning_printf(thd, Sql_condition::WARN_LEVEL_NOTE,
                      ER_UNKNOWN_ERROR, "DBUG: [%d] arg=%d handler=%d (%s)", i,
                      m_comparators[i].m_arg_index,
                      m_comparators[i].m_handler_index,
                      m_comparators[m_comparators[i].m_handler_index].
                                    m_handler->name().ptr()););
    }
  }
#endif

  void add_predicant(Item_args *args, uint predicant_index)
  {
    DBUG_ASSERT(m_comparator_count == 0); // Set in constructor
    DBUG_ASSERT(m_predicant_index == 0);  // Set in constructor
    DBUG_ASSERT(predicant_index < args->argument_count());
    m_predicant_index= predicant_index;
  }
  /**
    Add a new element into m_comparators[], using a {pred,valueN} pair.

    @param funcname        - the name of the operation, for error reporting
    @param args            - the owner function's argument list
    @param value_index     - the value position in args
    @retval true           - could not add an element because of non-comparable
                             arguments (e.g. ROWs with size)
    @retval false          - a new element was successfully added.
  */
  bool add_value(const char *funcname, Item_args *args, uint value_index);

  /**
    Add a new element into m_comparators[], ignoring explicit NULL values.
    If the value appeared to be an explicit NULL, nulls_found[0] is set to true.
  */
  bool add_value_skip_null(const char *funcname,
                           Item_args *args, uint value_index,
                           bool *nulls_found);

  /**
    Signal "this" that there will be no new add_value*() calls,
    so it can prepare its internal structures for comparison.

    @param [OUT] compatible - If all comparators are compatible,
                              their data type handler is returned here.
    @param [OUT] unuque_cnt - The number of unique data type handlers found.
                              If the value returned in *unique_cnt is 0,
                              it means all values were explicit NULLs:
                                expr0 IN (NULL,NULL,..,NULL)
    @param [OUT] found_type - The bit mask for all found cmp_type()'s.
  */
  void all_values_added(Type_handler_hybrid_field_type *compatible,
                        uint *unique_cnt, uint *found_types)
  {
    detect_unique_handlers(compatible, unique_cnt, found_types);
  }
  /**
    Creates cmp_item instances for all unique handlers and stores
    them into m_comparators[].m_cmp_item, using the information previously
    populated by add_predicant(), add_value() and detect_unque_handlers().
  */
  bool make_unique_cmp_items(THD *thd, CHARSET_INFO *cs);
  void cleanup()
  {
    DBUG_ASSERT(m_comparators);
    for (uint i= 0; i < m_comparator_count; i++)
      m_comparators[i].cleanup();
    memset(m_comparators, 0, sizeof(m_comparators[0]) * m_comparator_count);
    m_comparator_count= 0;
    m_predicant_index= 0;
  }
  bool init_clone(THD *thd, uint nvalues)
  {
    m_comparator_count= 0;
    m_predicant_index= 0;
    return alloc_comparators(thd, nvalues);
  }
  /**
    @param [IN] args  - The argument list that was previously used with
                        add_predicant() and add_value().
    @param [OUT] idx  - In case if a value that is equal to the predicant
                        was found, the index of the matching value is returned
                        here. Otherwise, *idx is not changed.
    @param [IN/OUT] found_unknown_values - how to handle UNKNOWN results.
                        If found_unknown_values is NULL (e.g. Item_func_case),
                        cmp() returns immediately when the first UNKNOWN
                        result is found.
                        If found_unknown_values is non-NULL (Item_func_in),
                        cmp() does not return when an UNKNOWN result is found,
                        sets *found_unknown_values to true, and continues
                        to compare the remaining pairs to find FALSE
                        (i.e. the value that is equal to the predicant).

    @retval     false - Found a value that is equal to the predicant
    @retval     true  - Didn't find an equal value
  */
  bool cmp(Item_args *args, uint *idx, bool *found_unknown_values)
  {
    for (uint i= 0 ; i < m_comparator_count ; i++)
    {
      DBUG_ASSERT(m_comparators[i].m_handler != NULL);
      const int rc= cmp_arg(args, i);
      if (rc == FALSE)
      {
        *idx= m_comparators[i].m_arg_index;
        return false; // Found a matching value
      }
      if (rc == UNKNOWN)
      {
        if (!found_unknown_values)
          return true;
        *found_unknown_values= true;
      }
    }
    return true; // Not found
  }
  /*
    Same as above, but treats two NULLs as equal, e.g. as in DECODE_ORACLE().
  */
  bool cmp_nulls_equal(Item_args *args, uint *idx)
  {
    for (uint i= 0 ; i < m_comparator_count ; i++)
    {
      DBUG_ASSERT(m_comparators[i].m_handler != NULL);
      if (cmp_args_nulls_equal(args, i) == FALSE)
      {
        *idx= m_comparators[i].m_arg_index;
        return false; // Found a matching value
      }
    }
    return true; // Not found
  }
};


/*
  The class Item_func_case is the CASE ... WHEN ... THEN ... END function
  implementation.
*/

class Item_func_case :public Item_func_case_expression
{
protected:
  String tmp_value;
  DTCollation cmp_collation;
  Item **arg_buffer;
  bool aggregate_then_and_else_arguments(THD *thd,
                                         Item **items, uint count,
                                         Item **else_expr);
  virtual Item **else_expr_addr() const= 0;
  virtual Item *find_item()= 0;
  void print_when_then_arguments(String *str, enum_query_type query_type,
                                 Item **items, uint count);
  void print_else_argument(String *str, enum_query_type query_type, Item *item);
public:
  Item_func_case(THD *thd, List<Item> &list)
   :Item_func_case_expression(thd, list)
  { }
  double real_op();
  longlong int_op();
  String *str_op(String *);
  my_decimal *decimal_op(my_decimal *);
  bool date_op(MYSQL_TIME *ltime, ulonglong fuzzydate);
  bool fix_fields(THD *thd, Item **ref);
  table_map not_null_tables() const { return 0; }
  const char *func_name() const { return "case"; }
  enum precedence precedence() const { return BETWEEN_PRECEDENCE; }
  CHARSET_INFO *compare_collation() const { return cmp_collation.collation; }
  bool need_parentheses_in_default() { return true; }
  Item *build_clone(THD *thd, MEM_ROOT *mem_root)
  {
    Item_func_case *clone= (Item_func_case *) Item_func::build_clone(thd, mem_root);
    if (clone)
      clone->arg_buffer= 0;
    return clone;
  }
};


/*
  CASE WHEN cond THEN res [WHEN cond THEN res...] [ELSE res] END

  Searched CASE checks all WHEN expressions one after another.
  When some WHEN expression evaluated to TRUE then the
  value of the corresponding THEN expression is returned.
*/
class Item_func_case_searched: public Item_func_case
{
  uint when_count() const { return arg_count / 2; }
  bool with_else() const { return arg_count % 2; }
  Item **else_expr_addr() const { return with_else() ? &args[arg_count - 1] : 0; }
public:
  Item_func_case_searched(THD *thd, List<Item> &list)
   :Item_func_case(thd, list)
  {
    DBUG_ASSERT(arg_count >= 2);
  }
  void print(String *str, enum_query_type query_type);
  void fix_length_and_dec();
  Item *propagate_equal_fields(THD *thd, const Context &ctx, COND_EQUAL *cond)
  {
    // None of the arguments are in a comparison context
    Item_args::propagate_equal_fields(thd, Context_identity(), cond);
    return this;
  }
  Item *find_item();
  Item *get_copy(THD *thd, MEM_ROOT *mem_root)
  { return get_item_copy<Item_func_case_searched>(thd, mem_root, this); }
};


/*
  CASE pred WHEN value THEN res [WHEN value THEN res...] [ELSE res] END

  When the predicant expression is specified then it is compared to each WHEN
  expression individually. When an equal WHEN expression is found
  the corresponding THEN expression is returned.
  In order to do correct comparisons several comparators are used. One for
  each result type. Different result types that are used in particular
  CASE ... END expression are collected in the fix_length_and_dec() member
  function and only comparators for there result types are used.
*/
class Item_func_case_simple: public Item_func_case,
                             public Predicant_to_list_comparator
{
protected:
  uint m_found_types;
  uint when_count() const { return (arg_count - 1) / 2; }
  bool with_else() const { return arg_count % 2 == 0; }
  Item **else_expr_addr() const { return with_else() ? &args[arg_count - 1] : 0; }
  bool aggregate_switch_and_when_arguments(THD *thd, bool nulls_equal);
  bool prepare_predicant_and_values(THD *thd, uint *found_types,
                                              bool nulls_equal);
public:
  Item_func_case_simple(THD *thd, List<Item> &list)
   :Item_func_case(thd, list),
    Predicant_to_list_comparator(thd, arg_count),
    m_found_types(0)
  {
    DBUG_ASSERT(arg_count >= 3);
  }
  void cleanup()
  {
    DBUG_ENTER("Item_func_case_simple::cleanup");
    Item_func::cleanup();
    Predicant_to_list_comparator::cleanup();
    DBUG_VOID_RETURN;
  }
  void print(String *str, enum_query_type query_type);
  void fix_length_and_dec();
  Item *propagate_equal_fields(THD *thd, const Context &ctx, COND_EQUAL *cond);
  Item *find_item();
  Item *build_clone(THD *thd, MEM_ROOT *mem_root)
  {
    Item_func_case_simple *clone= (Item_func_case_simple *)
                                  Item_func_case::build_clone(thd, mem_root);
    uint ncases= when_count();
    if (clone && clone->Predicant_to_list_comparator::init_clone(thd, ncases))
      return NULL;
    return clone;
  } 
  Item *get_copy(THD *thd, MEM_ROOT *mem_root)
  { return get_item_copy<Item_func_case_simple>(thd, mem_root, this); }
};


class Item_func_decode_oracle: public Item_func_case_simple
{
public:
  Item_func_decode_oracle(THD *thd, List<Item> &list)
   :Item_func_case_simple(thd, list)
  { }
  const char *func_name() const { return "decode_oracle"; }
  void print(String *str, enum_query_type query_type)
  { Item_func::print(str, query_type); }
  void fix_length_and_dec();
  Item *find_item();
  Item *get_copy(THD *thd, MEM_ROOT *mem_root)
  { return get_item_copy<Item_func_decode_oracle>(thd, mem_root, this); }
};


/*
  The Item_func_in class implements
  in_expr IN (<in value list>)
  and
  in_expr NOT IN (<in value list>)

  The current implementation distinguishes 2 cases:
  1) all items in <in value list> are constants and have the same
    result type. This case is handled by in_vector class,
    implementing fast bisection search.
  2) otherwise Item_func_in employs several cmp_item objects to perform
    comparisons of in_expr and an item from <in value list>. One cmp_item
    object for each result type. Different result types are collected in the
    fix_length_and_dec() member function by means of collect_cmp_types()
    function.

  Bisection is possible when:
  1. All types are similar
  2. All expressions in <in value list> are const
  In the presence of NULLs, the correct result of evaluating this item
  must be UNKNOWN or FALSE. To achieve that:
  - If type is scalar, we can use bisection and the "have_null" boolean.
  - If type is ROW, we will need to scan all of <in value list> when
    searching, so bisection is impossible. Unless:
  3. UNKNOWN and FALSE are equivalent results
  4. Neither left expression nor <in value list> contain any NULL value
*/
class Item_func_in :public Item_func_opt_neg,
                    public Predicant_to_list_comparator
{
  /**
     Usable if <in value list> is made only of constants. Returns true if one
     of these constants contains a NULL. Example:
     IN ( (-5, (12,NULL)), ... ).
  */
  bool list_contains_null();
  bool all_items_are_consts(Item **items, uint nitems) const
  {
    for (uint i= 0; i < nitems; i++)
    {
      if (!items[i]->const_item())
        return false;
    }
    return true;
  }
  bool prepare_predicant_and_values(THD *thd, uint *found_types);
  bool check_arguments() const
  {
    return check_argument_types_like_args0();
  }
protected:
  SEL_TREE *get_func_mm_tree(RANGE_OPT_PARAM *param,
                             Field *field, Item *value);
public:
  /// An array of values, created when the bisection lookup method is used
  in_vector *array;
  /**
    If there is some NULL among <in value list>, during a val_int() call; for
    example
    IN ( (1,(3,'col')), ... ), where 'col' is a column which evaluates to
    NULL.
  */
  bool have_null;
  /**
    true when all arguments of the IN list are of compatible types
    and can be used safely as comparisons for key conditions
  */
  bool arg_types_compatible;

  Item_func_in(THD *thd, List<Item> &list):
    Item_func_opt_neg(thd, list),
    Predicant_to_list_comparator(thd, arg_count - 1),
    array(0), have_null(0),
    arg_types_compatible(FALSE)
  { }
  longlong val_int();
  bool fix_fields(THD *, Item **);
  void fix_length_and_dec();
  bool compatible_types_scalar_bisection_possible()
  {
    DBUG_ASSERT(m_comparator.cmp_type() != ROW_RESULT);
    return all_items_are_consts(args + 1, arg_count - 1);     // Bisection #2
  }
  bool compatible_types_row_bisection_possible()
  {
    DBUG_ASSERT(m_comparator.cmp_type() == ROW_RESULT);
    return all_items_are_consts(args + 1, arg_count - 1) &&   // Bisection #2
           ((is_top_level_item() && !negated) ||              // Bisection #3
            (!list_contains_null() && !args[0]->maybe_null)); // Bisection #4
  }
  bool agg_all_arg_charsets_for_comparison()
  {
    return agg_arg_charsets_for_comparison(cmp_collation, args, arg_count);
  }
  void fix_in_vector();
  bool value_list_convert_const_to_int(THD *thd);
  bool fix_for_scalar_comparison_using_bisection(THD *thd)
  {
    array= m_comparator.type_handler()->make_in_vector(thd, this, arg_count - 1);
    if (!array)      // OOM
      return true;
    fix_in_vector();
    return false;
  }
  bool fix_for_scalar_comparison_using_cmp_items(THD *thd, uint found_types);

  bool fix_for_row_comparison_using_cmp_items(THD *thd);
  bool fix_for_row_comparison_using_bisection(THD *thd);

  void cleanup()
  {
    DBUG_ENTER("Item_func_in::cleanup");
    Item_int_func::cleanup();
    delete array;
    array= 0;
    Predicant_to_list_comparator::cleanup();
    DBUG_VOID_RETURN;
  }
  void add_key_fields(JOIN *join, KEY_FIELD **key_fields, uint *and_level,
                      table_map usable_tables, SARGABLE_PARAM **sargables);
  SEL_TREE *get_mm_tree(RANGE_OPT_PARAM *param, Item **cond_ptr);
  SEL_TREE *get_func_row_mm_tree(RANGE_OPT_PARAM *param, Item_row *key_row); 
  Item* propagate_equal_fields(THD *thd, const Context &ctx, COND_EQUAL *cond)
  {
    /*
      Note, we pass ANY_SUBST, this makes sure that non of the args
      will be replaced to a zero-filled Item_string.
      Such a change would require rebuilding of cmp_items.
    */
    if (arg_types_compatible)
    {
      Context cmpctx(ANY_SUBST, m_comparator.type_handler(),
                     Item_func_in::compare_collation());
      args[0]->propagate_equal_fields_and_change_item_tree(thd, cmpctx,
                                                           cond, &args[0]);
    }
    for (uint i= 0; i < comparator_count(); i++)
    {
      Context cmpctx(ANY_SUBST, get_comparator_type_handler(i),
                     Item_func_in::compare_collation());
      uint idx= get_comparator_arg_index(i);
      args[idx]->propagate_equal_fields_and_change_item_tree(thd, cmpctx,
                                                             cond, &args[idx]);
    }
    return this;
  }
  virtual void print(String *str, enum_query_type query_type);
  enum Functype functype() const { return IN_FUNC; }
  const char *func_name() const { return "in"; }
  enum precedence precedence() const { return CMP_PRECEDENCE; }
  bool eval_not_null_tables(void *opt_arg);
  void fix_after_pullout(st_select_lex *new_parent, Item **ref, bool merge);
  bool count_sargable_conds(void *arg);
  Item *get_copy(THD *thd, MEM_ROOT *mem_root)
  { return get_item_copy<Item_func_in>(thd, mem_root, this); }
  Item *build_clone(THD *thd, MEM_ROOT *mem_root)
  {
    Item_func_in *clone= (Item_func_in *) Item_func::build_clone(thd, mem_root);
    if (clone)
    {
      clone->array= 0;
      if (clone->Predicant_to_list_comparator::init_clone(thd, arg_count - 1))
        return NULL;
    }
    return clone;
  }      
};

class cmp_item_row :public cmp_item
{
  cmp_item **comparators;
  uint n;
public:
  cmp_item_row(): comparators(0), n(0) {}
  ~cmp_item_row();
  void store_value(Item *item);
  bool alloc_comparators(THD *thd, uint n);
  bool prepare_comparators(THD *, Item **args, uint arg_count);
  int cmp(Item *arg);
  int cmp_not_null(const Value *val)
  {
    DBUG_ASSERT(false);
    return TRUE;
  }
  int compare(cmp_item *arg);
  cmp_item *make_same();
  void store_value_by_template(THD *thd, cmp_item *tmpl, Item *);
  friend class Item_func_in;
  cmp_item *get_comparator(uint i) { return comparators[i]; }
};


class in_row :public in_vector
{
  cmp_item_row tmp;
public:
  in_row(THD *thd, uint elements, Item *);
  ~in_row();
  void set(uint pos,Item *item);
  uchar *get_value(Item *item);
  friend class Item_func_in;
  Item_result result_type() { return ROW_RESULT; }
  cmp_item *get_cmp_item() { return &tmp; }
};

/* Functions used by where clause */
class Item_func_null_predicate :public Item_bool_func
{
protected:
  SEL_TREE *get_func_mm_tree(RANGE_OPT_PARAM *param,
                             Field *field, Item *value)
  {
    DBUG_ENTER("Item_func_null_predicate::get_func_mm_tree");
    DBUG_RETURN(get_mm_parts(param, field, functype(), value));
  }
  SEL_ARG *get_mm_leaf(RANGE_OPT_PARAM *param, Field *field,
                       KEY_PART *key_part,
                       Item_func::Functype type, Item *value);
public:
  Item_func_null_predicate(THD *thd, Item *a): Item_bool_func(thd, a) { }
  void add_key_fields(JOIN *join, KEY_FIELD **key_fields, uint *and_level,
                      table_map usable_tables, SARGABLE_PARAM **sargables);
  SEL_TREE *get_mm_tree(RANGE_OPT_PARAM *param, Item **cond_ptr)
  {
    DBUG_ENTER("Item_func_null_predicate::get_mm_tree");
    SEL_TREE *ftree= get_full_func_mm_tree_for_args(param, args[0], NULL);
    if (!ftree)
      ftree= Item_func::get_mm_tree(param, cond_ptr);
    DBUG_RETURN(ftree);
  }
  CHARSET_INFO *compare_collation() const
  { return args[0]->collation.collation; }
  void fix_length_and_dec() { decimals=0; max_length=1; maybe_null=0; }
  bool count_sargable_conds(void *arg);
};


class Item_func_isnull :public Item_func_null_predicate
{
public:
  Item_func_isnull(THD *thd, Item *a): Item_func_null_predicate(thd, a) {}
  longlong val_int();
  enum Functype functype() const { return ISNULL_FUNC; }
  const char *func_name() const { return "isnull"; }
  void print(String *str, enum_query_type query_type);
  enum precedence precedence() const { return CMP_PRECEDENCE; }

  bool arg_is_datetime_notnull_field()
  {
    Item **args= arguments();
    if (args[0]->type() == Item::FIELD_ITEM)
    {
      Field *field=((Item_field*) args[0])->field;

      if (((field->type() == MYSQL_TYPE_DATE) ||
          (field->type() == MYSQL_TYPE_DATETIME)) &&
          (field->flags & NOT_NULL_FLAG))
        return true;
    }
    return false;
  }

  /* Optimize case of not_null_column IS NULL */
  virtual void update_used_tables()
  {
    if (!args[0]->maybe_null && !arg_is_datetime_notnull_field())
    {
      used_tables_cache= 0;			/* is always false */
      const_item_cache= 1;
    }
    else
    {
      args[0]->update_used_tables();
      used_tables_cache= args[0]->used_tables();
      const_item_cache= args[0]->const_item();
    }
  }
  COND *remove_eq_conds(THD *thd, Item::cond_result *cond_value,
                        bool top_level);
  table_map not_null_tables() const { return 0; }
  Item *neg_transformer(THD *thd);
  Item *get_copy(THD *thd, MEM_ROOT *mem_root)
  { return get_item_copy<Item_func_isnull>(thd, mem_root, this); }
};

/* Functions used by HAVING for rewriting IN subquery */

class Item_in_subselect;

/* 
  This is like IS NOT NULL but it also remembers if it ever has
  encountered a NULL.
*/
class Item_is_not_null_test :public Item_func_isnull
{
  Item_in_subselect* owner;
public:
  Item_is_not_null_test(THD *thd, Item_in_subselect* ow, Item *a):
    Item_func_isnull(thd, a), owner(ow)
  {}
  enum Functype functype() const { return ISNOTNULLTEST_FUNC; }
  longlong val_int();
  const char *func_name() const { return "<is_not_null_test>"; }
  void update_used_tables();
  /*
    we add RAND_TABLE_BIT to prevent moving this item from HAVING to WHERE
  */
  table_map used_tables() const
    { return used_tables_cache | RAND_TABLE_BIT; }
  bool const_item() const { return FALSE; }
};


class Item_func_isnotnull :public Item_func_null_predicate
{
  bool abort_on_null;
public:
  Item_func_isnotnull(THD *thd, Item *a):
    Item_func_null_predicate(thd, a), abort_on_null(0)
  { }
  longlong val_int();
  enum Functype functype() const { return ISNOTNULL_FUNC; }
  const char *func_name() const { return "isnotnull"; }
  enum precedence precedence() const { return CMP_PRECEDENCE; }
  table_map not_null_tables() const
  { return abort_on_null ? not_null_tables_cache : 0; }
  Item *neg_transformer(THD *thd);
  void print(String *str, enum_query_type query_type);
  void top_level_item() { abort_on_null=1; }
  Item *get_copy(THD *thd, MEM_ROOT *mem_root)
  { return get_item_copy<Item_func_isnotnull>(thd, mem_root, this); }
};


class Item_func_like :public Item_bool_func2
{
  // Turbo Boyer-Moore data
  bool        canDoTurboBM;	// pattern is '%abcd%' case
  const char* pattern;
  int         pattern_len;

  // TurboBM buffers, *this is owner
  int* bmGs; //   good suffix shift table, size is pattern_len + 1
  int* bmBc; // bad character shift table, size is alphabet_size

  void turboBM_compute_suffixes(int* suff);
  void turboBM_compute_good_suffix_shifts(int* suff);
  void turboBM_compute_bad_character_shifts();
  bool turboBM_matches(const char* text, int text_len) const;
  enum { alphabet_size = 256 };

  Item *escape_item;

  bool escape_used_in_parsing;
  bool use_sampling;
  bool negated;

  DTCollation cmp_collation;
  String cmp_value1, cmp_value2;
  bool with_sargable_pattern() const;
protected:
  SEL_TREE *get_func_mm_tree(RANGE_OPT_PARAM *param,
                             Field *field, Item *value)
  {
    DBUG_ENTER("Item_func_like::get_func_mm_tree");
    DBUG_RETURN(get_mm_parts(param, field, LIKE_FUNC, value));
  }
  SEL_ARG *get_mm_leaf(RANGE_OPT_PARAM *param, Field *field,
                       KEY_PART *key_part,
                       Item_func::Functype type, Item *value);
public:
  int escape;

  Item_func_like(THD *thd, Item *a, Item *b, Item *escape_arg, bool escape_used):
    Item_bool_func2(thd, a, b), canDoTurboBM(FALSE), pattern(0), pattern_len(0),
    bmGs(0), bmBc(0), escape_item(escape_arg),
    escape_used_in_parsing(escape_used), use_sampling(0), negated(0) {}
  longlong val_int();
  enum Functype functype() const { return LIKE_FUNC; }
  void print(String *str, enum_query_type query_type);
  CHARSET_INFO *compare_collation() const
  { return cmp_collation.collation; }
  cond_result eq_cmp_result() const
  {
    /**
      We cannot always rewrite conditions as follows:
        from:  WHERE expr1=const AND expr1 LIKE expr2
        to:    WHERE expr1=const AND const LIKE expr2
      or
        from:  WHERE expr1=const AND expr2 LIKE expr1
        to:    WHERE expr1=const AND expr2 LIKE const

      because LIKE works differently comparing to the regular "=" operator:

      1. LIKE performs a stricter one-character-to-one-character comparison
         and does not recognize contractions and expansions.
         Replacing "expr1" to "const in LIKE would make the condition
         stricter in case of a complex collation.

      2. LIKE does not ignore trailing spaces and thus works differently
         from the "=" operator in case of "PAD SPACE" collations
         (which are the majority in MariaDB). So, for "PAD SPACE" collations:

         - expr1=const       - ignores trailing spaces
         - const LIKE expr2  - does not ignore trailing spaces
         - expr2 LIKE const  - does not ignore trailing spaces

      Allow only "binary" for now.
      It neither ignores trailing spaces nor has contractions/expansions.

      TODO:
      We could still replace "expr1" to "const" in "expr1 LIKE expr2"
      in case of a "PAD SPACE" collation, but only if "expr2" has '%'
      at the end.         
    */
    return compare_collation() == &my_charset_bin ? COND_TRUE : COND_OK;
  }
  void add_key_fields(JOIN *join, KEY_FIELD **key_fields, uint *and_level,
                      table_map usable_tables, SARGABLE_PARAM **sargables);
  SEL_TREE *get_mm_tree(RANGE_OPT_PARAM *param, Item **cond_ptr);
  Item* propagate_equal_fields(THD *thd, const Context &ctx, COND_EQUAL *cond)
  {
    /*
      LIKE differs from the regular comparison operator ('=') in the following:
      - LIKE never ignores trailing spaces (even for PAD SPACE collations)
        Propagation of equal fields with a PAD SPACE collation into LIKE
        is not safe.
        Example:
          WHERE a='a ' AND a LIKE 'a'     - returns true for 'a'
        cannot be rewritten to:
          WHERE a='a ' AND 'a ' LIKE 'a'  - returns false for 'a'
        Note, binary collations in MySQL/MariaDB, e.g. latin1_bin,
        still have the PAD SPACE attribute and ignore trailing spaces!
      - LIKE does not take into account contractions, expansions,
        and ignorable characters.
        Propagation of equal fields with contractions/expansions/ignorables
        is also not safe.

      It's safe to propagate my_charset_bin (BINARY/VARBINARY/BLOB) values,
      because they do not ignore trailing spaces and have one-to-one mapping
      between a string and its weights.
      The below condition should be true only for my_charset_bin
      (as of version 10.1.7).
    */
    uint flags= Item_func_like::compare_collation()->state;
    if ((flags & MY_CS_NOPAD) && !(flags & MY_CS_NON1TO1))
      Item_args::propagate_equal_fields(thd,
                                        Context(ANY_SUBST,
                                                &type_handler_long_blob,
                                                compare_collation()),
                                        cond);
    return this;
  }
  const char *func_name() const { return "like"; }
  enum precedence precedence() const { return CMP_PRECEDENCE; }
  bool fix_fields(THD *thd, Item **ref);
  void fix_length_and_dec()
  {
    max_length= 1;
    agg_arg_charsets_for_comparison(cmp_collation, args, 2);
  }
  void cleanup();

  Item *neg_transformer(THD *thd)
  {
    negated= !negated;
    return this;
  }

  bool find_selective_predicates_list_processor(void *arg);
  
  Item *get_copy(THD *thd, MEM_ROOT *mem_root)
  { return get_item_copy<Item_func_like>(thd, mem_root, this); }
};


class Regexp_processor_pcre
{
  pcre *m_pcre;
  pcre_extra m_pcre_extra;
  bool m_conversion_is_needed;
  bool m_is_const;
  int m_library_flags;
  CHARSET_INFO *m_data_charset;
  CHARSET_INFO *m_library_charset;
  String m_prev_pattern;
  int m_pcre_exec_rc;
  int m_SubStrVec[30];
  void pcre_exec_warn(int rc) const;
  int pcre_exec_with_warn(const pcre *code, const pcre_extra *extra,
                          const char *subject, int length, int startoffset,
                          int options, int *ovector, int ovecsize);
public:
  String *convert_if_needed(String *src, String *converter);
  String subject_converter;
  String pattern_converter;
  String replace_converter;
  Regexp_processor_pcre() :
    m_pcre(NULL), m_conversion_is_needed(true), m_is_const(0),
    m_library_flags(0),
    m_data_charset(&my_charset_utf8_general_ci),
    m_library_charset(&my_charset_utf8_general_ci)
  {
    m_pcre_extra.flags= PCRE_EXTRA_MATCH_LIMIT_RECURSION;
    m_pcre_extra.match_limit_recursion= 100L;
  }
  int default_regex_flags();
  void set_recursion_limit(THD *);
  void init(CHARSET_INFO *data_charset, int extra_flags)
  {
    m_library_flags= default_regex_flags() | extra_flags |
                    (data_charset != &my_charset_bin ?
                     (PCRE_UTF8 | PCRE_UCP) : 0) |
                    ((data_charset->state &
                     (MY_CS_BINSORT | MY_CS_CSSORT)) ? 0 : PCRE_CASELESS);

    // Convert text data to utf-8.
    m_library_charset= data_charset == &my_charset_bin ?
                       &my_charset_bin : &my_charset_utf8_general_ci;

    m_conversion_is_needed= (data_charset != &my_charset_bin) &&
                            !my_charset_same(data_charset, m_library_charset);
  }
  void fix_owner(Item_func *owner, Item *subject_arg, Item *pattern_arg);
  bool compile(String *pattern, bool send_error);
  bool compile(Item *item, bool send_error);
  bool recompile(Item *item)
  {
    return !m_is_const && compile(item, false);
  }
  bool exec(const char *str, int length, int offset);
  bool exec(String *str, int offset, uint n_result_offsets_to_convert);
  bool exec(Item *item, int offset, uint n_result_offsets_to_convert);
  bool match() const { return m_pcre_exec_rc < 0 ? 0 : 1; }
  int nsubpatterns() const { return m_pcre_exec_rc <= 0 ? 0 : m_pcre_exec_rc; }
  int subpattern_start(int n) const
  {
    return m_pcre_exec_rc <= 0 ? 0 : m_SubStrVec[n * 2];
  }
  int subpattern_end(int n) const
  {
    return m_pcre_exec_rc <= 0 ? 0 : m_SubStrVec[n * 2 + 1];
  }
  int subpattern_length(int n) const
  {
    return subpattern_end(n) - subpattern_start(n);
  }
  void reset()
  {
    m_pcre= NULL;
    m_prev_pattern.length(0);
  }
  void cleanup()
  {
    pcre_free(m_pcre);
    reset();
  }
  bool is_compiled() const { return m_pcre != NULL; }
  bool is_const() const { return m_is_const; }
  void set_const(bool arg) { m_is_const= arg; }
  CHARSET_INFO * library_charset() const { return m_library_charset; }
};


class Item_func_regex :public Item_bool_func
{
  Regexp_processor_pcre re;
  DTCollation cmp_collation;
public:
  Item_func_regex(THD *thd, Item *a, Item *b): Item_bool_func(thd, a, b)
  {}
  void cleanup()
  {
    DBUG_ENTER("Item_func_regex::cleanup");
    Item_bool_func::cleanup();
    re.cleanup();
    DBUG_VOID_RETURN;
  }
  longlong val_int();
  bool fix_fields(THD *thd, Item **ref);
  void fix_length_and_dec();
  const char *func_name() const { return "regexp"; }
  enum precedence precedence() const { return CMP_PRECEDENCE; }
  Item *get_copy(THD *thd, MEM_ROOT *mem_root)
  { return get_item_copy<Item_func_regex>(thd, mem_root, this); }
  Item *build_clone(THD *thd, MEM_ROOT *mem_root)
  {
    Item_func_regex *clone= (Item_func_regex*) Item_bool_func::build_clone(thd, mem_root);
    if (clone)
      clone->re.reset();
    return clone;
  }

  void print(String *str, enum_query_type query_type)
  {
    print_op(str, query_type);
  }

  CHARSET_INFO *compare_collation() const { return cmp_collation.collation; }
};


/*
  In the corner case REGEXP_INSTR could return (2^32 + 1),
  which would not fit into Item_long_func range.
  But string lengths are limited with max_allowed_packet,
  which cannot be bigger than 1024*1024*1024.
*/
class Item_func_regexp_instr :public Item_long_func
{
  bool check_arguments() const
  {
    return args[0]->check_type_can_return_str(func_name()) ||
           args[1]->check_type_can_return_text(func_name());
  }
  Regexp_processor_pcre re;
  DTCollation cmp_collation;
public:
  Item_func_regexp_instr(THD *thd, Item *a, Item *b)
   :Item_long_func(thd, a, b)
  {}
  void cleanup()
  {
    DBUG_ENTER("Item_func_regexp_instr::cleanup");
    Item_int_func::cleanup();
    re.cleanup();
    DBUG_VOID_RETURN;
  }
  longlong val_int();
  bool fix_fields(THD *thd, Item **ref);
  void fix_length_and_dec();
  const char *func_name() const { return "regexp_instr"; }
  Item *get_copy(THD *thd, MEM_ROOT *mem_root)
  { return get_item_copy<Item_func_regexp_instr>(thd, mem_root, this); }
};


typedef class Item COND;

class Item_cond :public Item_bool_func
{
protected:
  List<Item> list;
  bool abort_on_null;
  table_map and_tables_cache;

public:
  /* Item_cond() is only used to create top level items */
  Item_cond(THD *thd): Item_bool_func(thd), abort_on_null(1)
  { const_item_cache=0; }
  Item_cond(THD *thd, Item *i1, Item *i2);
  Item_cond(THD *thd, Item_cond *item);
  Item_cond(THD *thd, List<Item> &nlist):
    Item_bool_func(thd), list(nlist), abort_on_null(0) {}
  bool add(Item *item, MEM_ROOT *root)
  {
    DBUG_ASSERT(item);
    return list.push_back(item, root);
  }
  bool add_at_head(Item *item, MEM_ROOT *root)
  {
    DBUG_ASSERT(item);
    return list.push_front(item, root);
  }
  void add_at_head(List<Item> *nlist)
  {
    DBUG_ASSERT(nlist->elements);
    list.prepend(nlist);
  }
  void add_at_end(List<Item> *nlist)
  {
    DBUG_ASSERT(nlist->elements);
    list.append(nlist);
  }
  bool fix_fields(THD *, Item **ref);
  void fix_after_pullout(st_select_lex *new_parent, Item **ref, bool merge);

  enum Type type() const { return COND_ITEM; }
  List<Item>* argument_list() { return &list; }
  table_map used_tables() const;
  void update_used_tables()
  {
    used_tables_and_const_cache_init();
    used_tables_and_const_cache_update_and_join(list);
  }
  COND *build_equal_items(THD *thd, COND_EQUAL *inherited,
                          bool link_item_fields,
                          COND_EQUAL **cond_equal_ref);
  COND *remove_eq_conds(THD *thd, Item::cond_result *cond_value,
                        bool top_level);
  void add_key_fields(JOIN *join, KEY_FIELD **key_fields,
                      uint *and_level, table_map usable_tables,
                      SARGABLE_PARAM **sargables);
  SEL_TREE *get_mm_tree(RANGE_OPT_PARAM *param, Item **cond_ptr);
  virtual void print(String *str, enum_query_type query_type);
  void split_sum_func(THD *thd, Ref_ptr_array ref_pointer_array,
                      List<Item> &fields, uint flags);
  friend int setup_conds(THD *thd, TABLE_LIST *tables, TABLE_LIST *leaves,
                         COND **conds);
  void top_level_item() { abort_on_null=1; }
  bool top_level() { return abort_on_null; }
  void copy_andor_arguments(THD *thd, Item_cond *item);
  bool walk(Item_processor processor, bool walk_subquery, void *arg);
  Item *transform(THD *thd, Item_transformer transformer, uchar *arg);
  void traverse_cond(Cond_traverser, void *arg, traverse_order order);
  void neg_arguments(THD *thd);
  Item* propagate_equal_fields(THD *, const Context &, COND_EQUAL *);
  Item *compile(THD *thd, Item_analyzer analyzer, uchar **arg_p,
                Item_transformer transformer, uchar *arg_t);
  bool eval_not_null_tables(void *opt_arg);
  Item *build_clone(THD *thd, MEM_ROOT *mem_root);
};

template <template<class> class LI, class T> class Item_equal_iterator;

/*
  The class Item_equal is used to represent conjunctions of equality
  predicates of the form field1 = field2, and field=const in where
  conditions and on expressions.

  All equality predicates of the form field1=field2 contained in a
  conjunction are substituted for a sequence of items of this class.
  An item of this class Item_equal(f1,f2,...fk) represents a
  multiple equality f1=f2=...=fk.l

  If a conjunction contains predicates f1=f2 and f2=f3, a new item of
  this class is created Item_equal(f1,f2,f3) representing the multiple
  equality f1=f2=f3 that substitutes the above equality predicates in
  the conjunction.
  A conjunction of the predicates f2=f1 and f3=f1 and f3=f2 will be
  substituted for the item representing the same multiple equality
  f1=f2=f3.
  An item Item_equal(f1,f2) can appear instead of a conjunction of 
  f2=f1 and f1=f2, or instead of just the predicate f1=f2.

  An item of the class Item_equal inherits equalities from outer 
  conjunctive levels.

  Suppose we have a where condition of the following form:
  WHERE f1=f2 AND f3=f4 AND f3=f5 AND ... AND (...OR (f1=f3 AND ...)).
  In this case:
    f1=f2 will be substituted for Item_equal(f1,f2);
    f3=f4 and f3=f5  will be substituted for Item_equal(f3,f4,f5);
    f1=f3 will be substituted for Item_equal(f1,f2,f3,f4,f5);

  An object of the class Item_equal can contain an optional constant
  item c. Then it represents a multiple equality of the form 
  c=f1=...=fk.

  Objects of the class Item_equal are used for the following:

  1. An object Item_equal(t1.f1,...,tk.fk) allows us to consider any
  pair of tables ti and tj as joined by an equi-condition.
  Thus it provide us with additional access paths from table to table.

  2. An object Item_equal(t1.f1,...,tk.fk) is applied to deduce new
  SARGable predicates:
    f1=...=fk AND P(fi) => f1=...=fk AND P(fi) AND P(fj).
  It also can give us additional index scans and can allow us to
  improve selectivity estimates.

  3. An object Item_equal(t1.f1,...,tk.fk) is used to optimize the 
  selected execution plan for the query: if table ti is accessed 
  before the table tj then in any predicate P in the where condition
  the occurrence of tj.fj is substituted for ti.fi. This can allow
  an evaluation of the predicate at an earlier step.

  When feature 1 is supported they say that join transitive closure 
  is employed.
  When feature 2 is supported they say that search argument transitive
  closure is employed.
  Both features are usually supported by preprocessing original query and
  adding additional predicates.
  We do not just add predicates, we rather dynamically replace some
  predicates that can not be used to access tables in the investigated
  plan for those, obtained by substitution of some fields for equal fields,
  that can be used.     

  Prepared Statements/Stored Procedures note: instances of class
  Item_equal are created only at the time a PS/SP is executed and
  are deleted in the end of execution. All changes made to these
  objects need not be registered in the list of changes of the parse
  tree and do not harm PS/SP re-execution.

  Item equal objects are employed only at the optimize phase. Usually they are
  not supposed to be evaluated.  Yet in some cases we call the method val_int()
  for them. We have to take care of restricting the predicate such an
  object represents f1=f2= ...=fn to the projection of known fields fi1=...=fik.
*/

class Item_equal: public Item_bool_func
{
  /*
    The list of equal items. Currently the list can contain:
     - Item_fields items for references to table columns
     - Item_direct_view_ref items for references to view columns
     - one const item

    If the list contains a constant item this item is always first in the list.
    The list contains at least two elements.
    Currently all Item_fields/Item_direct_view_ref items in the list should
    refer to table columns with equavalent type definitions. In particular
    if these are string columns they should have the same charset/collation.

    Use objects of the companion class Item_equal_fields_iterator to iterate
    over all items from the list of the Item_field/Item_direct_view_ref classes.
  */ 
  List<Item> equal_items; 
  /* 
     TRUE <-> one of the items is a const item.
     Such item is always first in in the equal_items list
  */
  bool with_const;        
  /* 
    The field eval_item is used when this item is evaluated
    with the method val_int()
  */  
  cmp_item *eval_item;
  /*
    This initially is set to FALSE. It becomes TRUE when this item is evaluated
    as being always false. If the flag is TRUE the contents of the list 
    the equal_items should be ignored.
  */
  bool cond_false;
  /*
    This initially is set to FALSE. It becomes TRUE when this item is evaluated
    as being always true. If the flag is TRUE the contents of the list 
    the equal_items should be ignored.
  */
  bool cond_true;
  /*
    For Item_equal objects inside an OR clause: one of the fields that were
    used in the original equality.
  */
  Item_field *context_field;

  bool link_equal_fields;

  const Type_handler *m_compare_handler;
  CHARSET_INFO *m_compare_collation;
  String cmp_value1, cmp_value2;
public:

  COND_EQUAL *upper_levels;       /* multiple equalities of upper and levels */

  Item_equal(THD *thd, const Type_handler *handler,
             Item *f1, Item *f2, bool with_const_item);
  Item_equal(THD *thd, Item_equal *item_equal);
  /* Currently the const item is always the first in the list of equal items */
  inline Item* get_const() { return with_const ? equal_items.head() : NULL; }
  void add_const(THD *thd, Item *c);
  /** Add a non-constant item to the multiple equality */
  void add(Item *f, MEM_ROOT *root) { equal_items.push_back(f, root); }
  bool contains(Field *field);
  Item* get_first(struct st_join_table *context, Item *field);
  /** Get number of field items / references to field items in this object */   
  uint n_field_items() { return equal_items.elements - MY_TEST(with_const); }
  void merge(THD *thd, Item_equal *item);
  bool merge_with_check(THD *thd, Item_equal *equal_item, bool save_merged);
  void merge_into_list(THD *thd, List<Item_equal> *list, bool save_merged,
                      bool only_intersected);
  void update_const(THD *thd);
  enum Functype functype() const { return MULT_EQUAL_FUNC; }
  longlong val_int(); 
  const char *func_name() const { return "multiple equal"; }
  void sort(Item_field_cmpfunc compare, void *arg);
  void fix_length_and_dec();
  bool fix_fields(THD *thd, Item **ref);
  void update_used_tables();
  COND *build_equal_items(THD *thd, COND_EQUAL *inherited,
                          bool link_item_fields,
                          COND_EQUAL **cond_equal_ref);
  void add_key_fields(JOIN *join, KEY_FIELD **key_fields,
                      uint *and_level, table_map usable_tables,
                      SARGABLE_PARAM **sargables);
  SEL_TREE *get_mm_tree(RANGE_OPT_PARAM *param, Item **cond_ptr);
  bool walk(Item_processor processor, bool walk_subquery, void *arg);
  Item *transform(THD *thd, Item_transformer transformer, uchar *arg);
  virtual void print(String *str, enum_query_type query_type);
  const Type_handler *compare_type_handler() const { return m_compare_handler; }
  CHARSET_INFO *compare_collation() const { return m_compare_collation; }

  void set_context_field(Item_field *ctx_field) { context_field= ctx_field; }
  void set_link_equal_fields(bool flag) { link_equal_fields= flag; }
  Item* get_copy(THD *thd, MEM_ROOT *mem_root) { return 0; }
  /*
    This does not comply with the specification of the virtual method,
    but Item_equal items are processed distinguishly anyway
  */
  bool excl_dep_on_table(table_map tab_map)
  {
    return used_tables() & tab_map;
  }
  friend class Item_equal_fields_iterator;
  bool count_sargable_conds(void *arg);
  friend class Item_equal_iterator<List_iterator_fast,Item>;
  friend class Item_equal_iterator<List_iterator,Item>;
  friend Item *eliminate_item_equal(THD *thd, COND *cond,
                                    COND_EQUAL *upper_levels,
                                    Item_equal *item_equal);
  friend bool setup_sj_materialization_part1(struct st_join_table *tab);
  friend bool setup_sj_materialization_part2(struct st_join_table *tab);
}; 

class COND_EQUAL: public Sql_alloc
{
public:
  uint max_members;               /* max number of members the current level
                                     list and all lower level lists */ 
  COND_EQUAL *upper_levels;       /* multiple equalities of upper and levels */
  List<Item_equal> current_level; /* list of multiple equalities of 
                                     the current and level           */
  COND_EQUAL()
  { 
    upper_levels= 0;
  }
  COND_EQUAL(Item_equal *item, MEM_ROOT *mem_root)
   :upper_levels(0)
  {
    current_level.push_back(item, mem_root);
  }
  void copy(COND_EQUAL &cond_equal)
  {
    max_members= cond_equal.max_members;
    upper_levels= cond_equal.upper_levels;
    if (cond_equal.current_level.is_empty())
      current_level.empty();
    else
      current_level= cond_equal.current_level;
  }
};


/* 
  The template Item_equal_iterator is used to define classes
  Item_equal_fields_iterator and Item_equal_fields_iterator_slow.
  These are helper classes for the class Item equal
  Both classes are used to iterate over references to table/view columns
  from the list of equal items that included in an Item_equal object. 
  The second class supports the operation of removal of the current member
  from the list when performing an iteration.
*/ 

template <template<class> class LI, typename T> class Item_equal_iterator
  : public LI<T>
{
protected:
  Item_equal *item_equal;
  Item *curr_item;
public:
  Item_equal_iterator<LI,T>(Item_equal &item_eq) 
    :LI<T> (item_eq.equal_items)
  {
    curr_item= NULL;
    item_equal= &item_eq;
    if (item_eq.with_const)
    {
      LI<T> *list_it= this;
      curr_item=  (*list_it)++;
    }
  }
  Item* operator++(int)
  { 
    LI<T> *list_it= this;
    curr_item= (*list_it)++;
    return curr_item;
  }
  void rewind(void) 
  { 
    LI<T> *list_it= this;
    list_it->rewind();
    if (item_equal->with_const)
      curr_item= (*list_it)++;
  }  
  Field *get_curr_field()
  {
    Item_field *item= (Item_field *) (curr_item->real_item());
     return item->field;
  }  
};

typedef  Item_equal_iterator<List_iterator_fast,Item >  Item_equal_iterator_fast;

class Item_equal_fields_iterator
  :public Item_equal_iterator_fast
{
public:
  Item_equal_fields_iterator(Item_equal &item_eq) 
    :Item_equal_iterator_fast(item_eq)
  { }
  Item ** ref()
  {
    return List_iterator_fast<Item>::ref();
  }
};

typedef Item_equal_iterator<List_iterator,Item > Item_equal_iterator_iterator_slow;

class Item_equal_fields_iterator_slow
  :public Item_equal_iterator_iterator_slow
{
public:
  Item_equal_fields_iterator_slow(Item_equal &item_eq) 
    :Item_equal_iterator_iterator_slow(item_eq)
  { }
  void remove()
  {
    List_iterator<Item>::remove();
  }
};


class Item_cond_and :public Item_cond
{
public:
  COND_EQUAL m_cond_equal;  /* contains list of Item_equal objects for 
                               the current and level and reference
                               to multiple equalities of upper and levels */  
  Item_cond_and(THD *thd): Item_cond(thd) {}
  Item_cond_and(THD *thd, Item *i1,Item *i2): Item_cond(thd, i1, i2) {}
  Item_cond_and(THD *thd, Item_cond_and *item): Item_cond(thd, item) {}
  Item_cond_and(THD *thd, List<Item> &list_arg): Item_cond(thd, list_arg) {}
  enum Functype functype() const { return COND_AND_FUNC; }
  longlong val_int();
  const char *func_name() const { return "and"; }
  enum precedence precedence() const { return AND_PRECEDENCE; }
  table_map not_null_tables() const
  { return abort_on_null ? not_null_tables_cache: and_tables_cache; }
  Item *copy_andor_structure(THD *thd);
  Item *neg_transformer(THD *thd);
  void mark_as_condition_AND_part(TABLE_LIST *embedding);
  virtual uint exists2in_reserved_items() { return list.elements; };
  COND *build_equal_items(THD *thd, COND_EQUAL *inherited,
                          bool link_item_fields,
                          COND_EQUAL **cond_equal_ref);
  void add_key_fields(JOIN *join, KEY_FIELD **key_fields, uint *and_level,
                      table_map usable_tables, SARGABLE_PARAM **sargables);
  SEL_TREE *get_mm_tree(RANGE_OPT_PARAM *param, Item **cond_ptr);
  Item *get_copy(THD *thd, MEM_ROOT *mem_root)
  { return get_item_copy<Item_cond_and>(thd, mem_root, this); }
};

inline bool is_cond_and(Item *item)
{
  if (item->type() != Item::COND_ITEM)
    return FALSE;

  Item_cond *cond_item= (Item_cond*) item;
  return (cond_item->functype() == Item_func::COND_AND_FUNC);
}

class Item_cond_or :public Item_cond
{
public:
  Item_cond_or(THD *thd): Item_cond(thd) {}
  Item_cond_or(THD *thd, Item *i1,Item *i2): Item_cond(thd, i1, i2) {}
  Item_cond_or(THD *thd, Item_cond_or *item): Item_cond(thd, item) {}
  Item_cond_or(THD *thd, List<Item> &list_arg): Item_cond(thd, list_arg) {}
  enum Functype functype() const { return COND_OR_FUNC; }
  longlong val_int();
  const char *func_name() const { return "or"; }
  enum precedence precedence() const { return OR_PRECEDENCE; }
  table_map not_null_tables() const { return and_tables_cache; }
  Item *copy_andor_structure(THD *thd);
  Item *neg_transformer(THD *thd);
  Item *get_copy(THD *thd, MEM_ROOT *mem_root)
  { return get_item_copy<Item_cond_or>(thd, mem_root, this); }
};

class Item_func_dyncol_check :public Item_bool_func
{
public:
  Item_func_dyncol_check(THD *thd, Item *str): Item_bool_func(thd, str) {}
  longlong val_int();
  const char *func_name() const { return "column_check"; }
  bool need_parentheses_in_default() { return false; }
  Item *get_copy(THD *thd, MEM_ROOT *mem_root)
  { return get_item_copy<Item_func_dyncol_check>(thd, mem_root, this); }
};

class Item_func_dyncol_exists :public Item_bool_func
{
public:
  Item_func_dyncol_exists(THD *thd, Item *str, Item *num):
    Item_bool_func(thd, str, num) {}
  longlong val_int();
  const char *func_name() const { return "column_exists"; }
  bool need_parentheses_in_default() { return false; }
  Item *get_copy(THD *thd, MEM_ROOT *mem_root)
  { return get_item_copy<Item_func_dyncol_exists>(thd, mem_root, this); }
};


class Item_func_cursor_bool_attr: public Item_bool_func, public Cursor_ref
{
public:
  Item_func_cursor_bool_attr(THD *thd, const LEX_CSTRING *name, uint offset)
   :Item_bool_func(thd), Cursor_ref(name, offset)
  { }
  bool check_vcol_func_processor(void *arg)
  {
    return mark_unsupported_function(func_name(), arg, VCOL_SESSION_FUNC);
  }
  void print(String *str, enum_query_type query_type)
  {
    Cursor_ref::print_func(str, func_name());
  }
};


class Item_func_cursor_isopen: public Item_func_cursor_bool_attr
{
public:
  Item_func_cursor_isopen(THD *thd, const LEX_CSTRING *name, uint offset)
   :Item_func_cursor_bool_attr(thd, name, offset) { }
  const char *func_name() const { return "%ISOPEN"; }
  longlong val_int();
  Item *get_copy(THD *thd, MEM_ROOT *mem_root)
  { return get_item_copy<Item_func_cursor_isopen>(thd, mem_root, this); }
};


class Item_func_cursor_found: public Item_func_cursor_bool_attr
{
public:
  Item_func_cursor_found(THD *thd, const LEX_CSTRING *name, uint offset)
   :Item_func_cursor_bool_attr(thd, name, offset) { maybe_null= true; }
  const char *func_name() const { return "%FOUND"; }
  longlong val_int();
  Item *get_copy(THD *thd, MEM_ROOT *mem_root)
  { return get_item_copy<Item_func_cursor_found>(thd, mem_root, this); }
};


class Item_func_cursor_notfound: public Item_func_cursor_bool_attr
{
public:
  Item_func_cursor_notfound(THD *thd, const LEX_CSTRING *name, uint offset)
   :Item_func_cursor_bool_attr(thd, name, offset) { maybe_null= true; }
  const char *func_name() const { return "%NOTFOUND"; }
  longlong val_int();
  Item *get_copy(THD *thd, MEM_ROOT *mem_root)
  { return get_item_copy<Item_func_cursor_notfound>(thd, mem_root, this); }
};



inline bool is_cond_or(Item *item)
{
  if (item->type() != Item::COND_ITEM)
    return FALSE;

  Item_cond *cond_item= (Item_cond*) item;
  return (cond_item->functype() == Item_func::COND_OR_FUNC);
}

Item *and_expressions(Item *a, Item *b, Item **org_item);

longlong get_datetime_value(THD *thd, Item ***item_arg, Item **cache_arg,
                            enum_field_types f_type, bool *is_null);


class Comp_creator
{
public:
  Comp_creator() {}                           /* Remove gcc warning */
  virtual ~Comp_creator() {}                  /* Remove gcc warning */
  /**
    Create operation with given arguments.
  */
  virtual Item_bool_rowready_func2* create(THD *thd, Item *a, Item *b)
                                           const = 0;
  /**
    Create operation with given arguments in swap order.
  */
  virtual Item_bool_rowready_func2* create_swap(THD *thd, Item *a, Item *b)
                                                const = 0;
  virtual const char* symbol(bool invert) const = 0;
  virtual bool eqne_op() const = 0;
  virtual bool l_op() const = 0;
};

class Eq_creator :public Comp_creator
{
public:
  Eq_creator() {}                             /* Remove gcc warning */
  virtual ~Eq_creator() {}                    /* Remove gcc warning */
  Item_bool_rowready_func2* create(THD *thd, Item *a, Item *b) const;
  Item_bool_rowready_func2* create_swap(THD *thd, Item *a, Item *b) const;
  const char* symbol(bool invert) const { return invert? "<>" : "="; }
  bool eqne_op() const { return 1; }
  bool l_op() const { return 0; }
};

class Ne_creator :public Comp_creator
{
public:
  Ne_creator() {}                             /* Remove gcc warning */
  virtual ~Ne_creator() {}                    /* Remove gcc warning */
  Item_bool_rowready_func2* create(THD *thd, Item *a, Item *b) const;
  Item_bool_rowready_func2* create_swap(THD *thd, Item *a, Item *b) const;
  const char* symbol(bool invert) const { return invert? "=" : "<>"; }
  bool eqne_op() const { return 1; }
  bool l_op() const { return 0; }
};

class Gt_creator :public Comp_creator
{
public:
  Gt_creator() {}                             /* Remove gcc warning */
  virtual ~Gt_creator() {}                    /* Remove gcc warning */
  Item_bool_rowready_func2* create(THD *thd, Item *a, Item *b) const;
  Item_bool_rowready_func2* create_swap(THD *thd, Item *a, Item *b) const;
  const char* symbol(bool invert) const { return invert? "<=" : ">"; }
  bool eqne_op() const { return 0; }
  bool l_op() const { return 0; }
};

class Lt_creator :public Comp_creator
{
public:
  Lt_creator() {}                             /* Remove gcc warning */
  virtual ~Lt_creator() {}                    /* Remove gcc warning */
  Item_bool_rowready_func2* create(THD *thd, Item *a, Item *b) const;
  Item_bool_rowready_func2* create_swap(THD *thd, Item *a, Item *b) const;
  const char* symbol(bool invert) const { return invert? ">=" : "<"; }
  bool eqne_op() const { return 0; }
  bool l_op() const { return 1; }
};

class Ge_creator :public Comp_creator
{
public:
  Ge_creator() {}                             /* Remove gcc warning */
  virtual ~Ge_creator() {}                    /* Remove gcc warning */
  Item_bool_rowready_func2* create(THD *thd, Item *a, Item *b) const;
  Item_bool_rowready_func2* create_swap(THD *thd, Item *a, Item *b) const;
  const char* symbol(bool invert) const { return invert? "<" : ">="; }
  bool eqne_op() const { return 0; }
  bool l_op() const { return 0; }
};

class Le_creator :public Comp_creator
{
public:
  Le_creator() {}                             /* Remove gcc warning */
  virtual ~Le_creator() {}                    /* Remove gcc warning */
  Item_bool_rowready_func2* create(THD *thd, Item *a, Item *b) const;
  Item_bool_rowready_func2* create_swap(THD *thd, Item *a, Item *b) const;
  const char* symbol(bool invert) const { return invert? ">" : "<="; }
  bool eqne_op() const { return 0; }
  bool l_op() const { return 1; }
};

/*
  These need definitions from this file but the variables are defined
  in mysqld.h. The variables really belong in this component, but for
  the time being we leave them in mysqld.cc to avoid merge problems.
*/
extern Eq_creator eq_creator;
extern Ne_creator ne_creator;
extern Gt_creator gt_creator;
extern Lt_creator lt_creator;
extern Ge_creator ge_creator;
extern Le_creator le_creator;

#endif /* ITEM_CMPFUNC_INCLUDED */<|MERGE_RESOLUTION|>--- conflicted
+++ resolved
@@ -972,14 +972,11 @@
   {
     return check_argument_types_like_args0();
   }
-<<<<<<< HEAD
 public:
   Item_func_interval(THD *thd, Item_row *a):
     Item_long_func(thd, a), row(a), intervals(0)
   { }
-=======
   bool fix_fields(THD *, Item **);
->>>>>>> aed2050e
   longlong val_int();
   void fix_length_and_dec();
   const char *func_name() const { return "interval"; }
