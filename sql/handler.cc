/* Copyright (C) 2000-2006 MySQL AB

   This program is free software; you can redistribute it and/or modify
   it under the terms of the GNU General Public License as published by
   the Free Software Foundation; version 2 of the License.

   This program is distributed in the hope that it will be useful,
   but WITHOUT ANY WARRANTY; without even the implied warranty of
   MERCHANTABILITY or FITNESS FOR A PARTICULAR PURPOSE.  See the
   GNU General Public License for more details.

   You should have received a copy of the GNU General Public License
   along with this program; if not, write to the Free Software
   Foundation, Inc., 59 Temple Place, Suite 330, Boston, MA  02111-1307  USA */

/** @file handler.cc

    @brief
  Handler-calling-functions
*/

#ifdef USE_PRAGMA_IMPLEMENTATION
#pragma implementation				// gcc: Class implementation
#endif

#include "mysql_priv.h"
#include "rpl_filter.h"
#include <myisampack.h>
#include "myisam.h"

#ifdef WITH_PARTITION_STORAGE_ENGINE
#include "ha_partition.h"
#endif

/*
  While we have legacy_db_type, we have this array to
  check for dups and to find handlerton from legacy_db_type.
  Remove when legacy_db_type is finally gone
*/
st_plugin_int *hton2plugin[MAX_HA];

static handlerton *installed_htons[128];

#define BITMAP_STACKBUF_SIZE (128/8)

KEY_CREATE_INFO default_key_create_info= { HA_KEY_ALG_UNDEF, 0, {NullS,0} };

/* number of entries in handlertons[] */
ulong total_ha= 0;
/* number of storage engines (from handlertons[]) that support 2pc */
ulong total_ha_2pc= 0;
/* size of savepoint storage area (see ha_init) */
ulong savepoint_alloc_size= 0;

static const LEX_STRING sys_table_aliases[]=
{
  { C_STRING_WITH_LEN("INNOBASE") },  { C_STRING_WITH_LEN("INNODB") },
  { C_STRING_WITH_LEN("NDB") },       { C_STRING_WITH_LEN("NDBCLUSTER") },
  { C_STRING_WITH_LEN("HEAP") },      { C_STRING_WITH_LEN("MEMORY") },
  { C_STRING_WITH_LEN("MERGE") },     { C_STRING_WITH_LEN("MRG_MYISAM") },
  {NullS, 0}
};

const char *ha_row_type[] = {
  "", "FIXED", "DYNAMIC", "COMPRESSED", "REDUNDANT", "COMPACT", "PAGE", "?","?","?"
};

const char *tx_isolation_names[] =
{ "READ-UNCOMMITTED", "READ-COMMITTED", "REPEATABLE-READ", "SERIALIZABLE",
  NullS};
TYPELIB tx_isolation_typelib= {array_elements(tx_isolation_names)-1,"",
			       tx_isolation_names, NULL};

static TYPELIB known_extensions= {0,"known_exts", NULL, NULL};
uint known_extensions_id= 0;



static plugin_ref ha_default_plugin(THD *thd)
{
  if (thd->variables.table_plugin)
    return thd->variables.table_plugin;
  return my_plugin_lock(thd, &global_system_variables.table_plugin);
}


/** @brief
  Return the default storage engine handlerton for thread

  SYNOPSIS
    ha_default_handlerton(thd)
    thd         current thread

  RETURN
    pointer to handlerton
*/
handlerton *ha_default_handlerton(THD *thd)
{
  plugin_ref plugin= ha_default_plugin(thd);
  DBUG_ASSERT(plugin);
  handlerton *hton= plugin_data(plugin, handlerton*);
  DBUG_ASSERT(hton);
  return hton;
}


/** @brief
  Return the storage engine handlerton for the supplied name
  
  SYNOPSIS
    ha_resolve_by_name(thd, name)
    thd         current thread
    name        name of storage engine
  
  RETURN
    pointer to storage engine plugin handle
*/
plugin_ref ha_resolve_by_name(THD *thd, const LEX_STRING *name)
{
  const LEX_STRING *table_alias;
  plugin_ref plugin;

redo:
  /* my_strnncoll is a macro and gcc doesn't do early expansion of macro */
  if (thd && !my_charset_latin1.coll->strnncoll(&my_charset_latin1,
                           (const uchar *)name->str, name->length,
                           (const uchar *)STRING_WITH_LEN("DEFAULT"), 0))
    return ha_default_plugin(thd);

  if ((plugin= my_plugin_lock_by_name(thd, name, MYSQL_STORAGE_ENGINE_PLUGIN)))
  {
    handlerton *hton= plugin_data(plugin, handlerton *);
    if (!(hton->flags & HTON_NOT_USER_SELECTABLE))
      return plugin;
      
    /*
      unlocking plugin immediately after locking is relatively low cost.
    */
    plugin_unlock(thd, plugin);
  }

  /*
    We check for the historical aliases.
  */
  for (table_alias= sys_table_aliases; table_alias->str; table_alias+= 2)
  {
    if (!my_strnncoll(&my_charset_latin1,
                      (const uchar *)name->str, name->length,
                      (const uchar *)table_alias->str, table_alias->length))
    {
      name= table_alias + 1;
      goto redo;
    }
  }

  return NULL;
}


plugin_ref ha_lock_engine(THD *thd, handlerton *hton)
{
  if (hton)
  {
    st_plugin_int **plugin= hton2plugin + hton->slot;
    
#ifdef DBUG_OFF
    return my_plugin_lock(thd, plugin);
#else
    return my_plugin_lock(thd, &plugin);
#endif
  }
  return NULL;
}


#ifdef NOT_USED
static handler *create_default(TABLE_SHARE *table, MEM_ROOT *mem_root)
{
  handlerton *hton= ha_default_handlerton(current_thd);
  return (hton && hton->create) ? hton->create(hton, table, mem_root) : NULL;
}
#endif


handlerton *ha_resolve_by_legacy_type(THD *thd, enum legacy_db_type db_type)
{
  plugin_ref plugin;
  switch (db_type) {
  case DB_TYPE_DEFAULT:
    return ha_default_handlerton(thd);
  default:
    if (db_type > DB_TYPE_UNKNOWN && db_type < DB_TYPE_DEFAULT &&
        (plugin= ha_lock_engine(thd, installed_htons[db_type])))
      return plugin_data(plugin, handlerton*);
    /* fall through */
  case DB_TYPE_UNKNOWN:
    return NULL;
  }
}


/**
  Use other database handler if databasehandler is not compiled in.
*/
handlerton *ha_checktype(THD *thd, enum legacy_db_type database_type,
                          bool no_substitute, bool report_error)
{
  handlerton *hton= ha_resolve_by_legacy_type(thd, database_type);
  if (ha_storage_engine_is_enabled(hton))
    return hton;

  if (no_substitute)
  {
    if (report_error)
    {
      const char *engine_name= ha_resolve_storage_engine_name(hton);
      my_error(ER_FEATURE_DISABLED,MYF(0),engine_name,engine_name);
    }
    return NULL;
  }

  switch (database_type) {
#ifndef NO_HASH
  case DB_TYPE_HASH:
    return ha_resolve_by_legacy_type(thd, DB_TYPE_HASH);
#endif
  case DB_TYPE_MRG_ISAM:
    return ha_resolve_by_legacy_type(thd, DB_TYPE_MRG_MYISAM);
  default:
    break;
  }

  return ha_default_handlerton(thd);
} /* ha_checktype */


handler *get_new_handler(TABLE_SHARE *share, MEM_ROOT *alloc,
                         handlerton *db_type)
{
  handler *file;
  DBUG_ENTER("get_new_handler");
  DBUG_PRINT("enter", ("alloc: 0x%lx", (long) alloc));

  if (db_type && db_type->state == SHOW_OPTION_YES && db_type->create)
  {
    if ((file= db_type->create(db_type, share, alloc)))
      file->init();
    DBUG_RETURN(file);
  }
  /*
    Try the default table type
    Here the call to current_thd() is ok as we call this function a lot of
    times but we enter this branch very seldom.
  */
  DBUG_RETURN(get_new_handler(share, alloc, ha_default_handlerton(current_thd)));
}


#ifdef WITH_PARTITION_STORAGE_ENGINE
handler *get_ha_partition(partition_info *part_info)
{
  ha_partition *partition;
  DBUG_ENTER("get_ha_partition");
  if ((partition= new ha_partition(partition_hton, part_info)))
  {
    if (partition->initialise_partition(current_thd->mem_root))
    {
      delete partition;
      partition= 0;
    }
    else
      partition->init();
  }
  else
  {
    my_error(ER_OUTOFMEMORY, MYF(0), sizeof(ha_partition));
  }
  DBUG_RETURN(((handler*) partition));
}
#endif


/**
  Register handler error messages for use with my_error().

  @retval
    0           OK
  @retval
    !=0         Error
*/

int ha_init_errors(void)
{
#define SETMSG(nr, msg) errmsgs[(nr) - HA_ERR_FIRST]= (msg)
  const char    **errmsgs;

  /* Allocate a pointer array for the error message strings. */
  /* Zerofill it to avoid uninitialized gaps. */
  if (! (errmsgs= (const char**) my_malloc(HA_ERR_ERRORS * sizeof(char*),
                                           MYF(MY_WME | MY_ZEROFILL))))
    return 1;

  /* Set the dedicated error messages. */
  SETMSG(HA_ERR_KEY_NOT_FOUND,          ER(ER_KEY_NOT_FOUND));
  SETMSG(HA_ERR_FOUND_DUPP_KEY,         ER(ER_DUP_KEY));
  SETMSG(HA_ERR_RECORD_CHANGED,         "Update wich is recoverable");
  SETMSG(HA_ERR_WRONG_INDEX,            "Wrong index given to function");
  SETMSG(HA_ERR_CRASHED,                ER(ER_NOT_KEYFILE));
  SETMSG(HA_ERR_WRONG_IN_RECORD,        ER(ER_CRASHED_ON_USAGE));
  SETMSG(HA_ERR_OUT_OF_MEM,             "Table handler out of memory");
  SETMSG(HA_ERR_NOT_A_TABLE,            "Incorrect file format '%.64s'");
  SETMSG(HA_ERR_WRONG_COMMAND,          "Command not supported");
  SETMSG(HA_ERR_OLD_FILE,               ER(ER_OLD_KEYFILE));
  SETMSG(HA_ERR_NO_ACTIVE_RECORD,       "No record read in update");
  SETMSG(HA_ERR_RECORD_DELETED,         "Intern record deleted");
  SETMSG(HA_ERR_RECORD_FILE_FULL,       ER(ER_RECORD_FILE_FULL));
  SETMSG(HA_ERR_INDEX_FILE_FULL,        "No more room in index file '%.64s'");
  SETMSG(HA_ERR_END_OF_FILE,            "End in next/prev/first/last");
  SETMSG(HA_ERR_UNSUPPORTED,            ER(ER_ILLEGAL_HA));
  SETMSG(HA_ERR_TO_BIG_ROW,             "Too big row");
  SETMSG(HA_WRONG_CREATE_OPTION,        "Wrong create option");
  SETMSG(HA_ERR_FOUND_DUPP_UNIQUE,      ER(ER_DUP_UNIQUE));
  SETMSG(HA_ERR_UNKNOWN_CHARSET,        "Can't open charset");
  SETMSG(HA_ERR_WRONG_MRG_TABLE_DEF,    ER(ER_WRONG_MRG_TABLE));
  SETMSG(HA_ERR_CRASHED_ON_REPAIR,      ER(ER_CRASHED_ON_REPAIR));
  SETMSG(HA_ERR_CRASHED_ON_USAGE,       ER(ER_CRASHED_ON_USAGE));
  SETMSG(HA_ERR_LOCK_WAIT_TIMEOUT,      ER(ER_LOCK_WAIT_TIMEOUT));
  SETMSG(HA_ERR_LOCK_TABLE_FULL,        ER(ER_LOCK_TABLE_FULL));
  SETMSG(HA_ERR_READ_ONLY_TRANSACTION,  ER(ER_READ_ONLY_TRANSACTION));
  SETMSG(HA_ERR_LOCK_DEADLOCK,          ER(ER_LOCK_DEADLOCK));
  SETMSG(HA_ERR_CANNOT_ADD_FOREIGN,     ER(ER_CANNOT_ADD_FOREIGN));
  SETMSG(HA_ERR_NO_REFERENCED_ROW,      ER(ER_NO_REFERENCED_ROW_2));
  SETMSG(HA_ERR_ROW_IS_REFERENCED,      ER(ER_ROW_IS_REFERENCED_2));
  SETMSG(HA_ERR_NO_SAVEPOINT,           "No savepoint with that name");
  SETMSG(HA_ERR_NON_UNIQUE_BLOCK_SIZE,  "Non unique key block size");
  SETMSG(HA_ERR_NO_SUCH_TABLE,          "No such table: '%.64s'");
  SETMSG(HA_ERR_TABLE_EXIST,            ER(ER_TABLE_EXISTS_ERROR));
  SETMSG(HA_ERR_NO_CONNECTION,          "Could not connect to storage engine");
  SETMSG(HA_ERR_TABLE_DEF_CHANGED,      ER(ER_TABLE_DEF_CHANGED));
  SETMSG(HA_ERR_FOREIGN_DUPLICATE_KEY,  "FK constraint would lead to duplicate key");
  SETMSG(HA_ERR_TABLE_NEEDS_UPGRADE,    ER(ER_TABLE_NEEDS_UPGRADE));
  SETMSG(HA_ERR_TABLE_READONLY,         ER(ER_OPEN_AS_READONLY));
  SETMSG(HA_ERR_AUTOINC_READ_FAILED,    ER(ER_AUTOINC_READ_FAILED));
  SETMSG(HA_ERR_AUTOINC_ERANGE,         ER(ER_WARN_DATA_OUT_OF_RANGE));

  /* Register the error messages for use with my_error(). */
  return my_error_register(errmsgs, HA_ERR_FIRST, HA_ERR_LAST);
}


/**
  Unregister handler error messages.

  @retval
    0           OK
  @retval
    !=0         Error
*/
static int ha_finish_errors(void)
{
  const char    **errmsgs;

  /* Allocate a pointer array for the error message strings. */
  if (! (errmsgs= my_error_unregister(HA_ERR_FIRST, HA_ERR_LAST)))
    return 1;
  my_free((uchar*) errmsgs, MYF(0));
  return 0;
}


int ha_finalize_handlerton(st_plugin_int *plugin)
{
  handlerton *hton= (handlerton *)plugin->data;
  DBUG_ENTER("ha_finalize_handlerton");

  switch (hton->state)
  {
  case SHOW_OPTION_NO:
  case SHOW_OPTION_DISABLED:
    break;
  case SHOW_OPTION_YES:
    if (installed_htons[hton->db_type] == hton)
      installed_htons[hton->db_type]= NULL;
    break;
  };

  if (hton->panic)
    hton->panic(hton, HA_PANIC_CLOSE);

  if (plugin->plugin->deinit)
  {
    /*
      Today we have no defined/special behavior for uninstalling
      engine plugins.
    */
    DBUG_PRINT("info", ("Deinitializing plugin: '%s'", plugin->name.str));
    if (plugin->plugin->deinit(NULL))
    {
      DBUG_PRINT("warning", ("Plugin '%s' deinit function returned error.",
                             plugin->name.str));
    }
  }

  my_free((uchar*)hton, MYF(0));

  DBUG_RETURN(0);
}


int ha_initialize_handlerton(st_plugin_int *plugin)
{
  handlerton *hton;
  DBUG_ENTER("ha_initialize_handlerton");
  DBUG_PRINT("plugin", ("initialize plugin: '%s'", plugin->name.str));

  hton= (handlerton *)my_malloc(sizeof(handlerton),
                                MYF(MY_WME | MY_ZEROFILL));
  /* Historical Requirement */
  plugin->data= hton; // shortcut for the future
  if (plugin->plugin->init)
  {
    if (plugin->plugin->init(hton))
    {
      sql_print_error("Plugin '%s' init function returned error.",
                      plugin->name.str);
      goto err;
    }
  }

  /*
    the switch below and hton->state should be removed when
    command-line options for plugins will be implemented
  */
  switch (hton->state) {
  case SHOW_OPTION_NO:
    break;
  case SHOW_OPTION_YES:
    {
      uint tmp;
      /* now check the db_type for conflict */
      if (hton->db_type <= DB_TYPE_UNKNOWN ||
          hton->db_type >= DB_TYPE_DEFAULT ||
          installed_htons[hton->db_type])
      {
        int idx= (int) DB_TYPE_FIRST_DYNAMIC;

        while (idx < (int) DB_TYPE_DEFAULT && installed_htons[idx])
          idx++;

        if (idx == (int) DB_TYPE_DEFAULT)
        {
          sql_print_warning("Too many storage engines!");
          DBUG_RETURN(1);
        }
        if (hton->db_type != DB_TYPE_UNKNOWN)
          sql_print_warning("Storage engine '%s' has conflicting typecode. "
                            "Assigning value %d.", plugin->plugin->name, idx);
        hton->db_type= (enum legacy_db_type) idx;
      }
      installed_htons[hton->db_type]= hton;
      tmp= hton->savepoint_offset;
      hton->savepoint_offset= savepoint_alloc_size;
      savepoint_alloc_size+= tmp;
      hton->slot= total_ha++;
      hton2plugin[hton->slot]=plugin;
      if (hton->prepare)
        total_ha_2pc++;
      break;
    }
    /* fall through */
  default:
    hton->state= SHOW_OPTION_DISABLED;
    break;
  }
  
  /* 
    This is entirely for legacy. We will create a new "disk based" hton and a 
    "memory" hton which will be configurable longterm. We should be able to 
    remove partition and myisammrg.
  */
  switch (hton->db_type) {
  case DB_TYPE_HEAP:
    heap_hton= hton;
    break;
  case DB_TYPE_MYISAM:
    myisam_hton= hton;
    break;
  case DB_TYPE_PARTITION_DB:
    partition_hton= hton;
    break;
  default:
    break;
  };

  DBUG_RETURN(0);
err:
  DBUG_RETURN(1);
}

int ha_init()
{
  int error= 0;
  DBUG_ENTER("ha_init");

  DBUG_ASSERT(total_ha < MAX_HA);
  /*
    Check if there is a transaction-capable storage engine besides the
    binary log (which is considered a transaction-capable storage engine in
    counting total_ha)
  */
  opt_using_transactions= total_ha>(ulong)opt_bin_log;
  savepoint_alloc_size+= sizeof(SAVEPOINT);
  DBUG_RETURN(error);
}

int ha_end()
{
  int error= 0;
  DBUG_ENTER("ha_end");


  /* 
    This should be eventualy based  on the graceful shutdown flag.
    So if flag is equal to HA_PANIC_CLOSE, the deallocate
    the errors.
  */
  if (ha_finish_errors())
    error= 1;

  DBUG_RETURN(error);
}

static my_bool dropdb_handlerton(THD *unused1, plugin_ref plugin,
                                 void *path)
{
  handlerton *hton= plugin_data(plugin, handlerton *);
  if (hton->state == SHOW_OPTION_YES && hton->drop_database)
    hton->drop_database(hton, (char *)path);
  return FALSE;
}


void ha_drop_database(char* path)
{
  plugin_foreach(NULL, dropdb_handlerton, MYSQL_STORAGE_ENGINE_PLUGIN, path);
}


static my_bool closecon_handlerton(THD *thd, plugin_ref plugin,
                                   void *unused)
{
  handlerton *hton= plugin_data(plugin, handlerton *);
  /*
    there's no need to rollback here as all transactions must
    be rolled back already
  */
  if (hton->state == SHOW_OPTION_YES && hton->close_connection &&
      thd_get_ha_data(thd, hton))
    hton->close_connection(hton, thd);
  return FALSE;
}


/**
  @note
    don't bother to rollback here, it's done already
*/
void ha_close_connection(THD* thd)
{
  plugin_foreach(thd, closecon_handlerton, MYSQL_STORAGE_ENGINE_PLUGIN, 0);
}

/* ========================================================================
 ======================= TRANSACTIONS ===================================*/

/**
  Register a storage engine for a transaction.

  Every storage engine MUST call this function when it starts
  a transaction or a statement (that is it must be called both for the
  "beginning of transaction" and "beginning of statement").
  Only storage engines registered for the transaction/statement
  will know when to commit/rollback it.

  @note
    trans_register_ha is idempotent - storage engine may register many
    times per transaction.

*/
void trans_register_ha(THD *thd, bool all, handlerton *ht_arg)
{
  THD_TRANS *trans;
  handlerton **ht;
  DBUG_ENTER("trans_register_ha");
  DBUG_PRINT("enter",("%s", all ? "all" : "stmt"));

  if (all)
  {
    trans= &thd->transaction.all;
    thd->server_status|= SERVER_STATUS_IN_TRANS;
  }
  else
    trans= &thd->transaction.stmt;

  for (ht=trans->ht; *ht; ht++)
    if (*ht == ht_arg)
      DBUG_VOID_RETURN;  /* already registered, return */

  trans->ht[trans->nht++]=ht_arg;
  DBUG_ASSERT(*ht == ht_arg);
  trans->no_2pc|=(ht_arg->prepare==0);
  if (thd->transaction.xid_state.xid.is_null())
    thd->transaction.xid_state.xid.set(thd->query_id);
  DBUG_VOID_RETURN;
}

/**
  @retval
    0   ok
  @retval
    1   error, transaction was rolled back
*/
int ha_prepare(THD *thd)
{
  int error=0, all=1;
  THD_TRANS *trans=all ? &thd->transaction.all : &thd->transaction.stmt;
  handlerton **ht=trans->ht;
  DBUG_ENTER("ha_prepare");
#ifdef USING_TRANSACTIONS
  if (trans->nht)
  {
    for (; *ht; ht++)
    {
      int err;
      status_var_increment(thd->status_var.ha_prepare_count);
      if ((*ht)->prepare)
      {
        if ((err= (*(*ht)->prepare)(*ht, thd, all)))
        {
          my_error(ER_ERROR_DURING_COMMIT, MYF(0), err);
          ha_rollback_trans(thd, all);
          error=1;
          break;
        }
      }
      else
      {
        push_warning_printf(thd, MYSQL_ERROR::WARN_LEVEL_WARN,
                            ER_ILLEGAL_HA, ER(ER_ILLEGAL_HA),
                            ha_resolve_storage_engine_name(*ht));
      }
    }
  }
#endif /* USING_TRANSACTIONS */
  DBUG_RETURN(error);
}

/**
  @retval
    0   ok
  @retval
    1   transaction was rolled back
  @retval
    2   error during commit, data may be inconsistent

  @todo
    Since we don't support nested statement transactions in 5.0,
    we can't commit or rollback stmt transactions while we are inside
    stored functions or triggers. So we simply do nothing now.
    TODO: This should be fixed in later ( >= 5.1) releases.
*/
int ha_commit_trans(THD *thd, bool all)
{
  int error= 0, cookie= 0;
  THD_TRANS *trans= all ? &thd->transaction.all : &thd->transaction.stmt;
  bool is_real_trans= all || thd->transaction.all.nht == 0;
  handlerton **ht= trans->ht;
  my_xid xid= thd->transaction.xid_state.xid.get_my_xid();
  DBUG_ENTER("ha_commit_trans");

  if (thd->in_sub_stmt)
  {
    /*
      Since we don't support nested statement transactions in 5.0,
      we can't commit or rollback stmt transactions while we are inside
      stored functions or triggers. So we simply do nothing now.
      TODO: This should be fixed in later ( >= 5.1) releases.
    */
    if (!all)
      DBUG_RETURN(0);
    /*
      We assume that all statements which commit or rollback main transaction
      are prohibited inside of stored functions or triggers. So they should
      bail out with error even before ha_commit_trans() call. To be 100% safe
      let us throw error in non-debug builds.
    */
    DBUG_ASSERT(0);
    my_error(ER_COMMIT_NOT_ALLOWED_IN_SF_OR_TRG, MYF(0));
    DBUG_RETURN(2);
  }
#ifdef USING_TRANSACTIONS
  if (trans->nht)
  {
    if (is_real_trans && wait_if_global_read_lock(thd, 0, 0))
    {
      ha_rollback_trans(thd, all);
      DBUG_RETURN(1);
    }

    if (   is_real_trans
        && opt_readonly
        && ! (thd->security_ctx->master_access & SUPER_ACL)
        && ! thd->slave_thread
       )
    {
      my_error(ER_OPTION_PREVENTS_STATEMENT, MYF(0), "--read-only");
      ha_rollback_trans(thd, all);
      error= 1;
      goto end;
    }

    DBUG_EXECUTE_IF("crash_commit_before", DBUG_ABORT(););

    /* Close all cursors that can not survive COMMIT */
    if (is_real_trans)                          /* not a statement commit */
      thd->stmt_map.close_transient_cursors();

    if (!trans->no_2pc && trans->nht > 1)
    {
      for (; *ht && !error; ht++)
      {
        int err;
        if ((err= (*(*ht)->prepare)(*ht, thd, all)))
        {
          my_error(ER_ERROR_DURING_COMMIT, MYF(0), err);
          error= 1;
        }
        status_var_increment(thd->status_var.ha_prepare_count);
      }
      DBUG_EXECUTE_IF("crash_commit_after_prepare", DBUG_ABORT(););
      if (error || (is_real_trans && xid &&
                    (error= !(cookie= tc_log->log_xid(thd, xid)))))
      {
        ha_rollback_trans(thd, all);
        error= 1;
        goto end;
      }
      DBUG_EXECUTE_IF("crash_commit_after_log", DBUG_ABORT(););
    }
    error=ha_commit_one_phase(thd, all) ? (cookie ? 2 : 1) : 0;
    DBUG_EXECUTE_IF("crash_commit_before_unlog", DBUG_ABORT(););
    if (cookie)
      tc_log->unlog(cookie, xid);
    DBUG_EXECUTE_IF("crash_commit_after", DBUG_ABORT(););
end:
    if (is_real_trans)
      start_waiting_global_read_lock(thd);
  }
#endif /* USING_TRANSACTIONS */
  DBUG_RETURN(error);
}

/**
  @note
  This function does not care about global read lock. A caller should.
*/
int ha_commit_one_phase(THD *thd, bool all)
{
  int error=0;
  THD_TRANS *trans=all ? &thd->transaction.all : &thd->transaction.stmt;
  bool is_real_trans=all || thd->transaction.all.nht == 0;
  handlerton **ht=trans->ht;
  DBUG_ENTER("ha_commit_one_phase");
#ifdef USING_TRANSACTIONS
  if (trans->nht)
  {
    for (ht=trans->ht; *ht; ht++)
    {
      int err;
      if ((err= (*(*ht)->commit)(*ht, thd, all)))
      {
        my_error(ER_ERROR_DURING_COMMIT, MYF(0), err);
        error=1;
      }
      status_var_increment(thd->status_var.ha_commit_count);
      *ht= 0;
    }
    trans->nht=0;
    trans->no_2pc=0;
    if (is_real_trans)
      thd->transaction.xid_state.xid.null();
    if (all)
    {
#ifdef HAVE_QUERY_CACHE
      if (thd->transaction.changed_tables)
        query_cache.invalidate(thd->transaction.changed_tables);
#endif
      thd->variables.tx_isolation=thd->session_tx_isolation;
      thd->transaction.cleanup();
    }
  }
#endif /* USING_TRANSACTIONS */
  DBUG_RETURN(error);
}


int ha_rollback_trans(THD *thd, bool all)
{
  int error=0;
  THD_TRANS *trans=all ? &thd->transaction.all : &thd->transaction.stmt;
  bool is_real_trans=all || thd->transaction.all.nht == 0;
  DBUG_ENTER("ha_rollback_trans");
  if (thd->in_sub_stmt)
  {
    /*
      If we are inside stored function or trigger we should not commit or
      rollback current statement transaction. See comment in ha_commit_trans()
      call for more information.
    */
    if (!all)
      DBUG_RETURN(0);
    DBUG_ASSERT(0);
    my_error(ER_COMMIT_NOT_ALLOWED_IN_SF_OR_TRG, MYF(0));
    DBUG_RETURN(1);
  }
#ifdef USING_TRANSACTIONS
  if (trans->nht)
  {
    /* Close all cursors that can not survive ROLLBACK */
    if (is_real_trans)                          /* not a statement commit */
      thd->stmt_map.close_transient_cursors();

    for (handlerton **ht=trans->ht; *ht; ht++)
    {
      int err;
      if ((err= (*(*ht)->rollback)(*ht, thd, all)))
      { // cannot happen
        my_error(ER_ERROR_DURING_ROLLBACK, MYF(0), err);
        error=1;
      }
      status_var_increment(thd->status_var.ha_rollback_count);
      *ht= 0;
    }
    trans->nht=0;
    trans->no_2pc=0;
    if (is_real_trans)
      thd->transaction.xid_state.xid.null();
    if (all)
    {
      thd->variables.tx_isolation=thd->session_tx_isolation;
      thd->transaction.cleanup();
    }
  }
#endif /* USING_TRANSACTIONS */
  if (all)
    thd->transaction_rollback_request= FALSE;

  /*
    If a non-transactional table was updated, warn; don't warn if this is a
    slave thread (because when a slave thread executes a ROLLBACK, it has
    been read from the binary log, so it's 100% sure and normal to produce
    error ER_WARNING_NOT_COMPLETE_ROLLBACK. If we sent the warning to the
    slave SQL thread, it would not stop the thread but just be printed in
    the error log; but we don't want users to wonder why they have this
    message in the error log, so we don't send it.
  */
  if (is_real_trans && thd->transaction.all.modified_non_trans_table &&
      !thd->slave_thread && thd->killed != THD::KILL_CONNECTION)
    push_warning(thd, MYSQL_ERROR::WARN_LEVEL_WARN,
                 ER_WARNING_NOT_COMPLETE_ROLLBACK,
                 ER(ER_WARNING_NOT_COMPLETE_ROLLBACK));
  DBUG_RETURN(error);
}

/**
  This is used to commit or rollback a single statement depending on
  the value of error.

  @note
    Note that if the autocommit is on, then the following call inside
    InnoDB will commit or rollback the whole transaction (= the statement). The
    autocommit mechanism built into InnoDB is based on counting locks, but if
    the user has used LOCK TABLES then that mechanism does not know to do the
    commit.
*/
int ha_autocommit_or_rollback(THD *thd, int error)
{
  DBUG_ENTER("ha_autocommit_or_rollback");
#ifdef USING_TRANSACTIONS
  if (thd->transaction.stmt.nht)
  {
    if (!error)
    {
      if (ha_commit_stmt(thd))
	error=1;
    }
    else if (thd->transaction_rollback_request && !thd->in_sub_stmt)
      (void) ha_rollback(thd);
    else
      (void) ha_rollback_stmt(thd);

    thd->variables.tx_isolation=thd->session_tx_isolation;
  }
#endif
  DBUG_RETURN(error);
}


struct xahton_st {
  XID *xid;
  int result;
};

static my_bool xacommit_handlerton(THD *unused1, plugin_ref plugin,
                                   void *arg)
{
  handlerton *hton= plugin_data(plugin, handlerton *);
  if (hton->state == SHOW_OPTION_YES && hton->recover)
  {
    hton->commit_by_xid(hton, ((struct xahton_st *)arg)->xid);
    ((struct xahton_st *)arg)->result= 0;
  }
  return FALSE;
}

static my_bool xarollback_handlerton(THD *unused1, plugin_ref plugin,
                                     void *arg)
{
  handlerton *hton= plugin_data(plugin, handlerton *);
  if (hton->state == SHOW_OPTION_YES && hton->recover)
  {
    hton->rollback_by_xid(hton, ((struct xahton_st *)arg)->xid);
    ((struct xahton_st *)arg)->result= 0;
  }
  return FALSE;
}


int ha_commit_or_rollback_by_xid(XID *xid, bool commit)
{
  struct xahton_st xaop;
  xaop.xid= xid;
  xaop.result= 1;

  plugin_foreach(NULL, commit ? xacommit_handlerton : xarollback_handlerton,
                 MYSQL_STORAGE_ENGINE_PLUGIN, &xaop);

  return xaop.result;
}


#ifndef DBUG_OFF
/**
  @note
    This does not need to be multi-byte safe or anything
*/
static char* xid_to_str(char *buf, XID *xid)
{
  int i;
  char *s=buf;
  *s++='\'';
  for (i=0; i < xid->gtrid_length+xid->bqual_length; i++)
  {
    uchar c=(uchar)xid->data[i];
    /* is_next_dig is set if next character is a number */
    bool is_next_dig= FALSE;
    if (i < XIDDATASIZE)
    {
      char ch= xid->data[i+1];
      is_next_dig= (ch >= '0' && ch <='9');
    }
    if (i == xid->gtrid_length)
    {
      *s++='\'';
      if (xid->bqual_length)
      {
        *s++='.';
        *s++='\'';
      }
    }
    if (c < 32 || c > 126)
    {
      *s++='\\';
      /*
        If next character is a number, write current character with
        3 octal numbers to ensure that the next number is not seen
        as part of the octal number
      */
      if (c > 077 || is_next_dig)
        *s++=_dig_vec_lower[c >> 6];
      if (c > 007 || is_next_dig)
        *s++=_dig_vec_lower[(c >> 3) & 7];
      *s++=_dig_vec_lower[c & 7];
    }
    else
    {
      if (c == '\'' || c == '\\')
        *s++='\\';
      *s++=c;
    }
  }
  *s++='\'';
  *s=0;
  return buf;
}
#endif

/**
  recover() step of xa.

  @note
    there are three modes of operation:
    - automatic recover after a crash
    in this case commit_list != 0, tc_heuristic_recover==0
    all xids from commit_list are committed, others are rolled back
    - manual (heuristic) recover
    in this case commit_list==0, tc_heuristic_recover != 0
    DBA has explicitly specified that all prepared transactions should
    be committed (or rolled back).
    - no recovery (MySQL did not detect a crash)
    in this case commit_list==0, tc_heuristic_recover == 0
    there should be no prepared transactions in this case.
*/
struct xarecover_st
{
  int len, found_foreign_xids, found_my_xids;
  XID *list;
  HASH *commit_list;
  bool dry_run;
};

static my_bool xarecover_handlerton(THD *unused, plugin_ref plugin,
                                    void *arg)
{
  handlerton *hton= plugin_data(plugin, handlerton *);
  struct xarecover_st *info= (struct xarecover_st *) arg;
  int got;

  if (hton->state == SHOW_OPTION_YES && hton->recover)
  {
    while ((got= hton->recover(hton, info->list, info->len)) > 0 )
    {
      sql_print_information("Found %d prepared transaction(s) in %s",
                            got, ha_resolve_storage_engine_name(hton));
      for (int i=0; i < got; i ++)
      {
        my_xid x=info->list[i].get_my_xid();
        if (!x) // not "mine" - that is generated by external TM
        {
#ifndef DBUG_OFF
          char buf[XIDDATASIZE*4+6]; // see xid_to_str
          sql_print_information("ignore xid %s", xid_to_str(buf, info->list+i));
#endif
          xid_cache_insert(info->list+i, XA_PREPARED);
          info->found_foreign_xids++;
          continue;
        }
        if (info->dry_run)
        {
          info->found_my_xids++;
          continue;
        }
        // recovery mode
        if (info->commit_list ?
            hash_search(info->commit_list, (uchar *)&x, sizeof(x)) != 0 :
            tc_heuristic_recover == TC_HEURISTIC_RECOVER_COMMIT)
        {
#ifndef DBUG_OFF
          char buf[XIDDATASIZE*4+6]; // see xid_to_str
          sql_print_information("commit xid %s", xid_to_str(buf, info->list+i));
#endif
          hton->commit_by_xid(hton, info->list+i);
        }
        else
        {
#ifndef DBUG_OFF
          char buf[XIDDATASIZE*4+6]; // see xid_to_str
          sql_print_information("rollback xid %s",
                                xid_to_str(buf, info->list+i));
#endif
          hton->rollback_by_xid(hton, info->list+i);
        }
      }
      if (got < info->len)
        break;
    }
  }
  return FALSE;
}

int ha_recover(HASH *commit_list)
{
  struct xarecover_st info;
  DBUG_ENTER("ha_recover");
  info.found_foreign_xids= info.found_my_xids= 0;
  info.commit_list= commit_list;
  info.dry_run= (info.commit_list==0 && tc_heuristic_recover==0);
  info.list= NULL;

  /* commit_list and tc_heuristic_recover cannot be set both */
  DBUG_ASSERT(info.commit_list==0 || tc_heuristic_recover==0);
  /* if either is set, total_ha_2pc must be set too */
  DBUG_ASSERT(info.dry_run || total_ha_2pc>(ulong)opt_bin_log);

  if (total_ha_2pc <= (ulong)opt_bin_log)
    DBUG_RETURN(0);

  if (info.commit_list)
    sql_print_information("Starting crash recovery...");

#ifndef WILL_BE_DELETED_LATER
  /*
    for now, only InnoDB supports 2pc. It means we can always safely
    rollback all pending transactions, without risking inconsistent data
  */
  DBUG_ASSERT(total_ha_2pc == (ulong) opt_bin_log+1); // only InnoDB and binlog
  tc_heuristic_recover= TC_HEURISTIC_RECOVER_ROLLBACK; // forcing ROLLBACK
  info.dry_run=FALSE;
#endif

  for (info.len= MAX_XID_LIST_SIZE ; 
       info.list==0 && info.len > MIN_XID_LIST_SIZE; info.len/=2)
  {
    info.list=(XID *)my_malloc(info.len*sizeof(XID), MYF(0));
  }
  if (!info.list)
  {
    sql_print_error(ER(ER_OUTOFMEMORY), info.len*sizeof(XID));
    DBUG_RETURN(1);
  }

  plugin_foreach(NULL, xarecover_handlerton, 
                 MYSQL_STORAGE_ENGINE_PLUGIN, &info);

  my_free((uchar*)info.list, MYF(0));
  if (info.found_foreign_xids)
    sql_print_warning("Found %d prepared XA transactions", 
                      info.found_foreign_xids);
  if (info.dry_run && info.found_my_xids)
  {
    sql_print_error("Found %d prepared transactions! It means that mysqld was "
                    "not shut down properly last time and critical recovery "
                    "information (last binlog or %s file) was manually deleted "
                    "after a crash. You have to start mysqld with "
                    "--tc-heuristic-recover switch to commit or rollback "
                    "pending transactions.",
                    info.found_my_xids, opt_tc_log_file);
    DBUG_RETURN(1);
  }
  if (info.commit_list)
    sql_print_information("Crash recovery finished.");
  DBUG_RETURN(0);
}

/**
  return the list of XID's to a client, the same way SHOW commands do.

  @note
    I didn't find in XA specs that an RM cannot return the same XID twice,
    so mysql_xa_recover does not filter XID's to ensure uniqueness.
    It can be easily fixed later, if necessary.
*/
bool mysql_xa_recover(THD *thd)
{
  List<Item> field_list;
  Protocol *protocol= thd->protocol;
  int i=0;
  XID_STATE *xs;
  DBUG_ENTER("mysql_xa_recover");

  field_list.push_back(new Item_int("formatID", 0, MY_INT32_NUM_DECIMAL_DIGITS));
  field_list.push_back(new Item_int("gtrid_length", 0, MY_INT32_NUM_DECIMAL_DIGITS));
  field_list.push_back(new Item_int("bqual_length", 0, MY_INT32_NUM_DECIMAL_DIGITS));
  field_list.push_back(new Item_empty_string("data",XIDDATASIZE));

  if (protocol->send_fields(&field_list,
                            Protocol::SEND_NUM_ROWS | Protocol::SEND_EOF))
    DBUG_RETURN(1);

  pthread_mutex_lock(&LOCK_xid_cache);
  while ((xs= (XID_STATE*)hash_element(&xid_cache, i++)))
  {
    if (xs->xa_state==XA_PREPARED)
    {
      protocol->prepare_for_resend();
      protocol->store_longlong((longlong)xs->xid.formatID, FALSE);
      protocol->store_longlong((longlong)xs->xid.gtrid_length, FALSE);
      protocol->store_longlong((longlong)xs->xid.bqual_length, FALSE);
      protocol->store(xs->xid.data, xs->xid.gtrid_length+xs->xid.bqual_length,
                      &my_charset_bin);
      if (protocol->write())
      {
        pthread_mutex_unlock(&LOCK_xid_cache);
        DBUG_RETURN(1);
      }
    }
  }

  pthread_mutex_unlock(&LOCK_xid_cache);
  send_eof(thd);
  DBUG_RETURN(0);
}

/**
  @details
  This function should be called when MySQL sends rows of a SELECT result set
  or the EOF mark to the client. It releases a possible adaptive hash index
  S-latch held by thd in InnoDB and also releases a possible InnoDB query
  FIFO ticket to enter InnoDB. To save CPU time, InnoDB allows a thd to
  keep them over several calls of the InnoDB handler interface when a join
  is executed. But when we let the control to pass to the client they have
  to be released because if the application program uses mysql_use_result(),
  it may deadlock on the S-latch if the application on another connection
  performs another SQL query. In MySQL-4.1 this is even more important because
  there a connection can have several SELECT queries open at the same time.

  @param thd           the thread handle of the current connection

  @return
    always 0
*/
static my_bool release_temporary_latches(THD *thd, plugin_ref plugin,
                                 void *unused)
{
  handlerton *hton= plugin_data(plugin, handlerton *);

  if (hton->state == SHOW_OPTION_YES && hton->release_temporary_latches)
    hton->release_temporary_latches(hton, thd);

  return FALSE;
}


int ha_release_temporary_latches(THD *thd)
{
  plugin_foreach(thd, release_temporary_latches, MYSQL_STORAGE_ENGINE_PLUGIN, 
                 NULL);

  return 0;
}

int ha_rollback_to_savepoint(THD *thd, SAVEPOINT *sv)
{
  int error=0;
  THD_TRANS *trans= (thd->in_sub_stmt ? &thd->transaction.stmt :
                                        &thd->transaction.all);
  handlerton **ht=trans->ht, **end_ht;
  DBUG_ENTER("ha_rollback_to_savepoint");

  trans->nht=sv->nht;
  trans->no_2pc=0;
  end_ht=ht+sv->nht;
  /*
    rolling back to savepoint in all storage engines that were part of the
    transaction when the savepoint was set
  */
  for (; ht < end_ht; ht++)
  {
    int err;
    DBUG_ASSERT((*ht)->savepoint_set != 0);
    if ((err= (*(*ht)->savepoint_rollback)(*ht, thd, (uchar *)(sv+1)+(*ht)->savepoint_offset)))
    { // cannot happen
      my_error(ER_ERROR_DURING_ROLLBACK, MYF(0), err);
      error=1;
    }
    status_var_increment(thd->status_var.ha_savepoint_rollback_count);
    trans->no_2pc|=(*ht)->prepare == 0;
  }
  /*
    rolling back the transaction in all storage engines that were not part of
    the transaction when the savepoint was set
  */
  for (; *ht ; ht++)
  {
    int err;
    if ((err= (*(*ht)->rollback)(*ht, thd, !thd->in_sub_stmt)))
    { // cannot happen
      my_error(ER_ERROR_DURING_ROLLBACK, MYF(0), err);
      error=1;
    }
    status_var_increment(thd->status_var.ha_rollback_count);
    *ht=0; // keep it conveniently zero-filled
  }
  DBUG_RETURN(error);
}

/**
  @note
  according to the sql standard (ISO/IEC 9075-2:2003)
  section "4.33.4 SQL-statements and transaction states",
  SAVEPOINT is *not* transaction-initiating SQL-statement
*/
int ha_savepoint(THD *thd, SAVEPOINT *sv)
{
  int error=0;
  THD_TRANS *trans= (thd->in_sub_stmt ? &thd->transaction.stmt :
                                        &thd->transaction.all);
  handlerton **ht=trans->ht;
  DBUG_ENTER("ha_savepoint");
#ifdef USING_TRANSACTIONS
  for (; *ht; ht++)
  {
    int err;
    if (! (*ht)->savepoint_set)
    {
      my_error(ER_CHECK_NOT_IMPLEMENTED, MYF(0), "SAVEPOINT");
      error=1;
      break;
    }
    if ((err= (*(*ht)->savepoint_set)(*ht, thd, (uchar *)(sv+1)+(*ht)->savepoint_offset)))
    { // cannot happen
      my_error(ER_GET_ERRNO, MYF(0), err);
      error=1;
    }
    status_var_increment(thd->status_var.ha_savepoint_count);
  }
  sv->nht=trans->nht;
#endif /* USING_TRANSACTIONS */
  DBUG_RETURN(error);
}

int ha_release_savepoint(THD *thd, SAVEPOINT *sv)
{
  int error=0;
  THD_TRANS *trans= (thd->in_sub_stmt ? &thd->transaction.stmt :
                                        &thd->transaction.all);
  handlerton **ht=trans->ht, **end_ht;
  DBUG_ENTER("ha_release_savepoint");

  end_ht=ht+sv->nht;
  for (; ht < end_ht; ht++)
  {
    int err;
    if (!(*ht)->savepoint_release)
      continue;
    if ((err= (*(*ht)->savepoint_release)(*ht, thd, 
                                          (uchar *)(sv+1)+
                                          (*ht)->savepoint_offset)))
    { // cannot happen
      my_error(ER_GET_ERRNO, MYF(0), err);
      error=1;
    }
  }
  DBUG_RETURN(error);
}


static my_bool snapshot_handlerton(THD *thd, plugin_ref plugin,
                                   void *arg)
{
  handlerton *hton= plugin_data(plugin, handlerton *);
  if (hton->state == SHOW_OPTION_YES &&
      hton->start_consistent_snapshot)
  {
    hton->start_consistent_snapshot(hton, thd);
    *((bool *)arg)= false;
  }
  return FALSE;
}

int ha_start_consistent_snapshot(THD *thd)
{
  bool warn= true;

  plugin_foreach(thd, snapshot_handlerton, MYSQL_STORAGE_ENGINE_PLUGIN, &warn);

  /*
    Same idea as when one wants to CREATE TABLE in one engine which does not
    exist:
  */
  if (warn)
    push_warning(thd, MYSQL_ERROR::WARN_LEVEL_WARN, ER_UNKNOWN_ERROR,
                 "This MySQL server does not support any "
                 "consistent-read capable storage engine");
  return 0;
}


static my_bool flush_handlerton(THD *thd, plugin_ref plugin,
                                void *arg)
{
  handlerton *hton= plugin_data(plugin, handlerton *);
  if (hton->state == SHOW_OPTION_YES && hton->flush_logs && 
      hton->flush_logs(hton))
    return TRUE;
  return FALSE;
}


bool ha_flush_logs(handlerton *db_type)
{
  if (db_type == NULL)
  {
    if (plugin_foreach(NULL, flush_handlerton,
                          MYSQL_STORAGE_ENGINE_PLUGIN, 0))
      return TRUE;
  }
  else
  {
    if (db_type->state != SHOW_OPTION_YES ||
        (db_type->flush_logs && db_type->flush_logs(db_type)))
      return TRUE;
  }
  return FALSE;
}

static const char *check_lowercase_names(handler *file, const char *path,
                                         char *tmp_path)
{
  if (lower_case_table_names != 2 || (file->ha_table_flags() & HA_FILE_BASED))
    return path;

  /* Ensure that table handler get path in lower case */
  if (tmp_path != path)
    strmov(tmp_path, path);

  /*
    we only should turn into lowercase database/table part
    so start the process after homedirectory
  */
  my_casedn_str(files_charset_info, tmp_path + mysql_data_home_len);
  return tmp_path;
}


/**
  An interceptor to hijack the text of the error message without
  setting an error in the thread. We need the text to present it
  in the form of a warning to the user.
*/

struct Ha_delete_table_error_handler: public Internal_error_handler
{
public:
  virtual bool handle_error(uint sql_errno,
                            const char *message,
                            MYSQL_ERROR::enum_warning_level level,
                            THD *thd);
  char buff[MYSQL_ERRMSG_SIZE];
};


bool
Ha_delete_table_error_handler::
handle_error(uint sql_errno,
             const char *message,
             MYSQL_ERROR::enum_warning_level level,
             THD *thd)
{
  /* Grab the error message */
  strmake(buff, message, sizeof(buff)-1);
  return TRUE;
}


/** @brief
  This should return ENOENT if the file doesn't exists.
  The .frm file will be deleted only if we return 0 or ENOENT
*/
int ha_delete_table(THD *thd, handlerton *table_type, const char *path,
                    const char *db, const char *alias, bool generate_warning)
{
  handler *file;
  char tmp_path[FN_REFLEN];
  int error;
  TABLE dummy_table;
  TABLE_SHARE dummy_share;
  DBUG_ENTER("ha_delete_table");

  bzero((char*) &dummy_table, sizeof(dummy_table));
  bzero((char*) &dummy_share, sizeof(dummy_share));
  dummy_table.s= &dummy_share;

  /* DB_TYPE_UNKNOWN is used in ALTER TABLE when renaming only .frm files */
  if (table_type == NULL ||
      ! (file=get_new_handler((TABLE_SHARE*)0, thd->mem_root, table_type)))
    DBUG_RETURN(ENOENT);

  path= check_lowercase_names(file, path, tmp_path);
  if ((error= file->ha_delete_table(path)) && generate_warning)
  {
    /*
      Because file->print_error() use my_error() to generate the error message
      we use an internal error handler to intercept it and store the text
      in a temporary buffer. Later the message will be presented to user
      as a warning.
    */
    Ha_delete_table_error_handler ha_delete_table_error_handler;

    /* Fill up strucutures that print_error may need */
    dummy_share.path.str= (char*) path;
    dummy_share.path.length= strlen(path);
    dummy_share.db.str= (char*) db;
    dummy_share.db.length= strlen(db);
    dummy_share.table_name.str= (char*) alias;
    dummy_share.table_name.length= strlen(alias);
    dummy_table.alias= alias;

<<<<<<< HEAD
    file->change_table_ptr(&dummy_table, &dummy_share);
=======
    file->table_share= &dummy_share;
    file->table= &dummy_table;
>>>>>>> a73be3c2

    thd->push_internal_handler(&ha_delete_table_error_handler);
    file->print_error(error, 0);

    thd->pop_internal_handler();

    /*
      XXX: should we convert *all* errors to warnings here?
      What if the error is fatal?
    */
    push_warning(thd, MYSQL_ERROR::WARN_LEVEL_ERROR, error,
                ha_delete_table_error_handler.buff);
  }
  delete file;
  DBUG_RETURN(error);
}

/****************************************************************************
** General handler functions
****************************************************************************/
handler *handler::clone(MEM_ROOT *mem_root)
{
  handler *new_handler= get_new_handler(table->s, mem_root, table->s->db_type());
  if (new_handler && !new_handler->ha_open(table,
                                           table->s->normalized_path.str,
                                           table->db_stat,
                                           HA_OPEN_IGNORE_IF_LOCKED))
    return new_handler;
  return NULL;
}



void handler::ha_statistic_increment(ulong SSV::*offset) const
{
  status_var_increment(table->in_use->status_var.*offset);
}

void **handler::ha_data(THD *thd) const
{
  return thd_ha_data(thd, ht);
}

THD *handler::ha_thd(void) const
{
  DBUG_ASSERT(!table || !table->in_use || table->in_use == current_thd);
  return (table && table->in_use) ? table->in_use : current_thd;
}


/** @brief
  Open database-handler.

  IMPLEMENTATION
    Try O_RDONLY if cannot open as O_RDWR
    Don't wait for locks if not HA_OPEN_WAIT_IF_LOCKED is set
*/
int handler::ha_open(TABLE *table_arg, const char *name, int mode,
                     int test_if_locked)
{
  int error;
  DBUG_ENTER("handler::ha_open");
  DBUG_PRINT("enter",
             ("name: %s  db_type: %d  db_stat: %d  mode: %d  lock_test: %d",
              name, ht->db_type, table_arg->db_stat, mode,
              test_if_locked));

  table= table_arg;
  DBUG_ASSERT(table->s == table_share);
  DBUG_ASSERT(alloc_root_inited(&table->mem_root));

  if ((error=open(name,mode,test_if_locked)))
  {
    if ((error == EACCES || error == EROFS) && mode == O_RDWR &&
	(table->db_stat & HA_TRY_READ_ONLY))
    {
      table->db_stat|=HA_READ_ONLY;
      error=open(name,O_RDONLY,test_if_locked);
    }
  }
  if (error)
  {
    my_errno= error;                            /* Safeguard */
    DBUG_PRINT("error",("error: %d  errno: %d",error,errno));
  }
  else
  {
    if (table->s->db_options_in_use & HA_OPTION_READ_ONLY_DATA)
      table->db_stat|=HA_READ_ONLY;
    (void) extra(HA_EXTRA_NO_READCHECK);	// Not needed in SQL

    if (!(ref= (uchar*) alloc_root(&table->mem_root, ALIGN_SIZE(ref_length)*2)))
    {
      close();
      error=HA_ERR_OUT_OF_MEM;
    }
    else
      dup_ref=ref+ALIGN_SIZE(ref_length);
    cached_table_flags= table_flags();
  }
  DBUG_RETURN(error);
}


/**
  Read first row (only) from a table.

  This is never called for InnoDB tables, as these table types
  has the HA_STATS_RECORDS_IS_EXACT set.
*/
int handler::read_first_row(uchar * buf, uint primary_key)
{
  register int error;
  DBUG_ENTER("handler::read_first_row");

  ha_statistic_increment(&SSV::ha_read_first_count);

  /*
    If there is very few deleted rows in the table, find the first row by
    scanning the table.
    TODO remove the test for HA_READ_ORDER
  */
  if (stats.deleted < 10 || primary_key >= MAX_KEY ||
      !(index_flags(primary_key, 0, 0) & HA_READ_ORDER))
  {
    (void) ha_rnd_init(1);
    while ((error= rnd_next(buf)) == HA_ERR_RECORD_DELETED) ;
    (void) ha_rnd_end();
  }
  else
  {
    /* Find the first row through the primary key */
    (void) ha_index_init(primary_key, 0);
    error=index_first(buf);
    (void) ha_index_end();
  }
  DBUG_RETURN(error);
}

/**
  Generate the next auto-increment number based on increment and offset.
  computes the lowest number
  - strictly greater than "nr"
  - of the form: auto_increment_offset + N * auto_increment_increment

  In most cases increment= offset= 1, in which case we get:
  @verbatim 1,2,3,4,5,... @endverbatim
    If increment=10 and offset=5 and previous number is 1, we get:
  @verbatim 1,5,15,25,35,... @endverbatim
*/
inline ulonglong
compute_next_insert_id(ulonglong nr,struct system_variables *variables)
{
  if (variables->auto_increment_increment == 1)
    return (nr+1); // optimization of the formula below
  nr= (((nr+ variables->auto_increment_increment -
         variables->auto_increment_offset)) /
       (ulonglong) variables->auto_increment_increment);
  return (nr* (ulonglong) variables->auto_increment_increment +
          variables->auto_increment_offset);
}


void handler::adjust_next_insert_id_after_explicit_value(ulonglong nr)
{
  /*
    If we have set THD::next_insert_id previously and plan to insert an
    explicitely-specified value larger than this, we need to increase
    THD::next_insert_id to be greater than the explicit value.
  */
  if ((next_insert_id > 0) && (nr >= next_insert_id))
    set_next_insert_id(compute_next_insert_id(nr, &table->in_use->variables));
}


/** @brief
  Computes the largest number X:
  - smaller than or equal to "nr"
  - of the form: auto_increment_offset + N * auto_increment_increment
  where N>=0.

  SYNOPSIS
    prev_insert_id
      nr            Number to "round down"
      variables     variables struct containing auto_increment_increment and
                    auto_increment_offset

  RETURN
    The number X if it exists, "nr" otherwise.
*/
inline ulonglong
prev_insert_id(ulonglong nr, struct system_variables *variables)
{
  if (unlikely(nr < variables->auto_increment_offset))
  {
    /*
      There's nothing good we can do here. That is a pathological case, where
      the offset is larger than the column's max possible value, i.e. not even
      the first sequence value may be inserted. User will receive warning.
    */
    DBUG_PRINT("info",("auto_increment: nr: %lu cannot honour "
                       "auto_increment_offset: %lu",
                       (ulong) nr, variables->auto_increment_offset));
    return nr;
  }
  if (variables->auto_increment_increment == 1)
    return nr; // optimization of the formula below
  nr= (((nr - variables->auto_increment_offset)) /
       (ulonglong) variables->auto_increment_increment);
  return (nr * (ulonglong) variables->auto_increment_increment +
          variables->auto_increment_offset);
}


/**
  Update the auto_increment field if necessary.

  Updates columns with type NEXT_NUMBER if:

  - If column value is set to NULL (in which case
    auto_increment_field_not_null is 0)
  - If column is set to 0 and (sql_mode & MODE_NO_AUTO_VALUE_ON_ZERO) is not
    set. In the future we will only set NEXT_NUMBER fields if one sets them
    to NULL (or they are not included in the insert list).

    In those cases, we check if the currently reserved interval still has
    values we have not used. If yes, we pick the smallest one and use it.
    Otherwise:

  - If a list of intervals has been provided to the statement via SET
    INSERT_ID or via an Intvar_log_event (in a replication slave), we pick the
    first unused interval from this list, consider it as reserved.

  - Otherwise we set the column for the first row to the value
    next_insert_id(get_auto_increment(column))) which is usually
    max-used-column-value+1.
    We call get_auto_increment() for the first row in a multi-row
    statement. get_auto_increment() will tell us the interval of values it
    reserved for us.

  - In both cases, for the following rows we use those reserved values without
    calling the handler again (we just progress in the interval, computing
    each new value from the previous one). Until we have exhausted them, then
    we either take the next provided interval or call get_auto_increment()
    again to reserve a new interval.

  - In both cases, the reserved intervals are remembered in
    thd->auto_inc_intervals_in_cur_stmt_for_binlog if statement-based
    binlogging; the last reserved interval is remembered in
    auto_inc_interval_for_cur_row.

    The idea is that generated auto_increment values are predictable and
    independent of the column values in the table.  This is needed to be
    able to replicate into a table that already has rows with a higher
    auto-increment value than the one that is inserted.

    After we have already generated an auto-increment number and the user
    inserts a column with a higher value than the last used one, we will
    start counting from the inserted value.

    This function's "outputs" are: the table's auto_increment field is filled
    with a value, thd->next_insert_id is filled with the value to use for the
    next row, if a value was autogenerated for the current row it is stored in
    thd->insert_id_for_cur_row, if get_auto_increment() was called
    thd->auto_inc_interval_for_cur_row is modified, if that interval is not
    present in thd->auto_inc_intervals_in_cur_stmt_for_binlog it is added to
    this list.

  @todo
    Replace all references to "next number" or NEXT_NUMBER to
    "auto_increment", everywhere (see below: there is
    table->auto_increment_field_not_null, and there also exists
    table->next_number_field, it's not consistent).

  @retval
    0	ok
  @retval
    HA_ERR_AUTOINC_READ_FAILED  get_auto_increment() was called and
    returned ~(ulonglong) 0
  @retval
    HA_ERR_AUTOINC_ERANGE storing value in field caused strict mode
    failure.
*/

#define AUTO_INC_DEFAULT_NB_ROWS 1 // Some prefer 1024 here
#define AUTO_INC_DEFAULT_NB_MAX_BITS 16
#define AUTO_INC_DEFAULT_NB_MAX ((1 << AUTO_INC_DEFAULT_NB_MAX_BITS) - 1)

int handler::update_auto_increment()
{
  ulonglong nr, nb_reserved_values;
  bool append= FALSE;
  THD *thd= table->in_use;
  struct system_variables *variables= &thd->variables;
  DBUG_ENTER("handler::update_auto_increment");

  /*
    next_insert_id is a "cursor" into the reserved interval, it may go greater
    than the interval, but not smaller.
  */
  DBUG_ASSERT(next_insert_id >= auto_inc_interval_for_cur_row.minimum());

  if ((nr= table->next_number_field->val_int()) != 0 ||
      table->auto_increment_field_not_null &&
      thd->variables.sql_mode & MODE_NO_AUTO_VALUE_ON_ZERO)
  {
    /*
      Update next_insert_id if we had already generated a value in this
      statement (case of INSERT VALUES(null),(3763),(null):
      the last NULL needs to insert 3764, not the value of the first NULL plus
      1).
    */
    adjust_next_insert_id_after_explicit_value(nr);
    insert_id_for_cur_row= 0; // didn't generate anything
    DBUG_RETURN(0);
  }

  if ((nr= next_insert_id) >= auto_inc_interval_for_cur_row.maximum())
  {
    /* next_insert_id is beyond what is reserved, so we reserve more. */
    const Discrete_interval *forced=
      thd->auto_inc_intervals_forced.get_next();
    if (forced != NULL)
    {
      nr= forced->minimum();
      nb_reserved_values= forced->values();
    }
    else
    {
      /*
        handler::estimation_rows_to_insert was set by
        handler::ha_start_bulk_insert(); if 0 it means "unknown".
      */
      uint nb_already_reserved_intervals=
        thd->auto_inc_intervals_in_cur_stmt_for_binlog.nb_elements();
      ulonglong nb_desired_values;
      /*
        If an estimation was given to the engine:
        - use it.
        - if we already reserved numbers, it means the estimation was
        not accurate, then we'll reserve 2*AUTO_INC_DEFAULT_NB_ROWS the 2nd
        time, twice that the 3rd time etc.
        If no estimation was given, use those increasing defaults from the
        start, starting from AUTO_INC_DEFAULT_NB_ROWS.
        Don't go beyond a max to not reserve "way too much" (because
        reservation means potentially losing unused values).
      */
      if (nb_already_reserved_intervals == 0 &&
          (estimation_rows_to_insert > 0))
        nb_desired_values= estimation_rows_to_insert;
      else /* go with the increasing defaults */
      {
        /* avoid overflow in formula, with this if() */
        if (nb_already_reserved_intervals <= AUTO_INC_DEFAULT_NB_MAX_BITS)
        {
          nb_desired_values= AUTO_INC_DEFAULT_NB_ROWS * 
            (1 << nb_already_reserved_intervals);
          set_if_smaller(nb_desired_values, AUTO_INC_DEFAULT_NB_MAX);
        }
        else
          nb_desired_values= AUTO_INC_DEFAULT_NB_MAX;
      }
      /* This call ignores all its parameters but nr, currently */
      get_auto_increment(variables->auto_increment_offset,
                         variables->auto_increment_increment,
                         nb_desired_values, &nr,
                         &nb_reserved_values);
      if (nr == ~(ulonglong) 0)
        DBUG_RETURN(HA_ERR_AUTOINC_READ_FAILED);  // Mark failure
      
      /*
        That rounding below should not be needed when all engines actually
        respect offset and increment in get_auto_increment(). But they don't
        so we still do it. Wonder if for the not-first-in-index we should do
        it. Hope that this rounding didn't push us out of the interval; even
        if it did we cannot do anything about it (calling the engine again
        will not help as we inserted no row).
      */
      nr= compute_next_insert_id(nr-1, variables);
    }
    
    if (table->s->next_number_keypart == 0)
    {
      /* We must defer the appending until "nr" has been possibly truncated */
      append= TRUE;
    }
    else
    {
      /*
        For such auto_increment there is no notion of interval, just a
        singleton. The interval is not even stored in
        thd->auto_inc_interval_for_cur_row, so we are sure to call the engine
        for next row.
      */
      DBUG_PRINT("info",("auto_increment: special not-first-in-index"));
    }
  }

  DBUG_PRINT("info",("auto_increment: %lu", (ulong) nr));

  if (unlikely(table->next_number_field->store((longlong) nr, TRUE)))
  {
    /*
      first test if the query was aborted due to strict mode constraints
    */
    if (thd->killed == THD::KILL_BAD_DATA)
      DBUG_RETURN(HA_ERR_AUTOINC_ERANGE);

    /*
      field refused this value (overflow) and truncated it, use the result of
      the truncation (which is going to be inserted); however we try to
      decrease it to honour auto_increment_* variables.
      That will shift the left bound of the reserved interval, we don't
      bother shifting the right bound (anyway any other value from this
      interval will cause a duplicate key).
    */
    nr= prev_insert_id(table->next_number_field->val_int(), variables);
    if (unlikely(table->next_number_field->store((longlong) nr, TRUE)))
      nr= table->next_number_field->val_int();
  }
  if (append)
  {
    auto_inc_interval_for_cur_row.replace(nr, nb_reserved_values,
                                          variables->auto_increment_increment);
    /* Row-based replication does not need to store intervals in binlog */
    if (!thd->current_stmt_binlog_row_based)
        thd->auto_inc_intervals_in_cur_stmt_for_binlog.append(auto_inc_interval_for_cur_row.minimum(),
                                                              auto_inc_interval_for_cur_row.values(),
                                                              variables->auto_increment_increment);
  }

  /*
    Record this autogenerated value. If the caller then
    succeeds to insert this value, it will call
    record_first_successful_insert_id_in_cur_stmt()
    which will set first_successful_insert_id_in_cur_stmt if it's not
    already set.
  */
  insert_id_for_cur_row= nr;
  /*
    Set next insert id to point to next auto-increment value to be able to
    handle multi-row statements.
  */
  set_next_insert_id(compute_next_insert_id(nr, variables));

  DBUG_RETURN(0);
}


/** @brief
  MySQL signal that it changed the column bitmap

  USAGE
    This is for handlers that needs to setup their own column bitmaps.
    Normally the handler should set up their own column bitmaps in
    index_init() or rnd_init() and in any column_bitmaps_signal() call after
    this.

    The handler is allowd to do changes to the bitmap after a index_init or
    rnd_init() call is made as after this, MySQL will not use the bitmap
    for any program logic checking.
*/
void handler::column_bitmaps_signal()
{
  DBUG_ENTER("column_bitmaps_signal");
  DBUG_PRINT("info", ("read_set: 0x%lx  write_set: 0x%lx", (long) table->read_set,
                      (long) table->write_set));
  DBUG_VOID_RETURN;
}


/** @brief
  Reserves an interval of auto_increment values from the handler.

  SYNOPSIS
    get_auto_increment()
    offset              
    increment
    nb_desired_values   how many values we want
    first_value         (OUT) the first value reserved by the handler
    nb_reserved_values  (OUT) how many values the handler reserved

  offset and increment means that we want values to be of the form
  offset + N * increment, where N>=0 is integer.
  If the function sets *first_value to ~(ulonglong)0 it means an error.
  If the function sets *nb_reserved_values to ULONGLONG_MAX it means it has
  reserved to "positive infinite".
*/
void handler::get_auto_increment(ulonglong offset, ulonglong increment,
                                 ulonglong nb_desired_values,
                                 ulonglong *first_value,
                                 ulonglong *nb_reserved_values)
{
  ulonglong nr;
  int error;

  (void) extra(HA_EXTRA_KEYREAD);
  table->mark_columns_used_by_index_no_reset(table->s->next_number_index,
                                        table->read_set);
  column_bitmaps_signal();
  index_init(table->s->next_number_index, 1);
  if (table->s->next_number_keypart == 0)
  {						// Autoincrement at key-start
    error=index_last(table->record[1]);
    /*
      MySQL implicitely assumes such method does locking (as MySQL decides to
      use nr+increment without checking again with the handler, in
      handler::update_auto_increment()), so reserves to infinite.
    */
    *nb_reserved_values= ULONGLONG_MAX;
  }
  else
  {
    uchar key[MAX_KEY_LENGTH];
    key_copy(key, table->record[0],
             table->key_info + table->s->next_number_index,
             table->s->next_number_key_offset);
    error= index_read_map(table->record[1], key,
                          make_prev_keypart_map(table->s->next_number_keypart),
                          HA_READ_PREFIX_LAST);
    /*
      MySQL needs to call us for next row: assume we are inserting ("a",null)
      here, we return 3, and next this statement will want to insert
      ("b",null): there is no reason why ("b",3+1) would be the good row to
      insert: maybe it already exists, maybe 3+1 is too large...
    */
    *nb_reserved_values= 1;
  }

  if (error)
    nr=1;
  else
    nr= ((ulonglong) table->next_number_field->
         val_int_offset(table->s->rec_buff_length)+1);
  index_end();
  (void) extra(HA_EXTRA_NO_KEYREAD);
  *first_value= nr;
}


void handler::ha_release_auto_increment()
{
  release_auto_increment();
  insert_id_for_cur_row= 0;
  auto_inc_interval_for_cur_row.replace(0, 0, 0);
  if (next_insert_id > 0)
  {
    next_insert_id= 0;
    /*
      this statement used forced auto_increment values if there were some,
      wipe them away for other statements.
    */
    table->in_use->auto_inc_intervals_forced.empty();
  }
}


void handler::print_keydup_error(uint key_nr, const char *msg)
{
  /* Write the duplicated key in the error message */
  char key[MAX_KEY_LENGTH];
  String str(key,sizeof(key),system_charset_info);

  if (key_nr == MAX_KEY)
  {
    /* Key is unknown */
    str.copy("", 0, system_charset_info);
    my_printf_error(ER_DUP_ENTRY, msg, MYF(0), str.c_ptr(), "*UNKNOWN*");
  }
  else
  {
    /* Table is opened and defined at this point */
    key_unpack(&str,table,(uint) key_nr);
    uint max_length=MYSQL_ERRMSG_SIZE-(uint) strlen(msg);
    if (str.length() >= max_length)
    {
      str.length(max_length-4);
      str.append(STRING_WITH_LEN("..."));
    }
    my_printf_error(ER_DUP_ENTRY, msg,
		    MYF(0), str.c_ptr(), table->key_info[key_nr].name);
  }
}


/**
  Print error that we got from handler function.

  @note
    In case of delete table it's only safe to use the following parts of
    the 'table' structure:
    - table->s->path
    - table->alias
*/
void handler::print_error(int error, myf errflag)
{
  DBUG_ENTER("handler::print_error");
  DBUG_PRINT("enter",("error: %d",error));

  int textno=ER_GET_ERRNO;
  switch (error) {
  case EACCES:
    textno=ER_OPEN_AS_READONLY;
    break;
  case EAGAIN:
    textno=ER_FILE_USED;
    break;
  case ENOENT:
    textno=ER_FILE_NOT_FOUND;
    break;
  case HA_ERR_KEY_NOT_FOUND:
  case HA_ERR_NO_ACTIVE_RECORD:
  case HA_ERR_END_OF_FILE:
    textno=ER_KEY_NOT_FOUND;
    break;
  case HA_ERR_WRONG_MRG_TABLE_DEF:
    textno=ER_WRONG_MRG_TABLE;
    break;
  case HA_ERR_FOUND_DUPP_KEY:
  {
    uint key_nr=get_dup_key(error);
    if ((int) key_nr >= 0)
    {
      print_keydup_error(key_nr, ER(ER_DUP_ENTRY_WITH_KEY_NAME));
      DBUG_VOID_RETURN;
    }
    textno=ER_DUP_KEY;
    break;
  }
  case HA_ERR_FOREIGN_DUPLICATE_KEY:
  {
    uint key_nr= get_dup_key(error);
    if ((int) key_nr >= 0)
    {
      uint max_length;
      /* Write the key in the error message */
      char key[MAX_KEY_LENGTH];
      String str(key,sizeof(key),system_charset_info);
      /* Table is opened and defined at this point */
      key_unpack(&str,table,(uint) key_nr);
      max_length= (MYSQL_ERRMSG_SIZE-
                   (uint) strlen(ER(ER_FOREIGN_DUPLICATE_KEY)));
      if (str.length() >= max_length)
      {
        str.length(max_length-4);
        str.append(STRING_WITH_LEN("..."));
      }
      my_error(ER_FOREIGN_DUPLICATE_KEY, MYF(0), table_share->table_name.str,
        str.c_ptr(), key_nr+1);
      DBUG_VOID_RETURN;
    }
    textno= ER_DUP_KEY;
    break;
  }
  case HA_ERR_NULL_IN_SPATIAL:
    my_error(ER_CANT_CREATE_GEOMETRY_OBJECT, MYF(0));
    DBUG_VOID_RETURN;
  case HA_ERR_FOUND_DUPP_UNIQUE:
    textno=ER_DUP_UNIQUE;
    break;
  case HA_ERR_RECORD_CHANGED:
    textno=ER_CHECKREAD;
    break;
  case HA_ERR_CRASHED:
    textno=ER_NOT_KEYFILE;
    break;
  case HA_ERR_WRONG_IN_RECORD:
    textno= ER_CRASHED_ON_USAGE;
    break;
  case HA_ERR_CRASHED_ON_USAGE:
    textno=ER_CRASHED_ON_USAGE;
    break;
  case HA_ERR_NOT_A_TABLE:
    textno= error;
    break;
  case HA_ERR_CRASHED_ON_REPAIR:
    textno=ER_CRASHED_ON_REPAIR;
    break;
  case HA_ERR_OUT_OF_MEM:
    textno=ER_OUT_OF_RESOURCES;
    break;
  case HA_ERR_WRONG_COMMAND:
    textno=ER_ILLEGAL_HA;
    break;
  case HA_ERR_OLD_FILE:
    textno=ER_OLD_KEYFILE;
    break;
  case HA_ERR_UNSUPPORTED:
    textno=ER_UNSUPPORTED_EXTENSION;
    break;
  case HA_ERR_RECORD_FILE_FULL:
  case HA_ERR_INDEX_FILE_FULL:
    textno=ER_RECORD_FILE_FULL;
    break;
  case HA_ERR_LOCK_WAIT_TIMEOUT:
    textno=ER_LOCK_WAIT_TIMEOUT;
    break;
  case HA_ERR_LOCK_TABLE_FULL:
    textno=ER_LOCK_TABLE_FULL;
    break;
  case HA_ERR_LOCK_DEADLOCK:
    textno=ER_LOCK_DEADLOCK;
    break;
  case HA_ERR_READ_ONLY_TRANSACTION:
    textno=ER_READ_ONLY_TRANSACTION;
    break;
  case HA_ERR_CANNOT_ADD_FOREIGN:
    textno=ER_CANNOT_ADD_FOREIGN;
    break;
  case HA_ERR_ROW_IS_REFERENCED:
  {
    String str;
    get_error_message(error, &str);
    my_error(ER_ROW_IS_REFERENCED_2, MYF(0), str.c_ptr_safe());
    DBUG_VOID_RETURN;
  }
  case HA_ERR_NO_REFERENCED_ROW:
  {
    String str;
    get_error_message(error, &str);
    my_error(ER_NO_REFERENCED_ROW_2, MYF(0), str.c_ptr_safe());
    DBUG_VOID_RETURN;
  }
  case HA_ERR_TABLE_DEF_CHANGED:
    textno=ER_TABLE_DEF_CHANGED;
    break;
  case HA_ERR_NO_SUCH_TABLE:
    my_error(ER_NO_SUCH_TABLE, MYF(0), table_share->db.str,
             table_share->table_name.str);
    DBUG_VOID_RETURN;
  case HA_ERR_RBR_LOGGING_FAILED:
    textno= ER_BINLOG_ROW_LOGGING_FAILED;
    break;
  case HA_ERR_DROP_INDEX_FK:
  {
    const char *ptr= "???";
    uint key_nr= get_dup_key(error);
    if ((int) key_nr >= 0)
      ptr= table->key_info[key_nr].name;
    my_error(ER_DROP_INDEX_FK, MYF(0), ptr);
    DBUG_VOID_RETURN;
  }
  case HA_ERR_TABLE_NEEDS_UPGRADE:
    textno=ER_TABLE_NEEDS_UPGRADE;
    break;
  case HA_ERR_TABLE_READONLY:
    textno= ER_OPEN_AS_READONLY;
    break;
  case HA_ERR_AUTOINC_READ_FAILED:
    textno= ER_AUTOINC_READ_FAILED;
    break;
  case HA_ERR_AUTOINC_ERANGE:
    textno= ER_WARN_DATA_OUT_OF_RANGE;
    break;
  default:
    {
      /* The error was "unknown" to this function.
	 Ask handler if it has got a message for this error */
      bool temporary= FALSE;
      String str;
      temporary= get_error_message(error, &str);
      if (!str.is_empty())
      {
	const char* engine= table_type();
	if (temporary)
	  my_error(ER_GET_TEMPORARY_ERRMSG, MYF(0), error, str.ptr(), engine);
	else
	  my_error(ER_GET_ERRMSG, MYF(0), error, str.ptr(), engine);
      }
      else
	my_error(ER_GET_ERRNO,errflag,error);
      DBUG_VOID_RETURN;
    }
  }
  my_error(textno, errflag, table_share->table_name.str, error);
  DBUG_VOID_RETURN;
}


/**
  Return an error message specific to this handler.

  @param error  error code previously returned by handler
  @param buf    pointer to String where to add error message

  @return
    Returns true if this is a temporary error
*/
bool handler::get_error_message(int error, String* buf)
{
  return FALSE;
}


int handler::ha_check_for_upgrade(HA_CHECK_OPT *check_opt)
{
  KEY *keyinfo, *keyend;
  KEY_PART_INFO *keypart, *keypartend;

  if (!table->s->mysql_version)
  {
    /* check for blob-in-key error */
    keyinfo= table->key_info;
    keyend= table->key_info + table->s->keys;
    for (; keyinfo < keyend; keyinfo++)
    {
      keypart= keyinfo->key_part;
      keypartend= keypart + keyinfo->key_parts;
      for (; keypart < keypartend; keypart++)
      {
        if (!keypart->fieldnr)
          continue;
        Field *field= table->field[keypart->fieldnr-1];
        if (field->type() == MYSQL_TYPE_BLOB)
        {
          if (check_opt->sql_flags & TT_FOR_UPGRADE)
            check_opt->flags= T_MEDIUM;
          return HA_ADMIN_NEEDS_CHECK;
        }
      }
    }
  }
  return check_for_upgrade(check_opt);
}


int handler::check_old_types()
{
  Field** field;

  if (!table->s->mysql_version)
  {
    /* check for bad DECIMAL field */
    for (field= table->field; (*field); field++)
    {
      if ((*field)->type() == MYSQL_TYPE_NEWDECIMAL)
      {
        return HA_ADMIN_NEEDS_ALTER;
      }
      if ((*field)->type() == MYSQL_TYPE_VAR_STRING)
      {
        return HA_ADMIN_NEEDS_ALTER;
      }
    }
  }
  return 0;
}


static bool update_frm_version(TABLE *table)
{
  char path[FN_REFLEN];
  File file;
  int result= 1;
  DBUG_ENTER("update_frm_version");

  /*
    No need to update frm version in case table was created or checked
    by server with the same version. This also ensures that we do not
    update frm version for temporary tables as this code doesn't support
    temporary tables.
  */
  if (table->s->mysql_version == MYSQL_VERSION_ID)
    DBUG_RETURN(0);

  strxmov(path, table->s->normalized_path.str, reg_ext, NullS);

  if ((file= my_open(path, O_RDWR|O_BINARY, MYF(MY_WME))) >= 0)
  {
    uchar version[4];
    char *key= table->s->table_cache_key.str;
    uint key_length= table->s->table_cache_key.length;
    TABLE *entry;
    HASH_SEARCH_STATE state;

    int4store(version, MYSQL_VERSION_ID);

    if ((result= my_pwrite(file,(uchar*) version,4,51L,MYF_RW)))
      goto err;

    for (entry=(TABLE*) hash_first(&open_cache,(uchar*) key,key_length, &state);
         entry;
         entry= (TABLE*) hash_next(&open_cache,(uchar*) key,key_length, &state))
      entry->s->mysql_version= MYSQL_VERSION_ID;
  }
err:
  if (file >= 0)
    VOID(my_close(file,MYF(MY_WME)));
  DBUG_RETURN(result);
}



/**
  @return
    key if error because of duplicated keys
*/
uint handler::get_dup_key(int error)
{
  DBUG_ENTER("handler::get_dup_key");
  table->file->errkey  = (uint) -1;
  if (error == HA_ERR_FOUND_DUPP_KEY || error == HA_ERR_FOREIGN_DUPLICATE_KEY ||
      error == HA_ERR_FOUND_DUPP_UNIQUE || error == HA_ERR_NULL_IN_SPATIAL ||
      error == HA_ERR_DROP_INDEX_FK)
    info(HA_STATUS_ERRKEY | HA_STATUS_NO_LOCK);
  DBUG_RETURN(table->file->errkey);
}


/**
  Delete all files with extension from bas_ext().

  @param name		Base name of table

  @note
    We assume that the handler may return more extensions than
    was actually used for the file.

  @retval
    0   If we successfully deleted at least one file from base_ext and
    didn't get any other errors than ENOENT
  @retval
    !0  Error
*/
int handler::delete_table(const char *name)
{
  int error= 0;
  int enoent_or_zero= ENOENT;                   // Error if no file was deleted
  char buff[FN_REFLEN];

  for (const char **ext=bas_ext(); *ext ; ext++)
  {
    fn_format(buff, name, "", *ext, MY_UNPACK_FILENAME|MY_APPEND_EXT);
    if (my_delete_with_symlink(buff, MYF(0)))
    {
      if ((error= my_errno) != ENOENT)
	break;
    }
    else
      enoent_or_zero= 0;                        // No error for ENOENT
    error= enoent_or_zero;
  }
  return error;
}


int handler::rename_table(const char * from, const char * to)
{
  int error= 0;
  for (const char **ext= bas_ext(); *ext ; ext++)
  {
    if (rename_file_ext(from, to, *ext))
    {
      if ((error=my_errno) != ENOENT)
	break;
      error= 0;
    }
  }
  return error;
}


void handler::drop_table(const char *name)
{
  close();
  delete_table(name);
}


/**
  Performs checks upon the table.

  @param thd                thread doing CHECK TABLE operation
  @param check_opt          options from the parser

  @retval
    HA_ADMIN_OK               Successful upgrade
  @retval
    HA_ADMIN_NEEDS_UPGRADE    Table has structures requiring upgrade
  @retval
    HA_ADMIN_NEEDS_ALTER      Table has structures requiring ALTER TABLE
  @retval
    HA_ADMIN_NOT_IMPLEMENTED
*/
int handler::ha_check(THD *thd, HA_CHECK_OPT *check_opt)
{
  int error;

  if ((table->s->mysql_version >= MYSQL_VERSION_ID) &&
      (check_opt->sql_flags & TT_FOR_UPGRADE))
    return 0;

  if (table->s->mysql_version < MYSQL_VERSION_ID)
  {
    if ((error= check_old_types()))
      return error;
    error= ha_check_for_upgrade(check_opt);
    if (error && (error != HA_ADMIN_NEEDS_CHECK))
      return error;
    if (!error && (check_opt->sql_flags & TT_FOR_UPGRADE))
      return 0;
  }
  if ((error= check(thd, check_opt)))
    return error;
  return update_frm_version(table);
}


/**
  Repair table: public interface.

  @sa handler::repair()
*/

int handler::ha_repair(THD* thd, HA_CHECK_OPT* check_opt)
{
  int result;
  if ((result= repair(thd, check_opt)))
    return result;
  return update_frm_version(table);
}


/**
  Bulk update row: public interface.

  @sa handler::bulk_update_row()
*/

int
handler::ha_bulk_update_row(const uchar *old_data, uchar *new_data,
                            uint *dup_key_found)
{
  return bulk_update_row(old_data, new_data, dup_key_found);
}


/**
  Delete all rows: public interface.

  @sa handler::delete_all_rows()
*/

int
handler::ha_delete_all_rows()
{
  return delete_all_rows();
}


/**
  Reset auto increment: public interface.

  @sa handler::reset_auto_increment()
*/

int
handler::ha_reset_auto_increment(ulonglong value)
{
  return reset_auto_increment(value);
}


/**
  Backup table: public interface.

  @sa handler::backup()
*/

int
handler::ha_backup(THD* thd, HA_CHECK_OPT* check_opt)
{
  return backup(thd, check_opt);
}


/**
  Restore table: public interface.

  @sa handler::restore()
*/

int
handler::ha_restore(THD* thd, HA_CHECK_OPT* check_opt)
{
  return restore(thd, check_opt);
}


/**
  Optimize table: public interface.

  @sa handler::optimize()
*/

int
handler::ha_optimize(THD* thd, HA_CHECK_OPT* check_opt)
{
  return optimize(thd, check_opt);
}


/**
  Analyze table: public interface.

  @sa handler::analyze()
*/

int
handler::ha_analyze(THD* thd, HA_CHECK_OPT* check_opt)
{
  return analyze(thd, check_opt);
}


/**
  Check and repair table: public interface.

  @sa handler::check_and_repair()
*/

bool
handler::ha_check_and_repair(THD *thd)
{
  return check_and_repair(thd);
}


/**
  Disable indexes: public interface.

  @sa handler::disable_indexes()
*/

int
handler::ha_disable_indexes(uint mode)
{
  return disable_indexes(mode);
}


/**
  Enable indexes: public interface.

  @sa handler::enable_indexes()
*/

int
handler::ha_enable_indexes(uint mode)
{
  return enable_indexes(mode);
}


/**
  Discard or import tablespace: public interface.

  @sa handler::discard_or_import_tablespace()
*/

int
handler::ha_discard_or_import_tablespace(my_bool discard)
{
  return discard_or_import_tablespace(discard);
}


/**
  Prepare for alter: public interface.

  Called to prepare an *online* ALTER.

  @sa handler::prepare_for_alter()
*/

void
handler::ha_prepare_for_alter()
{
  prepare_for_alter();
}


/**
  Rename table: public interface.

  @sa handler::rename_table()
*/

int
handler::ha_rename_table(const char *from, const char *to)
{
  return rename_table(from, to);
}


/**
  Delete table: public interface.

  @sa handler::delete_table()
*/

int
handler::ha_delete_table(const char *name)
{
  return delete_table(name);
}


/**
  Drop table in the engine: public interface.

  @sa handler::drop_table()
*/

void
handler::ha_drop_table(const char *name)
{
  return drop_table(name);
}


/**
  Create a table in the engine: public interface.

  @sa handler::create()
*/

int
handler::ha_create(const char *name, TABLE *form, HA_CREATE_INFO *info)
{
  return create(name, form, info);
}


/**
  Create handler files for CREATE TABLE: public interface.

  @sa handler::create_handler_files()
*/

int
handler::ha_create_handler_files(const char *name, const char *old_name,
                        int action_flag, HA_CREATE_INFO *info)
{
  return create_handler_files(name, old_name, action_flag, info);
}


/**
  Change partitions: public interface.

  @sa handler::change_partitions()
*/

int
handler::ha_change_partitions(HA_CREATE_INFO *create_info,
                     const char *path,
                     ulonglong *copied,
                     ulonglong *deleted,
                     const uchar *pack_frm_data,
                     size_t pack_frm_len)
{
  return change_partitions(create_info, path, copied, deleted,
                           pack_frm_data, pack_frm_len);
}


/**
  Drop partitions: public interface.

  @sa handler::drop_partitions()
*/

int
handler::ha_drop_partitions(const char *path)
{
  return drop_partitions(path);
}


/**
  Rename partitions: public interface.

  @sa handler::rename_partitions()
*/

int
handler::ha_rename_partitions(const char *path)
{
  return rename_partitions(path);
}


/**
  Optimize partitions: public interface.

  @sa handler::optimize_partitions()
*/

int
handler::ha_optimize_partitions(THD *thd)
{
  return optimize_partitions(thd);
}


/**
  Analyze partitions: public interface.

  @sa handler::analyze_partitions()
*/

int
handler::ha_analyze_partitions(THD *thd)
{
  return analyze_partitions(thd);
}


/**
  Check partitions: public interface.

  @sa handler::check_partitions()
*/

int
handler::ha_check_partitions(THD *thd)
{
  return check_partitions(thd);
}


/**
  Repair partitions: public interface.

  @sa handler::repair_partitions()
*/

int
handler::ha_repair_partitions(THD *thd)
{
  return repair_partitions(thd);
}


/**
  Tell the storage engine that it is allowed to "disable transaction" in the
  handler. It is a hint that ACID is not required - it is used in NDB for
  ALTER TABLE, for example, when data are copied to temporary table.
  A storage engine may treat this hint any way it likes. NDB for example
  starts to commit every now and then automatically.
  This hint can be safely ignored.
*/
int ha_enable_transaction(THD *thd, bool on)
{
  int error=0;
  DBUG_ENTER("ha_enable_transaction");
  DBUG_PRINT("info", ("on: %d", (int) on));

  if ((thd->transaction.on= on))
  {
    /*
      Now all storage engines should have transaction handling enabled.
      But some may have it enabled all the time - "disabling" transactions
      is an optimization hint that storage engine is free to ignore.
      So, let's commit an open transaction (if any) now.
    */
    if (!(error= ha_commit_stmt(thd)))
      error= end_trans(thd, COMMIT);
  }
  DBUG_RETURN(error);
}

int handler::index_next_same(uchar *buf, const uchar *key, uint keylen)
{
  int error;
  DBUG_ENTER("index_next_same");
  if (!(error=index_next(buf)))
  {
    my_ptrdiff_t ptrdiff= buf - table->record[0];
    uchar *save_record_0;
    KEY *key_info;
    KEY_PART_INFO *key_part;
    KEY_PART_INFO *key_part_end;
    LINT_INIT(save_record_0);
    LINT_INIT(key_info);
    LINT_INIT(key_part);
    LINT_INIT(key_part_end);

    /*
      key_cmp_if_same() compares table->record[0] against 'key'.
      In parts it uses table->record[0] directly, in parts it uses
      field objects with their local pointers into table->record[0].
      If 'buf' is distinct from table->record[0], we need to move
      all record references. This is table->record[0] itself and
      the field pointers of the fields used in this key.
    */
    if (ptrdiff)
    {
      save_record_0= table->record[0];
      table->record[0]= buf;
      key_info= table->key_info + active_index;
      key_part= key_info->key_part;
      key_part_end= key_part + key_info->key_parts;
      for (; key_part < key_part_end; key_part++)
      {
        DBUG_ASSERT(key_part->field);
        key_part->field->move_field_offset(ptrdiff);
      }
    }

    if (key_cmp_if_same(table, key, active_index, keylen))
    {
      table->status=STATUS_NOT_FOUND;
      error=HA_ERR_END_OF_FILE;
    }

    /* Move back if necessary. */
    if (ptrdiff)
    {
      table->record[0]= save_record_0;
      for (key_part= key_info->key_part; key_part < key_part_end; key_part++)
        key_part->field->move_field_offset(-ptrdiff);
    }
  }
  DBUG_RETURN(error);
}


void handler::get_dynamic_partition_info(PARTITION_INFO *stat_info,
                                         uint part_id)
{
  info(HA_STATUS_CONST | HA_STATUS_TIME | HA_STATUS_VARIABLE |
       HA_STATUS_NO_LOCK);
  stat_info->records=              stats.records;
  stat_info->mean_rec_length=      stats.mean_rec_length;
  stat_info->data_file_length=     stats.data_file_length;
  stat_info->max_data_file_length= stats.max_data_file_length;
  stat_info->index_file_length=    stats.index_file_length;
  stat_info->delete_length=        stats.delete_length;
  stat_info->create_time=          stats.create_time;
  stat_info->update_time=          stats.update_time;
  stat_info->check_time=           stats.check_time;
  stat_info->check_sum=            0;
  if (table_flags() & (ulong) HA_HAS_CHECKSUM)
    stat_info->check_sum= checksum();
  return;
}


/****************************************************************************
** Some general functions that isn't in the handler class
****************************************************************************/

/**
  Initiates table-file and calls appropriate database-creator.

  @retval
   0  ok
  @retval
   1  error
*/
int ha_create_table(THD *thd, const char *path,
                    const char *db, const char *table_name,
                    HA_CREATE_INFO *create_info,
		    bool update_create_info)
{
  int error= 1;
  TABLE table;
  char name_buff[FN_REFLEN];
  const char *name;
  TABLE_SHARE share;
  DBUG_ENTER("ha_create_table");
  
  init_tmp_table_share(thd, &share, db, 0, table_name, path);
  if (open_table_def(thd, &share, 0) ||
      open_table_from_share(thd, &share, "", 0, (uint) READ_ALL, 0, &table,
                            TRUE))
    goto err;

  if (update_create_info)
    update_create_info_from_table(create_info, &table);

  name= check_lowercase_names(table.file, share.path.str, name_buff);

  error= table.file->ha_create(name, &table, create_info);
  VOID(closefrm(&table, 0));
  if (error)
  {
    strxmov(name_buff, db, ".", table_name, NullS);
    my_error(ER_CANT_CREATE_TABLE, MYF(ME_BELL+ME_WAITTANG), name_buff, error);
  }
err:
  free_table_share(&share);
  DBUG_RETURN(error != 0);
}

/**
  Try to discover table from engine.

  @note
    If found, write the frm file to disk.

  @retval
  -1    Table did not exists
  @retval
   0    Table created ok
  @retval
   > 0  Error, table existed but could not be created
*/
int ha_create_table_from_engine(THD* thd, const char *db, const char *name)
{
  int error;
  uchar *frmblob;
  size_t frmlen;
  char path[FN_REFLEN];
  HA_CREATE_INFO create_info;
  TABLE table;
  TABLE_SHARE share;
  DBUG_ENTER("ha_create_table_from_engine");
  DBUG_PRINT("enter", ("name '%s'.'%s'", db, name));

  bzero((uchar*) &create_info,sizeof(create_info));
  if ((error= ha_discover(thd, db, name, &frmblob, &frmlen)))
  {
    /* Table could not be discovered and thus not created */
    DBUG_RETURN(error);
  }

  /*
    Table exists in handler and could be discovered
    frmblob and frmlen are set, write the frm to disk
  */

  build_table_filename(path, FN_REFLEN-1, db, name, "", 0);
  // Save the frm file
  error= writefrm(path, frmblob, frmlen);
  my_free(frmblob, MYF(0));
  if (error)
    DBUG_RETURN(2);

  init_tmp_table_share(thd, &share, db, 0, name, path);
  if (open_table_def(thd, &share, 0))
  {
    DBUG_RETURN(3);
  }
  if (open_table_from_share(thd, &share, "" ,0, 0, 0, &table, FALSE))
  {
    free_table_share(&share);
    DBUG_RETURN(3);
  }

  update_create_info_from_table(&create_info, &table);
  create_info.table_options|= HA_OPTION_CREATE_FROM_ENGINE;

  check_lowercase_names(table.file, path, path);
  error=table.file->ha_create(path, &table, &create_info);
  VOID(closefrm(&table, 1));

  DBUG_RETURN(error != 0);
}

void st_ha_check_opt::init()
{
  flags= sql_flags= 0;
}


/*****************************************************************************
  Key cache handling.

  This code is only relevant for ISAM/MyISAM tables

  key_cache->cache may be 0 only in the case where a key cache is not
  initialized or when we where not able to init the key cache in a previous
  call to ha_init_key_cache() (probably out of memory)
*****************************************************************************/

/**
  Init a key cache if it has not been initied before.
*/
int ha_init_key_cache(const char *name, KEY_CACHE *key_cache)
{
  DBUG_ENTER("ha_init_key_cache");

  if (!key_cache->key_cache_inited)
  {
    pthread_mutex_lock(&LOCK_global_system_variables);
    ulong tmp_buff_size= (ulong) key_cache->param_buff_size;
    uint tmp_block_size= (uint) key_cache->param_block_size;
    uint division_limit= key_cache->param_division_limit;
    uint age_threshold=  key_cache->param_age_threshold;
    pthread_mutex_unlock(&LOCK_global_system_variables);
    DBUG_RETURN(!init_key_cache(key_cache,
				tmp_block_size,
				tmp_buff_size,
				division_limit, age_threshold));
  }
  DBUG_RETURN(0);
}


/**
  Resize key cache.
*/
int ha_resize_key_cache(KEY_CACHE *key_cache)
{
  DBUG_ENTER("ha_resize_key_cache");

  if (key_cache->key_cache_inited)
  {
    pthread_mutex_lock(&LOCK_global_system_variables);
    long tmp_buff_size= (long) key_cache->param_buff_size;
    long tmp_block_size= (long) key_cache->param_block_size;
    uint division_limit= key_cache->param_division_limit;
    uint age_threshold=  key_cache->param_age_threshold;
    pthread_mutex_unlock(&LOCK_global_system_variables);
    DBUG_RETURN(!resize_key_cache(key_cache, tmp_block_size,
				  tmp_buff_size,
				  division_limit, age_threshold));
  }
  DBUG_RETURN(0);
}


/**
  Change parameters for key cache (like size)
*/
int ha_change_key_cache_param(KEY_CACHE *key_cache)
{
  if (key_cache->key_cache_inited)
  {
    pthread_mutex_lock(&LOCK_global_system_variables);
    uint division_limit= key_cache->param_division_limit;
    uint age_threshold=  key_cache->param_age_threshold;
    pthread_mutex_unlock(&LOCK_global_system_variables);
    change_key_cache_param(key_cache, division_limit, age_threshold);
  }
  return 0;
}

/**
  Free memory allocated by a key cache.
*/
int ha_end_key_cache(KEY_CACHE *key_cache)
{
  end_key_cache(key_cache, 1);		// Can never fail
  return 0;
}

/**
  Move all tables from one key cache to another one.
*/
int ha_change_key_cache(KEY_CACHE *old_key_cache,
			KEY_CACHE *new_key_cache)
{
  mi_change_key_cache(old_key_cache, new_key_cache);
  return 0;
}



/**
  Try to discover one table from handler(s).

  @retval
    -1   Table did not exists
  @retval
    0   OK. In this case *frmblob and *frmlen are set
  @retval
    >0   error.  frmblob and frmlen may not be set
*/
struct st_discover_args
{
  const char *db;
  const char *name;
  uchar **frmblob; 
  size_t *frmlen;
};

static my_bool discover_handlerton(THD *thd, plugin_ref plugin,
                                   void *arg)
{
  st_discover_args *vargs= (st_discover_args *)arg;
  handlerton *hton= plugin_data(plugin, handlerton *);
  if (hton->state == SHOW_OPTION_YES && hton->discover &&
      (!(hton->discover(hton, thd, vargs->db, vargs->name, 
                        vargs->frmblob, 
                        vargs->frmlen))))
    return TRUE;

  return FALSE;
}

int ha_discover(THD *thd, const char *db, const char *name,
		uchar **frmblob, size_t *frmlen)
{
  int error= -1; // Table does not exist in any handler
  DBUG_ENTER("ha_discover");
  DBUG_PRINT("enter", ("db: %s, name: %s", db, name));
  st_discover_args args= {db, name, frmblob, frmlen};

  if (is_prefix(name,tmp_file_prefix)) /* skip temporary tables */
    DBUG_RETURN(error);

  if (plugin_foreach(thd, discover_handlerton,
                 MYSQL_STORAGE_ENGINE_PLUGIN, &args))
    error= 0;

  if (!error)
    status_var_increment(thd->status_var.ha_discover_count);
  DBUG_RETURN(error);
}


/**
  Call this function in order to give the handler the possiblity
  to ask engine if there are any new tables that should be written to disk
  or any dropped tables that need to be removed from disk
*/
struct st_find_files_args
{
  const char *db;
  const char *path;
  const char *wild;
  bool dir;
  List<LEX_STRING> *files;
};

static my_bool find_files_handlerton(THD *thd, plugin_ref plugin,
                                   void *arg)
{
  st_find_files_args *vargs= (st_find_files_args *)arg;
  handlerton *hton= plugin_data(plugin, handlerton *);


  if (hton->state == SHOW_OPTION_YES && hton->find_files)
      if (hton->find_files(hton, thd, vargs->db, vargs->path, vargs->wild, 
                          vargs->dir, vargs->files))
        return TRUE;

  return FALSE;
}

int
ha_find_files(THD *thd,const char *db,const char *path,
	      const char *wild, bool dir, List<LEX_STRING> *files)
{
  int error= 0;
  DBUG_ENTER("ha_find_files");
  DBUG_PRINT("enter", ("db: '%s'  path: '%s'  wild: '%s'  dir: %d", 
		       db, path, wild ? wild : "NULL", dir));
  st_find_files_args args= {db, path, wild, dir, files};

  plugin_foreach(thd, find_files_handlerton,
                 MYSQL_STORAGE_ENGINE_PLUGIN, &args);
  /* The return value is not currently used */
  DBUG_RETURN(error);
}

/**
  Ask handler if the table exists in engine.
  @retval
    HA_ERR_NO_SUCH_TABLE     Table does not exist
  @retval
    HA_ERR_TABLE_EXIST       Table exists
  @retval
    \#                  Error code
*/
struct st_table_exists_in_engine_args
{
  const char *db;
  const char *name;
  int err;
};

static my_bool table_exists_in_engine_handlerton(THD *thd, plugin_ref plugin,
                                   void *arg)
{
  st_table_exists_in_engine_args *vargs= (st_table_exists_in_engine_args *)arg;
  handlerton *hton= plugin_data(plugin, handlerton *);

  int err= HA_ERR_NO_SUCH_TABLE;

  if (hton->state == SHOW_OPTION_YES && hton->table_exists_in_engine)
    err = hton->table_exists_in_engine(hton, thd, vargs->db, vargs->name);

  vargs->err = err;
  if (vargs->err == HA_ERR_TABLE_EXIST)
    return TRUE;

  return FALSE;
}

int ha_table_exists_in_engine(THD* thd, const char* db, const char* name)
{
  DBUG_ENTER("ha_table_exists_in_engine");
  DBUG_PRINT("enter", ("db: %s, name: %s", db, name));
  st_table_exists_in_engine_args args= {db, name, HA_ERR_NO_SUCH_TABLE};
  plugin_foreach(thd, table_exists_in_engine_handlerton,
                 MYSQL_STORAGE_ENGINE_PLUGIN, &args);
  DBUG_PRINT("exit", ("error: %d", args.err));
  DBUG_RETURN(args.err);
}

#ifdef HAVE_NDB_BINLOG
/*
  TODO: change this into a dynamic struct
  List<handlerton> does not work as
  1. binlog_end is called when MEM_ROOT is gone
  2. cannot work with thd MEM_ROOT as memory should be freed
*/
#define MAX_HTON_LIST_ST 63
struct hton_list_st
{
  handlerton *hton[MAX_HTON_LIST_ST];
  uint sz;
};

struct binlog_func_st
{
  enum_binlog_func fn;
  void *arg;
};

/** @brief
  Listing handlertons first to avoid recursive calls and deadlock
*/
static my_bool binlog_func_list(THD *thd, plugin_ref plugin, void *arg)
{
  hton_list_st *hton_list= (hton_list_st *)arg;
  handlerton *hton= plugin_data(plugin, handlerton *);
  if (hton->state == SHOW_OPTION_YES && hton->binlog_func)
  {
    uint sz= hton_list->sz;
    if (sz == MAX_HTON_LIST_ST-1)
    {
      /* list full */
      return FALSE;
    }
    hton_list->hton[sz]= hton;
    hton_list->sz= sz+1;
  }
  return FALSE;
}

static my_bool binlog_func_foreach(THD *thd, binlog_func_st *bfn)
{
  hton_list_st hton_list;
  uint i, sz;

  hton_list.sz= 0;
  plugin_foreach(thd, binlog_func_list,
                 MYSQL_STORAGE_ENGINE_PLUGIN, &hton_list);

  for (i= 0, sz= hton_list.sz; i < sz ; i++)
    hton_list.hton[i]->binlog_func(hton_list.hton[i], thd, bfn->fn, bfn->arg);
  return FALSE;
}

int ha_reset_logs(THD *thd)
{
  binlog_func_st bfn= {BFN_RESET_LOGS, 0};
  binlog_func_foreach(thd, &bfn);
  return 0;
}

void ha_reset_slave(THD* thd)
{
  binlog_func_st bfn= {BFN_RESET_SLAVE, 0};
  binlog_func_foreach(thd, &bfn);
}

void ha_binlog_wait(THD* thd)
{
  binlog_func_st bfn= {BFN_BINLOG_WAIT, 0};
  binlog_func_foreach(thd, &bfn);
}

int ha_binlog_end(THD* thd)
{
  binlog_func_st bfn= {BFN_BINLOG_END, 0};
  binlog_func_foreach(thd, &bfn);
  return 0;
}

int ha_binlog_index_purge_file(THD *thd, const char *file)
{
  binlog_func_st bfn= {BFN_BINLOG_PURGE_FILE, (void *)file};
  binlog_func_foreach(thd, &bfn);
  return 0;
}

struct binlog_log_query_st
{
  enum_binlog_command binlog_command;
  const char *query;
  uint query_length;
  const char *db;
  const char *table_name;
};

static my_bool binlog_log_query_handlerton2(THD *thd,
                                            handlerton *hton,
                                            void *args)
{
  struct binlog_log_query_st *b= (struct binlog_log_query_st*)args;
  if (hton->state == SHOW_OPTION_YES && hton->binlog_log_query)
    hton->binlog_log_query(hton, thd,
                           b->binlog_command,
                           b->query,
                           b->query_length,
                           b->db,
                           b->table_name);
  return FALSE;
}

static my_bool binlog_log_query_handlerton(THD *thd,
                                           plugin_ref plugin,
                                           void *args)
{
  return binlog_log_query_handlerton2(thd, plugin_data(plugin, handlerton *), args);
}

void ha_binlog_log_query(THD *thd, handlerton *hton,
                         enum_binlog_command binlog_command,
                         const char *query, uint query_length,
                         const char *db, const char *table_name)
{
  struct binlog_log_query_st b;
  b.binlog_command= binlog_command;
  b.query= query;
  b.query_length= query_length;
  b.db= db;
  b.table_name= table_name;
  if (hton == 0)
    plugin_foreach(thd, binlog_log_query_handlerton,
                   MYSQL_STORAGE_ENGINE_PLUGIN, &b);
  else
    binlog_log_query_handlerton2(thd, hton, &b);
}
#endif

/**
  Read the first row of a multi-range set.

  @param found_range_p       Returns a pointer to the element in 'ranges' that
                             corresponds to the returned row.
  @param ranges              An array of KEY_MULTI_RANGE range descriptions.
  @param range_count         Number of ranges in 'ranges'.
  @param sorted	      If result should be sorted per key.
  @param buffer              A HANDLER_BUFFER for internal handler usage.

  @note
    - Record is read into table->record[0].
    - *found_range_p returns a valid value only if read_multi_range_first()
    returns 0.
    - Sorting is done within each range. If you want an overall sort, enter
    'ranges' with sorted ranges.

  @retval
    0			OK, found a row
  @retval
    HA_ERR_END_OF_FILE	No rows in range
  @retval
    \#			Error code
*/
int handler::read_multi_range_first(KEY_MULTI_RANGE **found_range_p,
                                    KEY_MULTI_RANGE *ranges, uint range_count,
                                    bool sorted, HANDLER_BUFFER *buffer)
{
  int result= HA_ERR_END_OF_FILE;
  DBUG_ENTER("handler::read_multi_range_first");
  multi_range_sorted= sorted;
  multi_range_buffer= buffer;

  table->mark_columns_used_by_index_no_reset(active_index, table->read_set);
  table->column_bitmaps_set(table->read_set, table->write_set);

  for (multi_range_curr= ranges, multi_range_end= ranges + range_count;
       multi_range_curr < multi_range_end;
       multi_range_curr++)
  {
    result= read_range_first(multi_range_curr->start_key.keypart_map ?
                             &multi_range_curr->start_key : 0,
                             multi_range_curr->end_key.keypart_map ?
                             &multi_range_curr->end_key : 0,
                             test(multi_range_curr->range_flag & EQ_RANGE),
                             multi_range_sorted);
    if (result != HA_ERR_END_OF_FILE)
      break;
  }

  *found_range_p= multi_range_curr;
  DBUG_PRINT("exit",("result %d", result));
  DBUG_RETURN(result);
}


/**
  Read the next row of a multi-range set.

  @param found_range_p       Returns a pointer to the element in 'ranges' that
                             corresponds to the returned row.

  @note
    - Record is read into table->record[0].
    - *found_range_p returns a valid value only if read_multi_range_next()
    returns 0.

  @retval
    0			OK, found a row
  @retval
    HA_ERR_END_OF_FILE	No (more) rows in range
  @retval
    \#			Error code
*/
int handler::read_multi_range_next(KEY_MULTI_RANGE **found_range_p)
{
  int result;
  DBUG_ENTER("handler::read_multi_range_next");

  /* We should not be called after the last call returned EOF. */
  DBUG_ASSERT(multi_range_curr < multi_range_end);

  do
  {
    /* Save a call if there can be only one row in range. */
    if (multi_range_curr->range_flag != (UNIQUE_RANGE | EQ_RANGE))
    {
      result= read_range_next();

      /* On success or non-EOF errors jump to the end. */
      if (result != HA_ERR_END_OF_FILE)
        break;
    }
    else
    {
      if (was_semi_consistent_read())
        goto scan_it_again;
      /*
        We need to set this for the last range only, but checking this
        condition is more expensive than just setting the result code.
      */
      result= HA_ERR_END_OF_FILE;
    }

    multi_range_curr++;
scan_it_again:
    /* Try the next range(s) until one matches a record. */
    for (; multi_range_curr < multi_range_end; multi_range_curr++)
    {
      result= read_range_first(multi_range_curr->start_key.keypart_map ?
                               &multi_range_curr->start_key : 0,
                               multi_range_curr->end_key.keypart_map ?
                               &multi_range_curr->end_key : 0,
                               test(multi_range_curr->range_flag & EQ_RANGE),
                               multi_range_sorted);
      if (result != HA_ERR_END_OF_FILE)
        break;
    }
  }
  while ((result == HA_ERR_END_OF_FILE) &&
         (multi_range_curr < multi_range_end));

  *found_range_p= multi_range_curr;
  DBUG_PRINT("exit",("handler::read_multi_range_next: result %d", result));
  DBUG_RETURN(result);
}


/**
  Read first row between two ranges.
  Store ranges for future calls to read_range_next.

<<<<<<< HEAD
  @param start_key		Start key. Is 0 if no min range
  @param end_key		End key.  Is 0 if no max range
  @param eq_range_arg	        Set to 1 if start_key == end_key
  @param sorted		Set to 1 if result should be sorted per key
=======
  SYNOPSIS
    read_range_first()
    start_key		Start key. Is 0 if no min range
    end_key		End key.  Is 0 if no max range
    eq_range_arg	Set to 1 if start_key == end_key and the range endpoints
                        will not change during query execution.
    sorted		Set to 1 if result should be sorted per key
>>>>>>> a73be3c2

  @note
    Record is read into table->record[0]

  @retval
    0			Found row
  @retval
    HA_ERR_END_OF_FILE	No rows in range
  @retval
    \#			Error code
*/
int handler::read_range_first(const key_range *start_key,
			      const key_range *end_key,
			      bool eq_range_arg, bool sorted)
{
  int result;
  DBUG_ENTER("handler::read_range_first");

  eq_range= eq_range_arg;
  end_range= 0;
  if (end_key)
  {
    end_range= &save_end_range;
    save_end_range= *end_key;
    key_compare_result_on_equal= ((end_key->flag == HA_READ_BEFORE_KEY) ? 1 :
				  (end_key->flag == HA_READ_AFTER_KEY) ? -1 : 0);
  }
  range_key_part= table->key_info[active_index].key_part;

  if (!start_key)			// Read first record
    result= index_first(table->record[0]);
  else
    result= index_read_map(table->record[0],
                           start_key->key,
                           start_key->keypart_map,
                           start_key->flag);
  if (result)
    DBUG_RETURN((result == HA_ERR_KEY_NOT_FOUND) 
		? HA_ERR_END_OF_FILE
		: result);

  DBUG_RETURN (compare_key(end_range) <= 0 ? 0 : HA_ERR_END_OF_FILE);
}


/**
  Read next row between two ranges.

  @note
    Record is read into table->record[0]

  @retval
    0			Found row
  @retval
    HA_ERR_END_OF_FILE	No rows in range
  @retval
    \#			Error code
*/
int handler::read_range_next()
{
  int result;
  DBUG_ENTER("handler::read_range_next");

  if (eq_range)
  {
    /* We trust that index_next_same always gives a row in range */
    DBUG_RETURN(index_next_same(table->record[0],
                                end_range->key,
                                end_range->length));
  }
  result= index_next(table->record[0]);
  if (result)
    DBUG_RETURN(result);
  DBUG_RETURN(compare_key(end_range) <= 0 ? 0 : HA_ERR_END_OF_FILE);
}


/**
  Compare if found key (in row) is over max-value.

  @param range		range to compare to row. May be 0 for no range

  @seealso
    key.cc::key_cmp()

  @return
    The return value is SIGN(key_in_row - range_key):

    - 0   : Key is equal to range or 'range' == 0 (no range)
    - -1  : Key is less than range
    - 1   : Key is larger than range
*/
int handler::compare_key(key_range *range)
{
  int cmp;
  if (!range)
    return 0;					// No max range
  cmp= key_cmp(range_key_part, range->key, range->length);
  if (!cmp)
    cmp= key_compare_result_on_equal;
  return cmp;
}


int handler::index_read_idx_map(uchar * buf, uint index, const uchar * key,
                                key_part_map keypart_map,
                                enum ha_rkey_function find_flag)
{
  int error, error1;
  error= index_init(index, 0);
  if (!error)
  {
    error= index_read_map(buf, key, keypart_map, find_flag);
    error1= index_end();
  }
  return error ?  error : error1;
}


/**
  Returns a list of all known extensions.

    No mutexes, worst case race is a minor surplus memory allocation
    We have to recreate the extension map if mysqld is restarted (for example
    within libmysqld)

  @retval
    pointer		pointer to TYPELIB structure
*/
static my_bool exts_handlerton(THD *unused, plugin_ref plugin,
                               void *arg)
{
  List<char> *found_exts= (List<char> *) arg;
  handlerton *hton= plugin_data(plugin, handlerton *);
  handler *file;
  if (hton->state == SHOW_OPTION_YES && hton->create &&
      (file= hton->create(hton, (TABLE_SHARE*) 0, current_thd->mem_root)))
  {
    List_iterator_fast<char> it(*found_exts);
    const char **ext, *old_ext;

    for (ext= file->bas_ext(); *ext; ext++)
    {
      while ((old_ext= it++))
      {
        if (!strcmp(old_ext, *ext))
	  break;
      }
      if (!old_ext)
        found_exts->push_back((char *) *ext);

      it.rewind();
    }
    delete file;
  }
  return FALSE;
}

TYPELIB *ha_known_exts(void)
{
  if (!known_extensions.type_names || mysys_usage_id != known_extensions_id)
  {
    List<char> found_exts;
    const char **ext, *old_ext;

    known_extensions_id= mysys_usage_id;
    found_exts.push_back((char*) TRG_EXT);
    found_exts.push_back((char*) TRN_EXT);

    plugin_foreach(NULL, exts_handlerton,
                   MYSQL_STORAGE_ENGINE_PLUGIN, &found_exts);

    ext= (const char **) my_once_alloc(sizeof(char *)*
                                       (found_exts.elements+1),
                                       MYF(MY_WME | MY_FAE));

    DBUG_ASSERT(ext != 0);
    known_extensions.count= found_exts.elements;
    known_extensions.type_names= ext;

    List_iterator_fast<char> it(found_exts);
    while ((old_ext= it++))
      *ext++= old_ext;
    *ext= 0;
  }
  return &known_extensions;
}


static bool stat_print(THD *thd, const char *type, uint type_len,
                       const char *file, uint file_len,
                       const char *status, uint status_len)
{
  Protocol *protocol= thd->protocol;
  protocol->prepare_for_resend();
  protocol->store(type, type_len, system_charset_info);
  protocol->store(file, file_len, system_charset_info);
  protocol->store(status, status_len, system_charset_info);
  if (protocol->write())
    return TRUE;
  return FALSE;
}


static my_bool showstat_handlerton(THD *thd, plugin_ref plugin,
                                   void *arg)
{
  enum ha_stat_type stat= *(enum ha_stat_type *) arg;
  handlerton *hton= plugin_data(plugin, handlerton *);
  if (hton->state == SHOW_OPTION_YES && hton->show_status &&
      hton->show_status(hton, thd, stat_print, stat))
    return TRUE;
  return FALSE;
}

bool ha_show_status(THD *thd, handlerton *db_type, enum ha_stat_type stat)
{
  List<Item> field_list;
  Protocol *protocol= thd->protocol;
  bool result;

  field_list.push_back(new Item_empty_string("Type",10));
  field_list.push_back(new Item_empty_string("Name",FN_REFLEN));
  field_list.push_back(new Item_empty_string("Status",10));

  if (protocol->send_fields(&field_list,
                            Protocol::SEND_NUM_ROWS | Protocol::SEND_EOF))
    return TRUE;

  if (db_type == NULL)
  {
    result= plugin_foreach(thd, showstat_handlerton,
                           MYSQL_STORAGE_ENGINE_PLUGIN, &stat);
  }
  else
  {
    if (db_type->state != SHOW_OPTION_YES)
    {
      const LEX_STRING *name=&hton2plugin[db_type->slot]->name;
      result= stat_print(thd, name->str, name->length,
                         "", 0, "DISABLED", 8) ? 1 : 0;
    }
    else
      result= db_type->show_status &&
              db_type->show_status(db_type, thd, stat_print, stat) ? 1 : 0;
  }

  if (!result)
    send_eof(thd);
  return result;
}

/*
  Function to check if the conditions for row-based binlogging is
  correct for the table.

  A row in the given table should be replicated if:
  - Row-based replication is enabled in the current thread
  - The binlog is enabled
  - It is not a temporary table
  - The binary log is open
  - The database the table resides in shall be binlogged (binlog_*_db rules)
  - table is not mysql.event
*/

/* The Sun compiler cannot instantiate the template below if this is
   declared static, but it works by putting it into an anonymous
   namespace. */
namespace {
  bool check_table_binlog_row_based(THD *thd, TABLE *table)
  {
    if (table->s->cached_row_logging_check == -1)
    {
      int const check(table->s->tmp_table == NO_TMP_TABLE &&
                      binlog_filter->db_ok(table->s->db.str));
      table->s->cached_row_logging_check= check;
    }

    DBUG_ASSERT(table->s->cached_row_logging_check == 0 ||
                table->s->cached_row_logging_check == 1);

    return (thd->current_stmt_binlog_row_based &&
            table->s->cached_row_logging_check &&
            (thd->options & OPTION_BIN_LOG) &&
            mysql_bin_log.is_open());
  }
}

/** @brief
   Write table maps for all (manually or automatically) locked tables
   to the binary log.

   SYNOPSIS
     write_locked_table_maps()
       thd     Pointer to THD structure

   DESCRIPTION
       This function will generate and write table maps for all tables
       that are locked by the thread 'thd'.  Either manually locked
       (stored in THD::locked_tables) and automatically locked (stored
       in THD::lock) are considered.
   
   RETURN VALUE
       0   All OK
       1   Failed to write all table maps

   SEE ALSO
       THD::lock
       THD::locked_tables
*/
namespace
{
  int write_locked_table_maps(THD *thd)
  {
    DBUG_ENTER("write_locked_table_maps");
    DBUG_PRINT("enter", ("thd: 0x%lx  thd->lock: 0x%lx  thd->locked_tables: 0x%lx  "
                         "thd->extra_lock: 0x%lx",
                         (long) thd, (long) thd->lock,
                         (long) thd->locked_tables, (long) thd->extra_lock));

    if (thd->get_binlog_table_maps() == 0)
    {
      MYSQL_LOCK *locks[3];
      locks[0]= thd->extra_lock;
      locks[1]= thd->lock;
      locks[2]= thd->locked_tables;
      for (uint i= 0 ; i < sizeof(locks)/sizeof(*locks) ; ++i )
      {
        MYSQL_LOCK const *const lock= locks[i];
        if (lock == NULL)
          continue;

        TABLE **const end_ptr= lock->table + lock->table_count;
        for (TABLE **table_ptr= lock->table ; 
             table_ptr != end_ptr ;
             ++table_ptr)
        {
          TABLE *const table= *table_ptr;
          DBUG_PRINT("info", ("Checking table %s", table->s->table_name.str));
          if (table->current_lock == F_WRLCK &&
              check_table_binlog_row_based(thd, table))
          {
            int const has_trans= table->file->has_transactions();
            int const error= thd->binlog_write_table_map(table, has_trans);
            /*
              If an error occurs, it is the responsibility of the caller to
              roll back the transaction.
            */
            if (unlikely(error))
              DBUG_RETURN(1);
          }
        }
      }
    }
    DBUG_RETURN(0);
  }

  template<class RowsEventT> int
  binlog_log_row(TABLE* table,
                 const uchar *before_record,
                 const uchar *after_record)
  {
    if (table->no_replicate)
      return 0;
    bool error= 0;
    THD *const thd= table->in_use;

    if (check_table_binlog_row_based(thd, table))
    {
      MY_BITMAP cols;
      /* Potential buffer on the stack for the bitmap */
      uint32 bitbuf[BITMAP_STACKBUF_SIZE/sizeof(uint32)];
      uint n_fields= table->s->fields;
      my_bool use_bitbuf= n_fields <= sizeof(bitbuf)*8;

      /*
        If there are no table maps written to the binary log, this is
        the first row handled in this statement. In that case, we need
        to write table maps for all locked tables to the binary log.
      */
      if (likely(!(error= bitmap_init(&cols,
                                      use_bitbuf ? bitbuf : NULL,
                                      (n_fields + 7) & ~7UL,
                                      FALSE))))
      {
        bitmap_set_all(&cols);
        if (likely(!(error= write_locked_table_maps(thd))))
        {
          error=
            RowsEventT::binlog_row_logging_function(thd, table,
                                                    table->file->
                                                    has_transactions(),
                                                    &cols, table->s->fields,
                                                    before_record,
                                                    after_record);
        }
        if (!use_bitbuf)
          bitmap_free(&cols);
      }
    }
    return error ? HA_ERR_RBR_LOGGING_FAILED : 0;
  }

  /*
    Instantiate the versions we need for the above template function,
    because we have -fno-implicit-template as compiling option.
  */

  template int
  binlog_log_row<Write_rows_log_event>(TABLE *, const uchar *, const uchar *);

  template int
  binlog_log_row<Delete_rows_log_event>(TABLE *, const uchar *, const uchar *);

  template int
  binlog_log_row<Update_rows_log_event>(TABLE *, const uchar *, const uchar *);
}


int handler::ha_external_lock(THD *thd, int lock_type)
{
  DBUG_ENTER("handler::ha_external_lock");
  /*
    Whether this is lock or unlock, this should be true, and is to verify that
    if get_auto_increment() was called (thus may have reserved intervals or
    taken a table lock), ha_release_auto_increment() was too.
  */
  DBUG_ASSERT(next_insert_id == 0);

  /*
    We cache the table flags if the locking succeeded. Otherwise, we
    keep them as they were when they were fetched in ha_open().
  */
  int error= external_lock(thd, lock_type);
  if (error == 0)
    cached_table_flags= table_flags();
  DBUG_RETURN(error);
}


/** @brief
  Check handler usage and reset state of file to after 'open'
*/
int handler::ha_reset()
{
  DBUG_ENTER("ha_reset");
  /* Check that we have called all proper deallocation functions */
  DBUG_ASSERT((uchar*) table->def_read_set.bitmap +
              table->s->column_bitmap_size ==
              (uchar*) table->def_write_set.bitmap);
  DBUG_ASSERT(bitmap_is_set_all(&table->s->all_set));
  DBUG_ASSERT(table->key_read == 0);
  /* ensure that ha_index_end / ha_rnd_end has been called */
  DBUG_ASSERT(inited == NONE);
  /* Free cache used by filesort */
  free_io_cache(table);
  /* reset the bitmaps to point to defaults */
  table->default_column_bitmaps();
  DBUG_RETURN(reset());
}


int handler::ha_write_row(uchar *buf)
{
  int error;
  DBUG_ENTER("handler::ha_write_row");
  if (unlikely(error= write_row(buf)))
    DBUG_RETURN(error);
  if (unlikely(error= binlog_log_row<Write_rows_log_event>(table, 0, buf)))
    DBUG_RETURN(error); /* purecov: inspected */
  DBUG_RETURN(0);
}


int handler::ha_update_row(const uchar *old_data, uchar *new_data)
{
  int error;

  /*
    Some storage engines require that the new record is in record[0]
    (and the old record is in record[1]).
   */
  DBUG_ASSERT(new_data == table->record[0]);

  if (unlikely(error= update_row(old_data, new_data)))
    return error;
  if (unlikely(error= binlog_log_row<Update_rows_log_event>(table, old_data, new_data)))
    return error;
  return 0;
}

int handler::ha_delete_row(const uchar *buf)
{
  int error;
  if (unlikely(error= delete_row(buf)))
    return error;
  if (unlikely(error= binlog_log_row<Delete_rows_log_event>(table, buf, 0)))
    return error;
  return 0;
}



/** @brief
  use_hidden_primary_key() is called in case of an update/delete when
  (table_flags() and HA_PRIMARY_KEY_REQUIRED_FOR_DELETE) is defined
  but we don't have a primary key
*/
void handler::use_hidden_primary_key()
{
  /* fallback to use all columns in the table to identify row */
  table->use_all_columns();
}


/** @brief
  Dummy function which accept information about log files which is not need
  by handlers
*/
void signal_log_not_needed(struct handlerton, char *log_file)
{
  DBUG_ENTER("signal_log_not_needed");
  DBUG_PRINT("enter", ("logfile '%s'", log_file));
  DBUG_VOID_RETURN;
}


#ifdef TRANS_LOG_MGM_EXAMPLE_CODE
/*
  Example of transaction log management functions based on assumption that logs
  placed into a directory
*/
#include <my_dir.h>
#include <my_sys.h>
int example_of_iterator_using_for_logs_cleanup(handlerton *hton)
{
  void *buffer;
  int res= 1;
  struct handler_iterator iterator;
  struct handler_log_file_data data;

  if (!hton->create_iterator)
    return 1; /* iterator creator is not supported */

  if ((*hton->create_iterator)(hton, HA_TRANSACTLOG_ITERATOR, &iterator) !=
      HA_ITERATOR_OK)
  {
    /* error during creation of log iterator or iterator is not supported */
    return 1;
  }
  while((*iterator.next)(&iterator, (void*)&data) == 0)
  {
    printf("%s\n", data.filename.str);
    if (data.status == HA_LOG_STATUS_FREE &&
        my_delete(data.filename.str, MYF(MY_WME)))
      goto err;
  }
  res= 0;
err:
  (*iterator.destroy)(&iterator);
  return res;
}


/*
  Here we should get info from handler where it save logs but here is
  just example, so we use constant.
  IMHO FN_ROOTDIR ("/") is safe enough for example, because nobody has
  rights on it except root and it consist of directories only at lest for
  *nix (sorry, can't find windows-safe solution here, but it is only example).
*/
#define fl_dir FN_ROOTDIR


/** @brief
  Dummy function to return log status should be replaced by function which
  really detect the log status and check that the file is a log of this
  handler.
*/
enum log_status fl_get_log_status(char *log)
{
  MY_STAT stat_buff;
  if (my_stat(log, &stat_buff, MYF(0)))
    return HA_LOG_STATUS_INUSE;
  return HA_LOG_STATUS_NOSUCHLOG;
}


struct fl_buff
{
  LEX_STRING *names;
  enum log_status *statuses;
  uint32 entries;
  uint32 current;
};


int fl_log_iterator_next(struct handler_iterator *iterator,
                          void *iterator_object)
{
  struct fl_buff *buff= (struct fl_buff *)iterator->buffer;
  struct handler_log_file_data *data=
    (struct handler_log_file_data *) iterator_object;
  if (buff->current >= buff->entries)
    return 1;
  data->filename= buff->names[buff->current];
  data->status= buff->statuses[buff->current];
  buff->current++;
  return 0;
}


void fl_log_iterator_destroy(struct handler_iterator *iterator)
{
  my_free((uchar*)iterator->buffer, MYF(MY_ALLOW_ZERO_PTR));
}


/** @brief
  returns buffer, to be assigned in handler_iterator struct
*/
enum handler_create_iterator_result
fl_log_iterator_buffer_init(struct handler_iterator *iterator)
{
  MY_DIR *dirp;
  struct fl_buff *buff;
  char *name_ptr;
  uchar *ptr;
  FILEINFO *file;
  uint32 i;

  /* to be able to make my_free without crash in case of error */
  iterator->buffer= 0;

  if (!(dirp = my_dir(fl_dir, MYF(0))))
  {
    return HA_ITERATOR_ERROR;
  }
  if ((ptr= (uchar*)my_malloc(ALIGN_SIZE(sizeof(fl_buff)) +
                             ((ALIGN_SIZE(sizeof(LEX_STRING)) +
                               sizeof(enum log_status) +
                               + FN_REFLEN) *
                              (uint) dirp->number_off_files),
                             MYF(0))) == 0)
  {
    return HA_ITERATOR_ERROR;
  }
  buff= (struct fl_buff *)ptr;
  buff->entries= buff->current= 0;
  ptr= ptr + (ALIGN_SIZE(sizeof(fl_buff)));
  buff->names= (LEX_STRING*) (ptr);
  ptr= ptr + ((ALIGN_SIZE(sizeof(LEX_STRING)) *
               (uint) dirp->number_off_files));
  buff->statuses= (enum log_status *)(ptr);
  name_ptr= (char *)(ptr + (sizeof(enum log_status) *
                            (uint) dirp->number_off_files));
  for (i=0 ; i < (uint) dirp->number_off_files  ; i++)
  {
    enum log_status st;
    file= dirp->dir_entry + i;
    if ((file->name[0] == '.' &&
         ((file->name[1] == '.' && file->name[2] == '\0') ||
            file->name[1] == '\0')))
      continue;
    if ((st= fl_get_log_status(file->name)) == HA_LOG_STATUS_NOSUCHLOG)
      continue;
    name_ptr= strxnmov(buff->names[buff->entries].str= name_ptr,
                       FN_REFLEN, fl_dir, file->name, NullS);
    buff->names[buff->entries].length= (name_ptr -
                                        buff->names[buff->entries].str) - 1;
    buff->statuses[buff->entries]= st;
    buff->entries++;
  }

  iterator->buffer= buff;
  iterator->next= &fl_log_iterator_next;
  iterator->destroy= &fl_log_iterator_destroy;
  return HA_ITERATOR_OK;
}


/* An example of a iterator creator */
enum handler_create_iterator_result
fl_create_iterator(enum handler_iterator_type type,
                   struct handler_iterator *iterator)
{
  switch(type) {
  case HA_TRANSACTLOG_ITERATOR:
    return fl_log_iterator_buffer_init(iterator);
  default:
    return HA_ITERATOR_UNSUPPORTED;
  }
}
#endif /*TRANS_LOG_MGM_EXAMPLE_CODE*/<|MERGE_RESOLUTION|>--- conflicted
+++ resolved
@@ -1496,12 +1496,7 @@
     dummy_share.table_name.length= strlen(alias);
     dummy_table.alias= alias;
 
-<<<<<<< HEAD
     file->change_table_ptr(&dummy_table, &dummy_share);
-=======
-    file->table_share= &dummy_share;
-    file->table= &dummy_table;
->>>>>>> a73be3c2
 
     thd->push_internal_handler(&ha_delete_table_error_handler);
     file->print_error(error, 0);
@@ -3577,20 +3572,10 @@
   Read first row between two ranges.
   Store ranges for future calls to read_range_next.
 
-<<<<<<< HEAD
   @param start_key		Start key. Is 0 if no min range
   @param end_key		End key.  Is 0 if no max range
   @param eq_range_arg	        Set to 1 if start_key == end_key
   @param sorted		Set to 1 if result should be sorted per key
-=======
-  SYNOPSIS
-    read_range_first()
-    start_key		Start key. Is 0 if no min range
-    end_key		End key.  Is 0 if no max range
-    eq_range_arg	Set to 1 if start_key == end_key and the range endpoints
-                        will not change during query execution.
-    sorted		Set to 1 if result should be sorted per key
->>>>>>> a73be3c2
 
   @note
     Record is read into table->record[0]
