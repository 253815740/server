#ifndef ITEM_INCLUDED
#define ITEM_INCLUDED

/* Copyright (c) 2000, 2011, Oracle and/or its affiliates. All rights reserved.

   This program is free software; you can redistribute it and/or modify
   it under the terms of the GNU General Public License as published by
   the Free Software Foundation; version 2 of the License.

   This program is distributed in the hope that it will be useful,
   but WITHOUT ANY WARRANTY; without even the implied warranty of
   MERCHANTABILITY or FITNESS FOR A PARTICULAR PURPOSE.  See the
   GNU General Public License for more details.

   You should have received a copy of the GNU General Public License
   along with this program; if not, write to the Free Software
   Foundation, Inc., 59 Temple Place, Suite 330, Boston, MA  02111-1307  USA */


#ifdef USE_PRAGMA_INTERFACE
#pragma interface			/* gcc class implementation */
#endif

#include "sql_priv.h"                /* STRING_BUFFER_USUAL_SIZE */
#include "unireg.h"
#include "sql_const.h"                 /* RAND_TABLE_BIT, MAX_FIELD_NAME */
#include "unireg.h"                    // REQUIRED: for other includes
#include "thr_malloc.h"                         /* sql_calloc */
#include "field.h"                              /* Derivation */

class Protocol;
struct TABLE_LIST;
void item_init(void);			/* Init item functions */
class Item_field;
class user_var_entry;


static inline uint32
char_to_byte_length_safe(uint32 char_length_arg, uint32 mbmaxlen_arg)
{
   ulonglong tmp= ((ulonglong) char_length_arg) * mbmaxlen_arg;
   return (tmp > UINT_MAX32) ? (uint32) UINT_MAX32 : (uint32) tmp;
}


/*
   "Declared Type Collation"
   A combination of collation and its derivation.

  Flags for collation aggregation modes:
  MY_COLL_ALLOW_SUPERSET_CONV  - allow conversion to a superset
  MY_COLL_ALLOW_COERCIBLE_CONV - allow conversion of a coercible value
                                 (i.e. constant).
  MY_COLL_ALLOW_CONV           - allow any kind of conversion
                                 (combination of the above two)
  MY_COLL_DISALLOW_NONE        - don't allow return DERIVATION_NONE
                                 (e.g. when aggregating for comparison)
  MY_COLL_CMP_CONV             - combination of MY_COLL_ALLOW_CONV
                                 and MY_COLL_DISALLOW_NONE
*/

#define MY_COLL_ALLOW_SUPERSET_CONV   1
#define MY_COLL_ALLOW_COERCIBLE_CONV  2
#define MY_COLL_DISALLOW_NONE         4

#define MY_COLL_ALLOW_CONV (MY_COLL_ALLOW_SUPERSET_CONV | MY_COLL_ALLOW_COERCIBLE_CONV)
#define MY_COLL_CMP_CONV   (MY_COLL_ALLOW_CONV | MY_COLL_DISALLOW_NONE)

class DTCollation {
public:
  CHARSET_INFO     *collation;
  enum Derivation derivation;
  uint repertoire;
  
  void set_repertoire_from_charset(CHARSET_INFO *cs)
  {
    repertoire= cs->state & MY_CS_PUREASCII ?
                MY_REPERTOIRE_ASCII : MY_REPERTOIRE_UNICODE30;
  }
  DTCollation()
  {
    collation= &my_charset_bin;
    derivation= DERIVATION_NONE;
    repertoire= MY_REPERTOIRE_UNICODE30;
  }
  DTCollation(CHARSET_INFO *collation_arg, Derivation derivation_arg)
  {
    collation= collation_arg;
    derivation= derivation_arg;
    set_repertoire_from_charset(collation_arg);
  }
  void set(DTCollation &dt)
  { 
    collation= dt.collation;
    derivation= dt.derivation;
    repertoire= dt.repertoire;
  }
  void set(CHARSET_INFO *collation_arg, Derivation derivation_arg)
  {
    collation= collation_arg;
    derivation= derivation_arg;
    set_repertoire_from_charset(collation_arg);
  }
  void set(CHARSET_INFO *collation_arg,
           Derivation derivation_arg,
           uint repertoire_arg)
  {
    collation= collation_arg;
    derivation= derivation_arg;
    repertoire= repertoire_arg;
  }
  void set_numeric()
  {
    collation= &my_charset_numeric;
    derivation= DERIVATION_NUMERIC;
    repertoire= MY_REPERTOIRE_NUMERIC;
  }
  void set(CHARSET_INFO *collation_arg)
  {
    collation= collation_arg;
    set_repertoire_from_charset(collation_arg);
  }
  void set(Derivation derivation_arg)
  { derivation= derivation_arg; }
  bool aggregate(DTCollation &dt, uint flags= 0);
  bool set(DTCollation &dt1, DTCollation &dt2, uint flags= 0)
  { set(dt1); return aggregate(dt2, flags); }
  const char *derivation_name() const
  {
    switch(derivation)
    {
      case DERIVATION_NUMERIC:   return "NUMERIC";
      case DERIVATION_IGNORABLE: return "IGNORABLE";
      case DERIVATION_COERCIBLE: return "COERCIBLE";
      case DERIVATION_IMPLICIT:  return "IMPLICIT";
      case DERIVATION_SYSCONST:  return "SYSCONST";
      case DERIVATION_EXPLICIT:  return "EXPLICIT";
      case DERIVATION_NONE:      return "NONE";
      default: return "UNKNOWN";
    }
  }
};

/*************************************************************************/
/*
  A framework to easily handle different return types for hybrid items
  (hybrid item is an item whose operand can be of any type, e.g. integer,
  real, decimal).
*/

struct Hybrid_type_traits;

struct Hybrid_type
{
  longlong integer;

  double real;
  /*
    Use two decimal buffers interchangeably to speed up += operation
    which has no native support in decimal library.
    Hybrid_type+= arg is implemented as dec_buf[1]= dec_buf[0] + arg.
    The third decimal is used as a handy temporary storage.
  */
  my_decimal dec_buf[3];
  int used_dec_buf_no;

  /*
    Traits moved to a separate class to
      a) be able to easily change object traits in runtime
      b) they work as a differentiator for the union above
  */
  const Hybrid_type_traits *traits;

  Hybrid_type() {}
  /* XXX: add traits->copy() when needed */
  Hybrid_type(const Hybrid_type &rhs) :traits(rhs.traits) {}
};


/* Hybryd_type_traits interface + default implementation for REAL_RESULT */

struct Hybrid_type_traits
{
  virtual Item_result type() const { return REAL_RESULT; }

  virtual void
  fix_length_and_dec(Item *item, Item *arg) const;

  /* Hybrid_type operations. */
  virtual void set_zero(Hybrid_type *val) const { val->real= 0.0; }
  virtual void add(Hybrid_type *val, Field *f) const
  { val->real+= f->val_real(); }
  virtual void div(Hybrid_type *val, ulonglong u) const
  { val->real/= ulonglong2double(u); }

  virtual longlong val_int(Hybrid_type *val, bool unsigned_flag) const
  { return (longlong) rint(val->real); }
  virtual double val_real(Hybrid_type *val) const { return val->real; }
  virtual my_decimal *val_decimal(Hybrid_type *val, my_decimal *buf) const;
  virtual String *val_str(Hybrid_type *val, String *buf, uint8 decimals) const;
  static const Hybrid_type_traits *instance();
  Hybrid_type_traits() {}
  virtual ~Hybrid_type_traits() {}
};


struct Hybrid_type_traits_decimal: public Hybrid_type_traits
{
  virtual Item_result type() const { return DECIMAL_RESULT; }

  virtual void
  fix_length_and_dec(Item *arg, Item *item) const;

  /* Hybrid_type operations. */
  virtual void set_zero(Hybrid_type *val) const;
  virtual void add(Hybrid_type *val, Field *f) const;
  virtual void div(Hybrid_type *val, ulonglong u) const;

  virtual longlong val_int(Hybrid_type *val, bool unsigned_flag) const;
  virtual double val_real(Hybrid_type *val) const;
  virtual my_decimal *val_decimal(Hybrid_type *val, my_decimal *buf) const
  { return &val->dec_buf[val->used_dec_buf_no]; }
  virtual String *val_str(Hybrid_type *val, String *buf, uint8 decimals) const;
  static const Hybrid_type_traits_decimal *instance();
  Hybrid_type_traits_decimal() {};
};


struct Hybrid_type_traits_integer: public Hybrid_type_traits
{
  virtual Item_result type() const { return INT_RESULT; }

  virtual void
  fix_length_and_dec(Item *arg, Item *item) const;

  /* Hybrid_type operations. */
  virtual void set_zero(Hybrid_type *val) const
  { val->integer= 0; }
  virtual void add(Hybrid_type *val, Field *f) const
  { val->integer+= f->val_int(); }
  virtual void div(Hybrid_type *val, ulonglong u) const
  { val->integer/= (longlong) u; }

  virtual longlong val_int(Hybrid_type *val, bool unsigned_flag) const
  { return val->integer; }
  virtual double val_real(Hybrid_type *val) const
  { return (double) val->integer; }
  virtual my_decimal *val_decimal(Hybrid_type *val, my_decimal *buf) const
  {
    int2my_decimal(E_DEC_FATAL_ERROR, val->integer, 0, &val->dec_buf[2]);
    return &val->dec_buf[2];
  }
  virtual String *val_str(Hybrid_type *val, String *buf, uint8 decimals) const
  { buf->set(val->integer, &my_charset_bin); return buf;}
  static const Hybrid_type_traits_integer *instance();
  Hybrid_type_traits_integer() {};
};


void dummy_error_processor(THD *thd, void *data);

void view_error_processor(THD *thd, void *data);

/*
  Instances of Name_resolution_context store the information necesary for
  name resolution of Items and other context analysis of a query made in
  fix_fields().

  This structure is a part of SELECT_LEX, a pointer to this structure is
  assigned when an item is created (which happens mostly during  parsing
  (sql_yacc.yy)), but the structure itself will be initialized after parsing
  is complete

  TODO: move subquery of INSERT ... SELECT and CREATE ... SELECT to
  separate SELECT_LEX which allow to remove tricks of changing this
  structure before and after INSERT/CREATE and its SELECT to make correct
  field name resolution.
*/
struct Name_resolution_context: Sql_alloc
{
  /*
    The name resolution context to search in when an Item cannot be
    resolved in this context (the context of an outer select)
  */
  Name_resolution_context *outer_context;

  /*
    List of tables used to resolve the items of this context.  Usually these
    are tables from the FROM clause of SELECT statement.  The exceptions are
    INSERT ... SELECT and CREATE ... SELECT statements, where SELECT
    subquery is not moved to a separate SELECT_LEX.  For these types of
    statements we have to change this member dynamically to ensure correct
    name resolution of different parts of the statement.
  */
  TABLE_LIST *table_list;
  /*
    In most cases the two table references below replace 'table_list' above
    for the purpose of name resolution. The first and last name resolution
    table references allow us to search only in a sub-tree of the nested
    join tree in a FROM clause. This is needed for NATURAL JOIN, JOIN ... USING
    and JOIN ... ON. 
  */
  TABLE_LIST *first_name_resolution_table;
  /*
    Last table to search in the list of leaf table references that begins
    with first_name_resolution_table.
  */
  TABLE_LIST *last_name_resolution_table;

  /*
    SELECT_LEX item belong to, in case of merged VIEW it can differ from
    SELECT_LEX where item was created, so we can't use table_list/field_list
    from there
  */
  st_select_lex *select_lex;

  /*
    Processor of errors caused during Item name resolving, now used only to
    hide underlying tables in errors about views (i.e. it substitute some
    errors for views)
  */
  void (*error_processor)(THD *, void *);
  void *error_processor_data;

  /*
    When TRUE items are resolved in this context both against the
    SELECT list and this->table_list. If FALSE, items are resolved
    only against this->table_list.
  */
  bool resolve_in_select_list;

  /*
    Security context of this name resolution context. It's used for views
    and is non-zero only if the view is defined with SQL SECURITY DEFINER.
  */
  Security_context *security_ctx;

  Name_resolution_context()
    :outer_context(0), table_list(0), select_lex(0),
    error_processor_data(0),
    security_ctx(0)
    {}

  void init()
  {
    resolve_in_select_list= FALSE;
    error_processor= &dummy_error_processor;
    first_name_resolution_table= NULL;
    last_name_resolution_table= NULL;
  }

  void resolve_in_table_list_only(TABLE_LIST *tables)
  {
    table_list= first_name_resolution_table= tables;
    resolve_in_select_list= FALSE;
  }

  void process_error(THD *thd)
  {
    (*error_processor)(thd, error_processor_data);
  }
};


/*
  Store and restore the current state of a name resolution context.
*/

class Name_resolution_context_state
{
private:
  TABLE_LIST *save_table_list;
  TABLE_LIST *save_first_name_resolution_table;
  TABLE_LIST *save_next_name_resolution_table;
  bool        save_resolve_in_select_list;
  TABLE_LIST *save_next_local;

public:
  Name_resolution_context_state() {}          /* Remove gcc warning */

public:
  /* Save the state of a name resolution context. */
  void save_state(Name_resolution_context *context, TABLE_LIST *table_list)
  {
    save_table_list=                  context->table_list;
    save_first_name_resolution_table= context->first_name_resolution_table;
    save_resolve_in_select_list=      context->resolve_in_select_list;
    save_next_local=                  table_list->next_local;
    save_next_name_resolution_table=  table_list->next_name_resolution_table;
  }

  /* Restore a name resolution context from saved state. */
  void restore_state(Name_resolution_context *context, TABLE_LIST *table_list)
  {
    table_list->next_local=                save_next_local;
    table_list->next_name_resolution_table= save_next_name_resolution_table;
    context->table_list=                   save_table_list;
    context->first_name_resolution_table=  save_first_name_resolution_table;
    context->resolve_in_select_list=       save_resolve_in_select_list;
  }

  TABLE_LIST *get_first_name_resolution_table()
  {
    return save_first_name_resolution_table;
  }
};


/*
  This enum is used to report information about monotonicity of function
  represented by Item* tree.
  Monotonicity is defined only for Item* trees that represent table
  partitioning expressions (i.e. have no subselects/user vars/PS parameters
  etc etc). An Item* tree is assumed to have the same monotonicity properties
  as its correspoinding function F:

  [signed] longlong F(field1, field2, ...) {
    put values of field_i into table record buffer;
    return item->val_int(); 
  }

  NOTE
  At the moment function monotonicity is not well defined (and so may be
  incorrect) for Item trees with parameters/return types that are different
  from INT_RESULT, may be NULL, or are unsigned.
  It will be possible to address this issue once the related partitioning bugs
  (BUG#16002, BUG#15447, BUG#13436) are fixed.

  The NOT_NULL enums are used in TO_DAYS, since TO_DAYS('2001-00-00') returns
  NULL which puts those rows into the NULL partition, but
  '2000-12-31' < '2001-00-00' < '2001-01-01'. So special handling is needed
  for this (see Bug#20577).
*/

typedef enum monotonicity_info 
{
   NON_MONOTONIC,              /* none of the below holds */
   MONOTONIC_INCREASING,       /* F() is unary and (x < y) => (F(x) <= F(y)) */
   MONOTONIC_INCREASING_NOT_NULL,  /* But only for valid/real x and y */
   MONOTONIC_STRICT_INCREASING,/* F() is unary and (x < y) => (F(x) <  F(y)) */
   MONOTONIC_STRICT_INCREASING_NOT_NULL  /* But only for valid/real x and y */
} enum_monotonicity_info;

/*************************************************************************/

class sp_rcontext;


class Settable_routine_parameter
{
public:
  /*
    Set required privileges for accessing the parameter.

    SYNOPSIS
      set_required_privilege()
        rw        if 'rw' is true then we are going to read and set the
                  parameter, so SELECT and UPDATE privileges might be
                  required, otherwise we only reading it and SELECT
                  privilege might be required.
  */
  Settable_routine_parameter() {}
  virtual ~Settable_routine_parameter() {}
  virtual void set_required_privilege(bool rw) {};

  /*
    Set parameter value.

    SYNOPSIS
      set_value()
        thd       thread handle
        ctx       context to which parameter belongs (if it is local
                  variable).
        it        item which represents new value

    RETURN
      FALSE if parameter value has been set,
      TRUE if error has occured.
  */
  virtual bool set_value(THD *thd, sp_rcontext *ctx, Item **it)= 0;

  virtual void set_out_param_info(Send_field *info) {}

  virtual const Send_field *get_out_param_info() const
  { return NULL; }
};


typedef bool (Item::*Item_processor) (uchar *arg);
/*
  Analyzer function
    SYNOPSIS
      argp   in/out IN:  Analysis parameter
                    OUT: Parameter to be passed to the transformer

    RETURN 
      TRUE   Invoke the transformer
      FALSE  Don't do it

*/
typedef bool (Item::*Item_analyzer) (uchar **argp);
typedef Item* (Item::*Item_transformer) (uchar *arg);
typedef void (*Cond_traverser) (const Item *item, void *arg);


class Item {
  Item(const Item &);			/* Prevent use of these */
  void operator=(Item &);
public:
  static void *operator new(size_t size) throw ()
  { return sql_alloc(size); }
  static void *operator new(size_t size, MEM_ROOT *mem_root) throw ()
  { return alloc_root(mem_root, size); }
  static void operator delete(void *ptr,size_t size) { TRASH(ptr, size); }
  static void operator delete(void *ptr, MEM_ROOT *mem_root) {}

  enum Type {FIELD_ITEM= 0, FUNC_ITEM, SUM_FUNC_ITEM, STRING_ITEM,
	     INT_ITEM, REAL_ITEM, NULL_ITEM, VARBIN_ITEM,
	     COPY_STR_ITEM, FIELD_AVG_ITEM, DEFAULT_VALUE_ITEM,
	     PROC_ITEM,COND_ITEM, REF_ITEM, FIELD_STD_ITEM,
	     FIELD_VARIANCE_ITEM, INSERT_VALUE_ITEM,
             SUBSELECT_ITEM, ROW_ITEM, CACHE_ITEM, TYPE_HOLDER,
             PARAM_ITEM, TRIGGER_FIELD_ITEM, DECIMAL_ITEM,
             XPATH_NODESET, XPATH_NODESET_CMP,
             VIEW_FIXER_ITEM};

  enum cond_result { COND_UNDEF,COND_OK,COND_TRUE,COND_FALSE };

  enum traverse_order { POSTFIX, PREFIX };
  
  /* Reuse size, only used by SP local variable assignment, otherwize 0 */
  uint rsize;

  /*
    str_values's main purpose is to be used to cache the value in
    save_in_field
  */
  String str_value;
  char * name;			/* Name from select */
  /* Original item name (if it was renamed)*/
  char * orig_name;
  /**
     Intrusive list pointer for free list. If not null, points to the next
     Item on some Query_arena's free list. For instance, stored procedures
     have their own Query_arena's.

     @see Query_arena::free_list
   */
  Item *next;
<<<<<<< HEAD
  uint32 max_length;                    /* Maximum length, in bytes */
=======
  uint32 max_length;
  /*
    TODO: convert name and name_length fields into String to keep them in sync
    (see bug #11829681/60295 etc).
  */
>>>>>>> c64d72f3
  uint name_length;                     /* Length of name */
  int8 marker;
  uint8 decimals;
  my_bool maybe_null;			/* If item may be null */
  my_bool null_value;			/* if item is null */
  my_bool unsigned_flag;
  my_bool with_sum_func;
  my_bool fixed;                        /* If item fixed with fix_fields */
  my_bool is_autogenerated_name;        /* indicate was name of this Item
                                           autogenerated or set by user */
  DTCollation collation;
  my_bool with_subselect;               /* If this item is a subselect or some
                                           of its arguments is or contains a
                                           subselect */
  Item_result cmp_context;              /* Comparison context */
  // alloc & destruct is done as start of select using sql_alloc
  Item();
  /*
     Constructor used by Item_field, Item_ref & aggregate (sum) functions.
     Used for duplicating lists in processing queries with temporary
     tables
     Also it used for Item_cond_and/Item_cond_or for creating
     top AND/OR structure of WHERE clause to protect it of
     optimisation changes in prepared statements
  */
  Item(THD *thd, Item *item);
  virtual ~Item()
  {
#ifdef EXTRA_DEBUG
    name=0;
#endif
  }		/*lint -e1509 */
  void set_name(const char *str, uint length, CHARSET_INFO *cs);
  void rename(char *new_name);
  void init_make_field(Send_field *tmp_field,enum enum_field_types type);
  virtual void cleanup();
  virtual void make_field(Send_field *field);
  Field *make_string_field(TABLE *table);
  virtual bool fix_fields(THD *, Item **);
  /*
    should be used in case where we are sure that we do not need
    complete fix_fields() procedure.
  */
  inline void quick_fix_field() { fixed= 1; }
  /* Function returns 1 on overflow and -1 on fatal errors */
  int save_in_field_no_warnings(Field *field, bool no_conversions);
  virtual int save_in_field(Field *field, bool no_conversions);
  virtual void save_org_in_field(Field *field)
  { (void) save_in_field(field, 1); }
  virtual int save_safe_in_field(Field *field)
  { return save_in_field(field, 1); }
  virtual bool send(Protocol *protocol, String *str);
  virtual bool eq(const Item *, bool binary_cmp) const;
  virtual Item_result result_type() const { return REAL_RESULT; }
  virtual Item_result cast_to_int_type() const { return result_type(); }
  virtual enum_field_types string_field_type() const;
  virtual enum_field_types field_type() const;
  virtual enum Type type() const =0;
  
  /*
    Return information about function monotonicity. See comment for
    enum_monotonicity_info for details. This function can only be called
    after fix_fields() call.
  */
  virtual enum_monotonicity_info get_monotonicity_info() const
  { return NON_MONOTONIC; }

  /*
    Convert "func_arg $CMP$ const" half-interval into "FUNC(func_arg) $CMP2$ const2"

    SYNOPSIS
      val_int_endpoint()
        left_endp  FALSE  <=> The interval is "x < const" or "x <= const"
                   TRUE   <=> The interval is "x > const" or "x >= const"

        incl_endp  IN   FALSE <=> the comparison is '<' or '>'
                        TRUE  <=> the comparison is '<=' or '>='
                   OUT  The same but for the "F(x) $CMP$ F(const)" comparison

    DESCRIPTION
      This function is defined only for unary monotonic functions. The caller
      supplies the source half-interval

         x $CMP$ const

      The value of const is supplied implicitly as the value this item's
      argument, the form of $CMP$ comparison is specified through the
      function's arguments. The calle returns the result interval
         
         F(x) $CMP2$ F(const)
      
      passing back F(const) as the return value, and the form of $CMP2$ 
      through the out parameter. NULL values are assumed to be comparable and
      be less than any non-NULL values.

    RETURN
      The output range bound, which equal to the value of val_int()
        - If the value of the function is NULL then the bound is the 
          smallest possible value of LONGLONG_MIN 
  */
  virtual longlong val_int_endpoint(bool left_endp, bool *incl_endp)
  { DBUG_ASSERT(0); return 0; }


  /* valXXX methods must return NULL or 0 or 0.0 if null_value is set. */
  /*
    Return double precision floating point representation of item.

    SYNOPSIS
      val_real()

    RETURN
      In case of NULL value return 0.0 and set null_value flag to TRUE.
      If value is not null null_value flag will be reset to FALSE.
  */
  virtual double val_real()=0;
  /*
    Return integer representation of item.

    SYNOPSIS
      val_int()

    RETURN
      In case of NULL value return 0 and set null_value flag to TRUE.
      If value is not null null_value flag will be reset to FALSE.
  */
  virtual longlong val_int()=0;
  /*
    This is just a shortcut to avoid the cast. You should still use
    unsigned_flag to check the sign of the item.
  */
  inline ulonglong val_uint() { return (ulonglong) val_int(); }
  /*
    Return string representation of this item object.

    SYNOPSIS
      val_str()
      str   an allocated buffer this or any nested Item object can use to
            store return value of this method.

    NOTE
      Buffer passed via argument  should only be used if the item itself
      doesn't have an own String buffer. In case when the item maintains
      it's own string buffer, it's preferable to return it instead to
      minimize number of mallocs/memcpys.
      The caller of this method can modify returned string, but only in case
      when it was allocated on heap, (is_alloced() is true).  This allows
      the caller to efficiently use a buffer allocated by a child without
      having to allocate a buffer of it's own. The buffer, given to
      val_str() as argument, belongs to the caller and is later used by the
      caller at it's own choosing.
      A few implications from the above:
      - unless you return a string object which only points to your buffer
        but doesn't manages it you should be ready that it will be
        modified.
      - even for not allocated strings (is_alloced() == false) the caller
        can change charset (see Item_func_{typecast/binary}. XXX: is this
        a bug?
      - still you should try to minimize data copying and return internal
        object whenever possible.

    RETURN
      In case of NULL value return 0 (NULL pointer) and set null_value flag
      to TRUE.
      If value is not null null_value flag will be reset to FALSE.
  */
  virtual String *val_str(String *str)=0;

  /*
    Returns string representation of this item in ASCII format.

    SYNOPSIS
      val_str_ascii()
      str - similar to val_str();

    NOTE
      This method is introduced for performance optimization purposes.

      1. val_str() result of some Items in string context
      depends on @@character_set_results.
      @@character_set_results can be set to a "real multibyte" character
      set like UCS2, UTF16, UTF32. (We'll use only UTF32 in the examples
      below for convenience.)

      So the default string result of such functions
      in these circumstances is real multi-byte character set, like UTF32.

      For example, all numbers in string context
      return result in @@character_set_results:

      SELECT CONCAT(20010101); -> UTF32

      We do sprintf() first (to get ASCII representation)
      and then convert to UTF32;
      
      So these kind "data sources" can use ASCII representation
      internally, but return multi-byte data only because
      @@character_set_results wants so.
      Therefore, conversion from ASCII to UTF32 is applied internally.


      2. Some other functions need in fact ASCII input.

      For example,
        inet_aton(), GeometryFromText(), Convert_TZ(), GET_FORMAT().

      Similar, fields of certain type, like DATE, TIME,
      when you insert string data into them, expect in fact ASCII input.
      If they get non-ASCII input, for example UTF32, they
      convert input from UTF32 to ASCII, and then use ASCII
      representation to do further processing.


      3. Now imagine we pass result of a data source of the first type
         to a data destination of the second type.

      What happens:
        a. data source converts data from ASCII to UTF32, because
           @@character_set_results wants so and passes the result to
           data destination.
        b. data destination gets UTF32 string.
        c. data destination converts UTF32 string to ASCII,
           because it needs ASCII representation to be able to handle data
           correctly.

      As a result we get two steps of unnecessary conversion:
      From ASCII to UTF32, then from UTF32 to ASCII.

      A better way to handle these situations is to pass ASCII
      representation directly from the source to the destination.

      This is why val_str_ascii() introduced.

    RETURN
      Similar to val_str()
  */
  virtual String *val_str_ascii(String *str);
  
  /*
    Return decimal representation of item with fixed point.

    SYNOPSIS
      val_decimal()
      decimal_buffer  buffer which can be used by Item for returning value
                      (but can be not)

    NOTE
      Returned value should not be changed if it is not the same which was
      passed via argument.

    RETURN
      Return pointer on my_decimal (it can be other then passed via argument)
        if value is not NULL (null_value flag will be reset to FALSE).
      In case of NULL value it return 0 pointer and set null_value flag
        to TRUE.
  */
  virtual my_decimal *val_decimal(my_decimal *decimal_buffer)= 0;
  /*
    Return boolean value of item.

    RETURN
      FALSE value is false or NULL
      TRUE value is true (not equal to 0)
  */
  virtual bool val_bool();
  virtual String *val_nodeset(String*) { return 0; }
  /* Helper functions, see item_sum.cc */
  String *val_string_from_real(String *str);
  String *val_string_from_int(String *str);
  String *val_string_from_decimal(String *str);
  my_decimal *val_decimal_from_real(my_decimal *decimal_value);
  my_decimal *val_decimal_from_int(my_decimal *decimal_value);
  my_decimal *val_decimal_from_string(my_decimal *decimal_value);
  my_decimal *val_decimal_from_date(my_decimal *decimal_value);
  my_decimal *val_decimal_from_time(my_decimal *decimal_value);
  longlong val_int_from_decimal();
  double val_real_from_decimal();

  int save_time_in_field(Field *field);
  int save_date_in_field(Field *field);
  int save_str_value_in_field(Field *field, String *result);

  virtual Field *get_tmp_table_field() { return 0; }
  /* This is also used to create fields in CREATE ... SELECT: */
  virtual Field *tmp_table_field(TABLE *t_arg) { return 0; }
  virtual const char *full_name() const { return name ? name : "???"; }

  /*
    *result* family of methods is analog of *val* family (see above) but
    return value of result_field of item if it is present. If Item have not
    result field, it return val(). This methods set null_value flag in same
    way as *val* methods do it.
  */
  virtual double  val_result() { return val_real(); }
  virtual longlong val_int_result() { return val_int(); }
  virtual String *str_result(String* tmp) { return val_str(tmp); }
  virtual my_decimal *val_decimal_result(my_decimal *val)
  { return val_decimal(val); }
  virtual bool val_bool_result() { return val_bool(); }
  virtual bool is_null_result() { return is_null(); }

  /* bit map of tables used by item */
  virtual table_map used_tables() const { return (table_map) 0L; }
  /*
    Return table map of tables that can't be NULL tables (tables that are
    used in a context where if they would contain a NULL row generated
    by a LEFT or RIGHT join, the item would not be true).
    This expression is used on WHERE item to determinate if a LEFT JOIN can be
    converted to a normal join.
    Generally this function should return used_tables() if the function
    would return null if any of the arguments are null
    As this is only used in the beginning of optimization, the value don't
    have to be updated in update_used_tables()
  */
  virtual table_map not_null_tables() const { return used_tables(); }
  /*
    Returns true if this is a simple constant item like an integer, not
    a constant expression. Used in the optimizer to propagate basic constants.
  */
  virtual bool basic_const_item() const { return 0; }
  /* cloning of constant items (0 if it is not const) */
  virtual Item *clone_item() { return 0; }
  virtual cond_result eq_cmp_result() const { return COND_OK; }
  inline uint float_length(uint decimals_par) const
  { return decimals != NOT_FIXED_DEC ? (DBL_DIG+2+decimals_par) : DBL_DIG+8;}
  virtual uint decimal_precision() const;
  inline int decimal_int_part() const
  { return my_decimal_int_part(decimal_precision(), decimals); }
  /* 
    Returns true if this is constant (during query execution, i.e. its value
    will not change until next fix_fields) and its value is known.
  */
  virtual bool const_item() const { return used_tables() == 0; }
  /* 
    Returns true if this is constant but its value may be not known yet.
    (Can be used for parameters of prep. stmts or of stored procedures.)
  */
  virtual bool const_during_execution() const 
  { return (used_tables() & ~PARAM_TABLE_BIT) == 0; }

  /**
    This method is used for to:
      - to generate a view definition query (SELECT-statement);
      - to generate a SQL-query for EXPLAIN EXTENDED;
      - to generate a SQL-query to be shown in INFORMATION_SCHEMA;
      - debug.

    For more information about view definition query, INFORMATION_SCHEMA
    query and why they should be generated from the Item-tree, @see
    mysql_register_view().
  */
  virtual inline void print(String *str, enum_query_type query_type)
  {
    str->append(full_name());
  }

  void print_item_w_name(String *, enum_query_type query_type);
  virtual void update_used_tables() {}
  virtual void split_sum_func(THD *thd, Item **ref_pointer_array,
                              List<Item> &fields) {}
  /* Called for items that really have to be split */
  void split_sum_func2(THD *thd, Item **ref_pointer_array, List<Item> &fields,
                       Item **ref, bool skip_registered);
  virtual bool get_date(MYSQL_TIME *ltime,uint fuzzydate);
  virtual bool get_time(MYSQL_TIME *ltime);
  virtual bool get_date_result(MYSQL_TIME *ltime,uint fuzzydate)
  { return get_date(ltime,fuzzydate); }
  /*
    The method allows to determine nullness of a complex expression 
    without fully evaluating it, instead of calling val/result*() then 
    checking null_value. Used in Item_func_isnull/Item_func_isnotnull
    and Item_sum_count/Item_sum_count_distinct.
    Any new item which can be NULL must implement this method.
  */
  virtual bool is_null() { return 0; }

  /*
   Make sure the null_value member has a correct value.
  */
  virtual void update_null_value () { (void) val_int(); }

  /*
    Inform the item that there will be no distinction between its result
    being FALSE or NULL.

    NOTE
      This function will be called for eg. Items that are top-level AND-parts
      of the WHERE clause. Items implementing this function (currently
      Item_cond_and and subquery-related item) enable special optimizations
      when they are "top level".
  */
  virtual void top_level_item() {}
  /*
    set field of temporary table for Item which can be switched on temporary
    table during query processing (grouping and so on)
  */
  virtual void set_result_field(Field *field) {}
  virtual bool is_result_field() { return 0; }
  virtual bool is_bool_func() { return 0; }
  virtual void save_in_result_field(bool no_conversions) {}
  /*
    set value of aggregate function in case of no rows for grouping were found
  */
  virtual void no_rows_in_result() {}
  virtual Item *copy_or_same(THD *thd) { return this; }
  virtual Item *copy_andor_structure(THD *thd) { return this; }
  virtual Item *real_item() { return this; }
  virtual Item *get_tmp_table_item(THD *thd) { return copy_or_same(thd); }

  static CHARSET_INFO *default_charset();
  virtual CHARSET_INFO *compare_collation() { return NULL; }

  /*
    For backward compatibility, to make numeric
    data types return "binary" charset in client-side metadata.
  */
  virtual CHARSET_INFO *charset_for_protocol(void) const
  {
    return result_type() == STRING_RESULT ? collation.collation :
                                            &my_charset_bin;
  };

  virtual bool walk(Item_processor processor, bool walk_subquery, uchar *arg)
  {
    return (this->*processor)(arg);
  }

  virtual Item* transform(Item_transformer transformer, uchar *arg);

  /*
    This function performs a generic "compilation" of the Item tree.
    The process of compilation is assumed to go as follows: 
    
    compile()
    { 
      if (this->*some_analyzer(...))
      {
        compile children if any;
        this->*some_transformer(...);
      }
    }

    i.e. analysis is performed top-down while transformation is done
    bottom-up.      
  */
  virtual Item* compile(Item_analyzer analyzer, uchar **arg_p,
                        Item_transformer transformer, uchar *arg_t)
  {
    if ((this->*analyzer) (arg_p))
      return ((this->*transformer) (arg_t));
    return 0;
  }

   virtual void traverse_cond(Cond_traverser traverser,
                              void *arg, traverse_order order)
   {
     (*traverser)(this, arg);
   }

  /*
    This is used to get the most recent version of any function in
    an item tree. The version is the version where a MySQL function
    was introduced in. So any function which is added should use
    this function and set the int_arg to maximum of the input data
    and their own version info.
  */
  virtual bool intro_version(uchar *int_arg) { return 0; }

  virtual bool remove_dependence_processor(uchar * arg) { return 0; }
  virtual bool remove_fixed(uchar * arg) { fixed= 0; return 0; }
  virtual bool cleanup_processor(uchar *arg);
  virtual bool collect_item_field_processor(uchar * arg) { return 0; }
  virtual bool find_item_in_field_list_processor(uchar *arg) { return 0; }
  virtual bool change_context_processor(uchar *context) { return 0; }
  virtual bool reset_query_id_processor(uchar *query_id_arg) { return 0; }
  virtual bool is_expensive_processor(uchar *arg) { return 0; }
  virtual bool find_item_processor(uchar *arg) { return this == (void *) arg; }
  virtual bool register_field_in_read_map(uchar *arg) { return 0; }

  virtual bool cache_const_expr_analyzer(uchar **arg);
  virtual Item* cache_const_expr_transformer(uchar *arg);
  /*
    Check if a partition function is allowed
    SYNOPSIS
      check_partition_func_processor()
      int_arg                        Ignored
    RETURN VALUE
      TRUE                           Partition function not accepted
      FALSE                          Partition function accepted

    DESCRIPTION
    check_partition_func_processor is used to check if a partition function
    uses an allowed function. An allowed function will always ensure that
    X=Y guarantees that also part_function(X)=part_function(Y) where X is
    a set of partition fields and so is Y. The problems comes mainly from
    character sets where two equal strings can be quite unequal. E.g. the
    german character for double s is equal to 2 s.

    The default is that an item is not allowed
    in a partition function. Allowed functions
    can never depend on server version, they cannot depend on anything
    related to the environment. They can also only depend on a set of
    fields in the table itself. They cannot depend on other tables and
    cannot contain any queries and cannot contain udf's or similar.
    If a new Item class is defined and it inherits from a class that is
    allowed in a partition function then it is very important to consider
    whether this should be inherited to the new class. If not the function
    below should be defined in the new Item class.

    The general behaviour is that most integer functions are allowed.
    If the partition function contains any multi-byte collations then
    the function check_part_func_fields will report an error on the
    partition function independent of what functions are used. So the
    only character sets allowed are single character collation and
    even for those only a limited set of functions are allowed. The
    problem with multi-byte collations is that almost every string
    function has the ability to change things such that two strings
    that are equal will not be equal after manipulated by a string
    function. E.g. two strings one contains a double s, there is a
    special german character that is equal to two s. Now assume a
    string function removes one character at this place, then in
    one the double s will be removed and in the other there will
    still be one s remaining and the strings are no longer equal
    and thus the partition function will not sort equal strings into
    the same partitions.

    So the check if a partition function is valid is two steps. First
    check that the field types are valid, next check that the partition
    function is valid. The current set of partition functions valid
    assumes that there are no multi-byte collations amongst the partition
    fields.
  */
  virtual bool check_partition_func_processor(uchar *bool_arg) { return TRUE;}
  virtual bool subst_argument_checker(uchar **arg)
  { 
    if (*arg)
      *arg= NULL; 
    return TRUE;     
  }

  virtual Item *equal_fields_propagator(uchar * arg) { return this; }
  virtual bool set_no_const_sub(uchar *arg) { return FALSE; }
  virtual Item *replace_equal_field(uchar * arg) { return this; }
  /*
    Check if an expression value has allowed arguments, like DATE/DATETIME
    for date functions. Also used by partitioning code to reject
    timezone-dependent expressions in a (sub)partitioning function.
  */
  virtual bool check_valid_arguments_processor(uchar *bool_arg)
  {
    return FALSE;
  }

  /**
    Find a function of a given type

    @param   arg     the function type to search (enum Item_func::Functype)
    @return
      @retval TRUE   the function type we're searching for is found
      @retval FALSE  the function type wasn't found

    @description
      This function can be used (together with Item::walk()) to find functions
      in an item tree fragment.
  */
  virtual bool find_function_processor (uchar *arg)
  {
    return FALSE;
  }

  /*
    For SP local variable returns pointer to Item representing its
    current value and pointer to current Item otherwise.
  */
  virtual Item *this_item() { return this; }
  virtual const Item *this_item() const { return this; }

  /*
    For SP local variable returns address of pointer to Item representing its
    current value and pointer passed via parameter otherwise.
  */
  virtual Item **this_item_addr(THD *thd, Item **addr_arg) { return addr_arg; }

  // Row emulation
  virtual uint cols() { return 1; }
  virtual Item* element_index(uint i) { return this; }
  virtual Item** addr(uint i) { return 0; }
  virtual bool check_cols(uint c);
  // It is not row => null inside is impossible
  virtual bool null_inside() { return 0; }
  // used in row subselects to get value of elements
  virtual void bring_value() {}

  Field *tmp_table_field_from_field_type(TABLE *table, bool fixed_length);
  virtual Item_field *filed_for_view_update() { return 0; }

  virtual Item *neg_transformer(THD *thd) { return NULL; }
  virtual Item *update_value_transformer(uchar *select_arg) { return this; }
  virtual Item *safe_charset_converter(CHARSET_INFO *tocs);
  void delete_self()
  {
    cleanup();
    delete this;
  }

  virtual bool is_splocal() { return 0; } /* Needed for error checking */

  /*
    Return Settable_routine_parameter interface of the Item.  Return 0
    if this Item is not Settable_routine_parameter.
  */
  virtual Settable_routine_parameter *get_settable_routine_parameter()
  {
    return 0;
  }
  /*
    result_as_longlong() must return TRUE for Items representing DATE/TIME
    functions and DATE/TIME table fields.
    Those Items have result_type()==STRING_RESULT (and not INT_RESULT), but
    their values should be compared as integers (because the integer
    representation is more precise than the string one).
  */
  virtual bool result_as_longlong() { return FALSE; }
  inline bool is_datetime() const
  {
    switch (field_type())
    {
      case MYSQL_TYPE_DATE:
      case MYSQL_TYPE_DATETIME:
      case MYSQL_TYPE_TIMESTAMP:
        return TRUE;
      default:
        break;
    }
    return FALSE;
  }
  /**
    Check whether this and the given item has compatible comparison context.
    Used by the equality propagation. See Item_field::equal_fields_propagator.

    @return
      TRUE  if the context is the same or if fields could be
            compared as DATETIME values by the Arg_comparator.
      FALSE otherwise.
  */
  inline bool has_compatible_context(Item *item) const
  {
    /* Same context. */
    if (cmp_context == (Item_result)-1 || item->cmp_context == cmp_context)
      return TRUE;
    /* DATETIME comparison context. */
    if (is_datetime())
      return item->is_datetime() || item->cmp_context == STRING_RESULT;
    if (item->is_datetime())
      return is_datetime() || cmp_context == STRING_RESULT;
    return FALSE;
  }
  virtual Field::geometry_type get_geometry_type() const
    { return Field::GEOM_GEOMETRY; };
  String *check_well_formed_result(String *str, bool send_error= 0);
  bool eq_by_collation(Item *item, bool binary_cmp, CHARSET_INFO *cs); 
  uint32 max_char_length() const
  { return max_length / collation.collation->mbmaxlen; }
  void fix_length_and_charset(uint32 max_char_length_arg, CHARSET_INFO *cs)
  {
    max_length= char_to_byte_length_safe(max_char_length_arg, cs->mbmaxlen);
    collation.collation= cs;
  }
  void fix_char_length(uint32 max_char_length_arg)
  {
    max_length= char_to_byte_length_safe(max_char_length_arg,
                                         collation.collation->mbmaxlen);
  }
  void fix_char_length_ulonglong(ulonglong max_char_length_arg)
  {
    ulonglong max_result_length= max_char_length_arg *
                                 collation.collation->mbmaxlen;
    if (max_result_length >= MAX_BLOB_WIDTH)
    {
      max_length= MAX_BLOB_WIDTH;
      maybe_null= 1;
    }
    else
      max_length= (uint32) max_result_length;
  }
  void fix_length_and_charset_datetime(uint32 max_char_length_arg)
  {
    collation.set(&my_charset_numeric, DERIVATION_NUMERIC, MY_REPERTOIRE_ASCII);
    fix_char_length(max_char_length_arg);
  }
  /*
    Return TRUE if the item points to a column of an outer-joined table.
  */
  virtual bool is_outer_field() const { DBUG_ASSERT(fixed); return FALSE; }
};


class sp_head;


class Item_basic_constant :public Item
{
  table_map used_table_map;
public:
  Item_basic_constant(): Item(), used_table_map(0) {};
  void set_used_tables(table_map map) { used_table_map= map; }
  table_map used_tables() const { return used_table_map; }
  /* to prevent drop fixed flag (no need parent cleanup call) */
  void cleanup()
  {
    /*
      Restore the original field name as it might not have been allocated
      in the statement memory. If the name is auto generated, it must be
      done again between subsequent executions of a prepared statement.
    */
    if (orig_name)
      name= orig_name;
  }
};


/*****************************************************************************
  The class is a base class for representation of stored routine variables in
  the Item-hierarchy. There are the following kinds of SP-vars:
    - local variables (Item_splocal);
    - CASE expression (Item_case_expr);
*****************************************************************************/

class Item_sp_variable :public Item
{
protected:
  /*
    THD, which is stored in fix_fields() and is used in this_item() to avoid
    current_thd use.
  */
  THD *m_thd;

public:
  LEX_STRING m_name;

public:
#ifndef DBUG_OFF
  /*
    Routine to which this Item_splocal belongs. Used for checking if correct
    runtime context is used for variable handling.
  */
  sp_head *m_sp;
#endif

public:
  Item_sp_variable(char *sp_var_name_str, uint sp_var_name_length);

public:
  bool fix_fields(THD *thd, Item **);

  double val_real();
  longlong val_int();
  String *val_str(String *sp);
  my_decimal *val_decimal(my_decimal *decimal_value);
  bool is_null();

public:
  inline void make_field(Send_field *field);
  
  inline bool const_item() const;
  
  inline int save_in_field(Field *field, bool no_conversions);
  inline bool send(Protocol *protocol, String *str);
}; 

/*****************************************************************************
  Item_sp_variable inline implementation.
*****************************************************************************/

inline void Item_sp_variable::make_field(Send_field *field)
{
  Item *it= this_item();

  if (name)
    it->set_name(name, (uint) strlen(name), system_charset_info);
  else
    it->set_name(m_name.str, (uint) m_name.length, system_charset_info);
  it->make_field(field);
}

inline bool Item_sp_variable::const_item() const
{
  return TRUE;
}

inline int Item_sp_variable::save_in_field(Field *field, bool no_conversions)
{
  return this_item()->save_in_field(field, no_conversions);
}

inline bool Item_sp_variable::send(Protocol *protocol, String *str)
{
  return this_item()->send(protocol, str);
}


/*****************************************************************************
  A reference to local SP variable (incl. reference to SP parameter), used in
  runtime.
*****************************************************************************/

class Item_splocal :public Item_sp_variable,
                    private Settable_routine_parameter
{
  uint m_var_idx;

  Type m_type;
  Item_result m_result_type;
  enum_field_types m_field_type;
public:
  /*
    Is this variable a parameter in LIMIT clause. 
    Used only during NAME_CONST substitution, to not append
    NAME_CONST to the resulting query and thus not break
    the slave.
  */
  bool limit_clause_param;
  /* 
    Position of this reference to SP variable in the statement (the
    statement itself is in sp_instr_stmt::m_query).
    This is valid only for references to SP variables in statements,
    excluding DECLARE CURSOR statement. It is used to replace references to SP
    variables with NAME_CONST calls when putting statements into the binary
    log.
    Value of 0 means that this object doesn't corresponding to reference to
    SP variable in query text.
  */
  uint pos_in_query;
  /*
    Byte length of SP variable name in the statement (see pos_in_query).
    The value of this field may differ from the name_length value because
    name_length contains byte length of UTF8-encoded item name, but
    the query string (see sp_instr_stmt::m_query) is currently stored with
    a charset from the SET NAMES statement.
  */
  uint len_in_query;

  Item_splocal(const LEX_STRING &sp_var_name, uint sp_var_idx,
               enum_field_types sp_var_type,
               uint pos_in_q= 0, uint len_in_q= 0);

  bool is_splocal() { return 1; } /* Needed for error checking */

  Item *this_item();
  const Item *this_item() const;
  Item **this_item_addr(THD *thd, Item **);

  virtual void print(String *str, enum_query_type query_type);

public:
  inline const LEX_STRING *my_name() const;

  inline uint get_var_idx() const;

  inline enum Type type() const;
  inline Item_result result_type() const;
  inline enum_field_types field_type() const { return m_field_type; }

private:
  bool set_value(THD *thd, sp_rcontext *ctx, Item **it);

public:
  Settable_routine_parameter *get_settable_routine_parameter()
  {
    return this;
  }
};

/*****************************************************************************
  Item_splocal inline implementation.
*****************************************************************************/

inline const LEX_STRING *Item_splocal::my_name() const
{
  return &m_name;
}

inline uint Item_splocal::get_var_idx() const
{
  return m_var_idx;
}

inline enum Item::Type Item_splocal::type() const
{
  return m_type;
}

inline Item_result Item_splocal::result_type() const
{
  return m_result_type;
}


/*****************************************************************************
  A reference to case expression in SP, used in runtime.
*****************************************************************************/

class Item_case_expr :public Item_sp_variable
{
public:
  Item_case_expr(uint case_expr_id);

public:
  Item *this_item();
  const Item *this_item() const;
  Item **this_item_addr(THD *thd, Item **);

  inline enum Type type() const;
  inline Item_result result_type() const;

public:
  /*
    NOTE: print() is intended to be used from views and for debug.
    Item_case_expr can not occur in views, so here it is only for debug
    purposes.
  */
  virtual void print(String *str, enum_query_type query_type);

private:
  uint m_case_expr_id;
};

/*****************************************************************************
  Item_case_expr inline implementation.
*****************************************************************************/

inline enum Item::Type Item_case_expr::type() const
{
  return this_item()->type();
}

inline Item_result Item_case_expr::result_type() const
{
  return this_item()->result_type();
}


/*
  NAME_CONST(given_name, const_value). 
  This 'function' has all properties of the supplied const_value (which is 
  assumed to be a literal constant), and the name given_name. 

  This is used to replace references to SP variables when we write PROCEDURE
  statements into the binary log.

  TODO
    Together with Item_splocal and Item::this_item() we can actually extract
    common a base of this class and Item_splocal. Maybe it is possible to
    extract a common base with class Item_ref, too.
*/

class Item_name_const : public Item
{
  Item *value_item;
  Item *name_item;
  bool valid_args;
public:
  Item_name_const(Item *name_arg, Item *val);

  bool fix_fields(THD *, Item **);

  enum Type type() const;
  double val_real();
  longlong val_int();
  String *val_str(String *sp);
  my_decimal *val_decimal(my_decimal *);
  bool is_null();
  virtual void print(String *str, enum_query_type query_type);

  Item_result result_type() const
  {
    return value_item->result_type();
  }

  bool const_item() const
  {
    return TRUE;
  }

  int save_in_field(Field *field, bool no_conversions)
  {
    return  value_item->save_in_field(field, no_conversions);
  }

  bool send(Protocol *protocol, String *str)
  {
    return value_item->send(protocol, str);
  }
};

bool agg_item_collations(DTCollation &c, const char *name,
                         Item **items, uint nitems, uint flags, int item_sep);
bool agg_item_collations_for_comparison(DTCollation &c, const char *name,
                                        Item **items, uint nitems, uint flags);
bool agg_item_set_converter(DTCollation &coll, const char *fname,
                            Item **args, uint nargs, uint flags, int item_sep);
bool agg_item_charsets(DTCollation &c, const char *name,
                       Item **items, uint nitems, uint flags, int item_sep);
inline bool
agg_item_charsets_for_string_result(DTCollation &c, const char *name,
                                    Item **items, uint nitems,
                                    int item_sep= 1)
{
  uint flags= MY_COLL_ALLOW_SUPERSET_CONV |
              MY_COLL_ALLOW_COERCIBLE_CONV;
  return agg_item_charsets(c, name, items, nitems, flags, item_sep);
}
inline bool
agg_item_charsets_for_comparison(DTCollation &c, const char *name,
                                 Item **items, uint nitems,
                                 int item_sep= 1)
{
  uint flags= MY_COLL_ALLOW_SUPERSET_CONV |
              MY_COLL_ALLOW_COERCIBLE_CONV |
              MY_COLL_DISALLOW_NONE;
  return agg_item_charsets(c, name, items, nitems, flags, item_sep);
}

class Item_num: public Item_basic_constant
{
public:
  Item_num() { collation.set_numeric(); } /* Remove gcc warning */
  virtual Item_num *neg()= 0;
  Item *safe_charset_converter(CHARSET_INFO *tocs);
  bool check_partition_func_processor(uchar *int_arg) { return FALSE;}
};

#define NO_CACHED_FIELD_INDEX ((uint)(-1))

class st_select_lex;
class Item_ident :public Item
{
protected:
  /* 
    We have to store initial values of db_name, table_name and field_name
    to be able to restore them during cleanup() because they can be 
    updated during fix_fields() to values from Field object and life-time 
    of those is shorter than life-time of Item_field.
  */
  const char *orig_db_name;
  const char *orig_table_name;
  const char *orig_field_name;

public:
  Name_resolution_context *context;
  const char *db_name;
  const char *table_name;
  const char *field_name;
  bool alias_name_used; /* true if item was resolved against alias */
  /* 
    Cached value of index for this field in table->field array, used by prep. 
    stmts for speeding up their re-execution. Holds NO_CACHED_FIELD_INDEX 
    if index value is not known.
  */
  uint cached_field_index;
  /*
    Cached pointer to table which contains this field, used for the same reason
    by prep. stmt. too in case then we have not-fully qualified field.
    0 - means no cached value.
  */
  TABLE_LIST *cached_table;
  st_select_lex *depended_from;
  Item_ident(Name_resolution_context *context_arg,
             const char *db_name_arg, const char *table_name_arg,
             const char *field_name_arg);
  Item_ident(THD *thd, Item_ident *item);
  Item_ident(TABLE_LIST *view_arg, const char *field_name_arg);
  const char *full_name() const;
  void cleanup();
  bool remove_dependence_processor(uchar * arg);
  virtual void print(String *str, enum_query_type query_type);
  virtual bool change_context_processor(uchar *cntx)
    { context= (Name_resolution_context *)cntx; return FALSE; }
  friend bool insert_fields(THD *thd, Name_resolution_context *context,
                            const char *db_name,
                            const char *table_name, List_iterator<Item> *it,
                            bool any_privileges);
};


class Item_ident_for_show :public Item
{
public:
  Field *field;
  const char *db_name;
  const char *table_name;

  Item_ident_for_show(Field *par_field, const char *db_arg,
                      const char *table_name_arg)
    :field(par_field), db_name(db_arg), table_name(table_name_arg)
  {}

  enum Type type() const { return FIELD_ITEM; }
  double val_real() { return field->val_real(); }
  longlong val_int() { return field->val_int(); }
  String *val_str(String *str) { return field->val_str(str); }
  my_decimal *val_decimal(my_decimal *dec) { return field->val_decimal(dec); }
  void make_field(Send_field *tmp_field);
};


class Item_equal;
class COND_EQUAL;

class Item_field :public Item_ident
{
protected:
  void set_field(Field *field);
public:
  Field *field,*result_field;
  Item_equal *item_equal;
  bool no_const_subst;
  /*
    if any_privileges set to TRUE then here real effective privileges will
    be stored
  */
  uint have_privileges;
  /* field need any privileges (for VIEW creation) */
  bool any_privileges;
  Item_field(Name_resolution_context *context_arg,
             const char *db_arg,const char *table_name_arg,
	     const char *field_name_arg);
  /*
    Constructor needed to process subselect with temporary tables (see Item)
  */
  Item_field(THD *thd, Item_field *item);
  /*
    Constructor used inside setup_wild(), ensures that field, table,
    and database names will live as long as Item_field (this is important
    in prepared statements).
  */
  Item_field(THD *thd, Name_resolution_context *context_arg, Field *field);
  /*
    If this constructor is used, fix_fields() won't work, because
    db_name, table_name and column_name are unknown. It's necessary to call
    reset_field() before fix_fields() for all fields created this way.
  */
  Item_field(Field *field);
  enum Type type() const { return FIELD_ITEM; }
  bool eq(const Item *item, bool binary_cmp) const;
  double val_real();
  longlong val_int();
  my_decimal *val_decimal(my_decimal *);
  String *val_str(String*);
  double val_result();
  longlong val_int_result();
  String *str_result(String* tmp);
  my_decimal *val_decimal_result(my_decimal *);
  bool val_bool_result();
  bool is_null_result();
  bool send(Protocol *protocol, String *str_arg);
  void reset_field(Field *f);
  bool fix_fields(THD *, Item **);
  void make_field(Send_field *tmp_field);
  int save_in_field(Field *field,bool no_conversions);
  void save_org_in_field(Field *field);
  table_map used_tables() const;
  enum Item_result result_type () const
  {
    return field->result_type();
  }
  Item_result cast_to_int_type() const
  {
    return field->cast_to_int_type();
  }
  enum_field_types field_type() const
  {
    return field->type();
  }
  enum_monotonicity_info get_monotonicity_info() const
  {
    return MONOTONIC_STRICT_INCREASING;
  }
  longlong val_int_endpoint(bool left_endp, bool *incl_endp);
  Field *get_tmp_table_field() { return result_field; }
  Field *tmp_table_field(TABLE *t_arg) { return result_field; }
  bool get_date(MYSQL_TIME *ltime,uint fuzzydate);
  bool get_date_result(MYSQL_TIME *ltime,uint fuzzydate);
  bool get_time(MYSQL_TIME *ltime);
  bool is_null() { return field->is_null(); }
  void update_null_value();
  Item *get_tmp_table_item(THD *thd);
  bool collect_item_field_processor(uchar * arg);
  bool find_item_in_field_list_processor(uchar *arg);
  bool register_field_in_read_map(uchar *arg);
  bool check_partition_func_processor(uchar *int_arg) {return FALSE;}
  void cleanup();
  bool result_as_longlong()
  {
    return field->can_be_compared_as_longlong();
  }
  Item_equal *find_item_equal(COND_EQUAL *cond_equal);
  bool subst_argument_checker(uchar **arg);
  Item *equal_fields_propagator(uchar *arg);
  bool set_no_const_sub(uchar *arg);
  Item *replace_equal_field(uchar *arg);
  inline uint32 max_disp_length() { return field->max_display_length(); }
  Item_field *filed_for_view_update() { return this; }
  Item *safe_charset_converter(CHARSET_INFO *tocs);
  int fix_outer_field(THD *thd, Field **field, Item **reference);
  virtual Item *update_value_transformer(uchar *select_arg);
  virtual void print(String *str, enum_query_type query_type);
  bool is_outer_field() const
  {
    DBUG_ASSERT(fixed);
    return field->table->pos_in_table_list->outer_join;
  }
  Field::geometry_type get_geometry_type() const
  {
    DBUG_ASSERT(field_type() == MYSQL_TYPE_GEOMETRY);
    return field->get_geometry_type();
  }
  CHARSET_INFO *charset_for_protocol(void) const
  { return field->charset_for_protocol(); }
  friend class Item_default_value;
  friend class Item_insert_value;
  friend class st_select_lex_unit;
};

class Item_null :public Item_basic_constant
{
public:
  Item_null(char *name_par=0)
  {
    maybe_null= null_value= TRUE;
    max_length= 0;
    name= name_par ? name_par : (char*) "NULL";
    fixed= 1;
    collation.set(&my_charset_bin, DERIVATION_IGNORABLE);
  }
  enum Type type() const { return NULL_ITEM; }
  bool eq(const Item *item, bool binary_cmp) const;
  double val_real();
  longlong val_int();
  String *val_str(String *str);
  my_decimal *val_decimal(my_decimal *);
  int save_in_field(Field *field, bool no_conversions);
  int save_safe_in_field(Field *field);
  bool send(Protocol *protocol, String *str);
  enum Item_result result_type () const { return STRING_RESULT; }
  enum_field_types field_type() const   { return MYSQL_TYPE_NULL; }
  bool basic_const_item() const { return 1; }
  Item *clone_item() { return new Item_null(name); }
  bool is_null() { return 1; }

  virtual inline void print(String *str, enum_query_type query_type)
  {
    str->append(STRING_WITH_LEN("NULL"));
  }

  Item *safe_charset_converter(CHARSET_INFO *tocs);
  bool check_partition_func_processor(uchar *int_arg) {return FALSE;}
};

class Item_null_result :public Item_null
{
public:
  Field *result_field;
  Item_null_result() : Item_null(), result_field(0) {}
  bool is_result_field() { return result_field != 0; }
  void save_in_result_field(bool no_conversions)
  {
    save_in_field(result_field, no_conversions);
  }
  bool check_partition_func_processor(uchar *int_arg) {return TRUE;}
};  

/* Item represents one placeholder ('?') of prepared statement */

class Item_param :public Item,
                  private Settable_routine_parameter
{
  char cnvbuf[MAX_FIELD_WIDTH];
  String cnvstr;
  Item *cnvitem;

public:
  enum enum_item_param_state
  {
    NO_VALUE, NULL_VALUE, INT_VALUE, REAL_VALUE,
    STRING_VALUE, TIME_VALUE, LONG_DATA_VALUE,
    DECIMAL_VALUE
  } state;

  /*
    A buffer for string and long data values. Historically all allocated
    values returned from val_str() were treated as eligible to
    modification. I. e. in some cases Item_func_concat can append it's
    second argument to return value of the first one. Because of that we
    can't return the original buffer holding string data from val_str(),
    and have to have one buffer for data and another just pointing to
    the data. This is the latter one and it's returned from val_str().
    Can not be declared inside the union as it's not a POD type.
  */
  String str_value_ptr;
  my_decimal decimal_value;
  union
  {
    longlong integer;
    double   real;
    /*
      Character sets conversion info for string values.
      Character sets of client and connection defined at bind time are used
      for all conversions, even if one of them is later changed (i.e.
      between subsequent calls to mysql_stmt_execute).
    */
    struct CONVERSION_INFO
    {
      CHARSET_INFO *character_set_client;
      CHARSET_INFO *character_set_of_placeholder;
      /*
        This points at character set of connection if conversion
        to it is required (i. e. if placeholder typecode is not BLOB).
        Otherwise it's equal to character_set_client (to simplify
        check in convert_str_value()).
      */
      CHARSET_INFO *final_character_set_of_str_value;
    } cs_info;
    MYSQL_TIME     time;
  } value;

  /* Cached values for virtual methods to save us one switch.  */
  enum Item_result item_result_type;
  enum Type item_type;

  /*
    Used when this item is used in a temporary table.
    This is NOT placeholder metadata sent to client, as this value
    is assigned after sending metadata (in setup_one_conversion_function).
    For example in case of 'SELECT ?' you'll get MYSQL_TYPE_STRING both
    in result set and placeholders metadata, no matter what type you will
    supply for this placeholder in mysql_stmt_execute.
  */
  enum enum_field_types param_type;
  /*
    Offset of placeholder inside statement text. Used to create
    no-placeholders version of this statement for the binary log.
  */
  uint pos_in_query;

  Item_param(uint pos_in_query_arg);

  enum Item_result result_type () const { return item_result_type; }
  enum Type type() const { return item_type; }
  enum_field_types field_type() const { return param_type; }

  double val_real();
  longlong val_int();
  my_decimal *val_decimal(my_decimal*);
  String *val_str(String*);
  bool get_time(MYSQL_TIME *tm);
  bool get_date(MYSQL_TIME *tm, uint fuzzydate);
  int  save_in_field(Field *field, bool no_conversions);

  void set_null();
  void set_int(longlong i, uint32 max_length_arg);
  void set_double(double i);
  void set_decimal(const char *str, ulong length);
  void set_decimal(const my_decimal *dv);
  bool set_str(const char *str, ulong length);
  bool set_longdata(const char *str, ulong length);
  void set_time(MYSQL_TIME *tm, timestamp_type type, uint32 max_length_arg);
  bool set_from_user_var(THD *thd, const user_var_entry *entry);
  void reset();
  /*
    Assign placeholder value from bind data.
    Note, that 'len' has different semantics in embedded library (as we
    don't need to check that packet is not broken there). See
    sql_prepare.cc for details.
  */
  void (*set_param_func)(Item_param *param, uchar **pos, ulong len);

  const String *query_val_str(String *str) const;

  bool convert_str_value(THD *thd);

  /*
    If value for parameter was not set we treat it as non-const
    so noone will use parameters value in fix_fields still
    parameter is constant during execution.
  */
  virtual table_map used_tables() const
  { return state != NO_VALUE ? (table_map)0 : PARAM_TABLE_BIT; }
  virtual void print(String *str, enum_query_type query_type);
  bool is_null()
  { DBUG_ASSERT(state != NO_VALUE); return state == NULL_VALUE; }
  bool basic_const_item() const;
  /*
    This method is used to make a copy of a basic constant item when
    propagating constants in the optimizer. The reason to create a new
    item and not use the existing one is not precisely known (2005/04/16).
    Probably we are trying to preserve tree structure of items, in other
    words, avoid pointing at one item from two different nodes of the tree.
    Return a new basic constant item if parameter value is a basic
    constant, assert otherwise. This method is called only if
    basic_const_item returned TRUE.
  */
  Item *safe_charset_converter(CHARSET_INFO *tocs);
  Item *clone_item();
  /*
    Implement by-value equality evaluation if parameter value
    is set and is a basic constant (integer, real or string).
    Otherwise return FALSE.
  */
  bool eq(const Item *item, bool binary_cmp) const;
  /** Item is a argument to a limit clause. */
  bool limit_clause_param;
  void set_param_type_and_swap_value(Item_param *from);

private:
  virtual inline Settable_routine_parameter *
    get_settable_routine_parameter()
  {
    return this;
  }

  virtual bool set_value(THD *thd, sp_rcontext *ctx, Item **it);

  virtual void set_out_param_info(Send_field *info);

public:
  virtual const Send_field *get_out_param_info() const;

  virtual void make_field(Send_field *field);

private:
  Send_field *m_out_param_info;
};


class Item_int :public Item_num
{
public:
  longlong value;
  Item_int(int32 i,uint length= MY_INT32_NUM_DECIMAL_DIGITS)
    :value((longlong) i)
    { max_length=length; fixed= 1; }
  Item_int(longlong i,uint length= MY_INT64_NUM_DECIMAL_DIGITS)
    :value(i)
    { max_length=length; fixed= 1; }
  Item_int(ulonglong i, uint length= MY_INT64_NUM_DECIMAL_DIGITS)
    :value((longlong)i)
    { max_length=length; fixed= 1; unsigned_flag= 1; }
  Item_int(const char *str_arg,longlong i,uint length) :value(i)
    { max_length=length; name=(char*) str_arg; fixed= 1; }
  Item_int(const char *str_arg, uint length=64);
  enum Type type() const { return INT_ITEM; }
  enum Item_result result_type () const { return INT_RESULT; }
  enum_field_types field_type() const { return MYSQL_TYPE_LONGLONG; }
  longlong val_int() { DBUG_ASSERT(fixed == 1); return value; }
  double val_real() { DBUG_ASSERT(fixed == 1); return (double) value; }
  my_decimal *val_decimal(my_decimal *);
  String *val_str(String*);
  int save_in_field(Field *field, bool no_conversions);
  bool basic_const_item() const { return 1; }
  Item *clone_item() { return new Item_int(name,value,max_length); }
  virtual void print(String *str, enum_query_type query_type);
  Item_num *neg() { value= -value; return this; }
  uint decimal_precision() const
  { return (uint)(max_length - test(value < 0)); }
  bool eq(const Item *, bool binary_cmp) const;
  bool check_partition_func_processor(uchar *bool_arg) { return FALSE;}
};


class Item_uint :public Item_int
{
public:
  Item_uint(const char *str_arg, uint length);
  Item_uint(ulonglong i) :Item_int((ulonglong) i, 10) {}
  Item_uint(const char *str_arg, longlong i, uint length);
  double val_real()
    { DBUG_ASSERT(fixed == 1); return ulonglong2double((ulonglong)value); }
  String *val_str(String*);
  Item *clone_item() { return new Item_uint(name, value, max_length); }
  int save_in_field(Field *field, bool no_conversions);
  virtual void print(String *str, enum_query_type query_type);
  Item_num *neg ();
  uint decimal_precision() const { return max_length; }
  bool check_partition_func_processor(uchar *bool_arg) { return FALSE;}
};


/* decimal (fixed point) constant */
class Item_decimal :public Item_num
{
protected:
  my_decimal decimal_value;
public:
  Item_decimal(const char *str_arg, uint length, CHARSET_INFO *charset);
  Item_decimal(const char *str, const my_decimal *val_arg,
               uint decimal_par, uint length);
  Item_decimal(my_decimal *value_par);
  Item_decimal(longlong val, bool unsig);
  Item_decimal(double val, int precision, int scale);
  Item_decimal(const uchar *bin, int precision, int scale);

  enum Type type() const { return DECIMAL_ITEM; }
  enum Item_result result_type () const { return DECIMAL_RESULT; }
  enum_field_types field_type() const { return MYSQL_TYPE_NEWDECIMAL; }
  longlong val_int();
  double val_real();
  String *val_str(String*);
  my_decimal *val_decimal(my_decimal *val) { return &decimal_value; }
  int save_in_field(Field *field, bool no_conversions);
  bool basic_const_item() const { return 1; }
  Item *clone_item()
  {
    return new Item_decimal(name, &decimal_value, decimals, max_length);
  }
  virtual void print(String *str, enum_query_type query_type);
  Item_num *neg()
  {
    my_decimal_neg(&decimal_value);
    unsigned_flag= !decimal_value.sign();
    return this;
  }
  uint decimal_precision() const { return decimal_value.precision(); }
  bool eq(const Item *, bool binary_cmp) const;
  void set_decimal_value(my_decimal *value_par);
  bool check_partition_func_processor(uchar *bool_arg) { return FALSE;}
};


class Item_float :public Item_num
{
  char *presentation;
public:
  double value;
  // Item_real() :value(0) {}
  Item_float(const char *str_arg, uint length);
  Item_float(const char *str,double val_arg,uint decimal_par,uint length)
    :value(val_arg)
  {
    presentation= name=(char*) str;
    decimals=(uint8) decimal_par;
    max_length=length;
    fixed= 1;
  }
  Item_float(double value_par, uint decimal_par) :presentation(0), value(value_par)
  {
    decimals= (uint8) decimal_par;
    fixed= 1;
  }
  int save_in_field(Field *field, bool no_conversions);
  enum Type type() const { return REAL_ITEM; }
  enum_field_types field_type() const { return MYSQL_TYPE_DOUBLE; }
  double val_real() { DBUG_ASSERT(fixed == 1); return value; }
  longlong val_int()
  {
    DBUG_ASSERT(fixed == 1);
    if (value <= (double) LONGLONG_MIN)
    {
       return LONGLONG_MIN;
    }
    else if (value >= (double) (ulonglong) LONGLONG_MAX)
    {
      return LONGLONG_MAX;
    }
    return (longlong) rint(value);
  }
  String *val_str(String*);
  my_decimal *val_decimal(my_decimal *);
  bool basic_const_item() const { return 1; }
  Item *clone_item()
  { return new Item_float(name, value, decimals, max_length); }
  Item_num *neg() { value= -value; return this; }
  virtual void print(String *str, enum_query_type query_type);
  bool eq(const Item *, bool binary_cmp) const;
};


class Item_static_float_func :public Item_float
{
  const char *func_name;
public:
  Item_static_float_func(const char *str, double val_arg, uint decimal_par,
                        uint length)
    :Item_float(NullS, val_arg, decimal_par, length), func_name(str)
  {}

  virtual inline void print(String *str, enum_query_type query_type)
  {
    str->append(func_name);
  }

  Item *safe_charset_converter(CHARSET_INFO *tocs);
};


class Item_string :public Item_basic_constant
{
public:
  Item_string(const char *str,uint length,
              CHARSET_INFO *cs, Derivation dv= DERIVATION_COERCIBLE,
              uint repertoire= MY_REPERTOIRE_UNICODE30)
    : m_cs_specified(FALSE)
  {
    str_value.set_or_copy_aligned(str, length, cs);
    collation.set(cs, dv, repertoire);
    /*
      We have to have a different max_length than 'length' here to
      ensure that we get the right length if we do use the item
      to create a new table. In this case max_length must be the maximum
      number of chars for a string of this type because we in Create_field::
      divide the max_length with mbmaxlen).
    */
    max_length= str_value.numchars()*cs->mbmaxlen;
    set_name(str, length, cs);
    decimals=NOT_FIXED_DEC;
    // it is constant => can be used without fix_fields (and frequently used)
    fixed= 1;
  }
  /* Just create an item and do not fill string representation */
  Item_string(CHARSET_INFO *cs, Derivation dv= DERIVATION_COERCIBLE)
    : m_cs_specified(FALSE)
  {
    collation.set(cs, dv);
    max_length= 0;
    set_name(NULL, 0, cs);
    decimals= NOT_FIXED_DEC;
    fixed= 1;
  }
  Item_string(const char *name_par, const char *str, uint length,
              CHARSET_INFO *cs, Derivation dv= DERIVATION_COERCIBLE,
              uint repertoire= MY_REPERTOIRE_UNICODE30)
    : m_cs_specified(FALSE)
  {
    str_value.set_or_copy_aligned(str, length, cs);
    collation.set(cs, dv, repertoire);
    max_length= str_value.numchars()*cs->mbmaxlen;
    set_name(name_par, 0, cs);
    decimals=NOT_FIXED_DEC;
    // it is constant => can be used without fix_fields (and frequently used)
    fixed= 1;
  }
  /*
    This is used in stored procedures to avoid memory leaks and
    does a deep copy of its argument.
  */
  void set_str_with_copy(const char *str_arg, uint length_arg)
  {
    str_value.copy(str_arg, length_arg, collation.collation);
    max_length= str_value.numchars() * collation.collation->mbmaxlen;
  }
  void set_repertoire_from_value()
  {
    collation.repertoire= my_string_repertoire(str_value.charset(),
                                               str_value.ptr(),
                                               str_value.length());
  }
  enum Type type() const { return STRING_ITEM; }
  double val_real();
  longlong val_int();
  String *val_str(String*)
  {
    DBUG_ASSERT(fixed == 1);
    return (String*) &str_value;
  }
  my_decimal *val_decimal(my_decimal *);
  int save_in_field(Field *field, bool no_conversions);
  enum Item_result result_type () const { return STRING_RESULT; }
  enum_field_types field_type() const { return MYSQL_TYPE_VARCHAR; }
  bool basic_const_item() const { return 1; }
  bool eq(const Item *item, bool binary_cmp) const;
  Item *clone_item() 
  {
    return new Item_string(name, str_value.ptr(), 
    			   str_value.length(), collation.collation);
  }
  Item *safe_charset_converter(CHARSET_INFO *tocs);
  inline void append(char *str, uint length)
  {
    str_value.append(str, length);
    max_length= str_value.numchars() * collation.collation->mbmaxlen;
  }
  virtual void print(String *str, enum_query_type query_type);
  bool check_partition_func_processor(uchar *int_arg) {return FALSE;}

  /**
    Return TRUE if character-set-introducer was explicitly specified in the
    original query for this item (text literal).

    This operation is to be called from Item_string::print(). The idea is
    that when a query is generated (re-constructed) from the Item-tree,
    character-set-introducers should appear only for those literals, where
    they were explicitly specified by the user. Otherwise, that may lead to
    loss collation information (character set introducers implies default
    collation for the literal).

    Basically, that makes sense only for views and hopefully will be gone
    one day when we start using original query as a view definition.

    @return This operation returns the value of m_cs_specified attribute.
      @retval TRUE if character set introducer was explicitly specified in
      the original query.
      @retval FALSE otherwise.
  */
  inline bool is_cs_specified() const
  {
    return m_cs_specified;
  }

  /**
    Set the value of m_cs_specified attribute.

    m_cs_specified attribute shows whether character-set-introducer was
    explicitly specified in the original query for this text literal or
    not. The attribute makes sense (is used) only for views.

    This operation is to be called from the parser during parsing an input
    query.
  */
  inline void set_cs_specified(bool cs_specified)
  {
    m_cs_specified= cs_specified;
  }

private:
  bool m_cs_specified;
};


longlong 
longlong_from_string_with_check (CHARSET_INFO *cs, const char *cptr, char *end);
double 
double_from_string_with_check (CHARSET_INFO *cs, const char *cptr, char *end);

class Item_static_string_func :public Item_string
{
  const char *func_name;
public:
  Item_static_string_func(const char *name_par, const char *str, uint length,
                          CHARSET_INFO *cs,
                          Derivation dv= DERIVATION_COERCIBLE)
    :Item_string(NullS, str, length, cs, dv), func_name(name_par)
  {}
  Item *safe_charset_converter(CHARSET_INFO *tocs);

  virtual inline void print(String *str, enum_query_type query_type)
  {
    str->append(func_name);
  }

  bool check_partition_func_processor(uchar *int_arg) {return TRUE;}
};


/* for show tables */
class Item_partition_func_safe_string: public Item_string
{
public:
  Item_partition_func_safe_string(const char *name, uint length,
                                  CHARSET_INFO *cs= NULL):
    Item_string(name, length, cs)
  {}
};


class Item_return_date_time :public Item_partition_func_safe_string
{
  enum_field_types date_time_field_type;
public:
  Item_return_date_time(const char *name_arg, enum_field_types field_type_arg)
    :Item_partition_func_safe_string(name_arg, 0, &my_charset_bin),
     date_time_field_type(field_type_arg)
  { }
  enum_field_types field_type() const { return date_time_field_type; }
};


class Item_blob :public Item_partition_func_safe_string
{
public:
  Item_blob(const char *name, uint length) :
    Item_partition_func_safe_string(name, length, &my_charset_bin)
  { max_length= length; }
  enum Type type() const { return TYPE_HOLDER; }
  enum_field_types field_type() const { return MYSQL_TYPE_BLOB; }
};


/**
  Item_empty_string -- is a utility class to put an item into List<Item>
  which is then used in protocol.send_result_set_metadata() when sending SHOW output to
  the client.
*/

class Item_empty_string :public Item_partition_func_safe_string
{
public:
  Item_empty_string(const char *header,uint length, CHARSET_INFO *cs= NULL) :
    Item_partition_func_safe_string("",0, cs ? cs : &my_charset_utf8_general_ci)
    { name=(char*) header; max_length= length * collation.collation->mbmaxlen; }
  void make_field(Send_field *field);
};


class Item_return_int :public Item_int
{
  enum_field_types int_field_type;
public:
  Item_return_int(const char *name_arg, uint length,
		  enum_field_types field_type_arg, longlong value= 0)
    :Item_int(name_arg, value, length), int_field_type(field_type_arg)
  {
    unsigned_flag=1;
  }
  enum_field_types field_type() const { return int_field_type; }
};


class Item_hex_string: public Item_basic_constant
{
public:
  Item_hex_string();
  Item_hex_string(const char *str,uint str_length);
  enum Type type() const { return VARBIN_ITEM; }
  double val_real()
  { 
    DBUG_ASSERT(fixed == 1); 
    return (double) (ulonglong) Item_hex_string::val_int();
  }
  longlong val_int();
  bool basic_const_item() const { return 1; }
  String *val_str(String*) { DBUG_ASSERT(fixed == 1); return &str_value; }
  my_decimal *val_decimal(my_decimal *);
  int save_in_field(Field *field, bool no_conversions);
  enum Item_result result_type () const { return STRING_RESULT; }
  enum Item_result cast_to_int_type() const { return INT_RESULT; }
  enum_field_types field_type() const { return MYSQL_TYPE_VARCHAR; }
  virtual void print(String *str, enum_query_type query_type);
  bool eq(const Item *item, bool binary_cmp) const;
  virtual Item *safe_charset_converter(CHARSET_INFO *tocs);
  bool check_partition_func_processor(uchar *int_arg) {return FALSE;}
private:
  void hex_string_init(const char *str, uint str_length);
};


class Item_bin_string: public Item_hex_string
{
public:
  Item_bin_string(const char *str,uint str_length);
};

class Item_result_field :public Item	/* Item with result field */
{
public:
  Field *result_field;				/* Save result here */
  Item_result_field() :result_field(0) {}
  // Constructor used for Item_sum/Item_cond_and/or (see Item comment)
  Item_result_field(THD *thd, Item_result_field *item):
    Item(thd, item), result_field(item->result_field)
  {}
  ~Item_result_field() {}			/* Required with gcc 2.95 */
  Field *get_tmp_table_field() { return result_field; }
  Field *tmp_table_field(TABLE *t_arg) { return result_field; }
  table_map used_tables() const { return 1; }
  virtual void fix_length_and_dec()=0;
  void set_result_field(Field *field) { result_field= field; }
  bool is_result_field() { return 1; }
  void save_in_result_field(bool no_conversions)
  {
    save_in_field(result_field, no_conversions);
  }
  void cleanup();
  /*
    This method is used for debug purposes to print the name of an
    item to the debug log. The second use of this method is as
    a helper function of print() and error messages, where it is
    applicable. To suit both goals it should return a meaningful,
    distinguishable and sintactically correct string. This method
    should not be used for runtime type identification, use enum
    {Sum}Functype and Item_func::functype()/Item_sum::sum_func()
    instead.
    Added here, to the parent class of both Item_func and Item_sum_func.

    NOTE: for Items inherited from Item_sum, func_name() return part of
    function name till first argument (including '(') to make difference in
    names for functions with 'distinct' clause and without 'distinct' and
    also to make printing of items inherited from Item_sum uniform.
  */
  virtual const char *func_name() const= 0;
};


class Item_ref :public Item_ident
{
protected:
  void set_properties();
public:
  enum Ref_Type { REF, DIRECT_REF, VIEW_REF, OUTER_REF, AGGREGATE_REF };
  Field *result_field;			 /* Save result here */
  Item **ref;
  Item_ref(Name_resolution_context *context_arg,
           const char *db_arg, const char *table_name_arg,
           const char *field_name_arg)
    :Item_ident(context_arg, db_arg, table_name_arg, field_name_arg),
     result_field(0), ref(0) {}
  /*
    This constructor is used in two scenarios:
    A) *item = NULL
      No initialization is performed, fix_fields() call will be necessary.
      
    B) *item points to an Item this Item_ref will refer to. This is 
      used for GROUP BY. fix_fields() will not be called in this case,
      so we call set_properties to make this item "fixed". set_properties
      performs a subset of action Item_ref::fix_fields does, and this subset
      is enough for Item_ref's used in GROUP BY.
    
    TODO we probably fix a superset of problems like in BUG#6658. Check this 
         with Bar, and if we have a more broader set of problems like this.
  */
  Item_ref(Name_resolution_context *context_arg, Item **item,
           const char *table_name_arg, const char *field_name_arg,
           bool alias_name_used_arg= FALSE);
  Item_ref(TABLE_LIST *view_arg, Item **item,
           const char *field_name_arg, bool alias_name_used_arg= FALSE);

  /* Constructor need to process subselect with temporary tables (see Item) */
  Item_ref(THD *thd, Item_ref *item)
    :Item_ident(thd, item), result_field(item->result_field), ref(item->ref) {}
  enum Type type() const		{ return REF_ITEM; }
  bool eq(const Item *item, bool binary_cmp) const
  { 
    Item *it= ((Item *) item)->real_item();
    return ref && (*ref)->eq(it, binary_cmp);
  }
  double val_real();
  longlong val_int();
  my_decimal *val_decimal(my_decimal *);
  bool val_bool();
  String *val_str(String* tmp);
  bool is_null();
  bool get_date(MYSQL_TIME *ltime,uint fuzzydate);
  double val_result();
  longlong val_int_result();
  String *str_result(String* tmp);
  my_decimal *val_decimal_result(my_decimal *);
  bool val_bool_result();
  bool is_null_result();
  bool send(Protocol *prot, String *tmp);
  void make_field(Send_field *field);
  bool fix_fields(THD *, Item **);
  int save_in_field(Field *field, bool no_conversions);
  void save_org_in_field(Field *field);
  enum Item_result result_type () const { return (*ref)->result_type(); }
  enum_field_types field_type() const   { return (*ref)->field_type(); }
  Field *get_tmp_table_field()
  { return result_field ? result_field : (*ref)->get_tmp_table_field(); }
  Item *get_tmp_table_item(THD *thd);
  table_map used_tables() const		
  {
    return depended_from ? OUTER_REF_TABLE_BIT : (*ref)->used_tables(); 
  }
  void update_used_tables() 
  { 
    if (!depended_from) 
      (*ref)->update_used_tables(); 
  }
  table_map not_null_tables() const { return (*ref)->not_null_tables(); }
  void set_result_field(Field *field)	{ result_field= field; }
  bool is_result_field() { return 1; }
  void save_in_result_field(bool no_conversions)
  {
    (*ref)->save_in_field(result_field, no_conversions);
  }
  Item *real_item()
  {
    return ref ? (*ref)->real_item() : this;
  }
  bool walk(Item_processor processor, bool walk_subquery, uchar *arg)
  {
    return (*ref)->walk(processor, walk_subquery, arg) ||
           (this->*processor)(arg);
  }
  virtual void print(String *str, enum_query_type query_type);
  bool result_as_longlong()
  {
    return (*ref)->result_as_longlong();
  }
  void cleanup();
  Item_field *filed_for_view_update()
    { return (*ref)->filed_for_view_update(); }
  virtual Ref_Type ref_type() { return REF; }

  // Row emulation: forwarding of ROW-related calls to ref
  uint cols()
  {
    return ref && result_type() == ROW_RESULT ? (*ref)->cols() : 1;
  }
  Item* element_index(uint i)
  {
    return ref && result_type() == ROW_RESULT ? (*ref)->element_index(i) : this;
  }
  Item** addr(uint i)
  {
    return ref && result_type() == ROW_RESULT ? (*ref)->addr(i) : 0;
  }
  bool check_cols(uint c)
  {
    return ref && result_type() == ROW_RESULT ? (*ref)->check_cols(c) 
                                              : Item::check_cols(c);
  }
  bool null_inside()
  {
    return ref && result_type() == ROW_RESULT ? (*ref)->null_inside() : 0;
  }
  void bring_value()
  { 
    if (ref && result_type() == ROW_RESULT)
      (*ref)->bring_value();
  }
  bool get_time(MYSQL_TIME *ltime)
  {
    DBUG_ASSERT(fixed);
    return (*ref)->get_time(ltime);
  }
  virtual bool basic_const_item() const { return ref && (*ref)->basic_const_item(); }
  bool is_outer_field() const
  {
    DBUG_ASSERT(fixed);
    DBUG_ASSERT(ref);
    return (*ref)->is_outer_field();
  }

};


/*
  The same as Item_ref, but get value from val_* family of method to get
  value of item on which it referred instead of result* family.
*/
class Item_direct_ref :public Item_ref
{
public:
  Item_direct_ref(Name_resolution_context *context_arg, Item **item,
                  const char *table_name_arg,
                  const char *field_name_arg,
                  bool alias_name_used_arg= FALSE)
    :Item_ref(context_arg, item, table_name_arg,
              field_name_arg, alias_name_used_arg)
  {}
  /* Constructor need to process subselect with temporary tables (see Item) */
  Item_direct_ref(THD *thd, Item_direct_ref *item) : Item_ref(thd, item) {}
  Item_direct_ref(TABLE_LIST *view_arg, Item **item,
                  const char *field_name_arg,
                  bool alias_name_used_arg= FALSE)
    :Item_ref(view_arg, item, field_name_arg,
              alias_name_used_arg)
  {}

  double val_real();
  longlong val_int();
  String *val_str(String* tmp);
  my_decimal *val_decimal(my_decimal *);
  bool val_bool();
  bool is_null();
  bool get_date(MYSQL_TIME *ltime,uint fuzzydate);
  virtual Ref_Type ref_type() { return DIRECT_REF; }
};

/*
  Class for view fields, the same as Item_direct_ref, but call fix_fields
  of reference if it is not called yet
*/
class Item_direct_view_ref :public Item_direct_ref
{
public:
  Item_direct_view_ref(Name_resolution_context *context_arg, Item **item,
                  const char *table_name_arg,
                  const char *field_name_arg)
    :Item_direct_ref(context_arg, item, table_name_arg, field_name_arg) {}
  /* Constructor need to process subselect with temporary tables (see Item) */
  Item_direct_view_ref(THD *thd, Item_direct_ref *item)
    :Item_direct_ref(thd, item) {}
  Item_direct_view_ref(TABLE_LIST *view_arg, Item **item,
                       const char *field_name_arg)
    :Item_direct_ref(view_arg, item, field_name_arg)
  {}

  bool fix_fields(THD *, Item **);
  bool eq(const Item *item, bool binary_cmp) const;
  Item *get_tmp_table_item(THD *thd)
  {
    Item *item= Item_ref::get_tmp_table_item(thd);
    item->name= name;
    return item;
  }
  virtual Ref_Type ref_type() { return VIEW_REF; }
};


/*
  Class for outer fields.
  An object of this class is created when the select where the outer field was
  resolved is a grouping one. After it has been fixed the ref field will point
  to either an Item_ref or an Item_direct_ref object which will be used to
  access the field.
  See also comments for the fix_inner_refs() and the
  Item_field::fix_outer_field() functions.
*/

class Item_sum;
class Item_outer_ref :public Item_direct_ref
{
public:
  Item *outer_ref;
  /* The aggregate function under which this outer ref is used, if any. */
  Item_sum *in_sum_func;
  /*
    TRUE <=> that the outer_ref is already present in the select list
    of the outer select.
  */
  bool found_in_select_list;
  Item_outer_ref(Name_resolution_context *context_arg,
                 Item_field *outer_field_arg)
    :Item_direct_ref(context_arg, 0, outer_field_arg->table_name,
                     outer_field_arg->field_name),
    outer_ref(outer_field_arg), in_sum_func(0),
    found_in_select_list(0)
  {
    ref= &outer_ref;
    set_properties();
    fixed= 0;
  }
  Item_outer_ref(Name_resolution_context *context_arg, Item **item,
                 const char *table_name_arg, const char *field_name_arg,
                 bool alias_name_used_arg)
    :Item_direct_ref(context_arg, item, table_name_arg, field_name_arg,
                     alias_name_used_arg),
    outer_ref(0), in_sum_func(0), found_in_select_list(1)
  {}
  void save_in_result_field(bool no_conversions)
  {
    outer_ref->save_org_in_field(result_field);
  }
  bool fix_fields(THD *, Item **);
  table_map used_tables() const
  {
    return (*ref)->const_item() ? 0 : OUTER_REF_TABLE_BIT;
  }
  virtual Ref_Type ref_type() { return OUTER_REF; }
};


class Item_in_subselect;


/*
  An object of this class:
   - Converts val_XXX() calls to ref->val_XXX_result() calls, like Item_ref.
   - Sets owner->was_null=TRUE if it has returned a NULL value from any
     val_XXX() function. This allows to inject an Item_ref_null_helper
     object into subquery and then check if the subquery has produced a row
     with NULL value.
*/

class Item_ref_null_helper: public Item_ref
{
protected:
  Item_in_subselect* owner;
public:
  Item_ref_null_helper(Name_resolution_context *context_arg,
                       Item_in_subselect* master, Item **item,
		       const char *table_name_arg, const char *field_name_arg)
    :Item_ref(context_arg, item, table_name_arg, field_name_arg),
     owner(master) {}
  double val_real();
  longlong val_int();
  String* val_str(String* s);
  my_decimal *val_decimal(my_decimal *);
  bool val_bool();
  bool get_date(MYSQL_TIME *ltime, uint fuzzydate);
  virtual void print(String *str, enum_query_type query_type);
  /*
    we add RAND_TABLE_BIT to prevent moving this item from HAVING to WHERE
  */
  table_map used_tables() const
  {
    return (depended_from ?
            OUTER_REF_TABLE_BIT :
            (*ref)->used_tables() | RAND_TABLE_BIT);
  }
};

/*
  The following class is used to optimize comparing of date and bigint columns
  We need to save the original item ('ref') to be able to call
  ref->save_in_field(). This is used to create index search keys.
  
  An instance of Item_int_with_ref may have signed or unsigned integer value.
  
*/

class Item_int_with_ref :public Item_int
{
  Item *ref;
public:
  Item_int_with_ref(longlong i, Item *ref_arg, my_bool unsigned_arg) :
    Item_int(i), ref(ref_arg)
  {
    unsigned_flag= unsigned_arg;
  }
  int save_in_field(Field *field, bool no_conversions)
  {
    return ref->save_in_field(field, no_conversions);
  }
  Item *clone_item();
  virtual Item *real_item() { return ref; }
};

#ifdef MYSQL_SERVER
#include "gstream.h"
#include "spatial.h"
#include "item_sum.h"
#include "item_func.h"
#include "item_row.h"
#include "item_cmpfunc.h"
#include "item_strfunc.h"
#include "item_geofunc.h"
#include "item_timefunc.h"
#include "item_subselect.h"
#include "item_xmlfunc.h"
#include "item_create.h"
#endif

/**
  Base class to implement typed value caching Item classes

  Item_copy_ classes are very similar to the corresponding Item_
  classes (e.g. Item_copy_int is similar to Item_int) but they add
  the following additional functionality to Item_ :
    1. Nullability
    2. Possibility to store the value not only on instantiation time,
       but also later.
  Item_copy_ classes are a functionality subset of Item_cache_ 
  classes, as e.g. they don't support comparisons with the original Item
  as Item_cache_ classes do.
  Item_copy_ classes are used in GROUP BY calculation.
  TODO: Item_copy should be made an abstract interface and Item_copy_
  classes should inherit both the respective Item_ class and the interface.
  Ideally we should drop Item_copy_ classes altogether and merge 
  their functionality to Item_cache_ (and these should be made to inherit
  from Item_).
*/

class Item_copy :public Item
{
protected:  

  /**
    Stores the type of the resulting field that would be used to store the data
    in the cache. This is to avoid calls to the original item.
  */
  enum enum_field_types cached_field_type;

  /** The original item that is copied */
  Item *item;

  /**
    Stores the result type of the original item, so it can be returned
    without calling the original item's method
  */
  Item_result cached_result_type;

  /**
    Constructor of the Item_copy class

    stores metadata information about the original class as well as a 
    pointer to it.
  */
  Item_copy(Item *i)
  {
    item= i;
    null_value=maybe_null=item->maybe_null;
    decimals=item->decimals;
    max_length=item->max_length;
    name=item->name;
    cached_field_type= item->field_type();
    cached_result_type= item->result_type();
    unsigned_flag= item->unsigned_flag;
    fixed= item->fixed;
    collation.set(item->collation);
  }

public:
  /** 
    Factory method to create the appropriate subclass dependent on the type of 
    the original item.

    @param item      the original item.
  */  
  static Item_copy *create (Item *item);

  /** 
    Update the cache with the value of the original item
   
    This is the method that updates the cached value.
    It must be explicitly called by the user of this class to store the value 
    of the orginal item in the cache.
  */  
  virtual void copy() = 0;

  Item *get_item() { return item; }
  /** All of the subclasses should have the same type tag */
  enum Type type() const { return COPY_STR_ITEM; }
  enum_field_types field_type() const { return cached_field_type; }
  enum Item_result result_type () const { return cached_result_type; }

  void make_field(Send_field *field) { item->make_field(field); }
  table_map used_tables() const { return (table_map) 1L; }
  bool const_item() const { return 0; }
  bool is_null() { return null_value; }

  /*  
    Override the methods below as pure virtual to make sure all the 
    sub-classes implement them.
  */  

  virtual String *val_str(String*) = 0;
  virtual my_decimal *val_decimal(my_decimal *) = 0;
  virtual double val_real() = 0;
  virtual longlong val_int() = 0;
  virtual int save_in_field(Field *field, bool no_conversions) = 0;
};

/**
 Implementation of a string cache.
 
 Uses Item::str_value for storage
*/ 
class Item_copy_string : public Item_copy
{
public:
  Item_copy_string (Item *item) : Item_copy(item) {}

  String *val_str(String*);
  my_decimal *val_decimal(my_decimal *);
  double val_real();
  longlong val_int();
  void copy();
  int save_in_field(Field *field, bool no_conversions);
};


class Item_copy_int : public Item_copy
{
protected:  
  longlong cached_value; 
public:
  Item_copy_int (Item *i) : Item_copy(i) {}
  int save_in_field(Field *field, bool no_conversions);

  virtual String *val_str(String*);
  virtual my_decimal *val_decimal(my_decimal *);
  virtual double val_real()
  {
    return null_value ? 0.0 : (double) cached_value;
  }
  virtual longlong val_int()
  {
    return null_value ? LL(0) : cached_value;
  }
  virtual void copy();
};


class Item_copy_uint : public Item_copy_int
{
public:
  Item_copy_uint (Item *item) : Item_copy_int(item) 
  {
    unsigned_flag= 1;
  }

  String *val_str(String*);
  double val_real()
  {
    return null_value ? 0.0 : (double) (ulonglong) cached_value;
  }
};


class Item_copy_float : public Item_copy
{
protected:  
  double cached_value; 
public:
  Item_copy_float (Item *i) : Item_copy(i) {}
  int save_in_field(Field *field, bool no_conversions);

  String *val_str(String*);
  my_decimal *val_decimal(my_decimal *);
  double val_real()
  {
    return null_value ? 0.0 : cached_value;
  }
  longlong val_int()
  {
    return (longlong) rint(val_real());
  }
  void copy()
  {
    cached_value= item->val_real();
    null_value= item->null_value;
  }
};


class Item_copy_decimal : public Item_copy
{
protected:  
  my_decimal cached_value;
public:
  Item_copy_decimal (Item *i) : Item_copy(i) {}
  int save_in_field(Field *field, bool no_conversions);

  String *val_str(String*);
  my_decimal *val_decimal(my_decimal *) 
  { 
    return null_value ? NULL: &cached_value; 
  }
  double val_real();
  longlong val_int();
  void copy();
};


class Cached_item :public Sql_alloc
{
public:
  my_bool null_value;
  Cached_item() :null_value(0) {}
  virtual bool cmp(void)=0;
  virtual ~Cached_item(); /*line -e1509 */
};

class Cached_item_str :public Cached_item
{
  Item *item;
  uint32 value_max_length;
  String value,tmp_value;
public:
  Cached_item_str(THD *thd, Item *arg);
  bool cmp(void);
  ~Cached_item_str();                           // Deallocate String:s
};


class Cached_item_real :public Cached_item
{
  Item *item;
  double value;
public:
  Cached_item_real(Item *item_par) :item(item_par),value(0.0) {}
  bool cmp(void);
};

class Cached_item_int :public Cached_item
{
  Item *item;
  longlong value;
public:
  Cached_item_int(Item *item_par) :item(item_par),value(0) {}
  bool cmp(void);
};


class Cached_item_decimal :public Cached_item
{
  Item *item;
  my_decimal value;
public:
  Cached_item_decimal(Item *item_par);
  bool cmp(void);
};

class Cached_item_field :public Cached_item
{
  uchar *buff;
  Field *field;
  uint length;

public:
  Cached_item_field(Item_field *item)
  {
    field= item->field;
    buff= (uchar*) sql_calloc(length=field->pack_length());
  }
  bool cmp(void);
};

class Item_default_value : public Item_field
{
public:
  Item *arg;
  Item_default_value(Name_resolution_context *context_arg)
    :Item_field(context_arg, (const char *)NULL, (const char *)NULL,
               (const char *)NULL),
     arg(NULL) {}
  Item_default_value(Name_resolution_context *context_arg, Item *a)
    :Item_field(context_arg, (const char *)NULL, (const char *)NULL,
                (const char *)NULL),
     arg(a) {}
  enum Type type() const { return DEFAULT_VALUE_ITEM; }
  bool eq(const Item *item, bool binary_cmp) const;
  bool fix_fields(THD *, Item **);
  virtual void print(String *str, enum_query_type query_type);
  int save_in_field(Field *field_arg, bool no_conversions);
  table_map used_tables() const { return (table_map)0L; }

  bool walk(Item_processor processor, bool walk_subquery, uchar *args)
  {
    return arg->walk(processor, walk_subquery, args) ||
      (this->*processor)(args);
  }

  Item *transform(Item_transformer transformer, uchar *args);
};

/*
  Item_insert_value -- an implementation of VALUES() function.
  You can use the VALUES(col_name) function in the UPDATE clause
  to refer to column values from the INSERT portion of the INSERT
  ... UPDATE statement. In other words, VALUES(col_name) in the
  UPDATE clause refers to the value of col_name that would be
  inserted, had no duplicate-key conflict occurred.
  In all other places this function returns NULL.
*/

class Item_insert_value : public Item_field
{
public:
  Item *arg;
  Item_insert_value(Name_resolution_context *context_arg, Item *a)
    :Item_field(context_arg, (const char *)NULL, (const char *)NULL,
               (const char *)NULL),
     arg(a) {}
  bool eq(const Item *item, bool binary_cmp) const;
  bool fix_fields(THD *, Item **);
  virtual void print(String *str, enum_query_type query_type);
  int save_in_field(Field *field_arg, bool no_conversions)
  {
    return Item_field::save_in_field(field_arg, no_conversions);
  }
  /* 
   We use RAND_TABLE_BIT to prevent Item_insert_value from
   being treated as a constant and precalculated before execution
  */
  table_map used_tables() const { return RAND_TABLE_BIT; }

  bool walk(Item_processor processor, bool walk_subquery, uchar *args)
  {
    return arg->walk(processor, walk_subquery, args) ||
	    (this->*processor)(args);
  }
};


class Table_triggers_list;

/*
  Represents NEW/OLD version of field of row which is
  changed/read in trigger.

  Note: For this item main part of actual binding to Field object happens
        not during fix_fields() call (like for Item_field) but right after
        parsing of trigger definition, when table is opened, with special
        setup_field() call. On fix_fields() stage we simply choose one of
        two Field instances representing either OLD or NEW version of this
        field.
*/
class Item_trigger_field : public Item_field,
                           private Settable_routine_parameter
{
public:
  /* Is this item represents row from NEW or OLD row ? */
  enum row_version_type {OLD_ROW, NEW_ROW};
  row_version_type row_version;
  /* Next in list of all Item_trigger_field's in trigger */
  Item_trigger_field *next_trg_field;
  /* Index of the field in the TABLE::field array */
  uint field_idx;
  /* Pointer to Table_trigger_list object for table of this trigger */
  Table_triggers_list *triggers;

  Item_trigger_field(Name_resolution_context *context_arg,
                     row_version_type row_ver_arg,
                     const char *field_name_arg,
                     ulong priv, const bool ro)
    :Item_field(context_arg,
               (const char *)NULL, (const char *)NULL, field_name_arg),
     row_version(row_ver_arg), field_idx((uint)-1), original_privilege(priv),
     want_privilege(priv), table_grants(NULL), read_only (ro)
  {}
  void setup_field(THD *thd, TABLE *table, GRANT_INFO *table_grant_info);
  enum Type type() const { return TRIGGER_FIELD_ITEM; }
  bool eq(const Item *item, bool binary_cmp) const;
  bool fix_fields(THD *, Item **);
  virtual void print(String *str, enum_query_type query_type);
  table_map used_tables() const { return (table_map)0L; }
  Field *get_tmp_table_field() { return 0; }
  Item *copy_or_same(THD *thd) { return this; }
  Item *get_tmp_table_item(THD *thd) { return copy_or_same(thd); }
  void cleanup();

private:
  void set_required_privilege(bool rw);
  bool set_value(THD *thd, sp_rcontext *ctx, Item **it);

public:
  Settable_routine_parameter *get_settable_routine_parameter()
  {
    return (read_only ? 0 : this);
  }

  bool set_value(THD *thd, Item **it)
  {
    return set_value(thd, NULL, it);
  }

private:
  /*
    'want_privilege' holds privileges required to perform operation on
    this trigger field (SELECT_ACL if we are going to read it and
    UPDATE_ACL if we are going to update it).  It is initialized at
    parse time but can be updated later if this trigger field is used
    as OUT or INOUT parameter of stored routine (in this case
    set_required_privilege() is called to appropriately update
    want_privilege and cleanup() is responsible for restoring of
    original want_privilege once parameter's value is updated).
  */
  ulong original_privilege;
  ulong want_privilege;
  GRANT_INFO *table_grants;
  /*
    Trigger field is read-only unless it belongs to the NEW row in a
    BEFORE INSERT of BEFORE UPDATE trigger.
  */
  bool read_only;
};


class Item_cache: public Item_basic_constant
{
protected:
  Item *example;
  table_map used_table_map;
  /**
    Field that this object will get value from. This is used by 
    index-based subquery engines to detect and remove the equality injected 
    by IN->EXISTS transformation.
  */  
  Field *cached_field;
  enum enum_field_types cached_field_type;
  /*
    TRUE <=> cache holds value of the last stored item (i.e actual value).
    store() stores item to be cached and sets this flag to FALSE.
    On the first call of val_xxx function if this flag is set to FALSE the 
    cache_value() will be called to actually cache value of saved item.
    cache_value() will set this flag to TRUE.
  */
  bool value_cached;
public:
  Item_cache():
    example(0), used_table_map(0), cached_field(0),
    cached_field_type(MYSQL_TYPE_STRING),
    value_cached(0)
  {
    fixed= 1; 
    null_value= 1;
  }
  Item_cache(enum_field_types field_type_arg):
    example(0), used_table_map(0), cached_field(0),
    cached_field_type(field_type_arg),
    value_cached(0)
  {
    fixed= 1;
    null_value= 1;
  }

  void set_used_tables(table_map map) { used_table_map= map; }

  virtual bool allocate(uint i) { return 0; }
  virtual bool setup(Item *item)
  {
    example= item;
    max_length= item->max_length;
    decimals= item->decimals;
    collation.set(item->collation);
    unsigned_flag= item->unsigned_flag;
    if (item->type() == FIELD_ITEM)
      cached_field= ((Item_field *)item)->field;
    return 0;
  };
  enum Type type() const { return CACHE_ITEM; }
  enum_field_types field_type() const { return cached_field_type; }
  static Item_cache* get_cache(const Item *item);
  static Item_cache* get_cache(const Item* item, const Item_result type);
  table_map used_tables() const { return used_table_map; }
  virtual void keep_array() {}
  virtual void print(String *str, enum_query_type query_type);
  bool eq_def(Field *field) 
  { 
    return cached_field ? cached_field->eq_def (field) : FALSE;
  }
  bool eq(const Item *item, bool binary_cmp) const
  {
    return this == item;
  }
  /**
     Check if saved item has a non-NULL value.
     Will cache value of saved item if not already done. 
     @return TRUE if cached value is non-NULL.
   */
  bool has_value()
  {
    return (value_cached || cache_value()) && !null_value;
  }

  /** 
    If this item caches a field value, return pointer to underlying field.

    @return Pointer to field, or NULL if this is not a cache for a field value.
  */
  Field* field() { return cached_field; }

  virtual void store(Item *item);
  virtual bool cache_value()= 0;
  bool basic_const_item() const
  { return test(example && example->basic_const_item());}
  virtual void clear() { null_value= TRUE; value_cached= FALSE; }
  Item_result result_type() const
  {
    if (!example)
      return INT_RESULT;
    return Field::result_merge_type(example->field_type());
  }
};


class Item_cache_int: public Item_cache
{
protected:
  longlong value;
public:
  Item_cache_int(): Item_cache(),
    value(0) {}
  Item_cache_int(enum_field_types field_type_arg):
    Item_cache(field_type_arg), value(0) {}

  virtual void store(Item *item){ Item_cache::store(item); }
  void store(Item *item, longlong val_arg);
  double val_real();
  longlong val_int();
  String* val_str(String *str);
  my_decimal *val_decimal(my_decimal *);
  enum Item_result result_type() const { return INT_RESULT; }
  bool result_as_longlong() { return TRUE; }
  bool cache_value();
};


class Item_cache_real: public Item_cache
{
  double value;
public:
  Item_cache_real(): Item_cache(),
    value(0) {}

  double val_real();
  longlong val_int();
  String* val_str(String *str);
  my_decimal *val_decimal(my_decimal *);
  enum Item_result result_type() const { return REAL_RESULT; }
  bool cache_value();
};


class Item_cache_decimal: public Item_cache
{
protected:
  my_decimal decimal_value;
public:
  Item_cache_decimal(): Item_cache() {}

  double val_real();
  longlong val_int();
  String* val_str(String *str);
  my_decimal *val_decimal(my_decimal *);
  enum Item_result result_type() const { return DECIMAL_RESULT; }
  bool cache_value();
};


class Item_cache_str: public Item_cache
{
  char buffer[STRING_BUFFER_USUAL_SIZE];
  String *value, value_buff;
  bool is_varbinary;
  
public:
  Item_cache_str(const Item *item) :
    Item_cache(item->field_type()), value(0),
    is_varbinary(item->type() == FIELD_ITEM &&
                 cached_field_type == MYSQL_TYPE_VARCHAR &&
                 !((const Item_field *) item)->field->has_charset())
  {
    collation.set(const_cast<DTCollation&>(item->collation));
  }
  double val_real();
  longlong val_int();
  String* val_str(String *);
  my_decimal *val_decimal(my_decimal *);
  enum Item_result result_type() const { return STRING_RESULT; }
  CHARSET_INFO *charset() const { return value->charset(); };
  int save_in_field(Field *field, bool no_conversions);
  bool cache_value();
};

class Item_cache_row: public Item_cache
{
  Item_cache  **values;
  uint item_count;
  bool save_array;
public:
  Item_cache_row()
    :Item_cache(), values(0), item_count(2),
    save_array(0) {}
  
  /*
    'allocate' used only in row transformer, to preallocate space for row 
    cache.
  */
  bool allocate(uint num);
  /*
    'setup' is needed only by row => it not called by simple row subselect
    (only by IN subselect (in subselect optimizer))
  */
  bool setup(Item *item);
  void store(Item *item);
  void illegal_method_call(const char *);
  void make_field(Send_field *)
  {
    illegal_method_call((const char*)"make_field");
  };
  double val_real()
  {
    illegal_method_call((const char*)"val");
    return 0;
  };
  longlong val_int()
  {
    illegal_method_call((const char*)"val_int");
    return 0;
  };
  String *val_str(String *)
  {
    illegal_method_call((const char*)"val_str");
    return 0;
  };
  my_decimal *val_decimal(my_decimal *val)
  {
    illegal_method_call((const char*)"val_decimal");
    return 0;
  };

  enum Item_result result_type() const { return ROW_RESULT; }
  
  uint cols() { return item_count; }
  Item *element_index(uint i) { return values[i]; }
  Item **addr(uint i) { return (Item **) (values + i); }
  bool check_cols(uint c);
  bool null_inside();
  void bring_value();
  void keep_array() { save_array= 1; }
  void cleanup()
  {
    DBUG_ENTER("Item_cache_row::cleanup");
    Item_cache::cleanup();
    if (save_array)
      bzero(values, item_count*sizeof(Item**));
    else
      values= 0;
    DBUG_VOID_RETURN;
  }
  bool cache_value();
};


class Item_cache_datetime: public Item_cache
{
protected:
  String str_value;
  longlong int_value;
  bool str_value_cached;
public:
  Item_cache_datetime(enum_field_types field_type_arg):
    Item_cache(field_type_arg), int_value(0), str_value_cached(0)
  {
    cmp_context= STRING_RESULT;
  }

  void store(Item *item, longlong val_arg);
  void store(Item *item);
  double val_real();
  longlong val_int();
  String* val_str(String *str);
  my_decimal *val_decimal(my_decimal *);
  enum Item_result result_type() const { return STRING_RESULT; }
  bool result_as_longlong() { return TRUE; }
  /*
    In order to avoid INT <-> STRING conversion of a DATETIME value
    two cache_value functions are introduced. One (cache_value) caches STRING
    value, another (cache_value_int) - INT value. Thus this cache item
    completely relies on the ability of the underlying item to do the
    correct conversion.
  */
  bool cache_value_int();
  bool cache_value();
  void clear() { Item_cache::clear(); str_value_cached= FALSE; }
};


/*
  Item_type_holder used to store type. name, length of Item for UNIONS &
  derived tables.

  Item_type_holder do not need cleanup() because its time of live limited by
  single SP/PS execution.
*/
class Item_type_holder: public Item
{
protected:
  TYPELIB *enum_set_typelib;
  enum_field_types fld_type;
  Field::geometry_type geometry_type;

  void get_full_info(Item *item);

  /* It is used to count decimal precision in join_types */
  int prev_decimal_int_part;
public:
  Item_type_holder(THD*, Item*);

  Item_result result_type() const;
  enum_field_types field_type() const { return fld_type; };
  enum Type type() const { return TYPE_HOLDER; }
  double val_real();
  longlong val_int();
  my_decimal *val_decimal(my_decimal *);
  String *val_str(String*);
  bool join_types(THD *thd, Item *);
  Field *make_field_by_type(TABLE *table);
  static uint32 display_length(Item *item);
  static enum_field_types get_real_type(Item *);
  Field::geometry_type get_geometry_type() const { return geometry_type; };
};


class st_select_lex;
void mark_select_range_as_dependent(THD *thd,
                                    st_select_lex *last_select,
                                    st_select_lex *current_sel,
                                    Field *found_field, Item *found_item,
                                    Item_ident *resolved_item);

extern Cached_item *new_Cached_item(THD *thd, Item *item);
extern Item_result item_cmp_type(Item_result a,Item_result b);
extern void resolve_const_item(THD *thd, Item **ref, Item *cmp_item);
extern int stored_field_cmp_to_item(THD *thd, Field *field, Item *item);

extern const String my_null_string;

#endif /* ITEM_INCLUDED */<|MERGE_RESOLUTION|>--- conflicted
+++ resolved
@@ -547,15 +547,11 @@
      @see Query_arena::free_list
    */
   Item *next;
-<<<<<<< HEAD
   uint32 max_length;                    /* Maximum length, in bytes */
-=======
-  uint32 max_length;
   /*
     TODO: convert name and name_length fields into String to keep them in sync
     (see bug #11829681/60295 etc).
   */
->>>>>>> c64d72f3
   uint name_length;                     /* Length of name */
   int8 marker;
   uint8 decimals;
