/* Copyright (C) 2000-2006 MySQL AB

   This program is free software; you can redistribute it and/or modify
   it under the terms of the GNU General Public License as published by
   the Free Software Foundation; version 2 of the License.

   This program is distributed in the hope that it will be useful,
   but WITHOUT ANY WARRANTY; without even the implied warranty of
   MERCHANTABILITY or FITNESS FOR A PARTICULAR PURPOSE.  See the
   GNU General Public License for more details.

   You should have received a copy of the GNU General Public License
   along with this program; if not, write to the Free Software
   Foundation, Inc., 59 Temple Place, Suite 330, Boston, MA  02111-1307  USA */

/**
  @file

  @brief
  join cache optimizations

  @defgroup Query_Optimizer  Query Optimizer
  @{
*/

#ifdef USE_PRAGMA_IMPLEMENTATION
#pragma implementation				// gcc: Class implementation
#endif

#include "mysql_priv.h"
#include "sql_select.h"
#include "opt_subselect.h"

#define NO_MORE_RECORDS_IN_BUFFER  (uint)(-1)


/*****************************************************************************
 *  Join cache module
******************************************************************************/

/* 
  Fill in the descriptor of a flag field associated with a join cache    

  SYNOPSIS
    add_field_flag_to_join_cache()
      str           position in a record buffer to copy the field from/to
      length        length of the field 
      field  IN/OUT pointer to the field descriptor to fill in 

  DESCRIPTION
    The function fill in the descriptor of a cache flag field to which
    the parameter 'field' points to. The function uses the first two
    parameters to set the position in the record buffer from/to which 
    the field value is to be copied and the length of the copied fragment. 
    Before returning the result the function increments the value of
    *field by 1.
    The function ignores the fields 'blob_length' and 'ofset' of the
    descriptor.

  RETURN VALUE
    the length of the field  
*/

static
uint add_flag_field_to_join_cache(uchar *str, uint length, CACHE_FIELD **field)
{
  CACHE_FIELD *copy= *field;
  copy->str= str;
  copy->length= length;
  copy->type= 0;
  copy->field= 0;
  copy->referenced_field_no= 0;
  (*field)++;
  return length;    
}


/* 
  Fill in the descriptors of table data fields associated with a join cache    

  SYNOPSIS
    add_table_data_fields_to_join_cache()
      tab              descriptors of fields from this table are to be filled
      field_set        descriptors for only these fields are to be created
      field_cnt IN/OUT     counter of data fields  
      descr  IN/OUT        pointer to the first descriptor to be filled
      field_ptr_cnt IN/OUT counter of pointers to the data fields
      descr_ptr IN/OUT     pointer to the first pointer to blob descriptors 

  DESCRIPTION
    The function fills in the descriptors of cache data fields from the table
    'tab'. The descriptors are filled only for the fields marked in the 
    bitmap 'field_set'. 
    The function fills the descriptors starting from the position pointed
    by 'descr'. If an added field is of a BLOB type then a pointer to the 
    its descriptor is added to the array descr_ptr.   
    At the return 'descr' points to the position after the last added
    descriptor  while 'descr_ptr' points to the position right after the
    last added pointer.  

  RETURN VALUE
    the total length of the added fields  
*/

static
uint add_table_data_fields_to_join_cache(JOIN_TAB *tab, 
                                         MY_BITMAP *field_set,
                                         uint *field_cnt, 
                                         CACHE_FIELD **descr,
                                         uint *field_ptr_cnt,
                                         CACHE_FIELD ***descr_ptr)
{
  Field **fld_ptr;
  uint len= 0;
  CACHE_FIELD *copy= *descr;
  CACHE_FIELD **copy_ptr= *descr_ptr;
  uint used_fields= bitmap_bits_set(field_set);
  for (fld_ptr= tab->table->field; used_fields; fld_ptr++)
  {
    if (bitmap_is_set(field_set, (*fld_ptr)->field_index))
    {
      len+= (*fld_ptr)->fill_cache_field(copy);
      if (copy->type == CACHE_BLOB)
      {
        *copy_ptr= copy;
        copy_ptr++;
        (*field_ptr_cnt)++;
      }
      copy->field= *fld_ptr;
      copy->referenced_field_no= 0;
      copy++;
      (*field_cnt)++;
      used_fields--;
    }
  }
  *descr= copy;
  *descr_ptr= copy_ptr;
  return len;
}
    

/* 
  Determine different counters of fields associated with a record in the cache  

  SYNOPSIS
    calc_record_fields()

  DESCRIPTION
    The function counts the number of total fields stored in a record
    of the cache and saves this number in the 'fields' member. It also
    determines the number of flag fields and the number of blobs.
    The function sets 'with_match_flag' on if 'join_tab' needs a match flag
    i.e. if it is the first inner table of an outer join or a semi-join.  

  RETURN VALUE
    none 
*/

void JOIN_CACHE::calc_record_fields()
{
  JOIN_TAB *tab = prev_cache ? prev_cache->join_tab :
                               join->join_tab+join->const_tables;
  tables= join_tab-tab;

  fields= 0;
  blobs= 0;
  flag_fields= 0;
  data_field_count= 0;
  data_field_ptr_count= 0;
  referenced_fields= 0;

  for ( ; tab < join_tab ; tab++)
  {	    
    tab->calc_used_field_length(FALSE);
    flag_fields+= test(tab->used_null_fields || tab->used_uneven_bit_fields);
    flag_fields+= test(tab->table->maybe_null);
    fields+= tab->used_fields;
    blobs+= tab->used_blobs;

    fields+= tab->check_rowid_field();
  }
  if ((with_match_flag= join_tab->use_match_flag()))
    flag_fields++;
  fields+= flag_fields;
}


/* 
  Collect information on join key arguments  

  SYNOPSIS
    collect_info_on_key_args()

  DESCRIPTION
    The function traverses the ref expressions that are used to access the
    joined table join_tab. For each table 'tab' whose fields are to be stored
    in the join buffer of the cache the function finds the fields from 'tab'
    that occur in the ref expressions and marks these fields in the bitmap
    tab->table->tmp_set. The function counts the number of them stored
    in this cache and the total number of them stored in the previous caches
    and saves the results of the counting in 'local_key_arg_fields' and               'external_key_arg_fields' respectively.

  NOTES
    The function does not do anything if no key is used to join the records
    from join_tab.
    
  RETURN VALUE
    none 
*/  

void JOIN_CACHE::collect_info_on_key_args()
{
  JOIN_TAB *tab;
  JOIN_CACHE *cache;
  local_key_arg_fields= 0;
  external_key_arg_fields= 0;

  if (!is_key_access())
    return;

  TABLE_REF *ref= &join_tab->ref;
  cache= this;
  do
  {
    for (tab= cache->join_tab-cache->tables; tab < cache->join_tab ; tab++)
    { 
      uint key_args;
      bitmap_clear_all(&tab->table->tmp_set);
      for (uint i= 0; i < ref->key_parts; i++)
      {
        Item *ref_item= ref->items[i]; 
        if (!(tab->table->map & ref_item->used_tables()))
	  continue;
	 ref_item->walk(&Item::add_field_to_set_processor, 1,
                        (uchar *) tab->table);
      }
      if ((key_args= bitmap_bits_set(&tab->table->tmp_set)))
      {
        if (cache == this)
          local_key_arg_fields+= key_args;
        else
          external_key_arg_fields+= key_args;
      }
    }
    cache= cache->prev_cache;
  } 
  while (cache);

  return;
}


/* 
  Allocate memory for descriptors and pointers to them associated with the cache  

  SYNOPSIS
    alloc_fields()

  DESCRIPTION
    The function allocates memory for the array of fields descriptors
    and the array of pointers to the field descriptors used to copy
    join record data from record buffers into the join buffer and
    backward. Some pointers refer to the field descriptor associated
    with previous caches. They are placed at the beginning of the array
    of pointers and its total number is stored in external_key_arg_fields.
    The pointer of the first array is assigned to field_descr and the number
    of the elements in it is precalculated by the function calc_record_fields. 
    The allocated arrays are adjacent.
  
  NOTES
    The memory is allocated in join->thd->memroot

  RETURN VALUE
    pointer to the first array  
*/

int JOIN_CACHE::alloc_fields()
{
  uint ptr_cnt= external_key_arg_fields+blobs+1;
  uint fields_size= sizeof(CACHE_FIELD)*fields;
  field_descr= (CACHE_FIELD*) sql_alloc(fields_size +
                                        sizeof(CACHE_FIELD*)*ptr_cnt);
  blob_ptr= (CACHE_FIELD **) ((uchar *) field_descr + fields_size);
  return (field_descr == NULL);
}  


/* 
  Create descriptors of the record flag fields stored in the join buffer 

  SYNOPSIS
    create_flag_fields()

  DESCRIPTION
    The function creates descriptors of the record flag fields stored
    in the join buffer. These are descriptors for:
    - an optional match flag field,
    - table null bitmap fields, 
    - table null row fields.
    The match flag field is created when 'join_tab' is the first inner
    table of an outer join our a semi-join. A null bitmap field is
    created for any table whose fields are to be stored in the join
    buffer if at least one of these fields is nullable or is a BIT field
    whose bits are partially stored with null bits. A null row flag
    is created for any table assigned to the cache if it is an inner
    table of an outer join.
    The descriptor for flag fields are placed one after another at the
    beginning of the array of field descriptors 'field_descr' that
    contains 'fields' elements. If there is a match flag field the 
    descriptor for it is always first in the sequence of flag fields.
    The descriptors for other flag fields can follow in an arbitrary
    order. 
    The flag field values follow in a record stored in the join buffer
    in the same order as field descriptors, with the match flag always
    following first.
    The function sets the value of 'flag_fields' to the total number
    of the descriptors created for the flag fields.
    The function sets the value of 'length' to the total length of the
    flag fields.
  
  RETURN VALUE
    none
*/

void JOIN_CACHE::create_flag_fields()
{
  CACHE_FIELD *copy;
  JOIN_TAB *tab;

  copy= field_descr;

  length=0;

  /* If there is a match flag the first field is always used for this flag */ 
  if (with_match_flag)
    length+= add_flag_field_to_join_cache((uchar*) &join_tab->found,
                                          sizeof(join_tab->found),
	                                  &copy);

  /* Create fields for all null bitmaps and null row flags that are needed */
  for (tab= join_tab-tables; tab < join_tab; tab++)
  {
    TABLE *table= tab->table;

    /* Create a field for the null bitmap from table if needed */
    if (tab->used_null_fields || tab->used_uneven_bit_fields)			    
      length+= add_flag_field_to_join_cache(table->null_flags,
                                            table->s->null_bytes,
                                            &copy);
 
    /* Create table for the null row flag if needed */
    if (table->maybe_null)
      length+= add_flag_field_to_join_cache((uchar*) &table->null_row,
                                            sizeof(table->null_row),
                                            &copy);
  }

  /* Theoretically the new value of flag_fields can be less than the old one */   
  flag_fields= copy-field_descr;
}


/* 
  Create descriptors of the fields used to build access keys to the joined table

  SYNOPSIS
    create_key_arg_fields()

  DESCRIPTION
    The function creates descriptors of the record fields stored in the join
    buffer that are used to build access keys to the joined table. These
    fields are put into the buffer ahead of other records fields stored in
    the buffer. Such placement helps to optimize construction of access keys.
    For each field that is used to build access keys to the joined table but
    is stored in some other join cache buffer the function saves a pointer
    to the the field descriptor. The array of such pointers are placed in the
    the join cache structure just before the array of pointers to the
    blob fields blob_ptr.
    Any field stored in a join cache buffer that is used to construct keys
    to access tables associated with other join caches is called a referenced
    field. It receives a unique number that is saved by the function in the
    member 'referenced_field_no' of the CACHE_FIELD descriptor for the field.
    This number is used as index to the array of offsets to the referenced
    fields that are saved and put in the join cache buffer after all record
    fields.
    The function also finds out whether that the keys to access join_tab
    can be considered as embedded and, if so, sets the flag 'use_emb_key' in
    this join cache appropriately. 
     
  NOTES.
    When a key to access the joined table 'join_tab' is constructed the array
    of pointers to the field descriptors for the external fields is looked
    through. For each of this pointers we find out in what previous key cache
    the referenced field is stored. The value of 'referenced_field_no'
    provides us with the index into the array of offsets for referenced 
    fields stored in the join cache. The offset read by the the index allows
    us to read the field without reading all other fields of the record 
    stored the join cache buffer. This optimizes the construction of keys
    to access 'join_tab' when some key arguments are stored in the previous
    join caches.  

  NOTES
    The function does not do anything if no key is used to join the records
    from join_tab.
 
  RETURN VALUE
    none
*/
void JOIN_CACHE::create_key_arg_fields()
{
  JOIN_TAB *tab;
  JOIN_CACHE *cache;

  if (!is_key_access())
    return;

  /* 
    Save pointers to the cache fields in previous caches
    that  are used to build keys for this key access.
  */
  cache= this;
  uint ext_key_arg_cnt= external_key_arg_fields;
  CACHE_FIELD *copy;
  CACHE_FIELD **copy_ptr= blob_ptr;
  while (ext_key_arg_cnt)
  {
    cache= cache->prev_cache;
    for (tab= cache->join_tab-cache->tables; tab < cache->join_tab ; tab++)
    { 
      CACHE_FIELD *copy_end;
      MY_BITMAP *key_read_set= &tab->table->tmp_set;
      /* key_read_set contains the bitmap of tab's fields referenced by ref */ 
      if (bitmap_is_clear_all(key_read_set))
        continue;
      copy_end= cache->field_descr+cache->fields;
      for (copy= cache->field_descr+cache->flag_fields; copy < copy_end; copy++)
      {
        /*
          (1) - when we store rowids for DuplicateWeedout, they have
                copy->field==NULL
        */
        if (copy->field &&  // (1)
            copy->field->table == tab->table &&
            bitmap_is_set(key_read_set, copy->field->field_index))
        {
          *copy_ptr++= copy; 
          ext_key_arg_cnt--;
          if (!copy->referenced_field_no)
          {
            /* 
              Register the referenced field 'copy': 
              - set the offset number in copy->referenced_field_no,
              - adjust the value of the flag 'with_length',
              - adjust the values of 'pack_length' and 
                of 'pack_length_with_blob_ptrs'.
	    */
            copy->referenced_field_no= ++cache->referenced_fields;
            if (!cache->with_length)
            {
              cache->with_length= TRUE;
              uint sz= cache->get_size_of_rec_length();
              cache->base_prefix_length+= sz;
              cache->pack_length+= sz;
              cache->pack_length_with_blob_ptrs+= sz;
            }
	    cache->pack_length+= cache->get_size_of_fld_offset();
            cache->pack_length_with_blob_ptrs+= cache->get_size_of_fld_offset();
          }        
        }
      }
    } 
  }
  /* After this 'blob_ptr' shall not be be changed */ 
  blob_ptr= copy_ptr;
  
  /* Now create local fields that are used to build ref for this key access */
  copy= field_descr+flag_fields;
  for (tab= join_tab-tables; tab < join_tab ; tab++)
  {
    length+= add_table_data_fields_to_join_cache(tab, &tab->table->tmp_set,
                                                 &data_field_count, &copy,
                                                 &data_field_ptr_count, 
                                                 &copy_ptr);
  }

  use_emb_key= check_emb_key_usage();

  return;
}


/* 
  Create descriptors of all remaining data fields stored in the join buffer    

  SYNOPSIS
    create_remaining_fields()

  DESCRIPTION
    The function creates descriptors for all remaining data fields of a
    record from the join buffer. If the value returned by is_key_access() is
    false the function creates fields for all read record fields that
    comprise the partial join record joined with join_tab. Otherwise, 
    for each table tab, the set of the read fields for which the descriptors
    have to be added is determined as the difference between all read fields
    and and those for which the descriptors have been already created.
    The latter are supposed to be marked in the bitmap tab->table->tmp_set.
    The function increases the value of 'length' to the the total length of
    the added fields.
   
  NOTES
    If is_key_access() returns true the function modifies the value of
    tab->table->tmp_set for a each table whose fields are stored in the cache.
    The function calls the method Field::fill_cache_field to figure out
    the type of the cache field and the maximal length of its representation
    in the join buffer. If this is a blob field then additionally a pointer
    to this field is added as an element of the array blob_ptr. For a blob
    field only the size of the length of the blob data is taken into account.
    It is assumed that 'data_field_count' contains the number of descriptors
    for data fields that have been already created and 'data_field_ptr_count'
    contains the number of the pointers to such descriptors having been
    stored up to the moment.

  RETURN VALUE
    none 
*/

void JOIN_CACHE:: create_remaining_fields()
{
  JOIN_TAB *tab;
  bool all_read_fields= !is_key_access();
  CACHE_FIELD *copy= field_descr+flag_fields+data_field_count;
  CACHE_FIELD **copy_ptr= blob_ptr+data_field_ptr_count;

  for (tab= join_tab-tables; tab < join_tab; tab++)
  {
    MY_BITMAP *rem_field_set;
    TABLE *table= tab->table;

    if (all_read_fields)
      rem_field_set= table->read_set;
    else
    {
      bitmap_invert(&table->tmp_set);
      bitmap_intersect(&table->tmp_set, table->read_set);
      rem_field_set= &table->tmp_set;
    }  

    length+= add_table_data_fields_to_join_cache(tab, rem_field_set,
                                                 &data_field_count, &copy,
                                                 &data_field_ptr_count,
                                                 &copy_ptr);
  
    /* SemiJoinDuplicateElimination: allocate space for rowid if needed */
    if (tab->keep_current_rowid)
    {
      copy->str= table->file->ref;
      copy->length= table->file->ref_length;
      copy->type= 0;
      copy->field= 0;
      copy->referenced_field_no= 0;
      length+= copy->length;
      data_field_count++;
      copy++;
    }
  }
}



/* 
  Calculate and set all cache constants      

  SYNOPSIS
    set_constants()

  DESCRIPTION
    The function calculates and set all precomputed constants that are used
    when writing records into the join buffer and reading them from it.
    It calculates the size of offsets of a record within the join buffer
    and of a field within a record. It also calculates the number of bytes
    used to store record lengths.
    The function also calculates the maximal length of the representation
    of record in the cache excluding blob_data. This value is used when
    making a dicision whether more records should be added into the join
    buffer or not.
  
  RETURN VALUE
    none 
*/

void JOIN_CACHE::set_constants()
{ 
  /* 
    Any record from a BKA cache is prepended with the record length.
    We use the record length when reading the buffer and building key values
    for each record. The length allows us not to read the fields that are
    not needed for keys.
    If a record has match flag it also may be skipped when the match flag
    is on. It happens if the cache is used for a semi-join operation or
    for outer join when the 'not exist' optimization can be applied.
    If some of the fields are referenced from other caches then
    the record length allows us to easily reach the saved offsets for
    these fields since the offsets are stored at the very end of the record.
    However at this moment we don't know whether we have referenced fields for
    the cache or not. Later when a referenced field is registered for the cache
    we adjust the value of the flag 'with_length'.
  */ 
  with_length= is_key_access() || 
               join_tab->is_inner_table_of_semi_join_with_first_match() ||
               join_tab->is_inner_table_of_outer_join();
  /* 
     At this moment we don't know yet the value of 'referenced_fields',
     but in any case it can't be greater than the value of 'fields'.
  */
  uint len= length + fields*sizeof(uint)+blobs*sizeof(uchar *) +
            (prev_cache ? prev_cache->get_size_of_rec_offset() : 0) +
            sizeof(ulong);
  buff_size= max(join->thd->variables.join_buff_size, 2*len);
  size_of_rec_ofs= offset_size(buff_size);
  size_of_rec_len= blobs ? size_of_rec_ofs : offset_size(len); 
  size_of_fld_ofs= size_of_rec_len;
  base_prefix_length= (with_length ? size_of_rec_len : 0) +
                      (prev_cache ? prev_cache->get_size_of_rec_offset() : 0);
  /* 
    The size of the offsets for referenced fields will be added later.
    The values of 'pack_length' and 'pack_length_with_blob_ptrs' are adjusted
    every time when the first reference to the referenced field is registered.
  */
  pack_length= (with_length ? size_of_rec_len : 0) +
               (prev_cache ? prev_cache->get_size_of_rec_offset() : 0) + 
               length;
  pack_length_with_blob_ptrs= pack_length + blobs*sizeof(uchar *);
}


/* 
  Get maximum total length of all affixes of a record in the join cache buffer

  SYNOPSIS
    get_record_max_affix_length()

  DESCRIPTION
    The function calculates the maximum possible total length of all affixes
    of a record in the join cache buffer, that is made of:
      - the length of all prefixes used in this cache,
      - the length of the match flag if it's needed
      - the total length of the maximum possible offsets to the fields of
        a record in the buffer.

  RETURN VALUE
    The maximum total length of all affixes of a record in the join buffer  
*/ 
     
uint JOIN_CACHE::get_record_max_affix_length()
{
  uint len= get_prefix_length() +
            test(with_match_flag) + 
            size_of_fld_ofs * data_field_count;
  return len;
}


/* 
  Get the minimum possible size of the cache join buffer 

  SYNOPSIS
    get_min_join_buffer_size()

  DESCRIPTION
    At the first its invocation for the cache the function calculates the
    minimum possible size of the join buffer of the cache. This value depends
    on the minimal number of records 'min_records' to be stored in the join
    buffer. The number is supposed to be determined by the procedure that 
    chooses the best access path to the joined table join_tab in the execution
    plan. After the calculation of the interesting size the function saves it
    in the field 'min_buff_size' in order to use it directly at the next     
    invocations of the function.

  NOTES
    Currently the number of minimal records is just set to 1.

  RETURN VALUE
    The minimal possible size of the join buffer of this cache 
*/

ulong JOIN_CACHE::get_min_join_buffer_size()
{
  if (!min_buff_size)
  {
    ulong len= 0;
    for (JOIN_TAB *tab= join_tab-tables; tab < join_tab; tab++)
      len+= tab->get_max_used_fieldlength();
    len+= get_record_max_affix_length() + get_max_key_addon_space_per_record(); 
    ulong min_sz= len*min_records;
    ulong add_sz= 0;
    for (uint i=0; i < min_records; i++)
      add_sz+= join_tab_scan->aux_buffer_incr(i+1);
    avg_aux_buffer_incr= add_sz/min_records;
    min_sz+= add_sz;
    min_sz+= pack_length_with_blob_ptrs;
    min_buff_size= min_sz;
  }
  return min_buff_size;
}


/* 
  Get the maximum possible size of the cache join buffer 

  SYNOPSIS
    get_max_join_buffer_size()

  DESCRIPTION
    At the first its invocation for the cache the function calculates the
    maximum possible size of join buffer for the cache. This value does not
    exceed the estimate of the number of records 'max_records' in the partial
    join that joins tables from the first one through join_tab. This value
    is also capped off by the value of join_tab->join_buffer_size_limit, if it
    has been set a to non-zero value, and by the value of the system parameter 
    join_buffer_size - otherwise. After the calculation of the interesting size
    the function saves the value in the field 'max_buff_size' in order to use
    it directly at the next  invocations of the function.

  NOTES
    Currently the value of join_tab->join_buffer_size_limit is initialized
    to 0 and is never reset.

  RETURN VALUE
    The maximum possible size of the join buffer of this cache 
*/

ulong JOIN_CACHE::get_max_join_buffer_size()
{
  if (!max_buff_size)
  {
    ulong max_sz;
    ulong min_sz= get_min_join_buffer_size(); 
    ulong len= 0;
    for (JOIN_TAB *tab= join_tab-tables; tab < join_tab; tab++)
      len+= tab->get_used_fieldlength();
    len+= get_record_max_affix_length();
    avg_record_length= len;
    len+= get_max_key_addon_space_per_record() + avg_aux_buffer_incr;
    space_per_record= len;
    
    ulong limit_sz= join->thd->variables.join_buff_size;
    if (join_tab->join_buffer_size_limit)
      set_if_smaller(limit_sz, join_tab->join_buffer_size_limit);
    if (limit_sz / max_records > space_per_record)
      max_sz= space_per_record * max_records;
    else
      max_sz= limit_sz;
    max_sz+= pack_length_with_blob_ptrs;
    set_if_smaller(max_sz, limit_sz);
    set_if_bigger(max_sz, min_sz);
    max_buff_size= max_sz;
  }
  return max_buff_size;
}    
      

/* 
  Allocate memory for a join buffer      

  SYNOPSIS
    alloc_buffer()

  DESCRIPTION
    The function allocates a lump of memory for the cache join buffer. 
    Initially the function sets the size of the buffer buff_size equal to
    the value returned by get_max_join_buffer_size(). If the total size of
    the space intended to be used for the join buffers employed by the
    tables from the first one through join_tab exceeds the value of the
    system parameter join_buff_space_limit, then the function first tries
    to shrink the used buffers to make the occupied space fit the maximum
    memory allowed to be used for all join buffers in total. After
    this the function tries to allocate a join buffer for join_tab.
    If it fails to do so, it decrements the requested size of the join
    buffer, shrinks proportionally the join buffers used for the previous
    tables and tries to allocate a buffer for join_tab. In the case of a
    failure the function repeats its attempts with smaller and smaller
    requested sizes of the buffer, but not more than 4 times.
  
  RETURN VALUE
    0   if the memory has been successfully allocated
    1   otherwise
*/

int JOIN_CACHE::alloc_buffer()
{
  JOIN_TAB *tab;
  JOIN_CACHE *cache;
  ulonglong curr_buff_space_sz= 0;
  ulonglong curr_min_buff_space_sz= 0;
  ulonglong join_buff_space_limit=
    join->thd->variables.join_buff_space_limit;
  double partial_join_cardinality=  (join_tab-1)->get_partial_join_cardinality();
  buff= NULL;
  min_buff_size= 0;
  max_buff_size= 0;
  min_records= 1;
  max_records= partial_join_cardinality <= join_buff_space_limit ?
                 (ulonglong) partial_join_cardinality : join_buff_space_limit;
  set_if_bigger(max_records, 10);
  min_buff_size= get_min_join_buffer_size();
  buff_size= get_max_join_buffer_size();
  for (tab= join->join_tab+join->const_tables; tab <= join_tab; tab++)
  {
    cache= tab->cache;
    if (cache)
    {
      curr_min_buff_space_sz+= cache->get_min_join_buffer_size();
      curr_buff_space_sz+= cache->get_join_buffer_size();
    }
  }

  if (curr_min_buff_space_sz > join_buff_space_limit ||
      (curr_buff_space_sz > join_buff_space_limit &&
       join->shrink_join_buffers(join_tab, curr_buff_space_sz,
                                 join_buff_space_limit)))
    goto fail;
                               
  for (ulong buff_size_decr= (buff_size-min_buff_size)/4 + 1; ; )
  {
    ulong next_buff_size;

    if ((buff= (uchar*) my_malloc(buff_size, MYF(0))))
      break;

    next_buff_size= buff_size > buff_size_decr ? buff_size-buff_size_decr : 0;
    if (next_buff_size < min_buff_size ||
        join->shrink_join_buffers(join_tab, curr_buff_space_sz,
                                  curr_buff_space_sz-buff_size_decr))
      goto fail;
    buff_size= next_buff_size;

    curr_buff_space_sz= 0;
    for (tab= join->join_tab+join->const_tables; tab <= join_tab; tab++)
    {
      cache= tab->cache;
      if (cache)
        curr_buff_space_sz+= cache->get_join_buffer_size();
    } 
  }
  return 0;

fail:
  buff_size= 0;
  return 1;
}

 
/*
  Shrink the size if the cache join buffer in a given ratio

  SYNOPSIS
    shrink_join_buffer_in_ratio()
      n           nominator of the ratio to shrink the buffer in
      d           denominator if the ratio

  DESCRIPTION
    The function first deallocates the join buffer of the cache. Then
    it allocates a buffer that is (n/d) times smaller.
    
  RETURN VALUE
    FALSE   on success with allocation of the smaller join buffer 
    TRUE    otherwise       
*/

bool JOIN_CACHE::shrink_join_buffer_in_ratio(ulonglong n, ulonglong d)
{
  ulonglong next_buff_size;
  if (n < d)
    return FALSE;
  next_buff_size= (ulonglong) ((double) buff_size / n * d);
  set_if_bigger(next_buff_size, min_buff_size);
  buff_size= next_buff_size;
  return realloc_buffer();
}  


/*
  Reallocate the join buffer of a join cache
 
  SYNOPSIS
    realloc_buffer()

  DESCRITION
    The function reallocates the join buffer of the join cache. After this
    it resets the buffer for writing.

  NOTES
    The function assumes that buff_size contains the new value for the join
    buffer size.  

  RETURN VALUE
    0   if the buffer has been successfully reallocated
    1   otherwise
*/

int JOIN_CACHE::realloc_buffer()
{
  int rc;
  free();
  rc= test(!(buff= (uchar*) my_malloc(buff_size, MYF(0))));
  reset(TRUE);
  return rc;   	
}
  

/* 
  Initialize a join cache       

  SYNOPSIS
    init()

  DESCRIPTION
    The function initializes the join cache structure. It supposed to be called
    by init methods for classes derived from the JOIN_CACHE.
    The function allocates memory for the join buffer and for descriptors of
    the record fields stored in the buffer.

  NOTES
    The code of this function should have been included into the constructor
    code itself. However the new operator for the class JOIN_CACHE would
    never fail while memory allocation for the join buffer is not absolutely
    unlikely to fail. That's why this memory allocation has to be placed in a
    separate function that is called in a couple with a cache constructor.
    It is quite natural to put almost all other constructor actions into
    this function.     
  
  RETURN VALUE
    0   initialization with buffer allocations has been succeeded
    1   otherwise
*/

int JOIN_CACHE::init()
{
  DBUG_ENTER("JOIN_CACHE::init");

  calc_record_fields();

  collect_info_on_key_args();

  if (alloc_fields())
    DBUG_RETURN(1);

  create_flag_fields();

  create_key_arg_fields();

  create_remaining_fields();

  set_constants();

  if (alloc_buffer())
    DBUG_RETURN(1); 
  
  reset(TRUE); 

  DBUG_RETURN(0);
}


/* 
  Check the possibility to read the access keys directly from the join buffer       
  SYNOPSIS
    check_emb_key_usage()

  DESCRIPTION
<<<<<<< HEAD
=======
    The function initializes the cache structure. It supposed to be called
    right after a constructor for the JOIN_CACHE_BKA.
    The function allocates memory for the join buffer and for descriptors of
    the record fields stored in the buffer.

  NOTES
    The code of this function should have been included into the constructor
    code itself. However the new operator for the class JOIN_CACHE_BKA would
    never fail while memory allocation for the join buffer is not absolutely
    unlikely to fail. That's why this memory allocation has to be placed in a
    separate function that is called in a couple with a cache constructor.
    It is quite natural to put almost all other constructor actions into
    this function.     
  
  RETURN
    0   initialization with buffer allocations has been succeeded
    1   otherwise
*/

int JOIN_CACHE_BKA::init()
{
  JOIN_TAB *tab;
  JOIN_CACHE *cache;
  local_key_arg_fields= 0;
  external_key_arg_fields= 0;
  DBUG_ENTER("JOIN_CACHE_BKA::init");

  calc_record_fields();

  /* Mark all fields that can be used as arguments for this key access */
  TABLE_REF *ref= &join_tab->ref;
  cache= this;
  do
  {
    /* 
      Traverse the ref expressions and find the occurrences of fields in them for
      each table 'tab' whose fields are to be stored in the 'cache' join buffer.
      Mark these fields in the bitmap tab->table->tmp_set.
      For these fields count the number of them stored in this cache and the
      total number of them stored in the previous caches. Save the result
      of the counting 'in local_key_arg_fields' and 'external_key_arg_fields'
      respectively.
    */ 
    for (tab= cache->join_tab-cache->tables; tab < cache->join_tab ; tab++)
    { 
      uint key_args;
      bitmap_clear_all(&tab->table->tmp_set);
      for (uint i= 0; i < ref->key_parts; i++)
      {
        Item *ref_item= ref->items[i]; 
        if (!(tab->table->map & ref_item->used_tables()))
	  continue;
	 ref_item->walk(&Item::add_field_to_set_processor, 1,
                        (uchar *) tab->table);
      }
      if ((key_args= bitmap_bits_set(&tab->table->tmp_set)))
      {
        if (cache == this)
          local_key_arg_fields+= key_args;
        else
          external_key_arg_fields+= key_args;
      }
    }
    cache= cache->prev_cache;
  } 
  while (cache);

  if (alloc_fields(external_key_arg_fields))
    DBUG_RETURN(1);

  create_flag_fields();
  
  /* 
    Save pointers to the cache fields in previous caches
    that  are used to build keys for this key access.
  */
  cache= this;
  uint ext_key_arg_cnt= external_key_arg_fields;
  CACHE_FIELD *copy;
  CACHE_FIELD **copy_ptr= blob_ptr;
  while (ext_key_arg_cnt)
  {
    cache= cache->prev_cache;
    for (tab= cache->join_tab-cache->tables; tab < cache->join_tab ; tab++)
    { 
      CACHE_FIELD *copy_end;
      MY_BITMAP *key_read_set= &tab->table->tmp_set;
      /* key_read_set contains the bitmap of tab's fields referenced by ref */ 
      if (bitmap_is_clear_all(key_read_set))
        continue;
      copy_end= cache->field_descr+cache->fields;
      for (copy= cache->field_descr+cache->flag_fields; copy < copy_end; copy++)
      {
        /*
          (1) - when we store rowids for DuplicateWeedout, they have
                copy->field==NULL
        */
        if (copy->field &&  // (1)
            copy->field->table == tab->table &&
            bitmap_is_set(key_read_set, copy->field->field_index))
        {
          *copy_ptr++= copy; 
          ext_key_arg_cnt--;
          if (!copy->referenced_field_no)
          {
            /* 
              Register the referenced field 'copy': 
              - set the offset number in copy->referenced_field_no,
              - adjust the value of the flag 'with_length',
              - adjust the values of 'pack_length' and 
                of 'pack_length_with_blob_ptrs'.
	    */
            copy->referenced_field_no= ++cache->referenced_fields;
            cache->with_length= TRUE;
	    cache->pack_length+= cache->get_size_of_fld_offset();
            cache->pack_length_with_blob_ptrs+= cache->get_size_of_fld_offset();
          }        
        }
      }
    } 
  }
  /* After this 'blob_ptr' shall not be be changed */ 
  blob_ptr= copy_ptr;
  
  /* Now create local fields that are used to build ref for this key access */
  copy= field_descr+flag_fields;
  for (tab= join_tab-tables; tab < join_tab ; tab++)
  {
    length+= add_table_data_fields_to_join_cache(tab, &tab->table->tmp_set,
                                                 &data_field_count, &copy,
                                                 &data_field_ptr_count, 
                                                 &copy_ptr);
  }

  use_emb_key= check_emb_key_usage();

  if (use_emb_key)
    mrr_mode|= HA_MRR_MATERIALIZED_KEYS;

  create_remaining_fields(FALSE);

  set_constants();

  if (alloc_buffer())
    DBUG_RETURN(1); 

  reset(TRUE);

  DBUG_RETURN(0);
}  


/* 
  Check the possibility to read the access keys directly from the join buffer       

  SYNOPSIS
    check_emb_key_usage()

  DESCRIPTION
>>>>>>> 6c15806b
    The function checks some conditions at which the key values can be read
    directly from the join buffer. This is possible when the key values can be
    composed by concatenation of the record fields stored in the join buffer.
    Sometimes when the access key is multi-component the function has to re-order
    the fields written into the join buffer to make keys embedded. If key 
    values for the key access are detected as embedded then 'use_emb_key'
    is set to TRUE.

  EXAMPLE
    Let table t2 has an index defined on the columns a,b . Let's assume also
    that the columns t2.a, t2.b as well as the columns t1.a, t1.b are all
    of the integer type. Then if the query
      SELECT COUNT(*) FROM t1, t2 WHERE t1.a=t2.a and t1.b=t2.b  
    is executed with a join cache in such a way that t1 is the driving
    table then the key values to access table t2 can be read directly
    from the join buffer.
  
  NOTES
    In some cases key values could be read directly from the join buffer but
    we still do not consider them embedded. In the future we'll expand the
    the class of keys which we identify as embedded.

  NOTES
    The function returns FALSE if no key is used to join the records
    from join_tab.

  RETURN VALUE
    TRUE    key values will be considered as embedded,
    FALSE   otherwise.
*/

bool JOIN_CACHE::check_emb_key_usage()
{

  if (!is_key_access())
    return FALSE;

  uint i;
  Item *item; 
  KEY_PART_INFO *key_part;
  CACHE_FIELD *copy;
  CACHE_FIELD *copy_end;
  uint len= 0;
  TABLE *table= join_tab->table;
  TABLE_REF *ref= &join_tab->ref;
  KEY *keyinfo= table->key_info+ref->key;

  /* 
    If some of the key arguments are not from the local cache the key
    is not considered as embedded.
    TODO:
    Expand it to the case when ref->key_parts=1 and local_key_arg_fields=0.
  */  
  if (external_key_arg_fields != 0)
    return FALSE;
  /* 
    If the number of the local key arguments is not equal to the number
    of key parts the key value cannot be read directly from the join buffer.   
  */
  if (local_key_arg_fields != ref->key_parts)
    return FALSE;

  /* 
    A key is not considered embedded if one of the following is true:
    - one of its key parts is not equal to a field
    - it is a partial key
    - definition of the argument field does not coincide with the
      definition of the corresponding key component
    - some of the key components are nullable
  */  
  for (i=0; i < ref->key_parts; i++)
  {
    item= ref->items[i]->real_item();
    if (item->type() != Item::FIELD_ITEM)
      return FALSE;
    key_part= keyinfo->key_part+i;
    if (key_part->key_part_flag & HA_PART_KEY_SEG)
      return FALSE;
    if (!key_part->field->eq_def(((Item_field *) item)->field))
      return FALSE;
    if (key_part->field->maybe_null())
      return FALSE;
  }
  
  copy= field_descr+flag_fields;
  copy_end= copy+local_key_arg_fields;
  for ( ; copy < copy_end; copy++)
  {
    /* 
      If some of the key arguments are of variable length the key
      is not considered as embedded.
    */
    if (copy->type != 0)
      return FALSE;
    /* 
      If some of the key arguments are bit fields whose bits are partially
      stored with null bits the key is not considered as embedded.
    */
    if (copy->field->type() == MYSQL_TYPE_BIT &&
	 ((Field_bit*) (copy->field))->bit_len)
      return FALSE;
    len+= copy->length;
  }

  emb_key_length= len;

  /* 
    Make sure that key fields follow the order of the corresponding
    key components these fields are equal to. For this the descriptors
    of the fields that comprise the key might be re-ordered.
  */
  for (i= 0; i < ref->key_parts; i++)
  {
    uint j;
    Item *item= ref->items[i]->real_item();
    Field *fld= ((Item_field *) item)->field;
    CACHE_FIELD *init_copy= field_descr+flag_fields+i; 
    for (j= i, copy= init_copy; i < local_key_arg_fields;  i++, copy++)
    {
      if (fld->eq(copy->field))
      {
        if (j != i)
        {
          CACHE_FIELD key_part_copy= *copy;
          *copy= *init_copy;
          *init_copy= key_part_copy;
        }
        break;
      }
    }
  }

  return TRUE;
}    


/* 
  Write record fields and their required offsets into the join cache buffer

  SYNOPSIS
    write_record_data()
      link        a reference to the associated info in the previous cache
      is_full OUT true if it has been decided that no more records will be
                  added to the join buffer

  DESCRIPTION
    This function put into the cache buffer the following info that it reads
    from the join record buffers or computes somehow:
    (1) the length of all fields written for the record (optional)
    (2) an offset to the associated info in the previous cache (if there is any)
        determined by the link parameter
    (3) all flag fields of the tables whose data field are put into the cache:
        - match flag (optional),
        - null bitmaps for all tables,
        - null row flags for all tables
    (4) values of all data fields including
        - full images of those fixed legth data fields that cannot have 
          trailing spaces
        - significant part of fixed length fields that can have trailing spaces
          with the prepanded length 
        - data of non-blob variable length fields with the prepanded data length  
        - blob data from blob fields with the prepanded data length
    (5) record offset values for the data fields that are referred to from 
        other caches
 
    The record is written at the current position stored in the field 'pos'.
    At the end of the function 'pos' points at the position right after the 
    written record data.
    The function increments the number of records in the cache that is stored
    in the 'records' field by 1. The function also modifies the values of
    'curr_rec_pos' and 'last_rec_pos' to point to the written record.
    The 'end_pos' cursor is modified accordingly.
    The 'last_rec_blob_data_is_in_rec_buff' is set on if the blob data 
    remains in the record buffers and not copied to the join buffer. It may
    happen only to the blob data from the last record added into the cache.
    If on_precond is attached to join_tab and it is not evaluated to TRUE
    then MATCH_IMPOSSIBLE is placed in the match flag field of the record
    written into the join buffer.
       
  RETURN VALUE
    length of the written record data
*/

uint JOIN_CACHE::write_record_data(uchar * link, bool *is_full)
{
  uint len;
  bool last_record;
  CACHE_FIELD *copy;
  CACHE_FIELD *copy_end;
  uchar *flags_pos;
  uchar *cp= pos;
  uchar *init_pos= cp;
  uchar *rec_len_ptr= 0;
  uint key_extra= extra_key_length();
 
  records++;  /* Increment the counter of records in the cache */

  len= pack_length + key_extra;

  /* Make an adjustment for the size of the auxiliary buffer if there is any */
  uint incr= aux_buffer_incr(records);
  ulong rem= rem_space();
  aux_buff_size+= len+incr < rem ? incr : rem;

  /*
    For each blob to be put into cache save its length and a pointer
    to the value in the corresponding element of the blob_ptr array.
    Blobs with null values are skipped.
    Increment 'len' by the total length of all these blobs. 
  */    
  if (blobs)
  {
    CACHE_FIELD **copy_ptr= blob_ptr;
    CACHE_FIELD **copy_ptr_end= copy_ptr+blobs;
    for ( ; copy_ptr < copy_ptr_end; copy_ptr++)
    {
      Field_blob *blob_field= (Field_blob *) (*copy_ptr)->field;
      if (!blob_field->is_null())
      {
        uint blob_len= blob_field->get_length();
        (*copy_ptr)->blob_length= blob_len;
        len+= blob_len;
        blob_field->get_ptr(&(*copy_ptr)->str);
      }
    }
  }

  /*
    Check whether we won't be able to add any new record into the cache after
    this one because the cache will be full. Set last_record to TRUE if it's so.
    The assume that the cache will be full after the record has been written
    into it if either the remaining space of the cache is not big enough for the 
    record's blob values or if there is a chance that not all non-blob fields
    of the next record can be placed there.
    This function is called only in the case when there is enough space left in
    the cache to store at least non-blob parts of the current record.
  */
  last_record= (len+pack_length_with_blob_ptrs+key_extra) > rem_space();
  
  /* 
    Save the position for the length of the record in the cache if it's needed.
    The length of the record will be inserted here when all fields of the record
    are put into the cache.  
  */
  if (with_length)
  {
    rec_len_ptr= cp;   
    cp+= size_of_rec_len;
  }

  /*
    Put a reference to the fields of the record that are stored in the previous
    cache if there is any. This reference is passed by the 'link' parameter.     
  */
  if (prev_cache)
  {
    cp+= prev_cache->get_size_of_rec_offset();
    prev_cache->store_rec_ref(cp, link);
  } 

  curr_rec_pos= cp;
  
  /* If the there is a match flag set its value to 0 */
  copy= field_descr;
  if (with_match_flag)
    *copy[0].str= 0;

  /* First put into the cache the values of all flag fields */
  copy_end= field_descr+flag_fields;
  flags_pos= cp;
  for ( ; copy < copy_end; copy++)
  {
    memcpy(cp, copy->str, copy->length);
    cp+= copy->length;
  } 
  
  /* Now put the values of the remaining fields as soon as they are not nulls */ 
  copy_end= field_descr+fields;
  for ( ; copy < copy_end; copy++)
  {
    Field *field= copy->field;
    if (field && field->maybe_null() && field->is_null())
    {
      /* Do not copy a field if its value is null */
      if (copy->referenced_field_no)
        copy->offset= 0;
      continue;              
    }
    /* Save the offset of the field to put it later at the end of the record */ 
    if (copy->referenced_field_no)
      copy->offset= cp-curr_rec_pos;

    if (copy->type == CACHE_BLOB)
    {
      Field_blob *blob_field= (Field_blob *) copy->field;
      if (last_record)
      {
        last_rec_blob_data_is_in_rec_buff= 1;
        /* Put down the length of the blob and the pointer to the data */  
	blob_field->get_image(cp, copy->length+sizeof(char*),
                              blob_field->charset());
	cp+= copy->length+sizeof(char*);
      }
      else
      {
        /* First put down the length of the blob and then copy the data */ 
	blob_field->get_image(cp, copy->length, 
			      blob_field->charset());
	memcpy(cp+copy->length, copy->str, copy->blob_length);               
	cp+= copy->length+copy->blob_length;
      }
    }
    else
    {
      switch (copy->type) {
      case CACHE_VARSTR1:
        /* Copy the significant part of the short varstring field */ 
        len= (uint) copy->str[0] + 1;
        memcpy(cp, copy->str, len);
        cp+= len;
        break;
      case CACHE_VARSTR2:
        /* Copy the significant part of the long varstring field */
        len= uint2korr(copy->str) + 2;
        memcpy(cp, copy->str, len);
        cp+= len;
        break;
      case CACHE_STRIPPED:
      {
        /* 
          Put down the field value stripping all trailing spaces off.
          After this insert the length of the written sequence of bytes.
        */ 
	uchar *str, *end;
	for (str= copy->str, end= str+copy->length;
	     end > str && end[-1] == ' ';
	     end--) ;
	len=(uint) (end-str);
        int2store(cp, len);
	memcpy(cp+2, str, len);
	cp+= len+2;
        break;
      }
      default:      
        /* Copy the entire image of the field from the record buffer */
	memcpy(cp, copy->str, copy->length);
	cp+= copy->length;
      }
    }
  }
  
  /* Add the offsets of the fields that are referenced from other caches */ 
  if (referenced_fields)
  {
    uint cnt= 0;
    for (copy= field_descr+flag_fields; copy < copy_end ; copy++)
    {
      if (copy->referenced_field_no)
      {
        store_fld_offset(cp+size_of_fld_ofs*(copy->referenced_field_no-1),
                         copy->offset);
        cnt++;
      }
    }
    cp+= size_of_fld_ofs*cnt;
  }

  if (rec_len_ptr)
    store_rec_length(rec_len_ptr, (ulong) (cp-rec_len_ptr-size_of_rec_len));
  last_rec_pos= curr_rec_pos; 
  end_pos= pos= cp;
  *is_full= last_record;

  if (!join_tab->first_unmatched && join_tab->on_precond)
  { 
    join_tab->found= 0;
    join_tab->not_null_compl= 1;
    if (!join_tab->on_precond->val_int())
    {
      flags_pos[0]= MATCH_IMPOSSIBLE;     
      last_written_is_null_compl= 1;
    }
  } 
  else
    last_written_is_null_compl= 0;   
      
  return (uint) (cp-init_pos);
}


/* 
  Reset the join buffer for reading/writing: default implementation

  SYNOPSIS
    reset()
      for_writing  if it's TRUE the function reset the buffer for writing

  DESCRIPTION
    This default implementation of the virtual function reset() resets 
    the join buffer for reading or writing.
    If the buffer is reset for reading only the 'pos' value is reset
    to point to the very beginning of the join buffer. If the buffer is
    reset for writing additionally: 
    - the counter of the records in the buffer is set to 0,
    - the the value of 'last_rec_pos' gets pointing at the position just
      before the buffer, 
    - 'end_pos' is set to point to the beginning of the join buffer,
    - the size of the auxiliary buffer is reset to 0,
    - the flag 'last_rec_blob_data_is_in_rec_buff' is set to 0.
    
  RETURN VALUE
    none
*/

void JOIN_CACHE::reset(bool for_writing)
{
  pos= buff;
  curr_rec_link= 0;
  if (for_writing)
  {
    records= 0;
    last_rec_pos= buff;
    aux_buff_size= 0;
    end_pos= pos;
    last_rec_blob_data_is_in_rec_buff= 0;
  }
}


/* 
  Add a record into the join buffer: the default implementation

  SYNOPSIS
    put_record()

  DESCRIPTION
    This default implementation of the virtual function put_record writes
    the next matching record into the join buffer.
    It also links the record having been written into the join buffer with
    the matched record in the previous cache if there is any.
    The implementation assumes that the function get_curr_link() 
    will return exactly the pointer to this matched record.

  RETURN VALUE
    TRUE    if it has been decided that it should be the last record
            in the join buffer,
    FALSE   otherwise
*/

bool JOIN_CACHE::put_record()
{
  bool is_full;
  uchar *link= 0;
  if (prev_cache)
    link= prev_cache->get_curr_rec_link();
  write_record_data(link, &is_full);
  return is_full;
}
  

/* 
  Read the next record from the join buffer: the default implementation

  SYNOPSIS
    get_record()

  DESCRIPTION
    This default implementation of the virtual function get_record
    reads fields of the next record from the join buffer of this cache.
    The function also reads all other fields associated with this record
    from the the join buffers of the previous caches. The fields are read
    into the corresponding record buffers.
    It is supposed that 'pos' points to the position in the buffer 
    right after the previous record when the function is called.
    When the function returns the 'pos' values is updated to point
    to the position after the read record.
    The value of 'curr_rec_pos' is also updated by the function to
    point to the beginning of the first field of the record in the
    join buffer.    

  RETURN VALUE
    TRUE    there are no more records to read from the join buffer
    FALSE   otherwise
*/

bool JOIN_CACHE::get_record()
{ 
  bool res;
  uchar *prev_rec_ptr= 0;
  if (with_length)
    pos+= size_of_rec_len;
  if (prev_cache)
  {
    pos+= prev_cache->get_size_of_rec_offset();
    prev_rec_ptr= prev_cache->get_rec_ref(pos);
  }
  curr_rec_pos= pos;
  if (!(res= read_all_record_fields() == NO_MORE_RECORDS_IN_BUFFER))
  {
    pos+= referenced_fields*size_of_fld_ofs;
    if (prev_cache)
      prev_cache->get_record_by_pos(prev_rec_ptr);
  } 
  return res; 
}


/* 
  Read a positioned record from the join buffer: the default implementation

  SYNOPSIS
    get_record_by_pos()
      rec_ptr  position of the first field of the record in the join buffer

  DESCRIPTION
    This default implementation of the virtual function get_record_pos
    reads the fields of the record positioned at 'rec_ptr' from the join buffer.
    The function also reads all other fields associated with this record 
    from the the join buffers of the previous caches. The fields are read
    into the corresponding record buffers.

  RETURN VALUE
    none
*/

void JOIN_CACHE::get_record_by_pos(uchar *rec_ptr)
{
  uchar *save_pos= pos;
  pos= rec_ptr;
  read_all_record_fields();
  pos= save_pos;
  if (prev_cache)
  {
    uchar *prev_rec_ptr= prev_cache->get_rec_ref(rec_ptr);
    prev_cache->get_record_by_pos(prev_rec_ptr);
  }
}


/* 
  Get the match flag from the referenced record: the default implementation

  SYNOPSIS
    get_match_flag_by_pos()
      rec_ptr  position of the first field of the record in the join buffer

  DESCRIPTION
    This default implementation of the virtual function get_match_flag_by_pos
    get the match flag for the record pointed by the reference at the position
    rec_ptr. If the match flag is placed in one of the previous buffers the
    function first reaches the linked record fields in this buffer.

  RETURN VALUE
    match flag for the record at the position rec_ptr
*/

enum JOIN_CACHE::Match_flag JOIN_CACHE::get_match_flag_by_pos(uchar *rec_ptr)
{
  Match_flag match_fl= MATCH_NOT_FOUND;
  if (with_match_flag)
  {
    match_fl= (enum Match_flag) rec_ptr[0];
    return match_fl;
  }
  if (prev_cache)
  {
    uchar *prev_rec_ptr= prev_cache->get_rec_ref(rec_ptr);
    return prev_cache->get_match_flag_by_pos(prev_rec_ptr);
  } 
  DBUG_ASSERT(0);
  return match_fl;
}


/* 
  Calculate the increment of the auxiliary buffer for a record write

  SYNOPSIS
    aux_buffer_incr()
      recno   the number of the record the increment to be calculated for

  DESCRIPTION
    This function calls the aux_buffer_incr the method of the
    companion member join_tab_scan to calculate the growth of the
    auxiliary buffer when the recno-th record is added to the
    join_buffer of this cache.

  RETURN VALUE
    the number of bytes in the increment 
*/

uint JOIN_CACHE::aux_buffer_incr(ulong recno)
{ 
  return join_tab_scan->aux_buffer_incr(recno);
}

/* 
  Read all flag and data fields of a record from the join buffer

  SYNOPSIS
    read_all_record_fields()

  DESCRIPTION
    The function reads all flag and data fields of a record from the join
    buffer into the corresponding record buffers.
    The fields are read starting from the position 'pos' which is
    supposed to point to the beginning og the first record field.
    The function increments the value of 'pos' by the length of the
    read data. 

  RETURN VALUE
    (-1)   if there is no more records in the join buffer
    length of the data read from the join buffer - otherwise
*/

uint JOIN_CACHE::read_all_record_fields()
{
  uchar *init_pos= pos;
  
  if (pos > last_rec_pos || !records)
    return NO_MORE_RECORDS_IN_BUFFER;

  /* First match flag, read null bitmaps and null_row flag for each table */
  read_flag_fields();
 
  /* Now read the remaining table fields if needed */
  CACHE_FIELD *copy= field_descr+flag_fields;
  CACHE_FIELD *copy_end= field_descr+fields;
  bool blob_in_rec_buff= blob_data_is_in_rec_buff(init_pos);
  for ( ; copy < copy_end; copy++)
    read_record_field(copy, blob_in_rec_buff);

  return (uint) (pos-init_pos);
}


/* 
  Read all flag fields of a record from the join buffer

  SYNOPSIS
    read_flag_fields()

  DESCRIPTION
    The function reads all flag fields of a record from the join
    buffer into the corresponding record buffers.
    The fields are read starting from the position 'pos'.
    The function increments the value of 'pos' by the length of the
    read data. 

  RETURN VALUE
    length of the data read from the join buffer
*/

uint JOIN_CACHE::read_flag_fields()
{
  uchar *init_pos= pos;
  CACHE_FIELD *copy= field_descr;
  CACHE_FIELD *copy_end= copy+flag_fields;
  if (with_match_flag)
  {
    copy->str[0]= test((Match_flag) pos[0] == MATCH_FOUND);
    pos+= copy->length;
    copy++;    
  } 
  for ( ; copy < copy_end; copy++)
  {
    memcpy(copy->str, pos, copy->length);
    pos+= copy->length;
  }
  return (pos-init_pos);
}


/* 
  Read a data record field from the join buffer

  SYNOPSIS
    read_record_field()
      copy             the descriptor of the data field to be read
      blob_in_rec_buff indicates whether this is the field from the record
                       whose blob data are in record buffers

  DESCRIPTION
    The function reads the data field specified by the parameter copy
    from the join buffer into the corresponding record buffer. 
    The field is read starting from the position 'pos'.
    The data of blob values is not copied from the join buffer.
    The function increments the value of 'pos' by the length of the
    read data. 

  RETURN VALUE
    length of the data read from the join buffer
*/

uint JOIN_CACHE::read_record_field(CACHE_FIELD *copy, bool blob_in_rec_buff)
{
  uint len;
  /* Do not copy the field if its value is null */ 
  if (copy->field && copy->field->maybe_null() && copy->field->is_null())
    return 0;           
  if (copy->type == CACHE_BLOB)
  {
    Field_blob *blob_field= (Field_blob *) copy->field;
    /* 
      Copy the length and the pointer to data but not the blob data 
      itself to the record buffer
    */ 
    if (blob_in_rec_buff)
    {
      blob_field->set_image(pos, copy->length+sizeof(char*),
			    blob_field->charset());
      len= copy->length+sizeof(char*);
    }
    else
    {
      blob_field->set_ptr(pos, pos+copy->length);
      len= copy->length+blob_field->get_length();
    }
  }
  else
  {
    switch (copy->type) {
    case CACHE_VARSTR1:
      /* Copy the significant part of the short varstring field */
      len= (uint) pos[0] + 1;
      memcpy(copy->str, pos, len);
      break;
    case CACHE_VARSTR2:
      /* Copy the significant part of the long varstring field */
      len= uint2korr(pos) + 2;
      memcpy(copy->str, pos, len);
      break;
    case CACHE_STRIPPED:
      /* Pad the value by spaces that has been stripped off */
      len= uint2korr(pos);
      memcpy(copy->str, pos+2, len);
      memset(copy->str+len, ' ', copy->length-len);
      len+= 2;
      break;
    default:
      /* Copy the entire image of the field from the record buffer */
      len= copy->length;
      memcpy(copy->str, pos, len);
    }
  }
  pos+= len;
  return len;
}


/* 
  Read a referenced field from the join buffer

  SYNOPSIS
    read_referenced_field()
      copy         pointer to the descriptor of the referenced field
      rec_ptr      pointer to the record that may contain this field
      len  IN/OUT  total length of the record fields 

  DESCRIPTION
    The function checks whether copy points to a data field descriptor
    for this cache object. If it does not then the function returns
    FALSE. Otherwise the function reads the field of the record in
    the join buffer pointed by 'rec_ptr' into the corresponding record
    buffer and returns TRUE.
    If the value of *len is 0 then the function sets it to the total
    length of the record fields including possible trailing offset
    values. Otherwise *len is supposed to provide this value that
    has been obtained earlier.  

  RETURN VALUE
    TRUE   'copy' points to a data descriptor of this join cache
    FALSE  otherwise
*/

bool JOIN_CACHE::read_referenced_field(CACHE_FIELD *copy,
                                       uchar *rec_ptr, 
                                       uint *len)
{
  uchar *ptr;
  uint offset;
  if (copy < field_descr || copy >= field_descr+fields)
    return FALSE;
  if (!*len)
  {
    /* Get the total length of the record fields */ 
    uchar *len_ptr= rec_ptr;
    if (prev_cache)
      len_ptr-= prev_cache->get_size_of_rec_offset();
    *len= get_rec_length(len_ptr-size_of_rec_len);
  }
  
  ptr= rec_ptr-(prev_cache ? prev_cache->get_size_of_rec_offset() : 0);  
  offset= get_fld_offset(ptr+ *len - 
                         size_of_fld_ofs*
                         (referenced_fields+1-copy->referenced_field_no));  
  bool is_null= FALSE;
  if (offset == 0 && flag_fields)
    is_null= TRUE;
  if (is_null)
    copy->field->set_null();
  else
  {
    uchar *save_pos= pos;
    copy->field->set_notnull(); 
    pos= rec_ptr+offset;
    read_record_field(copy, blob_data_is_in_rec_buff(rec_ptr));
    pos= save_pos;
  }
  return TRUE;
}
   

/* 
  Skip record from join buffer if's already matched: default implementation

  SYNOPSIS
    skip_if_matched()

  DESCRIPTION
    This default implementation of the virtual function skip_if_matched
    skips the next record from the join buffer if its  match flag is set to 
    MATCH_FOUND.
    If the record is skipped the value of 'pos' is set to point to the position
    right after the record.

  RETURN VALUE
    TRUE   the match flag is set to MATCH_FOUND and the record has been skipped
    FALSE  otherwise
*/

bool JOIN_CACHE::skip_if_matched()
{
  DBUG_ASSERT(with_length);
  uint offset= size_of_rec_len;
  if (prev_cache)
    offset+= prev_cache->get_size_of_rec_offset();
  /* Check whether the match flag is MATCH_FOUND */
  if (get_match_flag_by_pos(pos+offset) == MATCH_FOUND)
  {
    pos+= size_of_rec_len + get_rec_length(pos);
    return TRUE;
  }
  return FALSE;
}      


/* 
  Skip record from join buffer if the match isn't needed: default implementation

  SYNOPSIS
    skip_if_not_needed_match()

  DESCRIPTION
    This default implementation of the virtual function skip_if_not_needed_match
    skips the next record from the join buffer if its match flag is not 
    MATCH_NOT_FOUND, and, either its value is MATCH_FOUND and join_tab is the
    first inner table of an inner join, or, its value is MATCH_IMPOSSIBLE
    and join_tab is the first inner table of an outer join.
    If the record is skipped the value of 'pos' is set to point to the position
    right after the record.

  RETURN VALUE
    TRUE    the record has to be skipped
    FALSE   otherwise 
*/

bool JOIN_CACHE::skip_if_not_needed_match()
{
  DBUG_ASSERT(with_length);
  enum Match_flag match_fl;
  uint offset= size_of_rec_len;
  if (prev_cache)
    offset+= prev_cache->get_size_of_rec_offset();

  if ((match_fl= get_match_flag_by_pos(pos+offset)) != MATCH_NOT_FOUND &&
      (join_tab->check_only_first_match() == (match_fl == MATCH_FOUND)) )
  {
    pos+= size_of_rec_len + get_rec_length(pos);
    return TRUE;
  }
  return FALSE;
}      


/* 
  Restore the fields of the last record from the join buffer
 
  SYNOPSIS
    restore_last_record()

  DESCRIPTION
    This function restore the values of the fields of the last record put
    into join buffer in record buffers. The values most probably have been
    overwritten by the field values from other records when they were read
    from the join buffer into the record buffer in order to check pushdown
    predicates.

  RETURN
    none
*/

void JOIN_CACHE::restore_last_record()
{
  if (records)
    get_record_by_pos(last_rec_pos);
}


/*
  Join records from the join buffer with records from the next join table    

  SYNOPSIS
    join_records()
      skip_last    do not find matches for the last record from the buffer

  DESCRIPTION
    The functions extends all records from the join buffer by the matched
    records from join_tab. In the case of outer join operation it also
    adds null complementing extensions for the records from the join buffer
    that have no match. 
    No extensions are generated for the last record from the buffer if
    skip_last is true.  

  NOTES
    The function must make sure that if linked join buffers are used then
    a join buffer cannot be refilled again until all extensions in the
    buffers chained to this one are generated.
    Currently an outer join operation with several inner tables always uses
    at least two linked buffers with the match join flags placed in the
    first buffer. Any record composed of rows of the inner tables that
    matches a record in this buffer must refer to the position of the
    corresponding match flag.

  IMPLEMENTATION
    When generating extensions for outer tables of an outer join operation
    first we generate all extensions for those records from the join buffer
    that have matches, after which null complementing extension for all
    unmatched records from the join buffer are generated.  
      
  RETURN VALUE
    return one of enum_nested_loop_state, except NESTED_LOOP_NO_MORE_ROWS.
*/ 

enum_nested_loop_state JOIN_CACHE::join_records(bool skip_last)
{
  JOIN_TAB *tab;
  enum_nested_loop_state rc= NESTED_LOOP_OK;
  bool outer_join_first_inner= join_tab->is_first_inner_for_outer_join();

  if (outer_join_first_inner && !join_tab->first_unmatched)
    join_tab->not_null_compl= TRUE;   

  if (!join_tab->first_unmatched)
  {
    /* Find all records from join_tab that match records from join buffer */
    rc= join_matching_records(skip_last);   
    if (rc != NESTED_LOOP_OK && rc != NESTED_LOOP_NO_MORE_ROWS)
      goto finish;
    if (outer_join_first_inner)
    {
      if (next_cache)
      {
        /* 
          Ensure that all matches for outer records from join buffer are to be
          found. Now we ensure that all full records are found for records from
          join buffer. Generally this is an overkill.
          TODO: Ensure that only matches of the inner table records have to be
          found for the records from join buffer.
	*/ 
        rc= next_cache->join_records(skip_last);
        if (rc != NESTED_LOOP_OK && rc != NESTED_LOOP_NO_MORE_ROWS)
          goto finish;
      }
      join_tab->not_null_compl= FALSE;
      /* Prepare for generation of null complementing extensions */
      for (tab= join_tab->first_inner; tab <= join_tab->last_inner; tab++)
        tab->first_unmatched= join_tab->first_inner;
    }
  }
  if (join_tab->first_unmatched)
  {
    if (is_key_access())
      restore_last_record();

    /* 
      Generate all null complementing extensions for the records from
      join buffer that don't have any matching rows from the inner tables.
    */
    reset(FALSE);
    rc= join_null_complements(skip_last);   
    if (rc != NESTED_LOOP_OK && rc != NESTED_LOOP_NO_MORE_ROWS)
      goto finish;
  }
  if(next_cache)
  {
    /* 
      When using linked caches we must ensure the records in the next caches
      that refer to the records in the join buffer are fully extended.
      Otherwise we could have references to the records that have been
      already erased from the join buffer and replaced for new records. 
    */ 
    rc= next_cache->join_records(skip_last);
    if (rc != NESTED_LOOP_OK && rc != NESTED_LOOP_NO_MORE_ROWS)
      goto finish;
  }
  if (outer_join_first_inner)
  {
    /* 
      All null complemented rows have been already generated for all
      outer records from join buffer. Restore the state of the
      first_unmatched values to 0 to avoid another null complementing.
    */
    for (tab= join_tab->first_inner; tab <= join_tab->last_inner; tab++)
      tab->first_unmatched= 0;
  } 
 
  if (skip_last)
  {
    DBUG_ASSERT(!is_key_access());
    /*
       Restore the last record from the join buffer to generate
       all extentions for it.
    */
    get_record();		               
  }

finish:
  restore_last_record();
  reset(TRUE);
  return rc;
}


/*   
  Find matches from the next table for records from the join buffer 

  SYNOPSIS
    join_matching_records()
      skip_last    do not look for matches for the last partial join record 

  DESCRIPTION
    The function retrieves rows of the join_tab table and checks whether they
    match partial join records from the join buffer. If a match is found
    the function will call the sub_select function trying to look for matches
    for the remaining join operations.
    This function currently is called only from the function join_records.    
    If the value of skip_last is true the function writes the partial join
    record from the record buffer into the join buffer to save its value for
    the future processing in the caller function.

  NOTES
    If employed by BNL or BNLH join algorithms the function performs a full
    scan of join_tab for each refill of the join buffer. If BKA or BKAH
    algorithms are used then the function iterates only over those records
    from join_tab that can be accessed by keys built over records in the join
    buffer. To apply a proper method of iteration the function just calls
    virtual iterator methods (open, next, close) of the member join_tab_scan.
    The member can be either of the JOIN_TAB_SCAN or JOIN_TAB_SCAN_MMR type.
    The class JOIN_TAB_SCAN provides the iterator methods for BNL/BNLH join
    algorithms. The class JOIN_TAB_SCAN_MRR provides the iterator methods
    for BKA/BKAH join algorithms.
    When the function looks for records from the join buffer that would
    match a record from join_tab it iterates either over all records in
    the buffer or only over selected records. If BNL join operation is
    performed all records are checked for the match. If BNLH or BKAH
    algorithm is employed to join join_tab then the function looks only
    through the records with the same join key as the record from join_tab.
    With the BKA join algorithm only one record from the join buffer is checked
    for a match for any record from join_tab. To iterate over the candidates
    for a match the virtual function get_next_candidate_for_match is used,
    while the virtual function prepare_look_for_matches is called to prepare
    for such iteration proccess.     

  NOTES
    The function produces all matching extensions for the records in the 
    join buffer following the path of the employed blocked algorithm. 
    When an outer join operation is performed all unmatched records from
    the join buffer must be extended by null values. The function 
    'join_null_complements' serves this purpose.  
      
  RETURN VALUE
    return one of enum_nested_loop_state
*/ 

enum_nested_loop_state JOIN_CACHE::join_matching_records(bool skip_last)
{
  int error;
  enum_nested_loop_state rc= NESTED_LOOP_OK;
  join_tab->table->null_row= 0;
  bool check_only_first_match= join_tab->check_only_first_match();
  bool outer_join_first_inner= join_tab->is_first_inner_for_outer_join();

  /* Return at once if there are no records in the join buffer */
  if (!records)     
    return NESTED_LOOP_OK;   
 
  /* 
    When joining we read records from the join buffer back into record buffers.
    If matches for the last partial join record are found through a call to
    the sub_select function then this partial join record must be saved in the
    join buffer in order to be restored just before the sub_select call.
  */             
  if (skip_last)     
    put_record();     
 
  if (join_tab->use_quick == 2 && join_tab->select->quick)
  { 
    /* A dynamic range access was used last. Clean up after it */
    delete join_tab->select->quick;
    join_tab->select->quick= 0;
  }

  /* Prepare to retrieve all records of the joined table */
  if ((error= join_tab_scan->open())) 
    goto finish;

  while (!(error= join_tab_scan->next()))   
  {
    if (join->thd->killed)
    {
      /* The user has aborted the execution of the query */
      join->thd->send_kill_message();
      rc= NESTED_LOOP_KILLED;
      goto finish; 
    }

    if (join_tab->keep_current_rowid)
      join_tab->table->file->position(join_tab->table->record[0]);
    
    /* Prepare to read matching candidates from the join buffer */
    if (prepare_look_for_matches(skip_last))
      continue;

    uchar *rec_ptr;
    /* Read each possible candidate from the buffer and look for matches */
    while ((rec_ptr= get_next_candidate_for_match()))
    { 
      /* 
        If only the first match is needed, and, it has been already found for
        the next record read from the join buffer, then the record is skipped.
        Also those records that must be null complemented are not considered
        as candidates for matches.
      */
      if ((!check_only_first_match && !outer_join_first_inner) ||
          !skip_next_candidate_for_match(rec_ptr))
      {
	read_next_candidate_for_match(rec_ptr);
        rc= generate_full_extensions(rec_ptr);
        if (rc != NESTED_LOOP_OK && rc != NESTED_LOOP_NO_MORE_ROWS)
	  goto finish;   
      }
    }
  }

finish: 
  if (error)                 
    rc= error < 0 ? NESTED_LOOP_NO_MORE_ROWS: NESTED_LOOP_ERROR;
  join_tab_scan->close();
  return rc;
}


/*
  Set match flag for a record in join buffer if it has not been set yet    

  SYNOPSIS
    set_match_flag_if_none()
      first_inner     the join table to which this flag is attached to
      rec_ptr         pointer to the record in the join buffer 

  DESCRIPTION
    If the records of the table are accumulated in a join buffer the function
    sets the match flag for the record in the buffer that is referred to by
    the record from this cache positioned at 'rec_ptr'. 
    The function also sets the match flag 'found' of the table first inner
    if it has not been set before. 

  NOTES
    The function assumes that the match flag for any record in any cache
    is placed in the first byte occupied by the record fields. 

  RETURN VALUE
    TRUE   the match flag is set by this call for the first time
    FALSE  the match flag has been set before this call
*/ 

bool JOIN_CACHE::set_match_flag_if_none(JOIN_TAB *first_inner,
                                        uchar *rec_ptr)
{
  if (!first_inner->cache)
  {
    /* 
      Records of the first inner table to which the flag is attached to
      are not accumulated in a join buffer.
    */
    if (first_inner->found)
      return FALSE;
    else
    {
      first_inner->found= 1;
      return TRUE;
    }
  }
  JOIN_CACHE *cache= this;
  while (cache->join_tab != first_inner)
  {
    cache= cache->prev_cache;
    DBUG_ASSERT(cache);
    rec_ptr= cache->get_rec_ref(rec_ptr);
  } 
  if (rec_ptr[0] == 0)
  {
    rec_ptr[0]= 1;
    first_inner->found= 1;
    return TRUE;  
  }
  return FALSE;
}


/*
  Generate all full extensions for a partial join record in the buffer    

  SYNOPSIS
    generate_full_extensions()
      rec_ptr     pointer to the record from join buffer to generate extensions 

  DESCRIPTION
    The function first checks whether the current record of 'join_tab' matches
    the partial join record from join buffer located at 'rec_ptr'. If it is the
    case the function calls the join_tab->next_select method to generate
    all full extension for this partial join match.
      
  RETURN VALUE
    return one of enum_nested_loop_state.
*/ 

enum_nested_loop_state JOIN_CACHE::generate_full_extensions(uchar *rec_ptr)
{
  enum_nested_loop_state rc= NESTED_LOOP_OK;
  
  /*
    Check whether the extended partial join record meets
    the pushdown conditions. 
  */
  if (check_match(rec_ptr))
  {    
    int res= 0;

    if (!join_tab->check_weed_out_table || 
        !(res= do_sj_dups_weedout(join->thd, join_tab->check_weed_out_table)))
    {
      set_curr_rec_link(rec_ptr);
      rc= (join_tab->next_select)(join, join_tab+1, 0);
      if (rc != NESTED_LOOP_OK && rc != NESTED_LOOP_NO_MORE_ROWS)
      {
        reset(TRUE);
        return rc;
      }
    }
    if (res == -1)
    {
      rc= NESTED_LOOP_ERROR;
      return rc;
    }
  }
  return rc;
}


/*
  Check matching to a partial join record from the join buffer    

  SYNOPSIS
    check_match()
      rec_ptr     pointer to the record from join buffer to check matching to 

  DESCRIPTION
    The function checks whether the current record of 'join_tab' matches
    the partial join record from join buffer located at 'rec_ptr'. If this is
    the case and 'join_tab' is the last inner table of a semi-join or an outer
    join the function turns on the match flag for the 'rec_ptr' record unless
    it has been already set.

  NOTES
    Setting the match flag on can trigger re-evaluation of pushdown conditions
    for the record when join_tab is the last inner table of an outer join.
      
  RETURN VALUE
    TRUE   there is a match
    FALSE  there is no match
*/ 

inline bool JOIN_CACHE::check_match(uchar *rec_ptr)
{
  /* Check whether pushdown conditions are satisfied */
  if (join_tab->select && join_tab->select->skip_record(join->thd) <= 0)
    return FALSE;

  if (!join_tab->is_last_inner_table())
    return TRUE;

  /* 
     This is the last inner table of an outer join,
     and maybe of other embedding outer joins, or
     this is the last inner table of a semi-join.
  */
  JOIN_TAB *first_inner= join_tab->get_first_inner_table();
  do
  {
    set_match_flag_if_none(first_inner, rec_ptr);
    if (first_inner->check_only_first_match() &&
        !join_tab->first_inner)
      return TRUE;
    /* 
      This is the first match for the outer table row.
      The function set_match_flag_if_none has turned the flag
      first_inner->found on. The pushdown predicates for
      inner tables must be re-evaluated with this flag on.
      Note that, if first_inner is the first inner table 
      of a semi-join, but is not an inner table of an outer join
      such that 'not exists' optimization can  be applied to it, 
      the re-evaluation of the pushdown predicates is not needed.
    */      
    for (JOIN_TAB *tab= first_inner; tab <= join_tab; tab++)
    {
      if (tab->select && tab->select->skip_record(join->thd) <= 0)
        return FALSE;
    }
  }
  while ((first_inner= first_inner->first_upper) &&
         first_inner->last_inner == join_tab);
  
  return TRUE;
} 


/*
  Add null complements for unmatched outer records from join buffer    

  SYNOPSIS
    join_null_complements()
      skip_last    do not add null complements for the last record 

  DESCRIPTION
    This function is called only for inner tables of outer joins.
    The function retrieves all rows from the join buffer and adds null
    complements for those of them that do not have matches for outer
    table records.
    If the 'join_tab' is the last inner table of the embedding outer 
    join and the null complemented record satisfies the outer join
    condition then the the corresponding match flag is turned on
    unless it has been set earlier. This setting may trigger
    re-evaluation of pushdown conditions for the record. 

  NOTES
    The same implementation of the virtual method join_null_complements
    is used for BNL/BNLH/BKA/BKA join algorthm.
      
  RETURN VALUE
    return one of enum_nested_loop_state.
*/ 

enum_nested_loop_state JOIN_CACHE::join_null_complements(bool skip_last)
{
  uint cnt; 
  enum_nested_loop_state rc= NESTED_LOOP_OK;
  bool is_first_inner= join_tab == join_tab->first_unmatched;
 
  /* Return at once if there are no records in the join buffer */
  if (!records)
    return NESTED_LOOP_OK;
  
  cnt= records - (is_key_access() ? 0 : test(skip_last));

  /* This function may be called only for inner tables of outer joins */ 
  DBUG_ASSERT(join_tab->first_inner);

  for ( ; cnt; cnt--)
  {
    if (join->thd->killed)
    {
      /* The user has aborted the execution of the query */
      join->thd->send_kill_message();
      rc= NESTED_LOOP_KILLED;
      goto finish;
    }
    /* Just skip the whole record if a match for it has been already found */
    if (!is_first_inner || !skip_if_matched())
    {
      get_record();
      /* The outer row is complemented by nulls for each inner table */
      restore_record(join_tab->table, s->default_values);
      mark_as_null_row(join_tab->table);  
      rc= generate_full_extensions(get_curr_rec());
      if (rc != NESTED_LOOP_OK && rc != NESTED_LOOP_NO_MORE_ROWS)
        goto finish;
    }
  }

finish:
  return rc;
}


/*
  Add a comment on the join algorithm employed by the join cache 

  SYNOPSIS
    print_explain_comment()
      str  string to add the comment on the employed join algorithm to

  DESCRIPTION
    This function adds info on the type of the used join buffer (flat or
    incremental) and on the type of the the employed join algorithm (BNL,
    BNLH, BKA or BKAH) to the the end of the sring str.

  RETURN VALUE
    none
*/ 

void JOIN_CACHE::print_explain_comment(String *str)
{
  str->append(STRING_WITH_LEN(" ("));
  const char *buffer_type= prev_cache ? "incremental" : "flat";
  str->append(buffer_type);
  str->append(STRING_WITH_LEN(", "));
  
  const char *join_alg;
  switch (get_join_alg()) {
  case BNL_JOIN_ALG:
    join_alg= "BNL";
    break;
  case BNLH_JOIN_ALG:
    join_alg= "BNLH";
    break;
  case BKA_JOIN_ALG:
    join_alg= "BKA";
    break;
  case BKAH_JOIN_ALG:
    join_alg= "BKAH";
    break;
  default:
    DBUG_ASSERT(0);
  }

  str->append(join_alg);
  str->append(STRING_WITH_LEN(" join"));
  str->append(STRING_WITH_LEN(")"));
 }
   

/* 
  Initialize a hashed join cache       

  SYNOPSIS
    init()

  DESCRIPTION
    The function initializes the cache structure with a hash table in it.
    The hash table will be used to store key values for the records from
    the join buffer.
    The function allocates memory for the join buffer and for descriptors of
    the record fields stored in the buffer.
    The function also initializes a hash table for record keys within the join
    buffer space.

  NOTES VALUE
    The function is supposed to be called by the init methods of the classes 
    derived from JOIN_CACHE_HASHED.
  
  RETURN VALUE
    0   initialization with buffer allocations has been succeeded
    1   otherwise
*/

int JOIN_CACHE_HASHED::init()
{
  int rc= 0;
  TABLE_REF *ref= &join_tab->ref;

  DBUG_ENTER("JOIN_CACHE_HASHED::init");

  hash_table= 0;
  key_entries= 0;

  key_length= ref->key_length;

  if ((rc= JOIN_CACHE::init()))
    DBUG_RETURN (rc);

  /* Take into account a reference to the next record in the key chain */
  pack_length+= get_size_of_rec_offset(); 
  pack_length_with_blob_ptrs+= get_size_of_rec_offset();

  init_hash_table();

  rec_fields_offset= get_size_of_rec_offset()+get_size_of_rec_length()+
                     (prev_cache ? prev_cache->get_size_of_rec_offset() : 0);

  data_fields_offset= 0;
  if (use_emb_key)
  {
    CACHE_FIELD *copy= field_descr;
    CACHE_FIELD *copy_end= copy+flag_fields;
    for ( ; copy < copy_end; copy++)
      data_fields_offset+= copy->length;
  } 

  DBUG_RETURN(rc);
}


/* 
  Initialize the hash table of a hashed join cache 

  SYNOPSIS
    init_hash_table()

  DESCRIPTION
    The function estimates the number of hash table entries in the hash
    table to be used and initializes this hash table within the join buffer
    space.

  RETURN VALUE
    Currently the function always returns 0;
*/

int JOIN_CACHE_HASHED::init_hash_table()
{
  hash_table= 0;
  key_entries= 0;

<<<<<<< HEAD
=======
  while (!(error= file->multi_range_read_next((char **) &rec_ptr)))
  {
    if (join->thd->killed)
    {
      /* The user has aborted the execution of the query */
      join->thd->send_kill_message();
      rc= NESTED_LOOP_KILLED; 
      goto finish;
    }
    if (join_tab->keep_current_rowid)
      join_tab->table->file->position(join_tab->table->record[0]);
    /* 
      If only the first match is needed and it has been already found 
      for the associated partial join record then the returned candidate
      is discarded.
    */
    if (rc == NESTED_LOOP_OK &&
        (!check_only_first_match || !get_match_flag_by_pos(rec_ptr)))
    {
      get_record_by_pos(rec_ptr);
      update_virtual_fields(join->thd, join_tab->table);
      rc= generate_full_extensions(rec_ptr);
      if (rc != NESTED_LOOP_OK && rc != NESTED_LOOP_NO_MORE_ROWS)
	goto finish;   
    }
  }

  if (error > 0 && error != HA_ERR_END_OF_FILE)	   
    return NESTED_LOOP_ERROR; 
finish:                  
  return end_join_matching_records(rc);
}



/* 
  Prepare to search for records that match records from the join buffer

  SYNOPSIS
    init_join_matching_records()
      seq_funcs    structure of range sequence interface
      ranges       number of keys/ranges in the sequence

  DESCRIPTION
    This function calls the multi_range_read_init function to set up
    the BKA process of generating the keys from the records in the join
    buffer and looking for matching records from the table to be joined.
    The function passes as a parameter a structure of functions that
    implement the range sequence interface. This interface is used to
    enumerate all generated keys and optionally to filter the matching
    records returned by the multi_range_read_next calls from the
    intended invocation of the join_matching_records method. The
    multi_range_read_init function also receives the parameters for
    MRR buffer to be used and flags specifying the mode in which
    this buffer will be functioning.
    The number of keys in the sequence expected by multi_range_read_init
    is passed through the parameter ranges.  
    
  RETURN
    return one of enum_nested_loop_state
*/

enum_nested_loop_state 
JOIN_CACHE_BKA::init_join_matching_records(RANGE_SEQ_IF *seq_funcs, uint ranges)
{
  int error;
  handler *file= join_tab->table->file;
  enum_nested_loop_state rc= NESTED_LOOP_OK;

  join_tab->table->null_row= 0;


  /* Dynamic range access is never used with BKA */
  DBUG_ASSERT(join_tab->use_quick != 2);

  for (JOIN_TAB *tab =join->join_tab; tab != join_tab ; tab++)
  {
    tab->status= tab->table->status;
    tab->table->status= 0;
  }

  init_mrr_buff();

  /* 
    Prepare to iterate over keys from the join buffer and to get
    matching candidates obtained with MMR handler functions.
  */ 
  if (!file->inited)
    file->ha_index_init(join_tab->ref.key, 1);
  if ((error= file->multi_range_read_init(seq_funcs, (void*) this, ranges, 
                                          mrr_mode, &mrr_buff)))
    rc= error < 0 ? NESTED_LOOP_NO_MORE_ROWS: NESTED_LOOP_ERROR;
  
  return rc;
}


/* 
  Finish searching for records that match records from the join buffer

  SYNOPSIS
    end_join_matching_records()
      rc      return code passed by the join_matching_records function

  DESCRIPTION
    This function perform final actions on searching for all matches for
    the records from the join buffer and building all full join extensions
    of the records with these matches. 
    
  RETURN
    return code rc passed to the function as a parameter
*/

enum_nested_loop_state 
JOIN_CACHE_BKA::end_join_matching_records(enum_nested_loop_state rc)
{
  for (JOIN_TAB *tab=join->join_tab; tab != join_tab ; tab++)
    tab->table->status= tab->status;
  return rc;  
}


/* 
  Get the key built over the next record from BKA join buffer

  SYNOPSIS
    get_next_key()
      key    pointer to the buffer where the key value is to be placed

  DESCRIPTION
    The function reads key fields from the current record in the join buffer.
    and builds the key value out of these fields that will be used to access
    the 'join_tab' table. Some of key fields may belong to previous caches.
    They are accessed via record references to the record parts stored in the
    previous join buffers. The other key fields always are placed right after
    the flag fields of the record.
    If the key is embedded, which means that its value can be read directly
    from the join buffer, then *key is set to the beginning of the key in
    this buffer. Otherwise the key is built in the join_tab->ref->key_buff.
    The function returns the length of the key if it succeeds ro read it.
    If is assumed that the functions starts reading at the position of
    the record length which is provided for each records in a BKA cache.
    After the key is built the 'pos' value points to the first position after
    the current record. 
    The function returns 0 if the initial position is after the beginning
    of the record fields for last record from the join buffer. 

  RETURN
    length of the key value - if the starting value of 'pos' points to
    the position before the fields for the last record,
    0 - otherwise.     
*/

uint JOIN_CACHE_BKA::get_next_key(uchar ** key)
{
  uint len;
  uint32 rec_len;
  uchar *init_pos;
  JOIN_CACHE *cache;
  
  if (pos > last_rec_pos || !records)
    return 0;

  /* Any record in a BKA cache is prepended with its length */
  DBUG_ASSERT(with_length);
   
  /* Read the length of the record */
  rec_len= get_rec_length(pos);
  pos+= size_of_rec_len; 
  init_pos= pos;

  /* Read a reference to the previous cache if any */
  if (prev_cache)
    pos+= prev_cache->get_size_of_rec_offset();

  curr_rec_pos= pos;

  /* Read all flag fields of the record */
  read_flag_fields();
 
  if (use_emb_key)
  {
    /* An embedded key is taken directly from the join buffer */
    *key= pos;
    len= emb_key_length;
  }
  else
  {
    /* Read key arguments from previous caches if there are any such fields */
    if (external_key_arg_fields)
    {
      uchar *rec_ptr= curr_rec_pos;
      uint key_arg_count= external_key_arg_fields;
      CACHE_FIELD **copy_ptr= blob_ptr-key_arg_count;
      for (cache= prev_cache; key_arg_count; cache= cache->prev_cache)
      { 
        uint len= 0;
        DBUG_ASSERT(cache);
        rec_ptr= cache->get_rec_ref(rec_ptr);
        while (!cache->referenced_fields)
        {
          cache= cache->prev_cache;
          DBUG_ASSERT(cache);
          rec_ptr= cache->get_rec_ref(rec_ptr);
        }
        while (key_arg_count && 
               cache->read_referenced_field(*copy_ptr, rec_ptr, &len))
        {
          copy_ptr++;
          --key_arg_count;
        }
      }
    }
    
    /* 
      Read the other key arguments from the current record. The fields for
      these arguments are always first in the sequence of the record's fields.
    */     
    CACHE_FIELD *copy= field_descr+flag_fields;
    CACHE_FIELD *copy_end= copy+local_key_arg_fields;
    bool blob_in_rec_buff= blob_data_is_in_rec_buff(curr_rec_pos);
    for ( ; copy < copy_end; copy++)
      read_record_field(copy, blob_in_rec_buff);
    
    /* Build the key over the fields read into the record buffers */ 
    TABLE_REF *ref= &join_tab->ref;
    cp_buffer_from_ref(join->thd, join_tab->table, ref);
    *key= ref->key_buff;
    len= ref->key_length;
  }

  pos= init_pos+rec_len;

  return len;
} 


/* 
  Initialize a BKA_UNIQUE cache       

  SYNOPSIS
    init()

  DESCRIPTION
    The function initializes the cache structure. It supposed to be called
    right after a constructor for the JOIN_CACHE_BKA_UNIQUE.
    The function allocates memory for the join buffer and for descriptors of
    the record fields stored in the buffer.
    The function also estimates the number of hash table entries in the hash
    table to be used and initializes this hash table.

  NOTES
    The code of this function should have been included into the constructor
    code itself. However the new operator for the class JOIN_CACHE_BKA_UNIQUE
    would never fail while memory allocation for the join buffer is not 
    absolutely unlikely to fail. That's why this memory allocation has to be
    placed in a separate function that is called in a couple with a cache 
    constructor.
    It is quite natural to put almost all other constructor actions into
    this function.     
  
  RETURN
    0   initialization with buffer allocations has been succeeded
    1   otherwise
*/

int JOIN_CACHE_BKA_UNIQUE::init()
{
  int rc= 0;
  TABLE_REF *ref= &join_tab->ref;
  
  DBUG_ENTER("JOIN_CACHE_BKA_UNIQUE::init");

  hash_table= 0;
  key_entries= 0;

  if ((rc= JOIN_CACHE_BKA::init()))
    DBUG_RETURN (rc);

  key_length= ref->key_length;

  /* Take into account a reference to the next record in the key chain */
  pack_length+= get_size_of_rec_offset(); 
 
>>>>>>> 6c15806b
  /* Calculate the minimal possible value of size_of_key_ofs greater than 1 */
  uint max_size_of_key_ofs= max(2, get_size_of_rec_offset());  
  for (size_of_key_ofs= 2;
       size_of_key_ofs <= max_size_of_key_ofs;
       size_of_key_ofs+= 2)
  {    
    key_entry_length= get_size_of_rec_offset() + // key chain header
                      size_of_key_ofs +          // reference to the next key 
                      (use_emb_key ?  get_size_of_rec_offset() : key_length);

    ulong space_per_rec= avg_record_length +
                         avg_aux_buffer_incr +
                         key_entry_length+size_of_key_ofs;
    uint n= buff_size / space_per_rec;

    /*
      TODO: Make a better estimate for this upper bound of
            the number of records in in the join buffer.
    */
    uint max_n= buff_size / (pack_length-length+
                             key_entry_length+size_of_key_ofs);

    hash_entries= (uint) (n / 0.7);
    set_if_bigger(hash_entries, 1);
    
    if (offset_size(max_n*key_entry_length) <=
        size_of_key_ofs)
      break;
  }
   
  /* Initialize the hash table */ 
  hash_table= buff + (buff_size-hash_entries*size_of_key_ofs);
  cleanup_hash_table();
  curr_key_entry= hash_table;

  return 0;
}


/*
  Reallocate the join buffer of a hashed join cache
 
  SYNOPSIS
    realloc_buffer()

<<<<<<< HEAD
  DESCRITION
    The function reallocates the join buffer of the hashed join cache.
    After this it initializes a hash table within the buffer space and
    resets the join cache for writing.

  NOTES
    The function assumes that buff_size contains the new value for the join
    buffer size.  

  RETURN VALUE
    0   if the buffer has been successfully reallocated
    1   otherwise
*/

int JOIN_CACHE_HASHED::realloc_buffer()
{
  int rc;
  free();
  rc= test(!(buff= (uchar*) my_malloc(buff_size, MYF(0))));
  init_hash_table();
  reset(TRUE);
  return rc;   	
=======
  mrr_mode|= HA_MRR_MATERIALIZED_KEYS;

  DBUG_RETURN(rc);
>>>>>>> 6c15806b
}

/*
  Get maximum size of the additional space per record used for record keys

  SYNOPSYS
    get_max_key_addon_space_per_record()
  
  DESCRIPTION
    The function returns the size of the space occupied by one key entry
    and one hash table entry.

  RETURN VALUE
    maximum size of the additional space per record that is used to store
    record keys in the hash table
*/

uint JOIN_CACHE_HASHED::get_max_key_addon_space_per_record()
{
  ulong len;
  TABLE_REF *ref= &join_tab->ref;
  len= (use_emb_key ?  get_size_of_rec_offset() : ref->key_length) +
        size_of_rec_ofs +    // size of the key chain header
        size_of_rec_ofs +    // >= size of the reference to the next key 
        size_of_rec_ofs;     // >= size of hash table entry
  return len; 
}    


/* 
  Reset the buffer of a hashed join cache for reading/writing

  SYNOPSIS
    reset()
      for_writing  if it's TRUE the function reset the buffer for writing

  DESCRIPTION
    This implementation of the virtual function reset() resets the join buffer
    of the JOIN_CACHE_HASHED class for reading or writing.
    Additionally to what the default implementation does this function
    cleans up the hash table allocated within the buffer.  
    
  RETURN VALUE
    none
*/
 
void JOIN_CACHE_HASHED::reset(bool for_writing)
{
  this->JOIN_CACHE::reset(for_writing);
  if (for_writing && hash_table)
    cleanup_hash_table();
  curr_key_entry= hash_table;
}


/* 
  Add a record into the buffer of a hashed join cache

  SYNOPSIS
    put_record()

  DESCRIPTION
    This implementation of the virtual function put_record writes the next
    matching record into the join buffer of the JOIN_CACHE_HASHED class.
    Additionally to what the default implementation does this function
    performs the following. 
    It extracts from the record the key value used in lookups for matching
    records and searches for this key in the hash tables from the join cache.
    If it finds the key in the hash table it joins the record to the chain
    of records with this key. If the key is not found in the hash table the
    key is placed into it and a chain containing only the newly added record 
    is attached to the key entry. The key value is either placed in the hash 
    element added for the key or, if the use_emb_key flag is set, remains in
    the record from the partial join.
    If the match flag field of a record contains MATCH_IMPOSSIBLE the key is
    not created for this record. 
    
  RETURN VALUE
    TRUE    if it has been decided that it should be the last record
            in the join buffer,
    FALSE   otherwise
*/

bool JOIN_CACHE_HASHED::put_record()
{
  bool is_full;
  uchar *key;
  uint key_len= key_length;
  uchar *key_ref_ptr;
  uchar *link= 0;
  TABLE_REF *ref= &join_tab->ref;
  uchar *next_ref_ptr= pos;

  pos+= get_size_of_rec_offset();
  /* Write the record into the join buffer */  
  if (prev_cache)
    link= prev_cache->get_curr_rec_link();
  write_record_data(link, &is_full);

  if (last_written_is_null_compl)
    return is_full;    

  if (use_emb_key)
    key= get_curr_emb_key();
  else
  {
    /* Build the key over the fields read into the record buffers */ 
    cp_buffer_from_ref(join->thd, join_tab->table, ref);
    key= ref->key_buff;
  }

  /* Look for the key in the hash table */
  if (key_search(key, key_len, &key_ref_ptr))
  {
    uchar *last_next_ref_ptr;
    /* 
      The key is found in the hash table. 
      Add the record to the circular list of the records attached to this key.
      Below 'rec' is the record to be added into the record chain for the found
      key, 'key_ref' points to a flatten representation of the st_key_entry 
      structure that contains the key and the head of the record chain.
    */
    last_next_ref_ptr= get_next_rec_ref(key_ref_ptr+get_size_of_key_offset());
    /* rec->next_rec= key_entry->last_rec->next_rec */
    memcpy(next_ref_ptr, last_next_ref_ptr, get_size_of_rec_offset());
    /* key_entry->last_rec->next_rec= rec */ 
    store_next_rec_ref(last_next_ref_ptr, next_ref_ptr);
    /* key_entry->last_rec= rec */
    store_next_rec_ref(key_ref_ptr+get_size_of_key_offset(), next_ref_ptr);
  }
  else
  {
    /* 
      The key is not found in the hash table.
      Put the key into the join buffer linking it with the keys for the
      corresponding hash entry. Create a circular list with one element
      referencing the record and attach the list to the key in the buffer.
    */
    uchar *cp= last_key_entry;
    cp-= get_size_of_rec_offset()+get_size_of_key_offset();
    store_next_key_ref(key_ref_ptr, cp);
    store_null_key_ref(cp);
    store_next_rec_ref(next_ref_ptr, next_ref_ptr);
    store_next_rec_ref(cp+get_size_of_key_offset(), next_ref_ptr);
    if (use_emb_key)
    {
      cp-= get_size_of_rec_offset();
      store_emb_key_ref(cp, key);
    }
    else
    {
      cp-= key_len;
      memcpy(cp, key, key_len);
    }
    last_key_entry= cp;
    DBUG_ASSERT(last_key_entry >= end_pos);
    /* Increment the counter of key_entries in the hash table */ 
    key_entries++;
  }  
  return is_full;
}


/*
  Read the next record from the buffer of a hashed join cache

  SYNOPSIS
    get_record()

  DESCRIPTION
    Additionally to what the default implementation of the virtual 
    function get_record does this implementation skips the link element
    used to connect the records with the same key into a chain. 

  RETURN VALUE
    TRUE    there are no more records to read from the join buffer
    FALSE   otherwise
*/

bool JOIN_CACHE_HASHED::get_record()
{ 
  pos+= get_size_of_rec_offset();
  return this->JOIN_CACHE::get_record();
}


/* 
  Skip record from a hashed join buffer if its match flag is set to MATCH_FOUND

  SYNOPSIS
    skip_if_matched()

  DESCRIPTION
    This implementation of the virtual function skip_if_matched does
    the same as the default implementation does, but it takes into account
    the link element used to connect the records with the same key into a chain. 

  RETURN VALUE
    TRUE    the match flag is MATCH_FOUND  and the record has been skipped
    FALSE   otherwise 
*/

bool JOIN_CACHE_HASHED::skip_if_matched()
{
  uchar *save_pos= pos;
  pos+= get_size_of_rec_offset();
  if (!this->JOIN_CACHE::skip_if_matched())
  {
    pos= save_pos;
    return FALSE;
  }
  return TRUE;
}


/* 
  Skip record from a hashed join buffer if its match flag dictates to do so

  SYNOPSIS
    skip_if_uneeded_match()

  DESCRIPTION
    This implementation of the virtual function skip_if_not_needed_match does
    the same as the default implementation does, but it takes into account
    the link element used to connect the records with the same key into a chain. 

  RETURN VALUE
    TRUE    the match flag dictates to skip the record
    FALSE   the match flag is off 
*/

bool JOIN_CACHE_HASHED::skip_if_not_needed_match()
{
  uchar *save_pos= pos;
  pos+= get_size_of_rec_offset();
  if (!this->JOIN_CACHE::skip_if_not_needed_match())
  {
    pos= save_pos;
    return FALSE;
  }
  return TRUE;
}


/* 
  Search for a key in the hash table of the join buffer

  SYNOPSIS
    key_search()
      key             pointer to the key value
      key_len         key value length
      key_ref_ptr OUT position of the reference to the next key from 
                      the hash element for the found key , or
                      a position where the reference to the the hash 
                      element for the key is to be added in the
                      case when the key has not been found
      
  DESCRIPTION
    The function looks for a key in the hash table of the join buffer.
    If the key is found the functionreturns the position of the reference
    to the next key from  to the hash element for the given key. 
    Otherwise the function returns the position where the reference to the
    newly created hash element for the given key is to be added.  

  RETURN VALUE
    TRUE    the key is found in the hash table
    FALSE   otherwise
*/

bool JOIN_CACHE_HASHED::key_search(uchar *key, uint key_len,
                                   uchar **key_ref_ptr) 
{
  bool is_found= FALSE;
  uint idx= get_hash_idx(key, key_length);
  uchar *ref_ptr= hash_table+size_of_key_ofs*idx;
  while (!is_null_key_ref(ref_ptr))
  {
    uchar *next_key;
    ref_ptr= get_next_key_ref(ref_ptr);
    next_key= use_emb_key ? get_emb_key(ref_ptr-get_size_of_rec_offset()) :
                            ref_ptr-key_length;

    if (memcmp(next_key, key, key_len) == 0)
    {
      is_found= TRUE;
      break;
    }
  }
  *key_ref_ptr= ref_ptr;
  return is_found;
} 


/* 
  Calclulate hash value for a key in the hash table of the join buffer

  SYNOPSIS
    get_hash_idx()
      key             pointer to the key value
      key_len         key value length
      
  DESCRIPTION
    The function calculates an index of the hash entry in the hash table
    of the join buffer for the given key  

  RETURN VALUE
    the calculated index of the hash entry for the given key.  
*/

uint JOIN_CACHE_HASHED::get_hash_idx(uchar* key, uint key_len)
{
  ulong nr= 1;
  ulong nr2= 4;
  uchar *pos= key;
  uchar *end= key+key_len;
  for (; pos < end ; pos++)
  {
    nr^= (ulong) ((((uint) nr & 63)+nr2)*((uint) *pos))+ (nr << 8);
    nr2+= 3;
  }
  return nr % hash_entries;
}


/* 
  Clean up the hash table of the join buffer

  SYNOPSIS
    cleanup_hash_table()
      key             pointer to the key value
      key_len         key value length
      
  DESCRIPTION
    The function cleans up the hash table in the join buffer removing all
    hash elements from the table. 

  RETURN VALUE
    none  
*/

void JOIN_CACHE_HASHED:: cleanup_hash_table()
{
  last_key_entry= hash_table;
  bzero(hash_table, (buff+buff_size)-hash_table);
  key_entries= 0;
}


/*
  Check whether all records in a key chain have their match flags set on   

  SYNOPSIS
    check_all_match_flags_for_key()
      key_chain_ptr     

  DESCRIPTION
    This function retrieves records in the given circular chain and checks
    whether their match flags are set on. The parameter key_chain_ptr shall
    point to the position in the join buffer storing the reference to the
    last element of this chain. 
            
  RETURN VALUE
    TRUE   if each retrieved record has its match flag set to MATCH_FOUND
    FALSE  otherwise 
*/

bool JOIN_CACHE_HASHED::check_all_match_flags_for_key(uchar *key_chain_ptr)
{
  uchar *last_rec_ref_ptr= get_next_rec_ref(key_chain_ptr);
  uchar *next_rec_ref_ptr= last_rec_ref_ptr;
  do
  {
    next_rec_ref_ptr= get_next_rec_ref(next_rec_ref_ptr);
    uchar *rec_ptr= next_rec_ref_ptr+rec_fields_offset;
    if (get_match_flag_by_pos(rec_ptr) != MATCH_FOUND)
      return FALSE;
  }
  while (next_rec_ref_ptr != last_rec_ref_ptr);
  return TRUE;
}
  

/* 
  Get the next key built for the records from the buffer of a hashed join cache

  SYNOPSIS
    get_next_key()
      key    pointer to the buffer where the key value is to be placed

  DESCRIPTION
    The function reads the next key value stored in the hash table of the
    join buffer. Depending on the value of the use_emb_key flag of the
    join cache the value is read either from the table itself or from
    the record field where it occurs. 

  RETURN VALUE
    length of the key value - if the starting value of 'cur_key_entry' refers
    to the position after that referred by the the value of 'last_key_entry',    
    0 - otherwise.     
*/

uint JOIN_CACHE_HASHED::get_next_key(uchar ** key)
{  
  if (curr_key_entry == last_key_entry)
    return 0;

  curr_key_entry-= key_entry_length;

  *key = use_emb_key ? get_emb_key(curr_key_entry) : curr_key_entry;

  DBUG_ASSERT(*key >= buff && *key < hash_table);

  return key_length;
}


/* 
  Initiate an iteration process over records in the joined table

  SYNOPSIS
    open()

  DESCRIPTION
    The function initiates the process of iteration over records from the 
    joined table recurrently performed by the BNL/BKLH join algorithm.  

  RETURN VALUE   
    0            the initiation is a success 
    error code   otherwise     
*/

int JOIN_TAB_SCAN::open()
{
  for (JOIN_TAB *tab= join->join_tab; tab != join_tab ; tab++)
  {
    tab->status= tab->table->status;
    tab->table->status= 0;
  }
  is_first_record= TRUE;
  return join_init_read_record(join_tab);
}


/* 
  Read the next record that can match while scanning the joined table

  SYNOPSIS
    next()

  DESCRIPTION
    The function reads the next record from the joined table that can
    match some records in the buffer of the join cache 'cache'. To do
    this the function calls the function that scans table records and
    looks for the next one that meets the condition pushed to the
    joined table join_tab.

  NOTES
    The function catches the signal that kills the query.

  RETURN VALUE   
    0            the next record exists and has been successfully read 
    error code   otherwise     
*/

int JOIN_TAB_SCAN::next()
{
  int err= 0;
  int skip_rc;
  READ_RECORD *info= &join_tab->read_record;
  SQL_SELECT *select= join_tab->cache_select;
  if (is_first_record)
    is_first_record= FALSE;
  else
    err= info->read_record(info);
  if (!err)
    update_virtual_fields(join->thd, join_tab->table);
  while (!err && select && (skip_rc= select->skip_record(join->thd)) <= 0)
  {
    if (join->thd->killed || skip_rc < 0) 
      return 1;
    /* 
      Move to the next record if the last retrieved record does not
      meet the condition pushed to the table join_tab.
    */
    err= info->read_record(info);
    if (!err)
      update_virtual_fields(join->thd, join_tab->table);
  } 
  return err; 
}


/* 
  Perform finalizing actions for a scan over the table records

  SYNOPSIS
    close()

  DESCRIPTION
    The function performs the necessary restoring actions after
    the table scan over the joined table has been finished.

  RETURN VALUE   
    none      
*/

void JOIN_TAB_SCAN::close()
{
  for (JOIN_TAB *tab= join->join_tab; tab != join_tab ; tab++)
    tab->table->status= tab->status;
}


/*
  Prepare to iterate over the BNL join cache buffer to look for matches 

  SYNOPSIS
    prepare_look_for_matches()
      skip_last   <-> ignore the last record in the buffer

  DESCRIPTION
    The function prepares the join cache for an iteration over the
    records in the join buffer. The iteration is performed when looking
    for matches for the record from the joined table join_tab that 
    has been placed into the record buffer of the joined table.
    If the value of the parameter skip_last is TRUE then the last
    record from the join buffer is ignored.
    The function initializes the counter of the records that have been
    not iterated over yet.
    
  RETURN VALUE   
    TRUE    there are no records in the buffer to iterate over 
    FALSE   otherwise
*/
    
bool JOIN_CACHE_BNL::prepare_look_for_matches(bool skip_last)
{
  if (!records)
    return TRUE;
  reset(FALSE);
  rem_records= records-test(skip_last);
  return rem_records == 0;
}


/*
  Get next record from the BNL join cache buffer when looking for matches 

  SYNOPSIS
    get_next_candidate_for_match

  DESCRIPTION
    This method is used for iterations over the records from the join
    cache buffer when looking for matches for records from join_tab.
    The methods performs the necessary preparations to read the next record
    from the join buffer into the record buffer by the method
    read_next_candidate_for_match, or, to skip the next record from the join 
    buffer by the method skip_recurrent_candidate_for_match.    
    This implementation of the virtual method get_next_candidate_for_match
    just  decrements the counter of the records that are to be iterated over
    and returns the current value of the cursor 'pos' as the position of 
    the record to be processed. 
    
  RETURN VALUE    
    pointer to the position right after the prefix of the current record
    in the join buffer if the there is another record to iterate over,
    0 - otherwise.  
*/

uchar *JOIN_CACHE_BNL::get_next_candidate_for_match()
{
  if (!rem_records)
    return 0;
  rem_records--;
  return pos+base_prefix_length;
} 


/*
  Check whether the matching record from the BNL cache is to be skipped 

  SYNOPSIS
    skip_next_candidate_for_match
    rec_ptr  pointer to the position in the join buffer right after the prefix 
             of the current record

  DESCRIPTION
    This implementation of the virtual function just calls the
    method skip_if_not_needed_match to check whether the record referenced by
    ref_ptr has its match flag set either to MATCH_FOUND and join_tab is the
    first inner table of a semi-join, or it's set to MATCH_IMPOSSIBLE and
    join_tab is the first inner table of an outer join.
    If so, the function just skips this record setting the value of the
    cursor 'pos' to the position right after it.

  RETURN VALUE    
    TRUE   the record referenced by rec_ptr has been skipped
    FALSE  otherwise  
*/

bool JOIN_CACHE_BNL::skip_next_candidate_for_match(uchar *rec_ptr)
{
  pos= rec_ptr-base_prefix_length; 
  return skip_if_not_needed_match();
}


/*
  Read next record from the BNL join cache buffer when looking for matches 

  SYNOPSIS
    read_next_candidate_for_match
    rec_ptr  pointer to the position in the join buffer right after the prefix
             the current record.

  DESCRIPTION
    This implementation of the virtual method read_next_candidate_for_match
    calls the method get_record to read the record referenced by rec_ptr from
    the join buffer into the record buffer. If this record refers to the
    fields in the other join buffers the call of get_record ensures that
    these fields are read into the corresponding record buffers as well.
    This function is supposed to be called after a successful call of
    the method get_next_candidate_for_match.
    
  RETURN VALUE   
    none
*/

void JOIN_CACHE_BNL::read_next_candidate_for_match(uchar *rec_ptr)
{
  pos= rec_ptr-base_prefix_length;
  get_record();
} 


/*
  Initialize the BNL join cache 

  SYNOPSIS
    init

  DESCRIPTION
    The function initializes the cache structure. It is supposed to be called
    right after a constructor for the JOIN_CACHE_BNL.

  NOTES
    The function first constructs a companion object of the type JOIN_TAB_SCAN,
    then it calls the init method of the parent class.
    
  RETURN VALUE  
    0   initialization with buffer allocations has been succeeded
    1   otherwise
*/

int JOIN_CACHE_BNL::init()
{
  DBUG_ENTER("JOIN_CACHE_BNL::init");

  if (!(join_tab_scan= new JOIN_TAB_SCAN(join, join_tab)))
    DBUG_RETURN(1);

  DBUG_RETURN(JOIN_CACHE::init());
}


/*
  Get the chain of records from buffer matching the current candidate for join

  SYNOPSIS
    get_matching_chain_by_join_key()

  DESCRIPTION
    This function first build a join key for the record of join_tab that
    currently is in the join buffer for this table. Then it looks for
    the key entry with this key in the hash table of the join cache.
    If such a key entry is found the function returns the pointer to
    the head of the chain of records in the join_buffer that match this
    key.

  RETURN VALUE
    The pointer to the corresponding circular list of records if
    the key entry with the join key is found, 0 - otherwise.
*/  

uchar *JOIN_CACHE_BNLH::get_matching_chain_by_join_key()
{
  uchar *key_ref_ptr;
  TABLE *table= join_tab->table;
  TABLE_REF *ref= &join_tab->ref;
  KEY *keyinfo= table->key_info+ref->key;
  /* Build the join key value out of the record in the record buffer */
  key_copy(ref->key_buff, table->record[0], keyinfo, ref->key_length);
  /* Look for this key in the join buffer */
  if (!key_search(ref->key_buff, ref->key_length, &key_ref_ptr))
    return 0;
  return key_ref_ptr+get_size_of_key_offset();
}


/*
  Prepare to iterate over the BNLH join cache buffer to look for matches 

  SYNOPSIS
    prepare_look_for_matches()
      skip_last   <-> ignore the last record in the buffer

  DESCRIPTION
    The function prepares the join cache for an iteration over the
    records in the join buffer. The iteration is performed when looking
    for matches for the record from the joined table join_tab that 
    has been placed into the record buffer of the joined table.
    If the value of the parameter skip_last is TRUE then the last
    record from the join buffer is ignored.
    The function builds the hashed key from the join fields of join_tab
    and uses this key to look in the hash table of the join cache for
    the chain of matching records in in the join buffer. If it finds
    such a chain it sets  the member last_rec_ref_ptr to point to the
    last link of the chain while setting the member next_rec_ref_po 0.
    
  RETURN VALUE    
    TRUE    there are no matching records in the buffer to iterate over 
    FALSE   otherwise
*/
    
bool JOIN_CACHE_BNLH::prepare_look_for_matches(bool skip_last)
{
  uchar *curr_matching_chain;
  last_matching_rec_ref_ptr= next_matching_rec_ref_ptr= 0;
  if (!(curr_matching_chain= get_matching_chain_by_join_key()))
    return 1;
  last_matching_rec_ref_ptr= get_next_rec_ref(curr_matching_chain); 
  return 0;
}


/*
  Get next record from the BNLH join cache buffer when looking for matches 

  SYNOPSIS
    get_next_candidate_for_match

  DESCRIPTION
    This method is used for iterations over the records from the join
    cache buffer when looking for matches for records from join_tab.
    The methods performs the necessary preparations to read the next record
    from the join buffer into the record buffer by the method
    read_next_candidate_for_match, or, to skip the next record from the join 
    buffer by the method skip_next_candidate_for_match.    
    This implementation of the virtual method moves to the next record
    in the chain of all records from the join buffer that are to be
    equi-joined with the current record from join_tab.
    
  RETURN VALUE   
    pointer to the beginning of the record fields in the join buffer
    if the there is another record to iterate over, 0 - otherwise.  
*/

uchar *JOIN_CACHE_BNLH::get_next_candidate_for_match()
{
  if (next_matching_rec_ref_ptr == last_matching_rec_ref_ptr)
    return 0;
  next_matching_rec_ref_ptr= get_next_rec_ref(next_matching_rec_ref_ptr ?
                                                next_matching_rec_ref_ptr :
                                                last_matching_rec_ref_ptr);
  return next_matching_rec_ref_ptr+rec_fields_offset; 
} 


/*
  Check whether the matching record from the BNLH cache is to be skipped 

  SYNOPSIS
    skip_next_candidate_for_match
    rec_ptr  pointer to the position in the join buffer right after 
             the previous record

  DESCRIPTION
    This implementation of the virtual function just calls the
    method get_match_flag_by_pos to check whether the record referenced
    by ref_ptr has its match flag set to MATCH_FOUND.

  RETURN VALUE    
    TRUE   the record referenced by rec_ptr has its match flag set to 
           MATCH_FOUND
    FALSE  otherwise  
*/

bool JOIN_CACHE_BNLH::skip_next_candidate_for_match(uchar *rec_ptr)
{
 return  join_tab->check_only_first_match() &&
          (get_match_flag_by_pos(rec_ptr) == MATCH_FOUND);
}


/*
  Read next record from the BNLH join cache buffer when looking for matches 

  SYNOPSIS
    read_next_candidate_for_match
    rec_ptr  pointer to the position in the join buffer right after 
             the previous record

  DESCRIPTION
    This implementation of the virtual method read_next_candidate_for_match
    calls the method get_record_by_pos to read the record referenced by rec_ptr
    from the join buffer into the record buffer. If this record refers to
    fields in the other join buffers the call of get_record_by_po ensures that
    these fields are read into the corresponding record buffers as well.
    This function is supposed to be called after a successful call of
    the method get_next_candidate_for_match.
    
  RETURN VALUE   
    none
*/

void JOIN_CACHE_BNLH::read_next_candidate_for_match(uchar *rec_ptr)
{
  get_record_by_pos(rec_ptr);
} 


/*
  Initialize the BNLH join cache 

  SYNOPSIS
    init

  DESCRIPTION
    The function initializes the cache structure. It is supposed to be called
    right after a constructor for the JOIN_CACHE_BNLH.

  NOTES
    The function first constructs a companion object of the type JOIN_TAB_SCAN,
    then it calls the init method of the parent class.
    
  RETURN VALUE  
    0   initialization with buffer allocations has been succeeded
    1   otherwise
*/

int JOIN_CACHE_BNLH::init()
{
  DBUG_ENTER("JOIN_CACHE_BNLH::init");

  if (!(join_tab_scan= new JOIN_TAB_SCAN(join, join_tab)))
    DBUG_RETURN(1);

  DBUG_RETURN(JOIN_CACHE_HASHED::init());
}


/* 
  Calculate the increment of the MRR buffer for a record write       

  SYNOPSIS
    aux_buffer_incr()

  DESCRIPTION
    This implementation of the virtual function aux_buffer_incr determines
    for how much the size of the MRR buffer should be increased when another
    record is added to the cache.   

  RETURN VALUE
    the increment of the size of the MRR buffer for the next record
*/

uint JOIN_TAB_SCAN_MRR::aux_buffer_incr(ulong recno)
{
  uint incr= 0;
  TABLE_REF *ref= &join_tab->ref;
  TABLE *tab= join_tab->table;
  uint rec_per_key= tab->key_info[ref->key].rec_per_key[ref->key_parts-1];
  set_if_bigger(rec_per_key, 1);
  if (recno == 1)
    incr=  ref->key_length + tab->file->ref_length;
  incr+= tab->file->stats.mrr_length_per_rec * rec_per_key;
  return incr; 
}


/* 
  Initiate iteration over records returned by MRR for the current join buffer

  SYNOPSIS
    open()

  DESCRIPTION
    The function initiates the process of iteration over the records from 
    join_tab returned by the MRR interface functions for records from
    the join buffer. Such an iteration is performed by the BKA/BKAH join
    algorithm for each new refill of the join buffer.
    The function calls the MRR handler function multi_range_read_init to
    initiate this process.

  RETURN VALUE   
    0            the initiation is a success 
    error code   otherwise     
*/

int JOIN_TAB_SCAN_MRR::open()
{
  handler *file= join_tab->table->file;

  join_tab->table->null_row= 0;


  /* Dynamic range access is never used with BKA */
  DBUG_ASSERT(join_tab->use_quick != 2);

  for (JOIN_TAB *tab =join->join_tab; tab != join_tab ; tab++)
  {
    tab->status= tab->table->status;
    tab->table->status= 0;
  }

  init_mrr_buff();

  /* 
    Prepare to iterate over keys from the join buffer and to get
    matching candidates obtained with MMR handler functions.
  */ 
  if (!file->inited)
    file->ha_index_init(join_tab->ref.key, 1);
  ranges= cache->get_number_of_ranges_for_mrr();
  if (!join_tab->cache_idx_cond)
    range_seq_funcs.skip_index_tuple= 0;
  return file->multi_range_read_init(&range_seq_funcs, (void*) cache,
                                     ranges, mrr_mode, &mrr_buff);
}


/* 
  Read the next record returned by MRR for the current join buffer

  SYNOPSIS
    next()

  DESCRIPTION
    The function reads the next record from the joined table join_tab
    returned by the MRR handler function multi_range_read_next for
    the current refill of the join buffer. The record is read into
    the record buffer used for join_tab records in join operations.

  RETURN VALUE   
    0            the next record exists and has been successfully read 
    error code   otherwise     
*/

int JOIN_TAB_SCAN_MRR::next()
{
  char **ptr= (char **) cache->get_curr_association_ptr();
  int rc= join_tab->table->file->multi_range_read_next(ptr) ? -1 : 0;
  if (!rc)
  {
    /* 
      If a record in in an incremental cache contains no fields then the
      association for the last record in cache will be equal to cache->end_pos
    */ 
    DBUG_ASSERT(cache->buff <= (uchar *) (*ptr) &&
                (uchar *) (*ptr) <= cache->end_pos);
    update_virtual_fields(join->thd, join_tab->table);
  }
  return rc;
}


/*
  Initialize retrieval of range sequence for BKA join algorithm
    
  SYNOPSIS
    bka_range_seq_init()
     init_params   pointer to the BKA join cache object
     n_ranges      the number of ranges obtained 
     flags         combination of MRR flags

  DESCRIPTION
    The function interprets init_param as a pointer to a JOIN_CACHE_BKA
    object. The function prepares for an iteration over the join keys
    built for all records from the cache join buffer.

  NOTE
    This function are used only as a callback function.    

  RETURN VALUE
    init_param value that is to be used as a parameter of bka_range_seq_next()
*/    

static 
range_seq_t bka_range_seq_init(void *init_param, uint n_ranges, uint flags)
{
  DBUG_ENTER("bka_range_seq_init");
  JOIN_CACHE_BKA *cache= (JOIN_CACHE_BKA *) init_param;
  cache->reset(0);
  DBUG_RETURN((range_seq_t) init_param);
}


/*
  Get the next range/key over records from the join buffer used by a BKA cache
    
  SYNOPSIS
    bka_range_seq_next()
      seq        the value returned by  bka_range_seq_init
      range  OUT reference to the next range
  
  DESCRIPTION
    The function interprets seq as a pointer to a JOIN_CACHE_BKA
    object. The function returns a pointer to the range descriptor
    for the key built over the next record from the join buffer.

  NOTE
    This function are used only as a callback function.
   
  RETURN VALUE
    0   ok, the range structure filled with info about the next range/key
    1   no more ranges
*/    

static 
uint bka_range_seq_next(range_seq_t rseq, KEY_MULTI_RANGE *range)
{
  DBUG_ENTER("bka_range_seq_next");
  JOIN_CACHE_BKA *cache= (JOIN_CACHE_BKA *) rseq;
  TABLE_REF *ref= &cache->join_tab->ref;
  key_range *start_key= &range->start_key;
  if ((start_key->length= cache->get_next_key((uchar **) &start_key->key)))
  {
    start_key->keypart_map= (1 << ref->key_parts) - 1;
    start_key->flag= HA_READ_KEY_EXACT;
    range->end_key= *start_key;
    range->end_key.flag= HA_READ_AFTER_KEY;
    range->ptr= (char *) cache->get_curr_rec();
    range->range_flag= EQ_RANGE;
    DBUG_RETURN(0);
  } 
  DBUG_RETURN(1);
}


/*
  Check whether range_info orders to skip the next record from BKA buffer

  SYNOPSIS
    bka_range_seq_skip_record()
      seq              value returned by bka_range_seq_init()
      range_info       information about the next range
      rowid [NOT USED] rowid of the record to be checked 

    
  DESCRIPTION
    The function interprets seq as a pointer to a JOIN_CACHE_BKA object.
    The function returns TRUE if the record with this range_info 
    is to be filtered out from the stream of records returned by 
    multi_range_read_next(). 

  NOTE
    This function are used only as a callback function.

  RETURN VALUE
    1    record with this range_info is to be filtered out from the stream
         of records returned by multi_range_read_next()
    0    the record is to be left in the stream
*/ 

static 
bool bka_range_seq_skip_record(range_seq_t rseq, char *range_info, uchar *rowid)
{
  DBUG_ENTER("bka_range_seq_skip_record");
  JOIN_CACHE_BKA *cache= (JOIN_CACHE_BKA *) rseq;
  bool res= cache->get_match_flag_by_pos((uchar *) range_info) ==
            JOIN_CACHE::MATCH_FOUND;
  DBUG_RETURN(res);
}


/*
  Check if the record combination from BKA cache matches the index condition

  SYNOPSIS
    bka_skip_index_tuple()
      rseq             value returned by bka_range_seq_init()
      range_info       record chain for the next range/key returned by MRR
    
  DESCRIPTION
    This is wrapper for JOIN_CACHE_BKA::skip_index_tuple method,
    see comments there.

  NOTE
    This function is used as a RANGE_SEQ_IF::skip_index_tuple callback.
 
  RETURN VALUE
    0    The record combination satisfies the index condition
    1    Otherwise
*/

static 
bool bka_skip_index_tuple(range_seq_t rseq, char *range_info)
{
  DBUG_ENTER("bka_skip_index_tuple");
  JOIN_CACHE_BKA *cache= (JOIN_CACHE_BKA *) rseq;
  DBUG_RETURN(cache->skip_index_tuple(range_info));
}


/*
  Prepare to read the record from BKA cache matching the current joined record   

  SYNOPSIS
    prepare_look_for_matches()
      skip_last <-> ignore the last record in the buffer (always unused here)

  DESCRIPTION
    The function prepares to iterate over records in the join cache buffer
    matching the record loaded into the record buffer for join_tab when
    performing join operation by BKA join algorithm. With BKA algorithms the
    record loaded into the record buffer for join_tab always has a direct
    reference to the matching records from the join buffer. When the regular
    BKA join algorithm is employed the record from join_tab can refer to
    only one such record.   
    The function sets the counter of the remaining records from the cache 
    buffer that would match the current join_tab record to 1.
    
  RETURN VALUE   
    TRUE    there are no records in the buffer to iterate over 
    FALSE   otherwise
*/
    
bool JOIN_CACHE_BKA::prepare_look_for_matches(bool skip_last)
{
  if (!records)
    return TRUE;
  rem_records= 1;
  return FALSE;
}


/*
  Get the record from the BKA cache matching the current joined record   

  SYNOPSIS
    get_next_candidate_for_match

  DESCRIPTION
    This method is used for iterations over the records from the join
    cache buffer when looking for matches for records from join_tab.
    The method performs the necessary preparations to read the next record
    from the join buffer into the record buffer by the method
    read_next_candidate_for_match, or, to skip the next record from the join 
    buffer by the method skip_if_not_needed_match.    
    This implementation of the virtual method get_next_candidate_for_match
    just  decrements the counter of the records that are to be iterated over
    and returns the value of curr_association as a reference to the position
    of the beginning of the record fields in the buffer.
    
  RETURN VALUE   
    pointer to the start of the record fields in the join buffer
    if the there is another record to iterate over, 0 - otherwise.  
*/

uchar *JOIN_CACHE_BKA::get_next_candidate_for_match()
{
  if (!rem_records)
    return 0;
  rem_records--;
  return curr_association;
} 


/*
  Check whether the matching record from the BKA cache is to be skipped 

  SYNOPSIS
    skip_next_candidate_for_match
    rec_ptr  pointer to the position in the join buffer right after 
             the previous record

  DESCRIPTION
    This implementation of the virtual function just calls the
    method get_match_flag_by_pos to check whether the record referenced
    by ref_ptr has its match flag set to MATCH_FOUND.

  RETURN VALUE   
    TRUE   the record referenced by rec_ptr has its match flag set to
           MATCH_FOUND
    FALSE  otherwise  
*/

bool JOIN_CACHE_BKA::skip_next_candidate_for_match(uchar *rec_ptr)
{
  return join_tab->check_only_first_match() && 
         (get_match_flag_by_pos(rec_ptr) == MATCH_FOUND);
}


/*
  Read the next record from the BKA join cache buffer when looking for matches 

  SYNOPSIS
    read_next_candidate_for_match
    rec_ptr  pointer to the position in the join buffer right after 
             the previous record

  DESCRIPTION
    This implementation of the virtual method read_next_candidate_for_match
    calls the method get_record_by_pos to read the record referenced by rec_ptr
    from the join buffer into the record buffer. If this record refers to
    fields in the other join buffers the call of get_record_by_po ensures that
    these fields are read into the corresponding record buffers as well.
    This function is supposed to be called after a successful call of
    the method get_next_candidate_for_match.
    
  RETURN VALUE   
    none
*/

void JOIN_CACHE_BKA::read_next_candidate_for_match(uchar *rec_ptr)
{
  get_record_by_pos(rec_ptr);
} 


/*
  Initialize the BKA join cache 

  SYNOPSIS
    init

  DESCRIPTION
    The function initializes the cache structure. It is supposed to be called
    right after a constructor for the JOIN_CACHE_BKA.

  NOTES
    The function first constructs a companion object of the type 
    JOIN_TAB_SCAN_MRR, then it calls the init method of the parent class.
    
  RETURN VALUE   
    0   initialization with buffer allocations has been succeeded
    1   otherwise
*/

int JOIN_CACHE_BKA::init()
{
  bool check_only_first_match= join_tab->check_only_first_match();

  RANGE_SEQ_IF rs_funcs= { bka_range_seq_init, 
                           bka_range_seq_next,
                           check_only_first_match ?
                             bka_range_seq_skip_record : 0,
                           bka_skip_index_tuple };

  DBUG_ENTER("JOIN_CACHE_BKA::init");

  if (!(join_tab_scan= new JOIN_TAB_SCAN_MRR(join, join_tab, 
                                             mrr_mode, rs_funcs)))
    DBUG_RETURN(1);

  DBUG_RETURN(JOIN_CACHE::init());
}


/* 
  Get the key built over the next record from BKA join buffer

  SYNOPSIS
    get_next_key()
      key    pointer to the buffer where the key value is to be placed

  DESCRIPTION
    The function reads key fields from the current record in the join buffer.
    and builds the key value out of these fields that will be used to access
    the 'join_tab' table. Some of key fields may belong to previous caches.
    They are accessed via record references to the record parts stored in the
    previous join buffers. The other key fields always are placed right after
    the flag fields of the record.
    If the key is embedded, which means that its value can be read directly
    from the join buffer, then *key is set to the beginning of the key in
    this buffer. Otherwise the key is built in the join_tab->ref->key_buff.
    The function returns the length of the key if it succeeds ro read it.
    If is assumed that the functions starts reading at the position of
    the record length which is provided for each records in a BKA cache.
    After the key is built the 'pos' value points to the first position after
    the current record.
    The function just skips the records with MATCH_IMPOSSIBLE in the
    match flag field if there is any. 
    The function returns 0 if the initial position is after the beginning
    of the record fields for last record from the join buffer. 

  RETURN VALUE
    length of the key value - if the starting value of 'pos' points to
    the position before the fields for the last record,
    0 - otherwise.     
*/

uint JOIN_CACHE_BKA::get_next_key(uchar ** key)
{
  uint len;
  uint32 rec_len;
  uchar *init_pos;
  JOIN_CACHE *cache;
  
start:

  /* Any record in a BKA cache is prepended with its length */
  DBUG_ASSERT(with_length);
   
  if ((pos+size_of_rec_len) > last_rec_pos || !records)
    return 0;

  /* Read the length of the record */
  rec_len= get_rec_length(pos);
  pos+= size_of_rec_len; 
  init_pos= pos;

  /* Read a reference to the previous cache if any */
  if (prev_cache)
    pos+= prev_cache->get_size_of_rec_offset();

  curr_rec_pos= pos;

  /* Read all flag fields of the record */
  read_flag_fields();

  if (with_match_flag && 
      (Match_flag) curr_rec_pos[0] == MATCH_IMPOSSIBLE )
  {
    pos= init_pos+rec_len;
    goto start;
  }
 
  if (use_emb_key)
  {
    /* An embedded key is taken directly from the join buffer */
    *key= pos;
    len= emb_key_length;
  }
  else
  {
    /* Read key arguments from previous caches if there are any such fields */
    if (external_key_arg_fields)
    {
      uchar *rec_ptr= curr_rec_pos;
      uint key_arg_count= external_key_arg_fields;
      CACHE_FIELD **copy_ptr= blob_ptr-key_arg_count;
      for (cache= prev_cache; key_arg_count; cache= cache->prev_cache)
      { 
        uint len= 0;
        DBUG_ASSERT(cache);
        rec_ptr= cache->get_rec_ref(rec_ptr);
        while (!cache->referenced_fields)
        {
          cache= cache->prev_cache;
          DBUG_ASSERT(cache);
          rec_ptr= cache->get_rec_ref(rec_ptr);
        }
        while (key_arg_count && 
               cache->read_referenced_field(*copy_ptr, rec_ptr, &len))
        {
          copy_ptr++;
          --key_arg_count;
        }
      }
    }
    
    /* 
      Read the other key arguments from the current record. The fields for
      these arguments are always first in the sequence of the record's fields.
    */     
    CACHE_FIELD *copy= field_descr+flag_fields;
    CACHE_FIELD *copy_end= copy+local_key_arg_fields;
    bool blob_in_rec_buff= blob_data_is_in_rec_buff(curr_rec_pos);
    for ( ; copy < copy_end; copy++)
      read_record_field(copy, blob_in_rec_buff);
    
    /* Build the key over the fields read into the record buffers */ 
    TABLE_REF *ref= &join_tab->ref;
    cp_buffer_from_ref(join->thd, join_tab->table, ref);
    *key= ref->key_buff;
    len= ref->key_length;
  }

  pos= init_pos+rec_len;

  return len;
} 


/*
  Check the index condition of the joined table for a record from the BKA cache

  SYNOPSIS
    skip_index_tuple()
      range_info       pointer to the record returned by MRR 
    
  DESCRIPTION
    This function is invoked from MRR implementation to check if an index
    tuple matches the index condition. It is used in the case where the index
    condition actually depends on both columns of the used index and columns
    from previous tables.
   
  NOTES 
    Accessing columns of the previous tables requires special handling with
    BKA. The idea of BKA is to collect record combinations in a buffer and 
    then do a batch of ref access lookups, i.e. by the time we're doing a
    lookup its previous-records-combination is not in prev_table->record[0]
    but somewhere in the join buffer.    
    We need to get it from there back into prev_table(s)->record[0] before we
    can evaluate the index condition, and that's why we need this function
    instead of regular IndexConditionPushdown.

  NOTES
    Possible optimization:
    Before we unpack the record from a previous table
    check if this table is used in the condition.
    If so then unpack the record otherwise skip the unpacking.
    This should be done by a special virtual method
    get_partial_record_by_pos().

  RETURN VALUE
    1    the record combination does not satisfies the index condition
    0    otherwise
*/

bool JOIN_CACHE_BKA::skip_index_tuple(char *range_info)
{
  DBUG_ENTER("JOIN_CACHE_BKA::skip_index_tuple");
  get_record_by_pos((uchar*)range_info);
  DBUG_RETURN(!join_tab->cache_idx_cond->val_int());
}



/*
  Initialize retrieval of range sequence for the BKAH join algorithm
    
  SYNOPSIS
    bkah_range_seq_init()
      init_params   pointer to the BKAH join cache object
      n_ranges      the number of ranges obtained 
      flags         combination of MRR flags

  DESCRIPTION
    The function interprets init_param as a pointer to a JOIN_CACHE_BKAH
    object. The function prepares for an iteration over distinct join keys
    built over the records from the cache join buffer.

  NOTE
    This function are used only as a callback function.    

  RETURN VALUE
    init_param    value that is to be used as a parameter of 
                  bkah_range_seq_next()
*/    

static 
range_seq_t bkah_range_seq_init(void *init_param, uint n_ranges, uint flags)
{
  DBUG_ENTER("bkah_range_seq_init");
  JOIN_CACHE_BKAH *cache= (JOIN_CACHE_BKAH *) init_param;
  cache->reset(0);
  DBUG_RETURN((range_seq_t) init_param);
}


/*
  Get the next range/key over records from the join buffer of a BKAH cache  
    
  SYNOPSIS
    bkah_range_seq_next()
      seq        value returned by  bkah_range_seq_init()
      range  OUT reference to the next range
  
  DESCRIPTION
    The function interprets seq as a pointer to a JOIN_CACHE_BKAH 
    object. The function returns a pointer to the range descriptor
    for the next unique key built over records from the join buffer.

  NOTE
    This function are used only as a callback function.
   
  RETURN VALUE
    0    ok, the range structure filled with info about the next range/key
    1    no more ranges
*/    

static 
uint bkah_range_seq_next(range_seq_t rseq, KEY_MULTI_RANGE *range)
{
  DBUG_ENTER("bkah_range_seq_next");
  JOIN_CACHE_BKAH *cache= (JOIN_CACHE_BKAH *) rseq;
  TABLE_REF *ref= &cache->join_tab->ref;
  key_range *start_key= &range->start_key;
  if ((start_key->length= cache->get_next_key((uchar **) &start_key->key)))
  {
    start_key->keypart_map= (1 << ref->key_parts) - 1;
    start_key->flag= HA_READ_KEY_EXACT;
    range->end_key= *start_key;
    range->end_key.flag= HA_READ_AFTER_KEY;
    range->ptr= (char *) cache->get_curr_key_chain();
    range->range_flag= EQ_RANGE;
    DBUG_RETURN(0);
  } 
  DBUG_RETURN(1);
}


/*
  Check whether range_info orders to skip the next record from BKAH join buffer

  SYNOPSIS
    bkah_range_seq_skip_record()
      seq              value returned by bkah_range_seq_init()
      range_info       information about the next range/key returned by MRR
      rowid [NOT USED] rowid of the record to be checked (not used)
    
  DESCRIPTION
    The function interprets seq as a pointer to a JOIN_CACHE_BKAH
    object. The function returns TRUE if the record with this range_info
    is to be filtered out from the stream of records returned by
    multi_range_read_next(). 

  NOTE
    This function are used only as a callback function.

  RETURN VALUE
    1    record with this range_info is to be filtered out from the stream
         of records returned by multi_range_read_next()
    0    the record is to be left in the stream
*/ 

static 
bool bkah_range_seq_skip_record(range_seq_t rseq, char *range_info,
                                uchar *rowid)
{
  DBUG_ENTER("bkah_range_seq_skip_record");
  JOIN_CACHE_BKAH *cache= (JOIN_CACHE_BKAH *) rseq;
  bool res= cache->check_all_match_flags_for_key((uchar *) range_info);
  DBUG_RETURN(res);
}

 
/*
  Check if the record combination from BKAH cache matches the index condition

  SYNOPSIS
    bkah_skip_index_tuple()
      rseq             value returned by bka_range_seq_init()
      range_info       record chain for the next range/key returned by MRR
    
  DESCRIPTION
    This is wrapper for JOIN_CACHE_BKA_UNIQUE::skip_index_tuple method,
    see comments there.

  NOTE
    This function is used as a RANGE_SEQ_IF::skip_index_tuple callback.
 
  RETURN VALUE
    0    some records from the chain satisfy the index condition
    1    otherwise
*/

static 
bool bkah_skip_index_tuple(range_seq_t rseq, char *range_info)
{
  DBUG_ENTER("bka_unique_skip_index_tuple");
  JOIN_CACHE_BKAH *cache= (JOIN_CACHE_BKAH *) rseq;
  DBUG_RETURN(cache->skip_index_tuple(range_info));
}


/*
  Prepare to read record from BKAH cache matching the current joined record   

  SYNOPSIS
    prepare_look_for_matches()
      skip_last <-> ignore the last record in the buffer (always unused here)

  DESCRIPTION
    The function prepares to iterate over records in the join cache buffer
    matching the record loaded into the record buffer for join_tab when
    performing join operation by BKAH join algorithm. With BKAH algorithm, if
    association labels are used, then record loaded into the record buffer 
    for join_tab always has a direct reference to the chain of the mathing
    records from the join buffer. If association labels are not used then
    then the chain of the matching records is obtained by the call of the
    get_key_chain_by_join_key function.
    
  RETURN VALUE   
    TRUE    there are no records in the buffer to iterate over 
    FALSE   otherwise
*/
    
bool JOIN_CACHE_BKAH::prepare_look_for_matches(bool skip_last)
{
  last_matching_rec_ref_ptr= next_matching_rec_ref_ptr= 0;
  if (no_association &&
      (curr_matching_chain= get_matching_chain_by_join_key()))
    return 1;
  last_matching_rec_ref_ptr= get_next_rec_ref(curr_matching_chain);
  return 0;
}

/*
  Initialize the BKAH join cache 

  SYNOPSIS
    init

  DESCRIPTION
    The function initializes the cache structure. It is supposed to be called
    right after a constructor for the JOIN_CACHE_BKAH.

  NOTES
    The function first constructs a companion object of the type 
    JOIN_TAB_SCAN_MRR, then it calls the init method of the parent class.
    
  RETURN VALUE   
    0   initialization with buffer allocations has been succeeded
    1   otherwise
*/

int JOIN_CACHE_BKAH::init()
{
  bool check_only_first_match= join_tab->check_only_first_match();

  no_association= test(mrr_mode & HA_MRR_NO_ASSOCIATION);

  RANGE_SEQ_IF rs_funcs= { bkah_range_seq_init,
                           bkah_range_seq_next,
                           check_only_first_match && !no_association ?
                             bkah_range_seq_skip_record : 0,
                           bkah_skip_index_tuple };

  DBUG_ENTER("JOIN_CACHE_BKAH::init");

  if (!(join_tab_scan= new JOIN_TAB_SCAN_MRR(join, join_tab, 
                                             mrr_mode, rs_funcs)))
    DBUG_RETURN(1);

  DBUG_RETURN(JOIN_CACHE_HASHED::init());
}


/*
  Check the index condition of the joined table for a record from the BKA cache

  SYNOPSIS
    skip_index_tuple()
      range_info       record chain returned by MRR 
    
  DESCRIPTION
    See JOIN_CACHE_BKA::skip_index_tuple().
    This function is the variant for use with rhe class JOIN_CACHE_BKAH.
    The difference from JOIN_CACHE_BKA case is that there may be multiple
    previous table record combinations that share the same key(MRR range).
    As a consequence, we need to loop through the chain of all table record
    combinations that match the given MRR range key range_info until we find
    one that satisfies the index condition.

  NOTE
    Possible optimization:
    Before we unpack the record from a previous table
    check if this table is used in the condition.
    If so then unpack the record otherwise skip the unpacking.
    This should be done by a special virtual method
    get_partial_record_by_pos().

  RETURN VALUE
    1    any record combination from the chain referred by range_info
         does not satisfy the index condition
    0    otherwise


*/

bool JOIN_CACHE_BKAH::skip_index_tuple(char *range_info)
{
  uchar *last_rec_ref_ptr= get_next_rec_ref((uchar*) range_info);
  uchar *next_rec_ref_ptr= last_rec_ref_ptr;
  DBUG_ENTER("JOIN_CACHE_BKAH::skip_index_tuple");
  do
  {
    next_rec_ref_ptr= get_next_rec_ref(next_rec_ref_ptr);
    uchar *rec_ptr= next_rec_ref_ptr + rec_fields_offset;
    get_record_by_pos(rec_ptr);
    if (join_tab->cache_idx_cond->val_int())
      DBUG_RETURN(FALSE);
  } while(next_rec_ref_ptr != last_rec_ref_ptr);
  DBUG_RETURN(TRUE);
}<|MERGE_RESOLUTION|>--- conflicted
+++ resolved
@@ -968,168 +968,6 @@
     check_emb_key_usage()
 
   DESCRIPTION
-<<<<<<< HEAD
-=======
-    The function initializes the cache structure. It supposed to be called
-    right after a constructor for the JOIN_CACHE_BKA.
-    The function allocates memory for the join buffer and for descriptors of
-    the record fields stored in the buffer.
-
-  NOTES
-    The code of this function should have been included into the constructor
-    code itself. However the new operator for the class JOIN_CACHE_BKA would
-    never fail while memory allocation for the join buffer is not absolutely
-    unlikely to fail. That's why this memory allocation has to be placed in a
-    separate function that is called in a couple with a cache constructor.
-    It is quite natural to put almost all other constructor actions into
-    this function.     
-  
-  RETURN
-    0   initialization with buffer allocations has been succeeded
-    1   otherwise
-*/
-
-int JOIN_CACHE_BKA::init()
-{
-  JOIN_TAB *tab;
-  JOIN_CACHE *cache;
-  local_key_arg_fields= 0;
-  external_key_arg_fields= 0;
-  DBUG_ENTER("JOIN_CACHE_BKA::init");
-
-  calc_record_fields();
-
-  /* Mark all fields that can be used as arguments for this key access */
-  TABLE_REF *ref= &join_tab->ref;
-  cache= this;
-  do
-  {
-    /* 
-      Traverse the ref expressions and find the occurrences of fields in them for
-      each table 'tab' whose fields are to be stored in the 'cache' join buffer.
-      Mark these fields in the bitmap tab->table->tmp_set.
-      For these fields count the number of them stored in this cache and the
-      total number of them stored in the previous caches. Save the result
-      of the counting 'in local_key_arg_fields' and 'external_key_arg_fields'
-      respectively.
-    */ 
-    for (tab= cache->join_tab-cache->tables; tab < cache->join_tab ; tab++)
-    { 
-      uint key_args;
-      bitmap_clear_all(&tab->table->tmp_set);
-      for (uint i= 0; i < ref->key_parts; i++)
-      {
-        Item *ref_item= ref->items[i]; 
-        if (!(tab->table->map & ref_item->used_tables()))
-	  continue;
-	 ref_item->walk(&Item::add_field_to_set_processor, 1,
-                        (uchar *) tab->table);
-      }
-      if ((key_args= bitmap_bits_set(&tab->table->tmp_set)))
-      {
-        if (cache == this)
-          local_key_arg_fields+= key_args;
-        else
-          external_key_arg_fields+= key_args;
-      }
-    }
-    cache= cache->prev_cache;
-  } 
-  while (cache);
-
-  if (alloc_fields(external_key_arg_fields))
-    DBUG_RETURN(1);
-
-  create_flag_fields();
-  
-  /* 
-    Save pointers to the cache fields in previous caches
-    that  are used to build keys for this key access.
-  */
-  cache= this;
-  uint ext_key_arg_cnt= external_key_arg_fields;
-  CACHE_FIELD *copy;
-  CACHE_FIELD **copy_ptr= blob_ptr;
-  while (ext_key_arg_cnt)
-  {
-    cache= cache->prev_cache;
-    for (tab= cache->join_tab-cache->tables; tab < cache->join_tab ; tab++)
-    { 
-      CACHE_FIELD *copy_end;
-      MY_BITMAP *key_read_set= &tab->table->tmp_set;
-      /* key_read_set contains the bitmap of tab's fields referenced by ref */ 
-      if (bitmap_is_clear_all(key_read_set))
-        continue;
-      copy_end= cache->field_descr+cache->fields;
-      for (copy= cache->field_descr+cache->flag_fields; copy < copy_end; copy++)
-      {
-        /*
-          (1) - when we store rowids for DuplicateWeedout, they have
-                copy->field==NULL
-        */
-        if (copy->field &&  // (1)
-            copy->field->table == tab->table &&
-            bitmap_is_set(key_read_set, copy->field->field_index))
-        {
-          *copy_ptr++= copy; 
-          ext_key_arg_cnt--;
-          if (!copy->referenced_field_no)
-          {
-            /* 
-              Register the referenced field 'copy': 
-              - set the offset number in copy->referenced_field_no,
-              - adjust the value of the flag 'with_length',
-              - adjust the values of 'pack_length' and 
-                of 'pack_length_with_blob_ptrs'.
-	    */
-            copy->referenced_field_no= ++cache->referenced_fields;
-            cache->with_length= TRUE;
-	    cache->pack_length+= cache->get_size_of_fld_offset();
-            cache->pack_length_with_blob_ptrs+= cache->get_size_of_fld_offset();
-          }        
-        }
-      }
-    } 
-  }
-  /* After this 'blob_ptr' shall not be be changed */ 
-  blob_ptr= copy_ptr;
-  
-  /* Now create local fields that are used to build ref for this key access */
-  copy= field_descr+flag_fields;
-  for (tab= join_tab-tables; tab < join_tab ; tab++)
-  {
-    length+= add_table_data_fields_to_join_cache(tab, &tab->table->tmp_set,
-                                                 &data_field_count, &copy,
-                                                 &data_field_ptr_count, 
-                                                 &copy_ptr);
-  }
-
-  use_emb_key= check_emb_key_usage();
-
-  if (use_emb_key)
-    mrr_mode|= HA_MRR_MATERIALIZED_KEYS;
-
-  create_remaining_fields(FALSE);
-
-  set_constants();
-
-  if (alloc_buffer())
-    DBUG_RETURN(1); 
-
-  reset(TRUE);
-
-  DBUG_RETURN(0);
-}  
-
-
-/* 
-  Check the possibility to read the access keys directly from the join buffer       
-
-  SYNOPSIS
-    check_emb_key_usage()
-
-  DESCRIPTION
->>>>>>> 6c15806b
     The function checks some conditions at which the key values can be read
     directly from the join buffer. This is possible when the key values can be
     composed by concatenation of the record fields stored in the join buffer.
@@ -2664,76 +2502,976 @@
   hash_table= 0;
   key_entries= 0;
 
-<<<<<<< HEAD
-=======
-  while (!(error= file->multi_range_read_next((char **) &rec_ptr)))
-  {
-    if (join->thd->killed)
+  /* Calculate the minimal possible value of size_of_key_ofs greater than 1 */
+  uint max_size_of_key_ofs= max(2, get_size_of_rec_offset());  
+  for (size_of_key_ofs= 2;
+       size_of_key_ofs <= max_size_of_key_ofs;
+       size_of_key_ofs+= 2)
+  {    
+    key_entry_length= get_size_of_rec_offset() + // key chain header
+                      size_of_key_ofs +          // reference to the next key 
+                      (use_emb_key ?  get_size_of_rec_offset() : key_length);
+
+    ulong space_per_rec= avg_record_length +
+                         avg_aux_buffer_incr +
+                         key_entry_length+size_of_key_ofs;
+    uint n= buff_size / space_per_rec;
+
+    /*
+      TODO: Make a better estimate for this upper bound of
+            the number of records in in the join buffer.
+    */
+    uint max_n= buff_size / (pack_length-length+
+                             key_entry_length+size_of_key_ofs);
+
+    hash_entries= (uint) (n / 0.7);
+    set_if_bigger(hash_entries, 1);
+    
+    if (offset_size(max_n*key_entry_length) <=
+        size_of_key_ofs)
+      break;
+  }
+   
+  /* Initialize the hash table */ 
+  hash_table= buff + (buff_size-hash_entries*size_of_key_ofs);
+  cleanup_hash_table();
+  curr_key_entry= hash_table;
+
+  return 0;
+}
+
+
+/*
+  Reallocate the join buffer of a hashed join cache
+ 
+  SYNOPSIS
+    realloc_buffer()
+
+  DESCRITION
+    The function reallocates the join buffer of the hashed join cache.
+    After this it initializes a hash table within the buffer space and
+    resets the join cache for writing.
+
+  NOTES
+    The function assumes that buff_size contains the new value for the join
+    buffer size.  
+
+  RETURN VALUE
+    0   if the buffer has been successfully reallocated
+    1   otherwise
+*/
+
+int JOIN_CACHE_HASHED::realloc_buffer()
+{
+  int rc;
+  free();
+  rc= test(!(buff= (uchar*) my_malloc(buff_size, MYF(0))));
+  init_hash_table();
+  reset(TRUE);
+  return rc;   	
+}
+
+
+/*
+  Get maximum size of the additional space per record used for record keys
+
+  SYNOPSYS
+    get_max_key_addon_space_per_record()
+  
+  DESCRIPTION
+    The function returns the size of the space occupied by one key entry
+    and one hash table entry.
+
+  RETURN VALUE
+    maximum size of the additional space per record that is used to store
+    record keys in the hash table
+*/
+
+uint JOIN_CACHE_HASHED::get_max_key_addon_space_per_record()
+{
+  ulong len;
+  TABLE_REF *ref= &join_tab->ref;
+  len= (use_emb_key ?  get_size_of_rec_offset() : ref->key_length) +
+        size_of_rec_ofs +    // size of the key chain header
+        size_of_rec_ofs +    // >= size of the reference to the next key 
+        size_of_rec_ofs;     // >= size of hash table entry
+  return len; 
+}    
+
+
+/* 
+  Reset the buffer of a hashed join cache for reading/writing
+
+  SYNOPSIS
+    reset()
+      for_writing  if it's TRUE the function reset the buffer for writing
+
+  DESCRIPTION
+    This implementation of the virtual function reset() resets the join buffer
+    of the JOIN_CACHE_HASHED class for reading or writing.
+    Additionally to what the default implementation does this function
+    cleans up the hash table allocated within the buffer.  
+    
+  RETURN VALUE
+    none
+*/
+ 
+void JOIN_CACHE_HASHED::reset(bool for_writing)
+{
+  this->JOIN_CACHE::reset(for_writing);
+  if (for_writing && hash_table)
+    cleanup_hash_table();
+  curr_key_entry= hash_table;
+}
+
+
+/* 
+  Add a record into the buffer of a hashed join cache
+
+  SYNOPSIS
+    put_record()
+
+  DESCRIPTION
+    This implementation of the virtual function put_record writes the next
+    matching record into the join buffer of the JOIN_CACHE_HASHED class.
+    Additionally to what the default implementation does this function
+    performs the following. 
+    It extracts from the record the key value used in lookups for matching
+    records and searches for this key in the hash tables from the join cache.
+    If it finds the key in the hash table it joins the record to the chain
+    of records with this key. If the key is not found in the hash table the
+    key is placed into it and a chain containing only the newly added record 
+    is attached to the key entry. The key value is either placed in the hash 
+    element added for the key or, if the use_emb_key flag is set, remains in
+    the record from the partial join.
+    If the match flag field of a record contains MATCH_IMPOSSIBLE the key is
+    not created for this record. 
+    
+  RETURN VALUE
+    TRUE    if it has been decided that it should be the last record
+            in the join buffer,
+    FALSE   otherwise
+*/
+
+bool JOIN_CACHE_HASHED::put_record()
+{
+  bool is_full;
+  uchar *key;
+  uint key_len= key_length;
+  uchar *key_ref_ptr;
+  uchar *link= 0;
+  TABLE_REF *ref= &join_tab->ref;
+  uchar *next_ref_ptr= pos;
+
+  pos+= get_size_of_rec_offset();
+  /* Write the record into the join buffer */  
+  if (prev_cache)
+    link= prev_cache->get_curr_rec_link();
+  write_record_data(link, &is_full);
+
+  if (last_written_is_null_compl)
+    return is_full;    
+
+  if (use_emb_key)
+    key= get_curr_emb_key();
+  else
+  {
+    /* Build the key over the fields read into the record buffers */ 
+    cp_buffer_from_ref(join->thd, join_tab->table, ref);
+    key= ref->key_buff;
+  }
+
+  /* Look for the key in the hash table */
+  if (key_search(key, key_len, &key_ref_ptr))
+  {
+    uchar *last_next_ref_ptr;
+    /* 
+      The key is found in the hash table. 
+      Add the record to the circular list of the records attached to this key.
+      Below 'rec' is the record to be added into the record chain for the found
+      key, 'key_ref' points to a flatten representation of the st_key_entry 
+      structure that contains the key and the head of the record chain.
+    */
+    last_next_ref_ptr= get_next_rec_ref(key_ref_ptr+get_size_of_key_offset());
+    /* rec->next_rec= key_entry->last_rec->next_rec */
+    memcpy(next_ref_ptr, last_next_ref_ptr, get_size_of_rec_offset());
+    /* key_entry->last_rec->next_rec= rec */ 
+    store_next_rec_ref(last_next_ref_ptr, next_ref_ptr);
+    /* key_entry->last_rec= rec */
+    store_next_rec_ref(key_ref_ptr+get_size_of_key_offset(), next_ref_ptr);
+  }
+  else
+  {
+    /* 
+      The key is not found in the hash table.
+      Put the key into the join buffer linking it with the keys for the
+      corresponding hash entry. Create a circular list with one element
+      referencing the record and attach the list to the key in the buffer.
+    */
+    uchar *cp= last_key_entry;
+    cp-= get_size_of_rec_offset()+get_size_of_key_offset();
+    store_next_key_ref(key_ref_ptr, cp);
+    store_null_key_ref(cp);
+    store_next_rec_ref(next_ref_ptr, next_ref_ptr);
+    store_next_rec_ref(cp+get_size_of_key_offset(), next_ref_ptr);
+    if (use_emb_key)
     {
-      /* The user has aborted the execution of the query */
-      join->thd->send_kill_message();
-      rc= NESTED_LOOP_KILLED; 
-      goto finish;
+      cp-= get_size_of_rec_offset();
+      store_emb_key_ref(cp, key);
     }
-    if (join_tab->keep_current_rowid)
-      join_tab->table->file->position(join_tab->table->record[0]);
+    else
+    {
+      cp-= key_len;
+      memcpy(cp, key, key_len);
+    }
+    last_key_entry= cp;
+    DBUG_ASSERT(last_key_entry >= end_pos);
+    /* Increment the counter of key_entries in the hash table */ 
+    key_entries++;
+  }  
+  return is_full;
+}
+
+
+/*
+  Read the next record from the buffer of a hashed join cache
+
+  SYNOPSIS
+    get_record()
+
+  DESCRIPTION
+    Additionally to what the default implementation of the virtual 
+    function get_record does this implementation skips the link element
+    used to connect the records with the same key into a chain. 
+
+  RETURN VALUE
+    TRUE    there are no more records to read from the join buffer
+    FALSE   otherwise
+*/
+
+bool JOIN_CACHE_HASHED::get_record()
+{ 
+  pos+= get_size_of_rec_offset();
+  return this->JOIN_CACHE::get_record();
+}
+
+
+/* 
+  Skip record from a hashed join buffer if its match flag is set to MATCH_FOUND
+
+  SYNOPSIS
+    skip_if_matched()
+
+  DESCRIPTION
+    This implementation of the virtual function skip_if_matched does
+    the same as the default implementation does, but it takes into account
+    the link element used to connect the records with the same key into a chain. 
+
+  RETURN VALUE
+    TRUE    the match flag is MATCH_FOUND  and the record has been skipped
+    FALSE   otherwise 
+*/
+
+bool JOIN_CACHE_HASHED::skip_if_matched()
+{
+  uchar *save_pos= pos;
+  pos+= get_size_of_rec_offset();
+  if (!this->JOIN_CACHE::skip_if_matched())
+  {
+    pos= save_pos;
+    return FALSE;
+  }
+  return TRUE;
+}
+
+
+/* 
+  Skip record from a hashed join buffer if its match flag dictates to do so
+
+  SYNOPSIS
+    skip_if_uneeded_match()
+
+  DESCRIPTION
+    This implementation of the virtual function skip_if_not_needed_match does
+    the same as the default implementation does, but it takes into account
+    the link element used to connect the records with the same key into a chain. 
+
+  RETURN VALUE
+    TRUE    the match flag dictates to skip the record
+    FALSE   the match flag is off 
+*/
+
+bool JOIN_CACHE_HASHED::skip_if_not_needed_match()
+{
+  uchar *save_pos= pos;
+  pos+= get_size_of_rec_offset();
+  if (!this->JOIN_CACHE::skip_if_not_needed_match())
+  {
+    pos= save_pos;
+    return FALSE;
+  }
+  return TRUE;
+}
+
+
+/* 
+  Search for a key in the hash table of the join buffer
+
+  SYNOPSIS
+    key_search()
+      key             pointer to the key value
+      key_len         key value length
+      key_ref_ptr OUT position of the reference to the next key from 
+                      the hash element for the found key , or
+                      a position where the reference to the the hash 
+                      element for the key is to be added in the
+                      case when the key has not been found
+      
+  DESCRIPTION
+    The function looks for a key in the hash table of the join buffer.
+    If the key is found the functionreturns the position of the reference
+    to the next key from  to the hash element for the given key. 
+    Otherwise the function returns the position where the reference to the
+    newly created hash element for the given key is to be added.  
+
+  RETURN VALUE
+    TRUE    the key is found in the hash table
+    FALSE   otherwise
+*/
+
+bool JOIN_CACHE_HASHED::key_search(uchar *key, uint key_len,
+                                   uchar **key_ref_ptr) 
+{
+  bool is_found= FALSE;
+  uint idx= get_hash_idx(key, key_length);
+  uchar *ref_ptr= hash_table+size_of_key_ofs*idx;
+  while (!is_null_key_ref(ref_ptr))
+  {
+    uchar *next_key;
+    ref_ptr= get_next_key_ref(ref_ptr);
+    next_key= use_emb_key ? get_emb_key(ref_ptr-get_size_of_rec_offset()) :
+                            ref_ptr-key_length;
+
+    if (memcmp(next_key, key, key_len) == 0)
+    {
+      is_found= TRUE;
+      break;
+    }
+  }
+  *key_ref_ptr= ref_ptr;
+  return is_found;
+} 
+
+
+/* 
+  Calclulate hash value for a key in the hash table of the join buffer
+
+  SYNOPSIS
+    get_hash_idx()
+      key             pointer to the key value
+      key_len         key value length
+      
+  DESCRIPTION
+    The function calculates an index of the hash entry in the hash table
+    of the join buffer for the given key  
+
+  RETURN VALUE
+    the calculated index of the hash entry for the given key.  
+*/
+
+uint JOIN_CACHE_HASHED::get_hash_idx(uchar* key, uint key_len)
+{
+  ulong nr= 1;
+  ulong nr2= 4;
+  uchar *pos= key;
+  uchar *end= key+key_len;
+  for (; pos < end ; pos++)
+  {
+    nr^= (ulong) ((((uint) nr & 63)+nr2)*((uint) *pos))+ (nr << 8);
+    nr2+= 3;
+  }
+  return nr % hash_entries;
+}
+
+
+/* 
+  Clean up the hash table of the join buffer
+
+  SYNOPSIS
+    cleanup_hash_table()
+      key             pointer to the key value
+      key_len         key value length
+      
+  DESCRIPTION
+    The function cleans up the hash table in the join buffer removing all
+    hash elements from the table. 
+
+  RETURN VALUE
+    none  
+*/
+
+void JOIN_CACHE_HASHED:: cleanup_hash_table()
+{
+  last_key_entry= hash_table;
+  bzero(hash_table, (buff+buff_size)-hash_table);
+  key_entries= 0;
+}
+
+
+/*
+  Check whether all records in a key chain have their match flags set on   
+
+  SYNOPSIS
+    check_all_match_flags_for_key()
+      key_chain_ptr     
+
+  DESCRIPTION
+    This function retrieves records in the given circular chain and checks
+    whether their match flags are set on. The parameter key_chain_ptr shall
+    point to the position in the join buffer storing the reference to the
+    last element of this chain. 
+            
+  RETURN VALUE
+    TRUE   if each retrieved record has its match flag set to MATCH_FOUND
+    FALSE  otherwise 
+*/
+
+bool JOIN_CACHE_HASHED::check_all_match_flags_for_key(uchar *key_chain_ptr)
+{
+  uchar *last_rec_ref_ptr= get_next_rec_ref(key_chain_ptr);
+  uchar *next_rec_ref_ptr= last_rec_ref_ptr;
+  do
+  {
+    next_rec_ref_ptr= get_next_rec_ref(next_rec_ref_ptr);
+    uchar *rec_ptr= next_rec_ref_ptr+rec_fields_offset;
+    if (get_match_flag_by_pos(rec_ptr) != MATCH_FOUND)
+      return FALSE;
+  }
+  while (next_rec_ref_ptr != last_rec_ref_ptr);
+  return TRUE;
+}
+  
+
+/* 
+  Get the next key built for the records from the buffer of a hashed join cache
+
+  SYNOPSIS
+    get_next_key()
+      key    pointer to the buffer where the key value is to be placed
+
+  DESCRIPTION
+    The function reads the next key value stored in the hash table of the
+    join buffer. Depending on the value of the use_emb_key flag of the
+    join cache the value is read either from the table itself or from
+    the record field where it occurs. 
+
+  RETURN VALUE
+    length of the key value - if the starting value of 'cur_key_entry' refers
+    to the position after that referred by the the value of 'last_key_entry',    
+    0 - otherwise.     
+*/
+
+uint JOIN_CACHE_HASHED::get_next_key(uchar ** key)
+{  
+  if (curr_key_entry == last_key_entry)
+    return 0;
+
+  curr_key_entry-= key_entry_length;
+
+  *key = use_emb_key ? get_emb_key(curr_key_entry) : curr_key_entry;
+
+  DBUG_ASSERT(*key >= buff && *key < hash_table);
+
+  return key_length;
+}
+
+
+/* 
+  Initiate an iteration process over records in the joined table
+
+  SYNOPSIS
+    open()
+
+  DESCRIPTION
+    The function initiates the process of iteration over records from the 
+    joined table recurrently performed by the BNL/BKLH join algorithm.  
+
+  RETURN VALUE   
+    0            the initiation is a success 
+    error code   otherwise     
+*/
+
+int JOIN_TAB_SCAN::open()
+{
+  for (JOIN_TAB *tab= join->join_tab; tab != join_tab ; tab++)
+  {
+    tab->status= tab->table->status;
+    tab->table->status= 0;
+  }
+  is_first_record= TRUE;
+  return join_init_read_record(join_tab);
+}
+
+
+/* 
+  Read the next record that can match while scanning the joined table
+
+  SYNOPSIS
+    next()
+
+  DESCRIPTION
+    The function reads the next record from the joined table that can
+    match some records in the buffer of the join cache 'cache'. To do
+    this the function calls the function that scans table records and
+    looks for the next one that meets the condition pushed to the
+    joined table join_tab.
+
+  NOTES
+    The function catches the signal that kills the query.
+
+  RETURN VALUE   
+    0            the next record exists and has been successfully read 
+    error code   otherwise     
+*/
+
+int JOIN_TAB_SCAN::next()
+{
+  int err= 0;
+  int skip_rc;
+  READ_RECORD *info= &join_tab->read_record;
+  SQL_SELECT *select= join_tab->cache_select;
+  if (is_first_record)
+    is_first_record= FALSE;
+  else
+    err= info->read_record(info);
+  if (!err)
+    update_virtual_fields(join->thd, join_tab->table);
+  while (!err && select && (skip_rc= select->skip_record(join->thd)) <= 0)
+  {
+    if (join->thd->killed || skip_rc < 0) 
+      return 1;
     /* 
-      If only the first match is needed and it has been already found 
-      for the associated partial join record then the returned candidate
-      is discarded.
+      Move to the next record if the last retrieved record does not
+      meet the condition pushed to the table join_tab.
     */
-    if (rc == NESTED_LOOP_OK &&
-        (!check_only_first_match || !get_match_flag_by_pos(rec_ptr)))
-    {
-      get_record_by_pos(rec_ptr);
+    err= info->read_record(info);
+    if (!err)
       update_virtual_fields(join->thd, join_tab->table);
-      rc= generate_full_extensions(rec_ptr);
-      if (rc != NESTED_LOOP_OK && rc != NESTED_LOOP_NO_MORE_ROWS)
-	goto finish;   
-    }
-  }
-
-  if (error > 0 && error != HA_ERR_END_OF_FILE)	   
-    return NESTED_LOOP_ERROR; 
-finish:                  
-  return end_join_matching_records(rc);
-}
-
-
-
-/* 
-  Prepare to search for records that match records from the join buffer
-
-  SYNOPSIS
-    init_join_matching_records()
-      seq_funcs    structure of range sequence interface
-      ranges       number of keys/ranges in the sequence
-
-  DESCRIPTION
-    This function calls the multi_range_read_init function to set up
-    the BKA process of generating the keys from the records in the join
-    buffer and looking for matching records from the table to be joined.
-    The function passes as a parameter a structure of functions that
-    implement the range sequence interface. This interface is used to
-    enumerate all generated keys and optionally to filter the matching
-    records returned by the multi_range_read_next calls from the
-    intended invocation of the join_matching_records method. The
-    multi_range_read_init function also receives the parameters for
-    MRR buffer to be used and flags specifying the mode in which
-    this buffer will be functioning.
-    The number of keys in the sequence expected by multi_range_read_init
-    is passed through the parameter ranges.  
+  } 
+  return err; 
+}
+
+
+/* 
+  Perform finalizing actions for a scan over the table records
+
+  SYNOPSIS
+    close()
+
+  DESCRIPTION
+    The function performs the necessary restoring actions after
+    the table scan over the joined table has been finished.
+
+  RETURN VALUE   
+    none      
+*/
+
+void JOIN_TAB_SCAN::close()
+{
+  for (JOIN_TAB *tab= join->join_tab; tab != join_tab ; tab++)
+    tab->table->status= tab->status;
+}
+
+
+/*
+  Prepare to iterate over the BNL join cache buffer to look for matches 
+
+  SYNOPSIS
+    prepare_look_for_matches()
+      skip_last   <-> ignore the last record in the buffer
+
+  DESCRIPTION
+    The function prepares the join cache for an iteration over the
+    records in the join buffer. The iteration is performed when looking
+    for matches for the record from the joined table join_tab that 
+    has been placed into the record buffer of the joined table.
+    If the value of the parameter skip_last is TRUE then the last
+    record from the join buffer is ignored.
+    The function initializes the counter of the records that have been
+    not iterated over yet.
     
-  RETURN
-    return one of enum_nested_loop_state
-*/
-
-enum_nested_loop_state 
-JOIN_CACHE_BKA::init_join_matching_records(RANGE_SEQ_IF *seq_funcs, uint ranges)
-{
-  int error;
+  RETURN VALUE   
+    TRUE    there are no records in the buffer to iterate over 
+    FALSE   otherwise
+*/
+    
+bool JOIN_CACHE_BNL::prepare_look_for_matches(bool skip_last)
+{
+  if (!records)
+    return TRUE;
+  reset(FALSE);
+  rem_records= records-test(skip_last);
+  return rem_records == 0;
+}
+
+
+/*
+  Get next record from the BNL join cache buffer when looking for matches 
+
+  SYNOPSIS
+    get_next_candidate_for_match
+
+  DESCRIPTION
+    This method is used for iterations over the records from the join
+    cache buffer when looking for matches for records from join_tab.
+    The methods performs the necessary preparations to read the next record
+    from the join buffer into the record buffer by the method
+    read_next_candidate_for_match, or, to skip the next record from the join 
+    buffer by the method skip_recurrent_candidate_for_match.    
+    This implementation of the virtual method get_next_candidate_for_match
+    just  decrements the counter of the records that are to be iterated over
+    and returns the current value of the cursor 'pos' as the position of 
+    the record to be processed. 
+    
+  RETURN VALUE    
+    pointer to the position right after the prefix of the current record
+    in the join buffer if the there is another record to iterate over,
+    0 - otherwise.  
+*/
+
+uchar *JOIN_CACHE_BNL::get_next_candidate_for_match()
+{
+  if (!rem_records)
+    return 0;
+  rem_records--;
+  return pos+base_prefix_length;
+} 
+
+
+/*
+  Check whether the matching record from the BNL cache is to be skipped 
+
+  SYNOPSIS
+    skip_next_candidate_for_match
+    rec_ptr  pointer to the position in the join buffer right after the prefix 
+             of the current record
+
+  DESCRIPTION
+    This implementation of the virtual function just calls the
+    method skip_if_not_needed_match to check whether the record referenced by
+    ref_ptr has its match flag set either to MATCH_FOUND and join_tab is the
+    first inner table of a semi-join, or it's set to MATCH_IMPOSSIBLE and
+    join_tab is the first inner table of an outer join.
+    If so, the function just skips this record setting the value of the
+    cursor 'pos' to the position right after it.
+
+  RETURN VALUE    
+    TRUE   the record referenced by rec_ptr has been skipped
+    FALSE  otherwise  
+*/
+
+bool JOIN_CACHE_BNL::skip_next_candidate_for_match(uchar *rec_ptr)
+{
+  pos= rec_ptr-base_prefix_length; 
+  return skip_if_not_needed_match();
+}
+
+
+/*
+  Read next record from the BNL join cache buffer when looking for matches 
+
+  SYNOPSIS
+    read_next_candidate_for_match
+    rec_ptr  pointer to the position in the join buffer right after the prefix
+             the current record.
+
+  DESCRIPTION
+    This implementation of the virtual method read_next_candidate_for_match
+    calls the method get_record to read the record referenced by rec_ptr from
+    the join buffer into the record buffer. If this record refers to the
+    fields in the other join buffers the call of get_record ensures that
+    these fields are read into the corresponding record buffers as well.
+    This function is supposed to be called after a successful call of
+    the method get_next_candidate_for_match.
+    
+  RETURN VALUE   
+    none
+*/
+
+void JOIN_CACHE_BNL::read_next_candidate_for_match(uchar *rec_ptr)
+{
+  pos= rec_ptr-base_prefix_length;
+  get_record();
+} 
+
+
+/*
+  Initialize the BNL join cache 
+
+  SYNOPSIS
+    init
+
+  DESCRIPTION
+    The function initializes the cache structure. It is supposed to be called
+    right after a constructor for the JOIN_CACHE_BNL.
+
+  NOTES
+    The function first constructs a companion object of the type JOIN_TAB_SCAN,
+    then it calls the init method of the parent class.
+    
+  RETURN VALUE  
+    0   initialization with buffer allocations has been succeeded
+    1   otherwise
+*/
+
+int JOIN_CACHE_BNL::init()
+{
+  DBUG_ENTER("JOIN_CACHE_BNL::init");
+
+  if (!(join_tab_scan= new JOIN_TAB_SCAN(join, join_tab)))
+    DBUG_RETURN(1);
+
+  DBUG_RETURN(JOIN_CACHE::init());
+}
+
+
+/*
+  Get the chain of records from buffer matching the current candidate for join
+
+  SYNOPSIS
+    get_matching_chain_by_join_key()
+
+  DESCRIPTION
+    This function first build a join key for the record of join_tab that
+    currently is in the join buffer for this table. Then it looks for
+    the key entry with this key in the hash table of the join cache.
+    If such a key entry is found the function returns the pointer to
+    the head of the chain of records in the join_buffer that match this
+    key.
+
+  RETURN VALUE
+    The pointer to the corresponding circular list of records if
+    the key entry with the join key is found, 0 - otherwise.
+*/  
+
+uchar *JOIN_CACHE_BNLH::get_matching_chain_by_join_key()
+{
+  uchar *key_ref_ptr;
+  TABLE *table= join_tab->table;
+  TABLE_REF *ref= &join_tab->ref;
+  KEY *keyinfo= table->key_info+ref->key;
+  /* Build the join key value out of the record in the record buffer */
+  key_copy(ref->key_buff, table->record[0], keyinfo, ref->key_length);
+  /* Look for this key in the join buffer */
+  if (!key_search(ref->key_buff, ref->key_length, &key_ref_ptr))
+    return 0;
+  return key_ref_ptr+get_size_of_key_offset();
+}
+
+
+/*
+  Prepare to iterate over the BNLH join cache buffer to look for matches 
+
+  SYNOPSIS
+    prepare_look_for_matches()
+      skip_last   <-> ignore the last record in the buffer
+
+  DESCRIPTION
+    The function prepares the join cache for an iteration over the
+    records in the join buffer. The iteration is performed when looking
+    for matches for the record from the joined table join_tab that 
+    has been placed into the record buffer of the joined table.
+    If the value of the parameter skip_last is TRUE then the last
+    record from the join buffer is ignored.
+    The function builds the hashed key from the join fields of join_tab
+    and uses this key to look in the hash table of the join cache for
+    the chain of matching records in in the join buffer. If it finds
+    such a chain it sets  the member last_rec_ref_ptr to point to the
+    last link of the chain while setting the member next_rec_ref_po 0.
+    
+  RETURN VALUE    
+    TRUE    there are no matching records in the buffer to iterate over 
+    FALSE   otherwise
+*/
+    
+bool JOIN_CACHE_BNLH::prepare_look_for_matches(bool skip_last)
+{
+  uchar *curr_matching_chain;
+  last_matching_rec_ref_ptr= next_matching_rec_ref_ptr= 0;
+  if (!(curr_matching_chain= get_matching_chain_by_join_key()))
+    return 1;
+  last_matching_rec_ref_ptr= get_next_rec_ref(curr_matching_chain); 
+  return 0;
+}
+
+
+/*
+  Get next record from the BNLH join cache buffer when looking for matches 
+
+  SYNOPSIS
+    get_next_candidate_for_match
+
+  DESCRIPTION
+    This method is used for iterations over the records from the join
+    cache buffer when looking for matches for records from join_tab.
+    The methods performs the necessary preparations to read the next record
+    from the join buffer into the record buffer by the method
+    read_next_candidate_for_match, or, to skip the next record from the join 
+    buffer by the method skip_next_candidate_for_match.    
+    This implementation of the virtual method moves to the next record
+    in the chain of all records from the join buffer that are to be
+    equi-joined with the current record from join_tab.
+    
+  RETURN VALUE   
+    pointer to the beginning of the record fields in the join buffer
+    if the there is another record to iterate over, 0 - otherwise.  
+*/
+
+uchar *JOIN_CACHE_BNLH::get_next_candidate_for_match()
+{
+  if (next_matching_rec_ref_ptr == last_matching_rec_ref_ptr)
+    return 0;
+  next_matching_rec_ref_ptr= get_next_rec_ref(next_matching_rec_ref_ptr ?
+                                                next_matching_rec_ref_ptr :
+                                                last_matching_rec_ref_ptr);
+  return next_matching_rec_ref_ptr+rec_fields_offset; 
+} 
+
+
+/*
+  Check whether the matching record from the BNLH cache is to be skipped 
+
+  SYNOPSIS
+    skip_next_candidate_for_match
+    rec_ptr  pointer to the position in the join buffer right after 
+             the previous record
+
+  DESCRIPTION
+    This implementation of the virtual function just calls the
+    method get_match_flag_by_pos to check whether the record referenced
+    by ref_ptr has its match flag set to MATCH_FOUND.
+
+  RETURN VALUE    
+    TRUE   the record referenced by rec_ptr has its match flag set to 
+           MATCH_FOUND
+    FALSE  otherwise  
+*/
+
+bool JOIN_CACHE_BNLH::skip_next_candidate_for_match(uchar *rec_ptr)
+{
+ return  join_tab->check_only_first_match() &&
+          (get_match_flag_by_pos(rec_ptr) == MATCH_FOUND);
+}
+
+
+/*
+  Read next record from the BNLH join cache buffer when looking for matches 
+
+  SYNOPSIS
+    read_next_candidate_for_match
+    rec_ptr  pointer to the position in the join buffer right after 
+             the previous record
+
+  DESCRIPTION
+    This implementation of the virtual method read_next_candidate_for_match
+    calls the method get_record_by_pos to read the record referenced by rec_ptr
+    from the join buffer into the record buffer. If this record refers to
+    fields in the other join buffers the call of get_record_by_po ensures that
+    these fields are read into the corresponding record buffers as well.
+    This function is supposed to be called after a successful call of
+    the method get_next_candidate_for_match.
+    
+  RETURN VALUE   
+    none
+*/
+
+void JOIN_CACHE_BNLH::read_next_candidate_for_match(uchar *rec_ptr)
+{
+  get_record_by_pos(rec_ptr);
+} 
+
+
+/*
+  Initialize the BNLH join cache 
+
+  SYNOPSIS
+    init
+
+  DESCRIPTION
+    The function initializes the cache structure. It is supposed to be called
+    right after a constructor for the JOIN_CACHE_BNLH.
+
+  NOTES
+    The function first constructs a companion object of the type JOIN_TAB_SCAN,
+    then it calls the init method of the parent class.
+    
+  RETURN VALUE  
+    0   initialization with buffer allocations has been succeeded
+    1   otherwise
+*/
+
+int JOIN_CACHE_BNLH::init()
+{
+  DBUG_ENTER("JOIN_CACHE_BNLH::init");
+
+  if (!(join_tab_scan= new JOIN_TAB_SCAN(join, join_tab)))
+    DBUG_RETURN(1);
+
+  DBUG_RETURN(JOIN_CACHE_HASHED::init());
+}
+
+
+/* 
+  Calculate the increment of the MRR buffer for a record write       
+
+  SYNOPSIS
+    aux_buffer_incr()
+
+  DESCRIPTION
+    This implementation of the virtual function aux_buffer_incr determines
+    for how much the size of the MRR buffer should be increased when another
+    record is added to the cache.   
+
+  RETURN VALUE
+    the increment of the size of the MRR buffer for the next record
+*/
+
+uint JOIN_TAB_SCAN_MRR::aux_buffer_incr(ulong recno)
+{
+  uint incr= 0;
+  TABLE_REF *ref= &join_tab->ref;
+  TABLE *tab= join_tab->table;
+  uint rec_per_key= tab->key_info[ref->key].rec_per_key[ref->key_parts-1];
+  set_if_bigger(rec_per_key, 1);
+  if (recno == 1)
+    incr=  ref->key_length + tab->file->ref_length;
+  incr+= tab->file->stats.mrr_length_per_rec * rec_per_key;
+  return incr; 
+}
+
+
+/* 
+  Initiate iteration over records returned by MRR for the current join buffer
+
+  SYNOPSIS
+    open()
+
+  DESCRIPTION
+    The function initiates the process of iteration over the records from 
+    join_tab returned by the MRR interface functions for records from
+    the join buffer. Such an iteration is performed by the BKA/BKAH join
+    algorithm for each new refill of the join buffer.
+    The function calls the MRR handler function multi_range_read_init to
+    initiate this process.
+
+  RETURN VALUE   
+    0            the initiation is a success 
+    error code   otherwise     
+*/
+
+int JOIN_TAB_SCAN_MRR::open()
+{
   handler *file= join_tab->table->file;
-  enum_nested_loop_state rc= NESTED_LOOP_OK;
 
   join_tab->table->null_row= 0;
 
@@ -2755,36 +3493,348 @@
   */ 
   if (!file->inited)
     file->ha_index_init(join_tab->ref.key, 1);
-  if ((error= file->multi_range_read_init(seq_funcs, (void*) this, ranges, 
-                                          mrr_mode, &mrr_buff)))
-    rc= error < 0 ? NESTED_LOOP_NO_MORE_ROWS: NESTED_LOOP_ERROR;
+  ranges= cache->get_number_of_ranges_for_mrr();
+  if (!join_tab->cache_idx_cond)
+    range_seq_funcs.skip_index_tuple= 0;
+  return file->multi_range_read_init(&range_seq_funcs, (void*) cache,
+                                     ranges, mrr_mode, &mrr_buff);
+}
+
+
+/* 
+  Read the next record returned by MRR for the current join buffer
+
+  SYNOPSIS
+    next()
+
+  DESCRIPTION
+    The function reads the next record from the joined table join_tab
+    returned by the MRR handler function multi_range_read_next for
+    the current refill of the join buffer. The record is read into
+    the record buffer used for join_tab records in join operations.
+
+  RETURN VALUE   
+    0            the next record exists and has been successfully read 
+    error code   otherwise     
+*/
+
+int JOIN_TAB_SCAN_MRR::next()
+{
+  char **ptr= (char **) cache->get_curr_association_ptr();
+  int rc= join_tab->table->file->multi_range_read_next(ptr) ? -1 : 0;
+  if (!rc)
+  {
+    /* 
+      If a record in in an incremental cache contains no fields then the
+      association for the last record in cache will be equal to cache->end_pos
+    */ 
+    DBUG_ASSERT(cache->buff <= (uchar *) (*ptr) &&
+                (uchar *) (*ptr) <= cache->end_pos);
+    update_virtual_fields(join->thd, join_tab->table);
+  }
+  return rc;
+}
+
+
+/*
+  Initialize retrieval of range sequence for BKA join algorithm
+    
+  SYNOPSIS
+    bka_range_seq_init()
+     init_params   pointer to the BKA join cache object
+     n_ranges      the number of ranges obtained 
+     flags         combination of MRR flags
+
+  DESCRIPTION
+    The function interprets init_param as a pointer to a JOIN_CACHE_BKA
+    object. The function prepares for an iteration over the join keys
+    built for all records from the cache join buffer.
+
+  NOTE
+    This function are used only as a callback function.    
+
+  RETURN VALUE
+    init_param value that is to be used as a parameter of bka_range_seq_next()
+*/    
+
+static 
+range_seq_t bka_range_seq_init(void *init_param, uint n_ranges, uint flags)
+{
+  DBUG_ENTER("bka_range_seq_init");
+  JOIN_CACHE_BKA *cache= (JOIN_CACHE_BKA *) init_param;
+  cache->reset(0);
+  DBUG_RETURN((range_seq_t) init_param);
+}
+
+
+/*
+  Get the next range/key over records from the join buffer used by a BKA cache
+    
+  SYNOPSIS
+    bka_range_seq_next()
+      seq        the value returned by  bka_range_seq_init
+      range  OUT reference to the next range
   
-  return rc;
-}
-
-
-/* 
-  Finish searching for records that match records from the join buffer
-
-  SYNOPSIS
-    end_join_matching_records()
-      rc      return code passed by the join_matching_records function
-
-  DESCRIPTION
-    This function perform final actions on searching for all matches for
-    the records from the join buffer and building all full join extensions
-    of the records with these matches. 
+  DESCRIPTION
+    The function interprets seq as a pointer to a JOIN_CACHE_BKA
+    object. The function returns a pointer to the range descriptor
+    for the key built over the next record from the join buffer.
+
+  NOTE
+    This function are used only as a callback function.
+   
+  RETURN VALUE
+    0   ok, the range structure filled with info about the next range/key
+    1   no more ranges
+*/    
+
+static 
+uint bka_range_seq_next(range_seq_t rseq, KEY_MULTI_RANGE *range)
+{
+  DBUG_ENTER("bka_range_seq_next");
+  JOIN_CACHE_BKA *cache= (JOIN_CACHE_BKA *) rseq;
+  TABLE_REF *ref= &cache->join_tab->ref;
+  key_range *start_key= &range->start_key;
+  if ((start_key->length= cache->get_next_key((uchar **) &start_key->key)))
+  {
+    start_key->keypart_map= (1 << ref->key_parts) - 1;
+    start_key->flag= HA_READ_KEY_EXACT;
+    range->end_key= *start_key;
+    range->end_key.flag= HA_READ_AFTER_KEY;
+    range->ptr= (char *) cache->get_curr_rec();
+    range->range_flag= EQ_RANGE;
+    DBUG_RETURN(0);
+  } 
+  DBUG_RETURN(1);
+}
+
+
+/*
+  Check whether range_info orders to skip the next record from BKA buffer
+
+  SYNOPSIS
+    bka_range_seq_skip_record()
+      seq              value returned by bka_range_seq_init()
+      range_info       information about the next range
+      rowid [NOT USED] rowid of the record to be checked 
+
     
-  RETURN
-    return code rc passed to the function as a parameter
-*/
-
-enum_nested_loop_state 
-JOIN_CACHE_BKA::end_join_matching_records(enum_nested_loop_state rc)
-{
-  for (JOIN_TAB *tab=join->join_tab; tab != join_tab ; tab++)
-    tab->table->status= tab->status;
-  return rc;  
+  DESCRIPTION
+    The function interprets seq as a pointer to a JOIN_CACHE_BKA object.
+    The function returns TRUE if the record with this range_info 
+    is to be filtered out from the stream of records returned by 
+    multi_range_read_next(). 
+
+  NOTE
+    This function are used only as a callback function.
+
+  RETURN VALUE
+    1    record with this range_info is to be filtered out from the stream
+         of records returned by multi_range_read_next()
+    0    the record is to be left in the stream
+*/ 
+
+static 
+bool bka_range_seq_skip_record(range_seq_t rseq, char *range_info, uchar *rowid)
+{
+  DBUG_ENTER("bka_range_seq_skip_record");
+  JOIN_CACHE_BKA *cache= (JOIN_CACHE_BKA *) rseq;
+  bool res= cache->get_match_flag_by_pos((uchar *) range_info) ==
+            JOIN_CACHE::MATCH_FOUND;
+  DBUG_RETURN(res);
+}
+
+
+/*
+  Check if the record combination from BKA cache matches the index condition
+
+  SYNOPSIS
+    bka_skip_index_tuple()
+      rseq             value returned by bka_range_seq_init()
+      range_info       record chain for the next range/key returned by MRR
+    
+  DESCRIPTION
+    This is wrapper for JOIN_CACHE_BKA::skip_index_tuple method,
+    see comments there.
+
+  NOTE
+    This function is used as a RANGE_SEQ_IF::skip_index_tuple callback.
+ 
+  RETURN VALUE
+    0    The record combination satisfies the index condition
+    1    Otherwise
+*/
+
+static 
+bool bka_skip_index_tuple(range_seq_t rseq, char *range_info)
+{
+  DBUG_ENTER("bka_skip_index_tuple");
+  JOIN_CACHE_BKA *cache= (JOIN_CACHE_BKA *) rseq;
+  DBUG_RETURN(cache->skip_index_tuple(range_info));
+}
+
+
+/*
+  Prepare to read the record from BKA cache matching the current joined record   
+
+  SYNOPSIS
+    prepare_look_for_matches()
+      skip_last <-> ignore the last record in the buffer (always unused here)
+
+  DESCRIPTION
+    The function prepares to iterate over records in the join cache buffer
+    matching the record loaded into the record buffer for join_tab when
+    performing join operation by BKA join algorithm. With BKA algorithms the
+    record loaded into the record buffer for join_tab always has a direct
+    reference to the matching records from the join buffer. When the regular
+    BKA join algorithm is employed the record from join_tab can refer to
+    only one such record.   
+    The function sets the counter of the remaining records from the cache 
+    buffer that would match the current join_tab record to 1.
+    
+  RETURN VALUE   
+    TRUE    there are no records in the buffer to iterate over 
+    FALSE   otherwise
+*/
+    
+bool JOIN_CACHE_BKA::prepare_look_for_matches(bool skip_last)
+{
+  if (!records)
+    return TRUE;
+  rem_records= 1;
+  return FALSE;
+}
+
+
+/*
+  Get the record from the BKA cache matching the current joined record   
+
+  SYNOPSIS
+    get_next_candidate_for_match
+
+  DESCRIPTION
+    This method is used for iterations over the records from the join
+    cache buffer when looking for matches for records from join_tab.
+    The method performs the necessary preparations to read the next record
+    from the join buffer into the record buffer by the method
+    read_next_candidate_for_match, or, to skip the next record from the join 
+    buffer by the method skip_if_not_needed_match.    
+    This implementation of the virtual method get_next_candidate_for_match
+    just  decrements the counter of the records that are to be iterated over
+    and returns the value of curr_association as a reference to the position
+    of the beginning of the record fields in the buffer.
+    
+  RETURN VALUE   
+    pointer to the start of the record fields in the join buffer
+    if the there is another record to iterate over, 0 - otherwise.  
+*/
+
+uchar *JOIN_CACHE_BKA::get_next_candidate_for_match()
+{
+  if (!rem_records)
+    return 0;
+  rem_records--;
+  return curr_association;
+} 
+
+
+/*
+  Check whether the matching record from the BKA cache is to be skipped 
+
+  SYNOPSIS
+    skip_next_candidate_for_match
+    rec_ptr  pointer to the position in the join buffer right after 
+             the previous record
+
+  DESCRIPTION
+    This implementation of the virtual function just calls the
+    method get_match_flag_by_pos to check whether the record referenced
+    by ref_ptr has its match flag set to MATCH_FOUND.
+
+  RETURN VALUE   
+    TRUE   the record referenced by rec_ptr has its match flag set to
+           MATCH_FOUND
+    FALSE  otherwise  
+*/
+
+bool JOIN_CACHE_BKA::skip_next_candidate_for_match(uchar *rec_ptr)
+{
+  return join_tab->check_only_first_match() && 
+         (get_match_flag_by_pos(rec_ptr) == MATCH_FOUND);
+}
+
+
+/*
+  Read the next record from the BKA join cache buffer when looking for matches 
+
+  SYNOPSIS
+    read_next_candidate_for_match
+    rec_ptr  pointer to the position in the join buffer right after 
+             the previous record
+
+  DESCRIPTION
+    This implementation of the virtual method read_next_candidate_for_match
+    calls the method get_record_by_pos to read the record referenced by rec_ptr
+    from the join buffer into the record buffer. If this record refers to
+    fields in the other join buffers the call of get_record_by_po ensures that
+    these fields are read into the corresponding record buffers as well.
+    This function is supposed to be called after a successful call of
+    the method get_next_candidate_for_match.
+    
+  RETURN VALUE   
+    none
+*/
+
+void JOIN_CACHE_BKA::read_next_candidate_for_match(uchar *rec_ptr)
+{
+  get_record_by_pos(rec_ptr);
+} 
+
+
+/*
+  Initialize the BKA join cache 
+
+  SYNOPSIS
+    init
+
+  DESCRIPTION
+    The function initializes the cache structure. It is supposed to be called
+    right after a constructor for the JOIN_CACHE_BKA.
+
+  NOTES
+    The function first constructs a companion object of the type 
+    JOIN_TAB_SCAN_MRR, then it calls the init method of the parent class.
+    
+  RETURN VALUE   
+    0   initialization with buffer allocations has been succeeded
+    1   otherwise
+*/
+
+int JOIN_CACHE_BKA::init()
+{
+  int res;
+  bool check_only_first_match= join_tab->check_only_first_match();
+
+  RANGE_SEQ_IF rs_funcs= { bka_range_seq_init, 
+                           bka_range_seq_next,
+                           check_only_first_match ?
+                             bka_range_seq_skip_record : 0,
+                           bka_skip_index_tuple };
+
+  DBUG_ENTER("JOIN_CACHE_BKA::init");
+
+  JOIN_TAB_SCAN_MRR *jsm;
+  if (!(join_tab_scan= jsm= new JOIN_TAB_SCAN_MRR(join, join_tab, 
+                                                  mrr_mode, rs_funcs)))
+    DBUG_RETURN(1);
+
+  if ((res= JOIN_CACHE::init()))
+    DBUG_RETURN(res);
+
+  if (use_emb_key)
+    jsm->mrr_mode |= HA_MRR_MATERIALIZED_KEYS;
+
+  DBUG_RETURN(0);
 }
 
 
@@ -2809,11 +3859,13 @@
     If is assumed that the functions starts reading at the position of
     the record length which is provided for each records in a BKA cache.
     After the key is built the 'pos' value points to the first position after
-    the current record. 
+    the current record.
+    The function just skips the records with MATCH_IMPOSSIBLE in the
+    match flag field if there is any. 
     The function returns 0 if the initial position is after the beginning
     of the record fields for last record from the join buffer. 
 
-  RETURN
+  RETURN VALUE
     length of the key value - if the starting value of 'pos' points to
     the position before the fields for the last record,
     0 - otherwise.     
@@ -2826,12 +3878,14 @@
   uchar *init_pos;
   JOIN_CACHE *cache;
   
-  if (pos > last_rec_pos || !records)
-    return 0;
+start:
 
   /* Any record in a BKA cache is prepended with its length */
   DBUG_ASSERT(with_length);
    
+  if ((pos+size_of_rec_len) > last_rec_pos || !records)
+    return 0;
+
   /* Read the length of the record */
   rec_len= get_rec_length(pos);
   pos+= size_of_rec_len; 
@@ -2845,6 +3899,13 @@
 
   /* Read all flag fields of the record */
   read_flag_fields();
+
+  if (with_match_flag && 
+      (Match_flag) curr_rec_pos[0] == MATCH_IMPOSSIBLE )
+  {
+    pos= init_pos+rec_len;
+    goto start;
+  }
  
   if (use_emb_key)
   {
@@ -2903,1513 +3964,6 @@
 } 
 
 
-/* 
-  Initialize a BKA_UNIQUE cache       
-
-  SYNOPSIS
-    init()
-
-  DESCRIPTION
-    The function initializes the cache structure. It supposed to be called
-    right after a constructor for the JOIN_CACHE_BKA_UNIQUE.
-    The function allocates memory for the join buffer and for descriptors of
-    the record fields stored in the buffer.
-    The function also estimates the number of hash table entries in the hash
-    table to be used and initializes this hash table.
-
-  NOTES
-    The code of this function should have been included into the constructor
-    code itself. However the new operator for the class JOIN_CACHE_BKA_UNIQUE
-    would never fail while memory allocation for the join buffer is not 
-    absolutely unlikely to fail. That's why this memory allocation has to be
-    placed in a separate function that is called in a couple with a cache 
-    constructor.
-    It is quite natural to put almost all other constructor actions into
-    this function.     
-  
-  RETURN
-    0   initialization with buffer allocations has been succeeded
-    1   otherwise
-*/
-
-int JOIN_CACHE_BKA_UNIQUE::init()
-{
-  int rc= 0;
-  TABLE_REF *ref= &join_tab->ref;
-  
-  DBUG_ENTER("JOIN_CACHE_BKA_UNIQUE::init");
-
-  hash_table= 0;
-  key_entries= 0;
-
-  if ((rc= JOIN_CACHE_BKA::init()))
-    DBUG_RETURN (rc);
-
-  key_length= ref->key_length;
-
-  /* Take into account a reference to the next record in the key chain */
-  pack_length+= get_size_of_rec_offset(); 
- 
->>>>>>> 6c15806b
-  /* Calculate the minimal possible value of size_of_key_ofs greater than 1 */
-  uint max_size_of_key_ofs= max(2, get_size_of_rec_offset());  
-  for (size_of_key_ofs= 2;
-       size_of_key_ofs <= max_size_of_key_ofs;
-       size_of_key_ofs+= 2)
-  {    
-    key_entry_length= get_size_of_rec_offset() + // key chain header
-                      size_of_key_ofs +          // reference to the next key 
-                      (use_emb_key ?  get_size_of_rec_offset() : key_length);
-
-    ulong space_per_rec= avg_record_length +
-                         avg_aux_buffer_incr +
-                         key_entry_length+size_of_key_ofs;
-    uint n= buff_size / space_per_rec;
-
-    /*
-      TODO: Make a better estimate for this upper bound of
-            the number of records in in the join buffer.
-    */
-    uint max_n= buff_size / (pack_length-length+
-                             key_entry_length+size_of_key_ofs);
-
-    hash_entries= (uint) (n / 0.7);
-    set_if_bigger(hash_entries, 1);
-    
-    if (offset_size(max_n*key_entry_length) <=
-        size_of_key_ofs)
-      break;
-  }
-   
-  /* Initialize the hash table */ 
-  hash_table= buff + (buff_size-hash_entries*size_of_key_ofs);
-  cleanup_hash_table();
-  curr_key_entry= hash_table;
-
-  return 0;
-}
-
-
-/*
-  Reallocate the join buffer of a hashed join cache
- 
-  SYNOPSIS
-    realloc_buffer()
-
-<<<<<<< HEAD
-  DESCRITION
-    The function reallocates the join buffer of the hashed join cache.
-    After this it initializes a hash table within the buffer space and
-    resets the join cache for writing.
-
-  NOTES
-    The function assumes that buff_size contains the new value for the join
-    buffer size.  
-
-  RETURN VALUE
-    0   if the buffer has been successfully reallocated
-    1   otherwise
-*/
-
-int JOIN_CACHE_HASHED::realloc_buffer()
-{
-  int rc;
-  free();
-  rc= test(!(buff= (uchar*) my_malloc(buff_size, MYF(0))));
-  init_hash_table();
-  reset(TRUE);
-  return rc;   	
-=======
-  mrr_mode|= HA_MRR_MATERIALIZED_KEYS;
-
-  DBUG_RETURN(rc);
->>>>>>> 6c15806b
-}
-
-/*
-  Get maximum size of the additional space per record used for record keys
-
-  SYNOPSYS
-    get_max_key_addon_space_per_record()
-  
-  DESCRIPTION
-    The function returns the size of the space occupied by one key entry
-    and one hash table entry.
-
-  RETURN VALUE
-    maximum size of the additional space per record that is used to store
-    record keys in the hash table
-*/
-
-uint JOIN_CACHE_HASHED::get_max_key_addon_space_per_record()
-{
-  ulong len;
-  TABLE_REF *ref= &join_tab->ref;
-  len= (use_emb_key ?  get_size_of_rec_offset() : ref->key_length) +
-        size_of_rec_ofs +    // size of the key chain header
-        size_of_rec_ofs +    // >= size of the reference to the next key 
-        size_of_rec_ofs;     // >= size of hash table entry
-  return len; 
-}    
-
-
-/* 
-  Reset the buffer of a hashed join cache for reading/writing
-
-  SYNOPSIS
-    reset()
-      for_writing  if it's TRUE the function reset the buffer for writing
-
-  DESCRIPTION
-    This implementation of the virtual function reset() resets the join buffer
-    of the JOIN_CACHE_HASHED class for reading or writing.
-    Additionally to what the default implementation does this function
-    cleans up the hash table allocated within the buffer.  
-    
-  RETURN VALUE
-    none
-*/
- 
-void JOIN_CACHE_HASHED::reset(bool for_writing)
-{
-  this->JOIN_CACHE::reset(for_writing);
-  if (for_writing && hash_table)
-    cleanup_hash_table();
-  curr_key_entry= hash_table;
-}
-
-
-/* 
-  Add a record into the buffer of a hashed join cache
-
-  SYNOPSIS
-    put_record()
-
-  DESCRIPTION
-    This implementation of the virtual function put_record writes the next
-    matching record into the join buffer of the JOIN_CACHE_HASHED class.
-    Additionally to what the default implementation does this function
-    performs the following. 
-    It extracts from the record the key value used in lookups for matching
-    records and searches for this key in the hash tables from the join cache.
-    If it finds the key in the hash table it joins the record to the chain
-    of records with this key. If the key is not found in the hash table the
-    key is placed into it and a chain containing only the newly added record 
-    is attached to the key entry. The key value is either placed in the hash 
-    element added for the key or, if the use_emb_key flag is set, remains in
-    the record from the partial join.
-    If the match flag field of a record contains MATCH_IMPOSSIBLE the key is
-    not created for this record. 
-    
-  RETURN VALUE
-    TRUE    if it has been decided that it should be the last record
-            in the join buffer,
-    FALSE   otherwise
-*/
-
-bool JOIN_CACHE_HASHED::put_record()
-{
-  bool is_full;
-  uchar *key;
-  uint key_len= key_length;
-  uchar *key_ref_ptr;
-  uchar *link= 0;
-  TABLE_REF *ref= &join_tab->ref;
-  uchar *next_ref_ptr= pos;
-
-  pos+= get_size_of_rec_offset();
-  /* Write the record into the join buffer */  
-  if (prev_cache)
-    link= prev_cache->get_curr_rec_link();
-  write_record_data(link, &is_full);
-
-  if (last_written_is_null_compl)
-    return is_full;    
-
-  if (use_emb_key)
-    key= get_curr_emb_key();
-  else
-  {
-    /* Build the key over the fields read into the record buffers */ 
-    cp_buffer_from_ref(join->thd, join_tab->table, ref);
-    key= ref->key_buff;
-  }
-
-  /* Look for the key in the hash table */
-  if (key_search(key, key_len, &key_ref_ptr))
-  {
-    uchar *last_next_ref_ptr;
-    /* 
-      The key is found in the hash table. 
-      Add the record to the circular list of the records attached to this key.
-      Below 'rec' is the record to be added into the record chain for the found
-      key, 'key_ref' points to a flatten representation of the st_key_entry 
-      structure that contains the key and the head of the record chain.
-    */
-    last_next_ref_ptr= get_next_rec_ref(key_ref_ptr+get_size_of_key_offset());
-    /* rec->next_rec= key_entry->last_rec->next_rec */
-    memcpy(next_ref_ptr, last_next_ref_ptr, get_size_of_rec_offset());
-    /* key_entry->last_rec->next_rec= rec */ 
-    store_next_rec_ref(last_next_ref_ptr, next_ref_ptr);
-    /* key_entry->last_rec= rec */
-    store_next_rec_ref(key_ref_ptr+get_size_of_key_offset(), next_ref_ptr);
-  }
-  else
-  {
-    /* 
-      The key is not found in the hash table.
-      Put the key into the join buffer linking it with the keys for the
-      corresponding hash entry. Create a circular list with one element
-      referencing the record and attach the list to the key in the buffer.
-    */
-    uchar *cp= last_key_entry;
-    cp-= get_size_of_rec_offset()+get_size_of_key_offset();
-    store_next_key_ref(key_ref_ptr, cp);
-    store_null_key_ref(cp);
-    store_next_rec_ref(next_ref_ptr, next_ref_ptr);
-    store_next_rec_ref(cp+get_size_of_key_offset(), next_ref_ptr);
-    if (use_emb_key)
-    {
-      cp-= get_size_of_rec_offset();
-      store_emb_key_ref(cp, key);
-    }
-    else
-    {
-      cp-= key_len;
-      memcpy(cp, key, key_len);
-    }
-    last_key_entry= cp;
-    DBUG_ASSERT(last_key_entry >= end_pos);
-    /* Increment the counter of key_entries in the hash table */ 
-    key_entries++;
-  }  
-  return is_full;
-}
-
-
-/*
-  Read the next record from the buffer of a hashed join cache
-
-  SYNOPSIS
-    get_record()
-
-  DESCRIPTION
-    Additionally to what the default implementation of the virtual 
-    function get_record does this implementation skips the link element
-    used to connect the records with the same key into a chain. 
-
-  RETURN VALUE
-    TRUE    there are no more records to read from the join buffer
-    FALSE   otherwise
-*/
-
-bool JOIN_CACHE_HASHED::get_record()
-{ 
-  pos+= get_size_of_rec_offset();
-  return this->JOIN_CACHE::get_record();
-}
-
-
-/* 
-  Skip record from a hashed join buffer if its match flag is set to MATCH_FOUND
-
-  SYNOPSIS
-    skip_if_matched()
-
-  DESCRIPTION
-    This implementation of the virtual function skip_if_matched does
-    the same as the default implementation does, but it takes into account
-    the link element used to connect the records with the same key into a chain. 
-
-  RETURN VALUE
-    TRUE    the match flag is MATCH_FOUND  and the record has been skipped
-    FALSE   otherwise 
-*/
-
-bool JOIN_CACHE_HASHED::skip_if_matched()
-{
-  uchar *save_pos= pos;
-  pos+= get_size_of_rec_offset();
-  if (!this->JOIN_CACHE::skip_if_matched())
-  {
-    pos= save_pos;
-    return FALSE;
-  }
-  return TRUE;
-}
-
-
-/* 
-  Skip record from a hashed join buffer if its match flag dictates to do so
-
-  SYNOPSIS
-    skip_if_uneeded_match()
-
-  DESCRIPTION
-    This implementation of the virtual function skip_if_not_needed_match does
-    the same as the default implementation does, but it takes into account
-    the link element used to connect the records with the same key into a chain. 
-
-  RETURN VALUE
-    TRUE    the match flag dictates to skip the record
-    FALSE   the match flag is off 
-*/
-
-bool JOIN_CACHE_HASHED::skip_if_not_needed_match()
-{
-  uchar *save_pos= pos;
-  pos+= get_size_of_rec_offset();
-  if (!this->JOIN_CACHE::skip_if_not_needed_match())
-  {
-    pos= save_pos;
-    return FALSE;
-  }
-  return TRUE;
-}
-
-
-/* 
-  Search for a key in the hash table of the join buffer
-
-  SYNOPSIS
-    key_search()
-      key             pointer to the key value
-      key_len         key value length
-      key_ref_ptr OUT position of the reference to the next key from 
-                      the hash element for the found key , or
-                      a position where the reference to the the hash 
-                      element for the key is to be added in the
-                      case when the key has not been found
-      
-  DESCRIPTION
-    The function looks for a key in the hash table of the join buffer.
-    If the key is found the functionreturns the position of the reference
-    to the next key from  to the hash element for the given key. 
-    Otherwise the function returns the position where the reference to the
-    newly created hash element for the given key is to be added.  
-
-  RETURN VALUE
-    TRUE    the key is found in the hash table
-    FALSE   otherwise
-*/
-
-bool JOIN_CACHE_HASHED::key_search(uchar *key, uint key_len,
-                                   uchar **key_ref_ptr) 
-{
-  bool is_found= FALSE;
-  uint idx= get_hash_idx(key, key_length);
-  uchar *ref_ptr= hash_table+size_of_key_ofs*idx;
-  while (!is_null_key_ref(ref_ptr))
-  {
-    uchar *next_key;
-    ref_ptr= get_next_key_ref(ref_ptr);
-    next_key= use_emb_key ? get_emb_key(ref_ptr-get_size_of_rec_offset()) :
-                            ref_ptr-key_length;
-
-    if (memcmp(next_key, key, key_len) == 0)
-    {
-      is_found= TRUE;
-      break;
-    }
-  }
-  *key_ref_ptr= ref_ptr;
-  return is_found;
-} 
-
-
-/* 
-  Calclulate hash value for a key in the hash table of the join buffer
-
-  SYNOPSIS
-    get_hash_idx()
-      key             pointer to the key value
-      key_len         key value length
-      
-  DESCRIPTION
-    The function calculates an index of the hash entry in the hash table
-    of the join buffer for the given key  
-
-  RETURN VALUE
-    the calculated index of the hash entry for the given key.  
-*/
-
-uint JOIN_CACHE_HASHED::get_hash_idx(uchar* key, uint key_len)
-{
-  ulong nr= 1;
-  ulong nr2= 4;
-  uchar *pos= key;
-  uchar *end= key+key_len;
-  for (; pos < end ; pos++)
-  {
-    nr^= (ulong) ((((uint) nr & 63)+nr2)*((uint) *pos))+ (nr << 8);
-    nr2+= 3;
-  }
-  return nr % hash_entries;
-}
-
-
-/* 
-  Clean up the hash table of the join buffer
-
-  SYNOPSIS
-    cleanup_hash_table()
-      key             pointer to the key value
-      key_len         key value length
-      
-  DESCRIPTION
-    The function cleans up the hash table in the join buffer removing all
-    hash elements from the table. 
-
-  RETURN VALUE
-    none  
-*/
-
-void JOIN_CACHE_HASHED:: cleanup_hash_table()
-{
-  last_key_entry= hash_table;
-  bzero(hash_table, (buff+buff_size)-hash_table);
-  key_entries= 0;
-}
-
-
-/*
-  Check whether all records in a key chain have their match flags set on   
-
-  SYNOPSIS
-    check_all_match_flags_for_key()
-      key_chain_ptr     
-
-  DESCRIPTION
-    This function retrieves records in the given circular chain and checks
-    whether their match flags are set on. The parameter key_chain_ptr shall
-    point to the position in the join buffer storing the reference to the
-    last element of this chain. 
-            
-  RETURN VALUE
-    TRUE   if each retrieved record has its match flag set to MATCH_FOUND
-    FALSE  otherwise 
-*/
-
-bool JOIN_CACHE_HASHED::check_all_match_flags_for_key(uchar *key_chain_ptr)
-{
-  uchar *last_rec_ref_ptr= get_next_rec_ref(key_chain_ptr);
-  uchar *next_rec_ref_ptr= last_rec_ref_ptr;
-  do
-  {
-    next_rec_ref_ptr= get_next_rec_ref(next_rec_ref_ptr);
-    uchar *rec_ptr= next_rec_ref_ptr+rec_fields_offset;
-    if (get_match_flag_by_pos(rec_ptr) != MATCH_FOUND)
-      return FALSE;
-  }
-  while (next_rec_ref_ptr != last_rec_ref_ptr);
-  return TRUE;
-}
-  
-
-/* 
-  Get the next key built for the records from the buffer of a hashed join cache
-
-  SYNOPSIS
-    get_next_key()
-      key    pointer to the buffer where the key value is to be placed
-
-  DESCRIPTION
-    The function reads the next key value stored in the hash table of the
-    join buffer. Depending on the value of the use_emb_key flag of the
-    join cache the value is read either from the table itself or from
-    the record field where it occurs. 
-
-  RETURN VALUE
-    length of the key value - if the starting value of 'cur_key_entry' refers
-    to the position after that referred by the the value of 'last_key_entry',    
-    0 - otherwise.     
-*/
-
-uint JOIN_CACHE_HASHED::get_next_key(uchar ** key)
-{  
-  if (curr_key_entry == last_key_entry)
-    return 0;
-
-  curr_key_entry-= key_entry_length;
-
-  *key = use_emb_key ? get_emb_key(curr_key_entry) : curr_key_entry;
-
-  DBUG_ASSERT(*key >= buff && *key < hash_table);
-
-  return key_length;
-}
-
-
-/* 
-  Initiate an iteration process over records in the joined table
-
-  SYNOPSIS
-    open()
-
-  DESCRIPTION
-    The function initiates the process of iteration over records from the 
-    joined table recurrently performed by the BNL/BKLH join algorithm.  
-
-  RETURN VALUE   
-    0            the initiation is a success 
-    error code   otherwise     
-*/
-
-int JOIN_TAB_SCAN::open()
-{
-  for (JOIN_TAB *tab= join->join_tab; tab != join_tab ; tab++)
-  {
-    tab->status= tab->table->status;
-    tab->table->status= 0;
-  }
-  is_first_record= TRUE;
-  return join_init_read_record(join_tab);
-}
-
-
-/* 
-  Read the next record that can match while scanning the joined table
-
-  SYNOPSIS
-    next()
-
-  DESCRIPTION
-    The function reads the next record from the joined table that can
-    match some records in the buffer of the join cache 'cache'. To do
-    this the function calls the function that scans table records and
-    looks for the next one that meets the condition pushed to the
-    joined table join_tab.
-
-  NOTES
-    The function catches the signal that kills the query.
-
-  RETURN VALUE   
-    0            the next record exists and has been successfully read 
-    error code   otherwise     
-*/
-
-int JOIN_TAB_SCAN::next()
-{
-  int err= 0;
-  int skip_rc;
-  READ_RECORD *info= &join_tab->read_record;
-  SQL_SELECT *select= join_tab->cache_select;
-  if (is_first_record)
-    is_first_record= FALSE;
-  else
-    err= info->read_record(info);
-  if (!err)
-    update_virtual_fields(join->thd, join_tab->table);
-  while (!err && select && (skip_rc= select->skip_record(join->thd)) <= 0)
-  {
-    if (join->thd->killed || skip_rc < 0) 
-      return 1;
-    /* 
-      Move to the next record if the last retrieved record does not
-      meet the condition pushed to the table join_tab.
-    */
-    err= info->read_record(info);
-    if (!err)
-      update_virtual_fields(join->thd, join_tab->table);
-  } 
-  return err; 
-}
-
-
-/* 
-  Perform finalizing actions for a scan over the table records
-
-  SYNOPSIS
-    close()
-
-  DESCRIPTION
-    The function performs the necessary restoring actions after
-    the table scan over the joined table has been finished.
-
-  RETURN VALUE   
-    none      
-*/
-
-void JOIN_TAB_SCAN::close()
-{
-  for (JOIN_TAB *tab= join->join_tab; tab != join_tab ; tab++)
-    tab->table->status= tab->status;
-}
-
-
-/*
-  Prepare to iterate over the BNL join cache buffer to look for matches 
-
-  SYNOPSIS
-    prepare_look_for_matches()
-      skip_last   <-> ignore the last record in the buffer
-
-  DESCRIPTION
-    The function prepares the join cache for an iteration over the
-    records in the join buffer. The iteration is performed when looking
-    for matches for the record from the joined table join_tab that 
-    has been placed into the record buffer of the joined table.
-    If the value of the parameter skip_last is TRUE then the last
-    record from the join buffer is ignored.
-    The function initializes the counter of the records that have been
-    not iterated over yet.
-    
-  RETURN VALUE   
-    TRUE    there are no records in the buffer to iterate over 
-    FALSE   otherwise
-*/
-    
-bool JOIN_CACHE_BNL::prepare_look_for_matches(bool skip_last)
-{
-  if (!records)
-    return TRUE;
-  reset(FALSE);
-  rem_records= records-test(skip_last);
-  return rem_records == 0;
-}
-
-
-/*
-  Get next record from the BNL join cache buffer when looking for matches 
-
-  SYNOPSIS
-    get_next_candidate_for_match
-
-  DESCRIPTION
-    This method is used for iterations over the records from the join
-    cache buffer when looking for matches for records from join_tab.
-    The methods performs the necessary preparations to read the next record
-    from the join buffer into the record buffer by the method
-    read_next_candidate_for_match, or, to skip the next record from the join 
-    buffer by the method skip_recurrent_candidate_for_match.    
-    This implementation of the virtual method get_next_candidate_for_match
-    just  decrements the counter of the records that are to be iterated over
-    and returns the current value of the cursor 'pos' as the position of 
-    the record to be processed. 
-    
-  RETURN VALUE    
-    pointer to the position right after the prefix of the current record
-    in the join buffer if the there is another record to iterate over,
-    0 - otherwise.  
-*/
-
-uchar *JOIN_CACHE_BNL::get_next_candidate_for_match()
-{
-  if (!rem_records)
-    return 0;
-  rem_records--;
-  return pos+base_prefix_length;
-} 
-
-
-/*
-  Check whether the matching record from the BNL cache is to be skipped 
-
-  SYNOPSIS
-    skip_next_candidate_for_match
-    rec_ptr  pointer to the position in the join buffer right after the prefix 
-             of the current record
-
-  DESCRIPTION
-    This implementation of the virtual function just calls the
-    method skip_if_not_needed_match to check whether the record referenced by
-    ref_ptr has its match flag set either to MATCH_FOUND and join_tab is the
-    first inner table of a semi-join, or it's set to MATCH_IMPOSSIBLE and
-    join_tab is the first inner table of an outer join.
-    If so, the function just skips this record setting the value of the
-    cursor 'pos' to the position right after it.
-
-  RETURN VALUE    
-    TRUE   the record referenced by rec_ptr has been skipped
-    FALSE  otherwise  
-*/
-
-bool JOIN_CACHE_BNL::skip_next_candidate_for_match(uchar *rec_ptr)
-{
-  pos= rec_ptr-base_prefix_length; 
-  return skip_if_not_needed_match();
-}
-
-
-/*
-  Read next record from the BNL join cache buffer when looking for matches 
-
-  SYNOPSIS
-    read_next_candidate_for_match
-    rec_ptr  pointer to the position in the join buffer right after the prefix
-             the current record.
-
-  DESCRIPTION
-    This implementation of the virtual method read_next_candidate_for_match
-    calls the method get_record to read the record referenced by rec_ptr from
-    the join buffer into the record buffer. If this record refers to the
-    fields in the other join buffers the call of get_record ensures that
-    these fields are read into the corresponding record buffers as well.
-    This function is supposed to be called after a successful call of
-    the method get_next_candidate_for_match.
-    
-  RETURN VALUE   
-    none
-*/
-
-void JOIN_CACHE_BNL::read_next_candidate_for_match(uchar *rec_ptr)
-{
-  pos= rec_ptr-base_prefix_length;
-  get_record();
-} 
-
-
-/*
-  Initialize the BNL join cache 
-
-  SYNOPSIS
-    init
-
-  DESCRIPTION
-    The function initializes the cache structure. It is supposed to be called
-    right after a constructor for the JOIN_CACHE_BNL.
-
-  NOTES
-    The function first constructs a companion object of the type JOIN_TAB_SCAN,
-    then it calls the init method of the parent class.
-    
-  RETURN VALUE  
-    0   initialization with buffer allocations has been succeeded
-    1   otherwise
-*/
-
-int JOIN_CACHE_BNL::init()
-{
-  DBUG_ENTER("JOIN_CACHE_BNL::init");
-
-  if (!(join_tab_scan= new JOIN_TAB_SCAN(join, join_tab)))
-    DBUG_RETURN(1);
-
-  DBUG_RETURN(JOIN_CACHE::init());
-}
-
-
-/*
-  Get the chain of records from buffer matching the current candidate for join
-
-  SYNOPSIS
-    get_matching_chain_by_join_key()
-
-  DESCRIPTION
-    This function first build a join key for the record of join_tab that
-    currently is in the join buffer for this table. Then it looks for
-    the key entry with this key in the hash table of the join cache.
-    If such a key entry is found the function returns the pointer to
-    the head of the chain of records in the join_buffer that match this
-    key.
-
-  RETURN VALUE
-    The pointer to the corresponding circular list of records if
-    the key entry with the join key is found, 0 - otherwise.
-*/  
-
-uchar *JOIN_CACHE_BNLH::get_matching_chain_by_join_key()
-{
-  uchar *key_ref_ptr;
-  TABLE *table= join_tab->table;
-  TABLE_REF *ref= &join_tab->ref;
-  KEY *keyinfo= table->key_info+ref->key;
-  /* Build the join key value out of the record in the record buffer */
-  key_copy(ref->key_buff, table->record[0], keyinfo, ref->key_length);
-  /* Look for this key in the join buffer */
-  if (!key_search(ref->key_buff, ref->key_length, &key_ref_ptr))
-    return 0;
-  return key_ref_ptr+get_size_of_key_offset();
-}
-
-
-/*
-  Prepare to iterate over the BNLH join cache buffer to look for matches 
-
-  SYNOPSIS
-    prepare_look_for_matches()
-      skip_last   <-> ignore the last record in the buffer
-
-  DESCRIPTION
-    The function prepares the join cache for an iteration over the
-    records in the join buffer. The iteration is performed when looking
-    for matches for the record from the joined table join_tab that 
-    has been placed into the record buffer of the joined table.
-    If the value of the parameter skip_last is TRUE then the last
-    record from the join buffer is ignored.
-    The function builds the hashed key from the join fields of join_tab
-    and uses this key to look in the hash table of the join cache for
-    the chain of matching records in in the join buffer. If it finds
-    such a chain it sets  the member last_rec_ref_ptr to point to the
-    last link of the chain while setting the member next_rec_ref_po 0.
-    
-  RETURN VALUE    
-    TRUE    there are no matching records in the buffer to iterate over 
-    FALSE   otherwise
-*/
-    
-bool JOIN_CACHE_BNLH::prepare_look_for_matches(bool skip_last)
-{
-  uchar *curr_matching_chain;
-  last_matching_rec_ref_ptr= next_matching_rec_ref_ptr= 0;
-  if (!(curr_matching_chain= get_matching_chain_by_join_key()))
-    return 1;
-  last_matching_rec_ref_ptr= get_next_rec_ref(curr_matching_chain); 
-  return 0;
-}
-
-
-/*
-  Get next record from the BNLH join cache buffer when looking for matches 
-
-  SYNOPSIS
-    get_next_candidate_for_match
-
-  DESCRIPTION
-    This method is used for iterations over the records from the join
-    cache buffer when looking for matches for records from join_tab.
-    The methods performs the necessary preparations to read the next record
-    from the join buffer into the record buffer by the method
-    read_next_candidate_for_match, or, to skip the next record from the join 
-    buffer by the method skip_next_candidate_for_match.    
-    This implementation of the virtual method moves to the next record
-    in the chain of all records from the join buffer that are to be
-    equi-joined with the current record from join_tab.
-    
-  RETURN VALUE   
-    pointer to the beginning of the record fields in the join buffer
-    if the there is another record to iterate over, 0 - otherwise.  
-*/
-
-uchar *JOIN_CACHE_BNLH::get_next_candidate_for_match()
-{
-  if (next_matching_rec_ref_ptr == last_matching_rec_ref_ptr)
-    return 0;
-  next_matching_rec_ref_ptr= get_next_rec_ref(next_matching_rec_ref_ptr ?
-                                                next_matching_rec_ref_ptr :
-                                                last_matching_rec_ref_ptr);
-  return next_matching_rec_ref_ptr+rec_fields_offset; 
-} 
-
-
-/*
-  Check whether the matching record from the BNLH cache is to be skipped 
-
-  SYNOPSIS
-    skip_next_candidate_for_match
-    rec_ptr  pointer to the position in the join buffer right after 
-             the previous record
-
-  DESCRIPTION
-    This implementation of the virtual function just calls the
-    method get_match_flag_by_pos to check whether the record referenced
-    by ref_ptr has its match flag set to MATCH_FOUND.
-
-  RETURN VALUE    
-    TRUE   the record referenced by rec_ptr has its match flag set to 
-           MATCH_FOUND
-    FALSE  otherwise  
-*/
-
-bool JOIN_CACHE_BNLH::skip_next_candidate_for_match(uchar *rec_ptr)
-{
- return  join_tab->check_only_first_match() &&
-          (get_match_flag_by_pos(rec_ptr) == MATCH_FOUND);
-}
-
-
-/*
-  Read next record from the BNLH join cache buffer when looking for matches 
-
-  SYNOPSIS
-    read_next_candidate_for_match
-    rec_ptr  pointer to the position in the join buffer right after 
-             the previous record
-
-  DESCRIPTION
-    This implementation of the virtual method read_next_candidate_for_match
-    calls the method get_record_by_pos to read the record referenced by rec_ptr
-    from the join buffer into the record buffer. If this record refers to
-    fields in the other join buffers the call of get_record_by_po ensures that
-    these fields are read into the corresponding record buffers as well.
-    This function is supposed to be called after a successful call of
-    the method get_next_candidate_for_match.
-    
-  RETURN VALUE   
-    none
-*/
-
-void JOIN_CACHE_BNLH::read_next_candidate_for_match(uchar *rec_ptr)
-{
-  get_record_by_pos(rec_ptr);
-} 
-
-
-/*
-  Initialize the BNLH join cache 
-
-  SYNOPSIS
-    init
-
-  DESCRIPTION
-    The function initializes the cache structure. It is supposed to be called
-    right after a constructor for the JOIN_CACHE_BNLH.
-
-  NOTES
-    The function first constructs a companion object of the type JOIN_TAB_SCAN,
-    then it calls the init method of the parent class.
-    
-  RETURN VALUE  
-    0   initialization with buffer allocations has been succeeded
-    1   otherwise
-*/
-
-int JOIN_CACHE_BNLH::init()
-{
-  DBUG_ENTER("JOIN_CACHE_BNLH::init");
-
-  if (!(join_tab_scan= new JOIN_TAB_SCAN(join, join_tab)))
-    DBUG_RETURN(1);
-
-  DBUG_RETURN(JOIN_CACHE_HASHED::init());
-}
-
-
-/* 
-  Calculate the increment of the MRR buffer for a record write       
-
-  SYNOPSIS
-    aux_buffer_incr()
-
-  DESCRIPTION
-    This implementation of the virtual function aux_buffer_incr determines
-    for how much the size of the MRR buffer should be increased when another
-    record is added to the cache.   
-
-  RETURN VALUE
-    the increment of the size of the MRR buffer for the next record
-*/
-
-uint JOIN_TAB_SCAN_MRR::aux_buffer_incr(ulong recno)
-{
-  uint incr= 0;
-  TABLE_REF *ref= &join_tab->ref;
-  TABLE *tab= join_tab->table;
-  uint rec_per_key= tab->key_info[ref->key].rec_per_key[ref->key_parts-1];
-  set_if_bigger(rec_per_key, 1);
-  if (recno == 1)
-    incr=  ref->key_length + tab->file->ref_length;
-  incr+= tab->file->stats.mrr_length_per_rec * rec_per_key;
-  return incr; 
-}
-
-
-/* 
-  Initiate iteration over records returned by MRR for the current join buffer
-
-  SYNOPSIS
-    open()
-
-  DESCRIPTION
-    The function initiates the process of iteration over the records from 
-    join_tab returned by the MRR interface functions for records from
-    the join buffer. Such an iteration is performed by the BKA/BKAH join
-    algorithm for each new refill of the join buffer.
-    The function calls the MRR handler function multi_range_read_init to
-    initiate this process.
-
-  RETURN VALUE   
-    0            the initiation is a success 
-    error code   otherwise     
-*/
-
-int JOIN_TAB_SCAN_MRR::open()
-{
-  handler *file= join_tab->table->file;
-
-  join_tab->table->null_row= 0;
-
-
-  /* Dynamic range access is never used with BKA */
-  DBUG_ASSERT(join_tab->use_quick != 2);
-
-  for (JOIN_TAB *tab =join->join_tab; tab != join_tab ; tab++)
-  {
-    tab->status= tab->table->status;
-    tab->table->status= 0;
-  }
-
-  init_mrr_buff();
-
-  /* 
-    Prepare to iterate over keys from the join buffer and to get
-    matching candidates obtained with MMR handler functions.
-  */ 
-  if (!file->inited)
-    file->ha_index_init(join_tab->ref.key, 1);
-  ranges= cache->get_number_of_ranges_for_mrr();
-  if (!join_tab->cache_idx_cond)
-    range_seq_funcs.skip_index_tuple= 0;
-  return file->multi_range_read_init(&range_seq_funcs, (void*) cache,
-                                     ranges, mrr_mode, &mrr_buff);
-}
-
-
-/* 
-  Read the next record returned by MRR for the current join buffer
-
-  SYNOPSIS
-    next()
-
-  DESCRIPTION
-    The function reads the next record from the joined table join_tab
-    returned by the MRR handler function multi_range_read_next for
-    the current refill of the join buffer. The record is read into
-    the record buffer used for join_tab records in join operations.
-
-  RETURN VALUE   
-    0            the next record exists and has been successfully read 
-    error code   otherwise     
-*/
-
-int JOIN_TAB_SCAN_MRR::next()
-{
-  char **ptr= (char **) cache->get_curr_association_ptr();
-  int rc= join_tab->table->file->multi_range_read_next(ptr) ? -1 : 0;
-  if (!rc)
-  {
-    /* 
-      If a record in in an incremental cache contains no fields then the
-      association for the last record in cache will be equal to cache->end_pos
-    */ 
-    DBUG_ASSERT(cache->buff <= (uchar *) (*ptr) &&
-                (uchar *) (*ptr) <= cache->end_pos);
-    update_virtual_fields(join->thd, join_tab->table);
-  }
-  return rc;
-}
-
-
-/*
-  Initialize retrieval of range sequence for BKA join algorithm
-    
-  SYNOPSIS
-    bka_range_seq_init()
-     init_params   pointer to the BKA join cache object
-     n_ranges      the number of ranges obtained 
-     flags         combination of MRR flags
-
-  DESCRIPTION
-    The function interprets init_param as a pointer to a JOIN_CACHE_BKA
-    object. The function prepares for an iteration over the join keys
-    built for all records from the cache join buffer.
-
-  NOTE
-    This function are used only as a callback function.    
-
-  RETURN VALUE
-    init_param value that is to be used as a parameter of bka_range_seq_next()
-*/    
-
-static 
-range_seq_t bka_range_seq_init(void *init_param, uint n_ranges, uint flags)
-{
-  DBUG_ENTER("bka_range_seq_init");
-  JOIN_CACHE_BKA *cache= (JOIN_CACHE_BKA *) init_param;
-  cache->reset(0);
-  DBUG_RETURN((range_seq_t) init_param);
-}
-
-
-/*
-  Get the next range/key over records from the join buffer used by a BKA cache
-    
-  SYNOPSIS
-    bka_range_seq_next()
-      seq        the value returned by  bka_range_seq_init
-      range  OUT reference to the next range
-  
-  DESCRIPTION
-    The function interprets seq as a pointer to a JOIN_CACHE_BKA
-    object. The function returns a pointer to the range descriptor
-    for the key built over the next record from the join buffer.
-
-  NOTE
-    This function are used only as a callback function.
-   
-  RETURN VALUE
-    0   ok, the range structure filled with info about the next range/key
-    1   no more ranges
-*/    
-
-static 
-uint bka_range_seq_next(range_seq_t rseq, KEY_MULTI_RANGE *range)
-{
-  DBUG_ENTER("bka_range_seq_next");
-  JOIN_CACHE_BKA *cache= (JOIN_CACHE_BKA *) rseq;
-  TABLE_REF *ref= &cache->join_tab->ref;
-  key_range *start_key= &range->start_key;
-  if ((start_key->length= cache->get_next_key((uchar **) &start_key->key)))
-  {
-    start_key->keypart_map= (1 << ref->key_parts) - 1;
-    start_key->flag= HA_READ_KEY_EXACT;
-    range->end_key= *start_key;
-    range->end_key.flag= HA_READ_AFTER_KEY;
-    range->ptr= (char *) cache->get_curr_rec();
-    range->range_flag= EQ_RANGE;
-    DBUG_RETURN(0);
-  } 
-  DBUG_RETURN(1);
-}
-
-
-/*
-  Check whether range_info orders to skip the next record from BKA buffer
-
-  SYNOPSIS
-    bka_range_seq_skip_record()
-      seq              value returned by bka_range_seq_init()
-      range_info       information about the next range
-      rowid [NOT USED] rowid of the record to be checked 
-
-    
-  DESCRIPTION
-    The function interprets seq as a pointer to a JOIN_CACHE_BKA object.
-    The function returns TRUE if the record with this range_info 
-    is to be filtered out from the stream of records returned by 
-    multi_range_read_next(). 
-
-  NOTE
-    This function are used only as a callback function.
-
-  RETURN VALUE
-    1    record with this range_info is to be filtered out from the stream
-         of records returned by multi_range_read_next()
-    0    the record is to be left in the stream
-*/ 
-
-static 
-bool bka_range_seq_skip_record(range_seq_t rseq, char *range_info, uchar *rowid)
-{
-  DBUG_ENTER("bka_range_seq_skip_record");
-  JOIN_CACHE_BKA *cache= (JOIN_CACHE_BKA *) rseq;
-  bool res= cache->get_match_flag_by_pos((uchar *) range_info) ==
-            JOIN_CACHE::MATCH_FOUND;
-  DBUG_RETURN(res);
-}
-
-
-/*
-  Check if the record combination from BKA cache matches the index condition
-
-  SYNOPSIS
-    bka_skip_index_tuple()
-      rseq             value returned by bka_range_seq_init()
-      range_info       record chain for the next range/key returned by MRR
-    
-  DESCRIPTION
-    This is wrapper for JOIN_CACHE_BKA::skip_index_tuple method,
-    see comments there.
-
-  NOTE
-    This function is used as a RANGE_SEQ_IF::skip_index_tuple callback.
- 
-  RETURN VALUE
-    0    The record combination satisfies the index condition
-    1    Otherwise
-*/
-
-static 
-bool bka_skip_index_tuple(range_seq_t rseq, char *range_info)
-{
-  DBUG_ENTER("bka_skip_index_tuple");
-  JOIN_CACHE_BKA *cache= (JOIN_CACHE_BKA *) rseq;
-  DBUG_RETURN(cache->skip_index_tuple(range_info));
-}
-
-
-/*
-  Prepare to read the record from BKA cache matching the current joined record   
-
-  SYNOPSIS
-    prepare_look_for_matches()
-      skip_last <-> ignore the last record in the buffer (always unused here)
-
-  DESCRIPTION
-    The function prepares to iterate over records in the join cache buffer
-    matching the record loaded into the record buffer for join_tab when
-    performing join operation by BKA join algorithm. With BKA algorithms the
-    record loaded into the record buffer for join_tab always has a direct
-    reference to the matching records from the join buffer. When the regular
-    BKA join algorithm is employed the record from join_tab can refer to
-    only one such record.   
-    The function sets the counter of the remaining records from the cache 
-    buffer that would match the current join_tab record to 1.
-    
-  RETURN VALUE   
-    TRUE    there are no records in the buffer to iterate over 
-    FALSE   otherwise
-*/
-    
-bool JOIN_CACHE_BKA::prepare_look_for_matches(bool skip_last)
-{
-  if (!records)
-    return TRUE;
-  rem_records= 1;
-  return FALSE;
-}
-
-
-/*
-  Get the record from the BKA cache matching the current joined record   
-
-  SYNOPSIS
-    get_next_candidate_for_match
-
-  DESCRIPTION
-    This method is used for iterations over the records from the join
-    cache buffer when looking for matches for records from join_tab.
-    The method performs the necessary preparations to read the next record
-    from the join buffer into the record buffer by the method
-    read_next_candidate_for_match, or, to skip the next record from the join 
-    buffer by the method skip_if_not_needed_match.    
-    This implementation of the virtual method get_next_candidate_for_match
-    just  decrements the counter of the records that are to be iterated over
-    and returns the value of curr_association as a reference to the position
-    of the beginning of the record fields in the buffer.
-    
-  RETURN VALUE   
-    pointer to the start of the record fields in the join buffer
-    if the there is another record to iterate over, 0 - otherwise.  
-*/
-
-uchar *JOIN_CACHE_BKA::get_next_candidate_for_match()
-{
-  if (!rem_records)
-    return 0;
-  rem_records--;
-  return curr_association;
-} 
-
-
-/*
-  Check whether the matching record from the BKA cache is to be skipped 
-
-  SYNOPSIS
-    skip_next_candidate_for_match
-    rec_ptr  pointer to the position in the join buffer right after 
-             the previous record
-
-  DESCRIPTION
-    This implementation of the virtual function just calls the
-    method get_match_flag_by_pos to check whether the record referenced
-    by ref_ptr has its match flag set to MATCH_FOUND.
-
-  RETURN VALUE   
-    TRUE   the record referenced by rec_ptr has its match flag set to
-           MATCH_FOUND
-    FALSE  otherwise  
-*/
-
-bool JOIN_CACHE_BKA::skip_next_candidate_for_match(uchar *rec_ptr)
-{
-  return join_tab->check_only_first_match() && 
-         (get_match_flag_by_pos(rec_ptr) == MATCH_FOUND);
-}
-
-
-/*
-  Read the next record from the BKA join cache buffer when looking for matches 
-
-  SYNOPSIS
-    read_next_candidate_for_match
-    rec_ptr  pointer to the position in the join buffer right after 
-             the previous record
-
-  DESCRIPTION
-    This implementation of the virtual method read_next_candidate_for_match
-    calls the method get_record_by_pos to read the record referenced by rec_ptr
-    from the join buffer into the record buffer. If this record refers to
-    fields in the other join buffers the call of get_record_by_po ensures that
-    these fields are read into the corresponding record buffers as well.
-    This function is supposed to be called after a successful call of
-    the method get_next_candidate_for_match.
-    
-  RETURN VALUE   
-    none
-*/
-
-void JOIN_CACHE_BKA::read_next_candidate_for_match(uchar *rec_ptr)
-{
-  get_record_by_pos(rec_ptr);
-} 
-
-
-/*
-  Initialize the BKA join cache 
-
-  SYNOPSIS
-    init
-
-  DESCRIPTION
-    The function initializes the cache structure. It is supposed to be called
-    right after a constructor for the JOIN_CACHE_BKA.
-
-  NOTES
-    The function first constructs a companion object of the type 
-    JOIN_TAB_SCAN_MRR, then it calls the init method of the parent class.
-    
-  RETURN VALUE   
-    0   initialization with buffer allocations has been succeeded
-    1   otherwise
-*/
-
-int JOIN_CACHE_BKA::init()
-{
-  bool check_only_first_match= join_tab->check_only_first_match();
-
-  RANGE_SEQ_IF rs_funcs= { bka_range_seq_init, 
-                           bka_range_seq_next,
-                           check_only_first_match ?
-                             bka_range_seq_skip_record : 0,
-                           bka_skip_index_tuple };
-
-  DBUG_ENTER("JOIN_CACHE_BKA::init");
-
-  if (!(join_tab_scan= new JOIN_TAB_SCAN_MRR(join, join_tab, 
-                                             mrr_mode, rs_funcs)))
-    DBUG_RETURN(1);
-
-  DBUG_RETURN(JOIN_CACHE::init());
-}
-
-
-/* 
-  Get the key built over the next record from BKA join buffer
-
-  SYNOPSIS
-    get_next_key()
-      key    pointer to the buffer where the key value is to be placed
-
-  DESCRIPTION
-    The function reads key fields from the current record in the join buffer.
-    and builds the key value out of these fields that will be used to access
-    the 'join_tab' table. Some of key fields may belong to previous caches.
-    They are accessed via record references to the record parts stored in the
-    previous join buffers. The other key fields always are placed right after
-    the flag fields of the record.
-    If the key is embedded, which means that its value can be read directly
-    from the join buffer, then *key is set to the beginning of the key in
-    this buffer. Otherwise the key is built in the join_tab->ref->key_buff.
-    The function returns the length of the key if it succeeds ro read it.
-    If is assumed that the functions starts reading at the position of
-    the record length which is provided for each records in a BKA cache.
-    After the key is built the 'pos' value points to the first position after
-    the current record.
-    The function just skips the records with MATCH_IMPOSSIBLE in the
-    match flag field if there is any. 
-    The function returns 0 if the initial position is after the beginning
-    of the record fields for last record from the join buffer. 
-
-  RETURN VALUE
-    length of the key value - if the starting value of 'pos' points to
-    the position before the fields for the last record,
-    0 - otherwise.     
-*/
-
-uint JOIN_CACHE_BKA::get_next_key(uchar ** key)
-{
-  uint len;
-  uint32 rec_len;
-  uchar *init_pos;
-  JOIN_CACHE *cache;
-  
-start:
-
-  /* Any record in a BKA cache is prepended with its length */
-  DBUG_ASSERT(with_length);
-   
-  if ((pos+size_of_rec_len) > last_rec_pos || !records)
-    return 0;
-
-  /* Read the length of the record */
-  rec_len= get_rec_length(pos);
-  pos+= size_of_rec_len; 
-  init_pos= pos;
-
-  /* Read a reference to the previous cache if any */
-  if (prev_cache)
-    pos+= prev_cache->get_size_of_rec_offset();
-
-  curr_rec_pos= pos;
-
-  /* Read all flag fields of the record */
-  read_flag_fields();
-
-  if (with_match_flag && 
-      (Match_flag) curr_rec_pos[0] == MATCH_IMPOSSIBLE )
-  {
-    pos= init_pos+rec_len;
-    goto start;
-  }
- 
-  if (use_emb_key)
-  {
-    /* An embedded key is taken directly from the join buffer */
-    *key= pos;
-    len= emb_key_length;
-  }
-  else
-  {
-    /* Read key arguments from previous caches if there are any such fields */
-    if (external_key_arg_fields)
-    {
-      uchar *rec_ptr= curr_rec_pos;
-      uint key_arg_count= external_key_arg_fields;
-      CACHE_FIELD **copy_ptr= blob_ptr-key_arg_count;
-      for (cache= prev_cache; key_arg_count; cache= cache->prev_cache)
-      { 
-        uint len= 0;
-        DBUG_ASSERT(cache);
-        rec_ptr= cache->get_rec_ref(rec_ptr);
-        while (!cache->referenced_fields)
-        {
-          cache= cache->prev_cache;
-          DBUG_ASSERT(cache);
-          rec_ptr= cache->get_rec_ref(rec_ptr);
-        }
-        while (key_arg_count && 
-               cache->read_referenced_field(*copy_ptr, rec_ptr, &len))
-        {
-          copy_ptr++;
-          --key_arg_count;
-        }
-      }
-    }
-    
-    /* 
-      Read the other key arguments from the current record. The fields for
-      these arguments are always first in the sequence of the record's fields.
-    */     
-    CACHE_FIELD *copy= field_descr+flag_fields;
-    CACHE_FIELD *copy_end= copy+local_key_arg_fields;
-    bool blob_in_rec_buff= blob_data_is_in_rec_buff(curr_rec_pos);
-    for ( ; copy < copy_end; copy++)
-      read_record_field(copy, blob_in_rec_buff);
-    
-    /* Build the key over the fields read into the record buffers */ 
-    TABLE_REF *ref= &join_tab->ref;
-    cp_buffer_from_ref(join->thd, join_tab->table, ref);
-    *key= ref->key_buff;
-    len= ref->key_length;
-  }
-
-  pos= init_pos+rec_len;
-
-  return len;
-} 
-
-
 /*
   Check the index condition of the joined table for a record from the BKA cache
 
