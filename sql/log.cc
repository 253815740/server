/* Copyright (c) 2000, 2016, Oracle and/or its affiliates.
   Copyright (c) 2009, 2017, MariaDB

   This program is free software; you can redistribute it and/or modify
   it under the terms of the GNU General Public License as published by
   the Free Software Foundation; version 2 of the License.

   This program is distributed in the hope that it will be useful,
   but WITHOUT ANY WARRANTY; without even the implied warranty of
   MERCHANTABILITY or FITNESS FOR A PARTICULAR PURPOSE.  See the
   GNU General Public License for more details.

   You should have received a copy of the GNU General Public License
   along with this program; if not, write to the Free Software
   Foundation, Inc., 51 Franklin Street, Fifth Floor, Boston, MA  02110-1301, USA */


/**
  @file

  @brief
  logging of commands

  @todo
    Abort logging when we get an error in reading or writing log files
*/

#include <my_global.h>		/* NO_EMBEDDED_ACCESS_CHECKS */
#include "sql_priv.h"
#include "log.h"
#include "sql_base.h"                           // open_log_table
#include "sql_repl.h"
#include "sql_delete.h"                         // mysql_truncate
#include "sql_parse.h"                          // command_name
#include "sql_time.h"           // calc_time_from_sec, my_time_compare
#include "tztime.h"             // my_tz_OFFSET0, struct Time_zone
#include "sql_acl.h"            // SUPER_ACL
#include "log_event.h"          // Query_log_event
#include "rpl_filter.h"
#include "rpl_rli.h"
#include "sql_audit.h"
#include "log_slow.h"
#include "mysqld.h"

#include <my_dir.h>
#include <stdarg.h>
#include <m_ctype.h>				// For test_if_number

#ifdef _WIN32
#include "message.h"
#endif

#include "sql_plugin.h"
#include "rpl_handler.h"
#include "debug_sync.h"
#include "sql_show.h"
#include "my_pthread.h"
#include "wsrep_mysqld.h"

/* max size of the log message */
#define MAX_LOG_BUFFER_SIZE 1024
#define MAX_TIME_SIZE 32
#define MY_OFF_T_UNDEF (~(my_off_t)0UL)

#define FLAGSTR(V,F) ((V)&(F)?#F" ":"")

handlerton *binlog_hton;
LOGGER logger;

const char *log_bin_index= 0;
const char *log_bin_basename= 0;

MYSQL_BIN_LOG mysql_bin_log(&sync_binlog_period);

static bool test_if_number(const char *str,
			   ulong *res, bool allow_wildcards);
static int binlog_init(void *p);
static int binlog_close_connection(handlerton *hton, THD *thd);
static int binlog_savepoint_set(handlerton *hton, THD *thd, void *sv);
static int binlog_savepoint_rollback(handlerton *hton, THD *thd, void *sv);
static bool binlog_savepoint_rollback_can_release_mdl(handlerton *hton,
                                                      THD *thd);
static int binlog_commit(handlerton *hton, THD *thd, bool all);
static int binlog_rollback(handlerton *hton, THD *thd, bool all);
static int binlog_prepare(handlerton *hton, THD *thd, bool all);
static int binlog_start_consistent_snapshot(handlerton *hton, THD *thd);

static LEX_STRING const write_error_msg=
    { C_STRING_WITH_LEN("error writing to the binary log") };

static my_bool opt_optimize_thread_scheduling= TRUE;
ulong binlog_checksum_options;
#ifndef DBUG_OFF
ulong opt_binlog_dbug_fsync_sleep= 0;
#endif

mysql_mutex_t LOCK_prepare_ordered;
mysql_cond_t COND_prepare_ordered;
mysql_mutex_t LOCK_after_binlog_sync;
mysql_mutex_t LOCK_commit_ordered;

static ulonglong binlog_status_var_num_commits;
static ulonglong binlog_status_var_num_group_commits;
static ulonglong binlog_status_group_commit_trigger_count;
static ulonglong binlog_status_group_commit_trigger_lock_wait;
static ulonglong binlog_status_group_commit_trigger_timeout;
static char binlog_snapshot_file[FN_REFLEN];
static ulonglong binlog_snapshot_position;

static SHOW_VAR binlog_status_vars_detail[]=
{
  {"commits",
    (char *)&binlog_status_var_num_commits, SHOW_LONGLONG},
  {"group_commits",
    (char *)&binlog_status_var_num_group_commits, SHOW_LONGLONG},
  {"group_commit_trigger_count",
    (char *)&binlog_status_group_commit_trigger_count, SHOW_LONGLONG},
  {"group_commit_trigger_lock_wait",
    (char *)&binlog_status_group_commit_trigger_lock_wait, SHOW_LONGLONG},
  {"group_commit_trigger_timeout",
    (char *)&binlog_status_group_commit_trigger_timeout, SHOW_LONGLONG},
  {"snapshot_file",
    (char *)&binlog_snapshot_file, SHOW_CHAR},
  {"snapshot_position",
   (char *)&binlog_snapshot_position, SHOW_LONGLONG},
  {NullS, NullS, SHOW_LONG}
};

/*
  Variables for the binlog background thread.
  Protected by the MYSQL_BIN_LOG::LOCK_binlog_background_thread mutex.
 */
static bool binlog_background_thread_started= false;
static bool binlog_background_thread_stop= false;
static MYSQL_BIN_LOG::xid_count_per_binlog *
    binlog_background_thread_queue= NULL;

static bool start_binlog_background_thread();

static rpl_binlog_state rpl_global_gtid_binlog_state;

/**
   purge logs, master and slave sides both, related error code
   convertor.
   Called from @c purge_error_message(), @c MYSQL_BIN_LOG::reset_logs()

   @param  res  an internal to purging routines error code 

   @return the user level error code ER_*
*/
uint purge_log_get_error_code(int res)
{
  uint errcode= 0;

  switch (res)  {
  case 0: break;
  case LOG_INFO_EOF:	errcode= ER_UNKNOWN_TARGET_BINLOG; break;
  case LOG_INFO_IO:	errcode= ER_IO_ERR_LOG_INDEX_READ; break;
  case LOG_INFO_INVALID:errcode= ER_BINLOG_PURGE_PROHIBITED; break;
  case LOG_INFO_SEEK:	errcode= ER_FSEEK_FAIL; break;
  case LOG_INFO_MEM:	errcode= ER_OUT_OF_RESOURCES; break;
  case LOG_INFO_FATAL:	errcode= ER_BINLOG_PURGE_FATAL_ERR; break;
  case LOG_INFO_IN_USE: errcode= ER_LOG_IN_USE; break;
  case LOG_INFO_EMFILE: errcode= ER_BINLOG_PURGE_EMFILE; break;
  default:		errcode= ER_LOG_PURGE_UNKNOWN_ERR; break;
  }

  return errcode;
}

/**
  Silence all errors and warnings reported when performing a write
  to a log table.
  Errors and warnings are not reported to the client or SQL exception
  handlers, so that the presence of logging does not interfere and affect
  the logic of an application.
*/
class Silence_log_table_errors : public Internal_error_handler
{
  char m_message[MYSQL_ERRMSG_SIZE];
public:
  Silence_log_table_errors()
  {
    m_message[0]= '\0';
  }

  virtual ~Silence_log_table_errors() {}

  virtual bool handle_condition(THD *thd,
                                uint sql_errno,
                                const char* sql_state,
                                Sql_condition::enum_warning_level level,
                                const char* msg,
                                Sql_condition ** cond_hdl);
  const char *message() const { return m_message; }
};

bool
Silence_log_table_errors::handle_condition(THD *,
                                           uint,
                                           const char*,
                                           Sql_condition::enum_warning_level,
                                           const char* msg,
                                           Sql_condition ** cond_hdl)
{
  *cond_hdl= NULL;
  strmake_buf(m_message, msg);
  return TRUE;
}

sql_print_message_func sql_print_message_handlers[3] =
{
  sql_print_information,
  sql_print_warning,
  sql_print_error
};


/**
  Create the name of the log file
  
  @param[OUT] out    a pointer to a new allocated name will go there
  @param[IN] log_ext The extension for the file (e.g .log)
  @param[IN] once    whether to use malloc_once or a normal malloc.
*/
void make_default_log_name(char **out, const char* log_ext, bool once)
{
  char buff[FN_REFLEN+10];
  fn_format(buff, opt_log_basename, "", log_ext, MYF(MY_REPLACE_EXT));
  if (once)
    *out= my_once_strdup(buff, MYF(MY_WME));
  else
  {
    my_free(*out);
    *out= my_strdup(buff, MYF(MY_WME));
  }
}


/*
  Helper classes to store non-transactional and transactional data
  before copying it to the binary log.
*/
class binlog_cache_data
{
public:
  binlog_cache_data(): m_pending(0), before_stmt_pos(MY_OFF_T_UNDEF),
  incident(FALSE), changes_to_non_trans_temp_table_flag(FALSE),
  saved_max_binlog_cache_size(0), ptr_binlog_cache_use(0),
  ptr_binlog_cache_disk_use(0)
  { }
  
  ~binlog_cache_data()
  {
    DBUG_ASSERT(empty());
    close_cached_file(&cache_log);
  }

  bool empty() const
  {
    return pending() == NULL && my_b_tell(&cache_log) == 0;
  }

  Rows_log_event *pending() const
  {
    return m_pending;
  }

  void set_pending(Rows_log_event *const pending_arg)
  {
    m_pending= pending_arg;
  }

  void set_incident(void)
  {
    incident= TRUE;
  }
  
  bool has_incident(void)
  {
    return(incident);
  }

  void set_changes_to_non_trans_temp_table()
  {
    changes_to_non_trans_temp_table_flag= TRUE;    
  }

  bool changes_to_non_trans_temp_table()
  {
    return (changes_to_non_trans_temp_table_flag);    
  }

  void reset()
  {
    compute_statistics();
    truncate(0);
    if(cache_log.file != -1)
      my_chsize(cache_log.file, 0, 0, MYF(MY_WME));

    changes_to_non_trans_temp_table_flag= FALSE;
    incident= FALSE;
    before_stmt_pos= MY_OFF_T_UNDEF;
    /*
      The truncate function calls reinit_io_cache that calls
      my_b_flush_io_cache which may increase disk_writes. This breaks
      the disk_writes use by the binary log which aims to compute the
      ratio between in-memory cache usage and disk cache usage. To
      avoid this undesirable behavior, we reset the variable after
      truncating the cache.
    */
    cache_log.disk_writes= 0;
    DBUG_ASSERT(empty());
  }

  my_off_t get_byte_position() const
  {
    return my_b_tell(&cache_log);
  }

  my_off_t get_prev_position()
  {
     return(before_stmt_pos);
  }

  void set_prev_position(my_off_t pos)
  {
     before_stmt_pos= pos;
  }
  
  void restore_prev_position()
  {
    truncate(before_stmt_pos);
  }

  void restore_savepoint(my_off_t pos)
  {
    truncate(pos);
    if (pos < before_stmt_pos)
      before_stmt_pos= MY_OFF_T_UNDEF;
  }

  void set_binlog_cache_info(my_off_t param_max_binlog_cache_size,
                             ulong *param_ptr_binlog_cache_use,
                             ulong *param_ptr_binlog_cache_disk_use)
  {
    /*
      The assertions guarantee that the set_binlog_cache_info is
      called just once and information passed as parameters are
      never zero.

      This is done while calling the constructor binlog_cache_mngr.
      We cannot set informaton in the constructor binlog_cache_data
      because the space for binlog_cache_mngr is allocated through
      a placement new.

      In the future, we can refactor this and change it to avoid
      the set_binlog_info. 
    */
    DBUG_ASSERT(saved_max_binlog_cache_size == 0 &&
                param_max_binlog_cache_size != 0 &&
                ptr_binlog_cache_use == 0 &&
                param_ptr_binlog_cache_use != 0 &&
                ptr_binlog_cache_disk_use == 0 &&
                param_ptr_binlog_cache_disk_use != 0);

    saved_max_binlog_cache_size= param_max_binlog_cache_size;
    ptr_binlog_cache_use= param_ptr_binlog_cache_use;
    ptr_binlog_cache_disk_use= param_ptr_binlog_cache_disk_use;
    cache_log.end_of_file= saved_max_binlog_cache_size;
  }

  /*
    Cache to store data before copying it to the binary log.
  */
  IO_CACHE cache_log;

private:
  /*
    Pending binrows event. This event is the event where the rows are currently
    written.
   */
  Rows_log_event *m_pending;

  /*
    Binlog position before the start of the current statement.
  */
  my_off_t before_stmt_pos;
 
  /*
    This indicates that some events did not get into the cache and most likely
    it is corrupted.
  */ 
  bool incident;

  /*
    This flag indicates if the cache has changes to temporary tables.
    @TODO This a temporary fix and should be removed after BUG#54562.
  */
  bool changes_to_non_trans_temp_table_flag;

  /**
    This function computes binlog cache and disk usage.
  */
  void compute_statistics()
  {
    if (!empty())
    {
      statistic_increment(*ptr_binlog_cache_use, &LOCK_status);
      if (cache_log.disk_writes != 0)
        statistic_increment(*ptr_binlog_cache_disk_use, &LOCK_status);
    }
  }

  /*
    Stores the values of maximum size of the cache allowed when this cache
    is configured. This corresponds to either
      . max_binlog_cache_size or max_binlog_stmt_cache_size.
  */
  my_off_t saved_max_binlog_cache_size;

  /*
    Stores a pointer to the status variable that keeps track of the in-memory 
    cache usage. This corresponds to either
      . binlog_cache_use or binlog_stmt_cache_use.
  */
  ulong *ptr_binlog_cache_use;

  /*
    Stores a pointer to the status variable that keeps track of the disk
    cache usage. This corresponds to either
      . binlog_cache_disk_use or binlog_stmt_cache_disk_use.
  */
  ulong *ptr_binlog_cache_disk_use;

  /*
    It truncates the cache to a certain position. This includes deleting the
    pending event.
   */
  void truncate(my_off_t pos)
  {
    DBUG_PRINT("info", ("truncating to position %lu", (ulong) pos));
    if (pending())
    {
      delete pending();
      set_pending(0);
    }
    reinit_io_cache(&cache_log, WRITE_CACHE, pos, 0, 0);
    cache_log.end_of_file= saved_max_binlog_cache_size;
  }
 
  binlog_cache_data& operator=(const binlog_cache_data& info);
  binlog_cache_data(const binlog_cache_data& info);
};

class binlog_cache_mngr {
public:
  binlog_cache_mngr(my_off_t param_max_binlog_stmt_cache_size,
                    my_off_t param_max_binlog_cache_size,
                    ulong *param_ptr_binlog_stmt_cache_use,
                    ulong *param_ptr_binlog_stmt_cache_disk_use,
                    ulong *param_ptr_binlog_cache_use,
                    ulong *param_ptr_binlog_cache_disk_use)
    : last_commit_pos_offset(0), using_xa(FALSE), xa_xid(0)
  {
     stmt_cache.set_binlog_cache_info(param_max_binlog_stmt_cache_size,
                                      param_ptr_binlog_stmt_cache_use,
                                      param_ptr_binlog_stmt_cache_disk_use);
     trx_cache.set_binlog_cache_info(param_max_binlog_cache_size,
                                     param_ptr_binlog_cache_use,
                                     param_ptr_binlog_cache_disk_use);
     last_commit_pos_file[0]= 0;
  }

  void reset(bool do_stmt, bool do_trx)
  {
    if (do_stmt)
      stmt_cache.reset();
    if (do_trx)
    {
      trx_cache.reset();
      using_xa= FALSE;
      last_commit_pos_file[0]= 0;
      last_commit_pos_offset= 0;
    }
  }

  binlog_cache_data* get_binlog_cache_data(bool is_transactional)
  {
    return (is_transactional ? &trx_cache : &stmt_cache);
  }

  IO_CACHE* get_binlog_cache_log(bool is_transactional)
  {
    return (is_transactional ? &trx_cache.cache_log : &stmt_cache.cache_log);
  }

  binlog_cache_data stmt_cache;

  binlog_cache_data trx_cache;

  /*
    Binlog position for current transaction.
    For START TRANSACTION WITH CONSISTENT SNAPSHOT, this is the binlog
    position corresponding to the snapshot taken. During (and after) commit,
    this is set to the binlog position corresponding to just after the
    commit (so storage engines can store it in their transaction log).
  */
  char last_commit_pos_file[FN_REFLEN];
  my_off_t last_commit_pos_offset;

  /*
    Flag set true if this transaction is committed with log_xid() as part of
    XA, false if not.
  */
  bool using_xa;
  my_xid xa_xid;
  bool need_unlog;
  /*
    Id of binlog that transaction was written to; only needed if need_unlog is
    true.
  */
  ulong binlog_id;
  /* Set if we get an error during commit that must be returned from unlog(). */
  bool delayed_error;

private:

  binlog_cache_mngr& operator=(const binlog_cache_mngr& info);
  binlog_cache_mngr(const binlog_cache_mngr& info);
};

bool LOGGER::is_log_table_enabled(uint log_table_type)
{
  switch (log_table_type) {
  case QUERY_LOG_SLOW:
    return (table_log_handler != NULL) && global_system_variables.sql_log_slow;
  case QUERY_LOG_GENERAL:
    return (table_log_handler != NULL) && opt_log ;
  default:
    DBUG_ASSERT(0);
    return FALSE;                             /* make compiler happy */
  }
}

/**
   Check if a given table is opened log table

   @param table             Table to check
   @param check_if_opened   Only fail if it's a log table in use
   @param error_msg	    String to put in error message if not ok.
                            No error message if 0
   @return 0 ok
   @return # Type of log file
 */

int check_if_log_table(const TABLE_LIST *table,
                       bool check_if_opened,
                       const char *error_msg)
{
  int result= 0;
  if (table->db_length == 5 &&
      !my_strcasecmp(table_alias_charset, table->db, "mysql"))
  {
    const char *table_name= table->table_name;

    if (table->table_name_length == 11 &&
        !my_strcasecmp(table_alias_charset, table_name, "general_log"))
    {
      result= QUERY_LOG_GENERAL;
      goto end;
    }

    if (table->table_name_length == 8 &&
        !my_strcasecmp(table_alias_charset, table_name, "slow_log"))
    {
      result= QUERY_LOG_SLOW;
      goto end;
    }
  }
  return 0;

end:
  if (!check_if_opened || logger.is_log_table_enabled(result))
  {
    if (error_msg)
      my_error(ER_BAD_LOG_STATEMENT, MYF(0), error_msg);
    return result;
  }
  return 0;
}


Log_to_csv_event_handler::Log_to_csv_event_handler()
{
}


Log_to_csv_event_handler::~Log_to_csv_event_handler()
{
}


void Log_to_csv_event_handler::cleanup()
{
  logger.is_log_tables_initialized= FALSE;
}

/* log event handlers */

/**
  Log command to the general log table

  Log given command to the general log table.

  @param  event_time        command start timestamp
  @param  user_host         the pointer to the string with user@host info
  @param  user_host_len     length of the user_host string. this is computed
                            once and passed to all general log event handlers
  @param  thread_id         Id of the thread, issued a query
  @param  command_type      the type of the command being logged
  @param  command_type_len  the length of the string above
  @param  sql_text          the very text of the query being executed
  @param  sql_text_len      the length of sql_text string


  @return This function attempts to never call my_error(). This is
  necessary, because general logging happens already after a statement
  status has been sent to the client, so the client can not see the
  error anyway. Besides, the error is not related to the statement
  being executed and is internal, and thus should be handled
  internally (@todo: how?).
  If a write to the table has failed, the function attempts to
  write to a short error message to the file. The failure is also
  indicated in the return value. 

  @retval  FALSE   OK
  @retval  TRUE    error occurred
*/

bool Log_to_csv_event_handler::
  log_general(THD *thd, my_hrtime_t event_time, const char *user_host,
              uint user_host_len, int thread_id_arg,
              const char *command_type, uint command_type_len,
              const char *sql_text, uint sql_text_len,
              CHARSET_INFO *client_cs)
{
  TABLE_LIST table_list;
  TABLE *table;
  bool result= TRUE;
  bool need_close= FALSE;
  bool need_pop= FALSE;
  bool need_rnd_end= FALSE;
  uint field_index;
  Silence_log_table_errors error_handler;
  Open_tables_backup open_tables_backup;
  ulonglong save_thd_options;
  bool save_time_zone_used;
  DBUG_ENTER("log_general");

  /*
    CSV uses TIME_to_timestamp() internally if table needs to be repaired
    which will set thd->time_zone_used
  */
  save_time_zone_used= thd->time_zone_used;

  save_thd_options= thd->variables.option_bits;
  thd->variables.option_bits&= ~OPTION_BIN_LOG;

  table_list.init_one_table(MYSQL_SCHEMA_NAME.str, MYSQL_SCHEMA_NAME.length,
                            GENERAL_LOG_NAME.str, GENERAL_LOG_NAME.length,
                            GENERAL_LOG_NAME.str,
                            TL_WRITE_CONCURRENT_INSERT);

  /*
    1) open_log_table generates an error of the
    table can not be opened or is corrupted.
    2) "INSERT INTO general_log" can generate warning sometimes.

    Suppress these warnings and errors, they can't be dealt with
    properly anyway.

    QQ: this problem needs to be studied in more detail.
    Comment this 2 lines and run "cast.test" to see what's happening.
  */
  thd->push_internal_handler(& error_handler);
  need_pop= TRUE;

  if (!(table= open_log_table(thd, &table_list, &open_tables_backup)))
    goto err;

  need_close= TRUE;

  if (table->file->extra(HA_EXTRA_MARK_AS_LOG_TABLE) ||
      table->file->ha_rnd_init_with_error(0))
    goto err;

  need_rnd_end= TRUE;

  /* Honor next number columns if present */
  table->next_number_field= table->found_next_number_field;

  /*
    NOTE: we do not call restore_record() here, as all fields are
    filled by the Logger (=> no need to load default ones).
  */

  /*
    We do not set a value for table->field[0], as it will use
    default value (which is CURRENT_TIMESTAMP).
  */

  /* check that all columns exist */
  if (table->s->fields < 6)
    goto err;

  DBUG_ASSERT(table->field[0]->type() == MYSQL_TYPE_TIMESTAMP);

  ((Field_timestamp*) table->field[0])->store_TIME(
                  hrtime_to_my_time(event_time), hrtime_sec_part(event_time));

  /* do a write */
  if (table->field[1]->store(user_host, user_host_len, client_cs) ||
      table->field[2]->store((longlong) thread_id_arg, TRUE) ||
      table->field[3]->store((longlong) global_system_variables.server_id,
                             TRUE) ||
      table->field[4]->store(command_type, command_type_len, client_cs))
    goto err;

  /*
    A positive return value in store() means truncation.
    Still logging a message in the log in this case.
  */
  table->field[5]->flags|= FIELDFLAG_HEX_ESCAPE;
  if (table->field[5]->store(sql_text, sql_text_len, client_cs) < 0)
    goto err;

  /* mark all fields as not null */
  table->field[1]->set_notnull();
  table->field[2]->set_notnull();
  table->field[3]->set_notnull();
  table->field[4]->set_notnull();
  table->field[5]->set_notnull();

  /* Set any extra columns to their default values */
  for (field_index= 6 ; field_index < table->s->fields ; field_index++)
  {
    table->field[field_index]->set_default();
  }

  /* log table entries are not replicated */
  if (table->file->ha_write_row(table->record[0]))
    goto err;

  result= FALSE;

err:
  if (result && !thd->killed)
    sql_print_error("Failed to write to mysql.general_log: %s",
                    error_handler.message());

  if (need_rnd_end)
  {
    table->file->ha_rnd_end();
    table->file->ha_release_auto_increment();
  }
  if (need_pop)
    thd->pop_internal_handler();
  if (need_close)
    close_log_table(thd, &open_tables_backup);

  thd->variables.option_bits= save_thd_options;
  thd->time_zone_used= save_time_zone_used;
  DBUG_RETURN(result);
}


/*
  Log a query to the slow log table

  SYNOPSIS
    log_slow()
    thd               THD of the query
    current_time      current timestamp
    user_host         the pointer to the string with user@host info
    user_host_len     length of the user_host string. this is computed once
                      and passed to all general log event handlers
    query_time        Amount of time the query took to execute (in microseconds)
    lock_time         Amount of time the query was locked (in microseconds)
    is_command        The flag, which determines, whether the sql_text is a
                      query or an administrator command (these are treated
                      differently by the old logging routines)
    sql_text          the very text of the query or administrator command
                      processed
    sql_text_len      the length of sql_text string

  DESCRIPTION

   Log a query to the slow log table

  RETURN
    FALSE - OK
    TRUE - error occurred
*/

bool Log_to_csv_event_handler::
  log_slow(THD *thd, my_hrtime_t current_time,
           const char *user_host, uint user_host_len,
           ulonglong query_utime, ulonglong lock_utime, bool is_command,
           const char *sql_text, uint sql_text_len)
{
  TABLE_LIST table_list;
  TABLE *table;
  bool result= TRUE;
  bool need_close= FALSE;
  bool need_rnd_end= FALSE;
  Silence_log_table_errors error_handler;
  Open_tables_backup open_tables_backup;
  CHARSET_INFO *client_cs= thd->variables.character_set_client;
  bool save_time_zone_used;
  long query_time= (long) MY_MIN(query_utime/1000000, TIME_MAX_VALUE_SECONDS);
  long lock_time=  (long) MY_MIN(lock_utime/1000000, TIME_MAX_VALUE_SECONDS);
  long query_time_micro= (long) (query_utime % 1000000);
  long lock_time_micro=  (long) (lock_utime % 1000000);

  DBUG_ENTER("Log_to_csv_event_handler::log_slow");

  thd->push_internal_handler(& error_handler);
  /*
    CSV uses TIME_to_timestamp() internally if table needs to be repaired
    which will set thd->time_zone_used
  */
  save_time_zone_used= thd->time_zone_used;

  table_list.init_one_table(MYSQL_SCHEMA_NAME.str, MYSQL_SCHEMA_NAME.length,
                            SLOW_LOG_NAME.str, SLOW_LOG_NAME.length,
                            SLOW_LOG_NAME.str,
                            TL_WRITE_CONCURRENT_INSERT);

  if (!(table= open_log_table(thd, &table_list, &open_tables_backup)))
    goto err;

  need_close= TRUE;

  if (table->file->extra(HA_EXTRA_MARK_AS_LOG_TABLE) ||
      table->file->ha_rnd_init_with_error(0))
    goto err;

  need_rnd_end= TRUE;

  /* Honor next number columns if present */
  table->next_number_field= table->found_next_number_field;

  restore_record(table, s->default_values);    // Get empty record

  /* check that all columns exist */
  if (table->s->fields < 13)
    goto err;

  /* store the time and user values */
  DBUG_ASSERT(table->field[0]->type() == MYSQL_TYPE_TIMESTAMP);
  ((Field_timestamp*) table->field[0])->store_TIME(
             hrtime_to_my_time(current_time), hrtime_sec_part(current_time));
  if (table->field[1]->store(user_host, user_host_len, client_cs))
    goto err;

  /*
    A TIME field can not hold the full longlong range; query_time or
    lock_time may be truncated without warning here, if greater than
    839 hours (~35 days)
  */
  MYSQL_TIME t;
  t.neg= 0;

  /* fill in query_time field */
  calc_time_from_sec(&t, query_time, query_time_micro);
  if (table->field[2]->store_time(&t))
    goto err;
  /* lock_time */
  calc_time_from_sec(&t, lock_time, lock_time_micro);
  if (table->field[3]->store_time(&t))
    goto err;
  /* rows_sent */
  if (table->field[4]->store((longlong) thd->get_sent_row_count(), TRUE))
    goto err;
  /* rows_examined */
  if (table->field[5]->store((longlong) thd->get_examined_row_count(), TRUE))
    goto err;

  /* fill database field */
  if (thd->db)
  {
    if (table->field[6]->store(thd->db, thd->db_length, client_cs))
      goto err;
    table->field[6]->set_notnull();
  }

  if (thd->stmt_depends_on_first_successful_insert_id_in_prev_stmt)
  {
    if (table->
        field[7]->store((longlong)
                        thd->first_successful_insert_id_in_prev_stmt_for_binlog,
                        TRUE))
      goto err;
    table->field[7]->set_notnull();
  }

  /*
    Set value if we do an insert on autoincrement column. Note that for
    some engines (those for which get_auto_increment() does not leave a
    table lock until the statement ends), this is just the first value and
    the next ones used may not be contiguous to it.
  */
  if (thd->auto_inc_intervals_in_cur_stmt_for_binlog.nb_elements() > 0)
  {
    if (table->
        field[8]->store((longlong)
          thd->auto_inc_intervals_in_cur_stmt_for_binlog.minimum(), TRUE))
      goto err;
    table->field[8]->set_notnull();
  }

  if (table->field[9]->store((longlong)global_system_variables.server_id, TRUE))
    goto err;
  table->field[9]->set_notnull();

  /*
    Column sql_text.
    A positive return value in store() means truncation.
    Still logging a message in the log in this case.
  */
  if (table->field[10]->store(sql_text, sql_text_len, client_cs) < 0)
    goto err;

  if (table->field[11]->store((longlong) thd->thread_id, TRUE))
    goto err;

  /* Rows_affected */
  if (table->field[12]->store(thd->get_stmt_da()->is_ok() ?
                              (longlong) thd->get_stmt_da()->affected_rows() :
                              0, TRUE))
    goto err;

  /* log table entries are not replicated */
  if (table->file->ha_write_row(table->record[0]))
    goto err;

  result= FALSE;

err:
  thd->pop_internal_handler();

  if (result && !thd->killed)
    sql_print_error("Failed to write to mysql.slow_log: %s",
                    error_handler.message());

  if (need_rnd_end)
  {
    table->file->ha_rnd_end();
    table->file->ha_release_auto_increment();
  }
  if (need_close)
    close_log_table(thd, &open_tables_backup);
  thd->time_zone_used= save_time_zone_used;
  DBUG_RETURN(result);
}

int Log_to_csv_event_handler::
  activate_log(THD *thd, uint log_table_type)
{
  TABLE_LIST table_list;
  TABLE *table;
  LEX_STRING *UNINIT_VAR(log_name);
  int result;
  Open_tables_backup open_tables_backup;

  DBUG_ENTER("Log_to_csv_event_handler::activate_log");

  if (log_table_type == QUERY_LOG_GENERAL)
  {
    log_name= &GENERAL_LOG_NAME;
  }
  else
  {
    DBUG_ASSERT(log_table_type == QUERY_LOG_SLOW);

    log_name= &SLOW_LOG_NAME;
  }
  table_list.init_one_table(MYSQL_SCHEMA_NAME.str, MYSQL_SCHEMA_NAME.length,
                            log_name->str, log_name->length, log_name->str,
                            TL_WRITE_CONCURRENT_INSERT);

  table= open_log_table(thd, &table_list, &open_tables_backup);
  if (table)
  {
    result= 0;
    close_log_table(thd, &open_tables_backup);
  }
  else
    result= 1;

  DBUG_RETURN(result);
}

bool Log_to_csv_event_handler::
  log_error(enum loglevel level, const char *format, va_list args)
{
  /* No log table is implemented */
  DBUG_ASSERT(0);
  return FALSE;
}

bool Log_to_file_event_handler::
  log_error(enum loglevel level, const char *format,
            va_list args)
{
  return vprint_msg_to_log(level, format, args);
}

void Log_to_file_event_handler::init_pthread_objects()
{
  mysql_log.init_pthread_objects();
  mysql_slow_log.init_pthread_objects();
}


/** Wrapper around MYSQL_LOG::write() for slow log. */

bool Log_to_file_event_handler::
  log_slow(THD *thd, my_hrtime_t current_time,
           const char *user_host, uint user_host_len,
           ulonglong query_utime, ulonglong lock_utime, bool is_command,
           const char *sql_text, uint sql_text_len)
{
  Silence_log_table_errors error_handler;
  thd->push_internal_handler(&error_handler);
  bool retval= mysql_slow_log.write(thd, hrtime_to_my_time(current_time),
                                    user_host, user_host_len,
                                    query_utime, lock_utime, is_command,
                                    sql_text, sql_text_len);
  thd->pop_internal_handler();
  return retval;
}


/**
   Wrapper around MYSQL_LOG::write() for general log. We need it since we
   want all log event handlers to have the same signature.
*/

bool Log_to_file_event_handler::
  log_general(THD *thd, my_hrtime_t event_time, const char *user_host,
              uint user_host_len, int thread_id_arg,
              const char *command_type, uint command_type_len,
              const char *sql_text, uint sql_text_len,
              CHARSET_INFO *client_cs)
{
  Silence_log_table_errors error_handler;
  thd->push_internal_handler(&error_handler);
  bool retval= mysql_log.write(hrtime_to_time(event_time), user_host,
                               user_host_len,
                               thread_id_arg, command_type, command_type_len,
                               sql_text, sql_text_len);
  thd->pop_internal_handler();
  return retval;
}


bool Log_to_file_event_handler::init()
{
  if (!is_initialized)
  {
    if (global_system_variables.sql_log_slow)
      mysql_slow_log.open_slow_log(opt_slow_logname);

    if (opt_log)
      mysql_log.open_query_log(opt_logname);

    is_initialized= TRUE;
  }

  return FALSE;
}


void Log_to_file_event_handler::cleanup()
{
  mysql_log.cleanup();
  mysql_slow_log.cleanup();
}

void Log_to_file_event_handler::flush()
{
  /* reopen log files */
  if (opt_log)
    mysql_log.reopen_file();
  if (global_system_variables.sql_log_slow)
    mysql_slow_log.reopen_file();
}

/*
  Log error with all enabled log event handlers

  SYNOPSIS
    error_log_print()

    level             The level of the error significance: NOTE,
                      WARNING or ERROR.
    format            format string for the error message
    args              list of arguments for the format string

  RETURN
    FALSE - OK
    TRUE - error occurred
*/

bool LOGGER::error_log_print(enum loglevel level, const char *format,
                             va_list args)
{
  bool error= FALSE;
  Log_event_handler **current_handler;

  /* currently we don't need locking here as there is no error_log table */
  for (current_handler= error_log_handler_list ; *current_handler ;)
    error= (*current_handler++)->log_error(level, format, args) || error;

  return error;
}


void LOGGER::cleanup_base()
{
  DBUG_ASSERT(inited == 1);
  mysql_rwlock_destroy(&LOCK_logger);
  if (table_log_handler)
  {
    table_log_handler->cleanup();
    delete table_log_handler;
    table_log_handler= NULL;
  }
  if (file_log_handler)
    file_log_handler->cleanup();
}


void LOGGER::cleanup_end()
{
  DBUG_ASSERT(inited == 1);
  if (file_log_handler)
  {
    delete file_log_handler;
    file_log_handler=NULL;
  }
  inited= 0;
}


/**
  Perform basic log initialization: create file-based log handler and
  init error log.
*/
void LOGGER::init_base()
{
  DBUG_ASSERT(inited == 0);
  inited= 1;

  /*
    Here we create file log handler. We don't do it for the table log handler
    here as it cannot be created so early. The reason is THD initialization,
    which depends on the system variables (parsed later).
  */
  if (!file_log_handler)
    file_log_handler= new Log_to_file_event_handler;

  /* by default we use traditional error log */
  init_error_log(LOG_FILE);

  file_log_handler->init_pthread_objects();
  mysql_rwlock_init(key_rwlock_LOCK_logger, &LOCK_logger);
}


void LOGGER::init_log_tables()
{
  if (!table_log_handler)
    table_log_handler= new Log_to_csv_event_handler;

  if (!is_log_tables_initialized &&
      !table_log_handler->init() && !file_log_handler->init())
    is_log_tables_initialized= TRUE;
}


bool LOGGER::flush_logs(THD *thd)
{
  /*
    Now we lock logger, as nobody should be able to use logging routines while
    log tables are closed
  */
  logger.lock_exclusive();

  /* reopen log files */
  file_log_handler->flush();

  /* end of log flush */
  logger.unlock();
  return 0;
}


/**
  Close and reopen the slow log (with locks).
  
  @returns FALSE.
*/
bool LOGGER::flush_slow_log()
{
  /*
    Now we lock logger, as nobody should be able to use logging routines while
    log tables are closed
  */
  logger.lock_exclusive();

  /* Reopen slow log file */
  if (global_system_variables.sql_log_slow)
    file_log_handler->get_mysql_slow_log()->reopen_file();

  /* End of log flush */
  logger.unlock();

  return 0;
}


/**
  Close and reopen the general log (with locks).

  @returns FALSE.
*/
bool LOGGER::flush_general_log()
{
  /*
    Now we lock logger, as nobody should be able to use logging routines while
    log tables are closed
  */
  logger.lock_exclusive();

  /* Reopen general log file */
  if (opt_log)
    file_log_handler->get_mysql_log()->reopen_file();

  /* End of log flush */
  logger.unlock();

  return 0;
}


/*
  Log slow query with all enabled log event handlers

  SYNOPSIS
    slow_log_print()

    thd                 THD of the query being logged
    query               The query being logged
    query_length        The length of the query string
    current_utime       Current time in microseconds (from undefined start)

  RETURN
    FALSE   OK
    TRUE    error occurred
*/

bool LOGGER::slow_log_print(THD *thd, const char *query, uint query_length,
                            ulonglong current_utime)

{
  bool error= FALSE;
  Log_event_handler **current_handler;
  bool is_command= FALSE;
  char user_host_buff[MAX_USER_HOST_SIZE + 1];
  Security_context *sctx= thd->security_ctx;
  uint user_host_len= 0;
  ulonglong query_utime, lock_utime;

  DBUG_ASSERT(thd->enable_slow_log);
  /*
    Print the message to the buffer if we have slow log enabled
  */

  if (*slow_log_handler_list)
  {
    /* do not log slow queries from replication threads */
    if (!thd->variables.sql_log_slow)
      return 0;

    lock_shared();
    if (!global_system_variables.sql_log_slow)
    {
      unlock();
      return 0;
    }

    /* fill in user_host value: the format is "%s[%s] @ %s [%s]" */
    user_host_len= (strxnmov(user_host_buff, MAX_USER_HOST_SIZE,
                             sctx->priv_user, "[",
                             sctx->user ? sctx->user : (thd->slave_thread ? "SQL_SLAVE" : ""), "] @ ",
                             sctx->host ? sctx->host : "", " [",
                             sctx->ip ? sctx->ip : "", "]", NullS) -
                    user_host_buff);

    DBUG_ASSERT(thd->start_utime);
    DBUG_ASSERT(thd->start_time);
    query_utime= (current_utime - thd->start_utime);
    lock_utime=  (thd->utime_after_lock - thd->start_utime);
    my_hrtime_t current_time= { hrtime_from_time(thd->start_time) +
                                thd->start_time_sec_part + query_utime };

    if (!query)
    {
      is_command= TRUE;
      query= command_name[thd->get_command()].str;
      query_length= command_name[thd->get_command()].length;
    }

    for (current_handler= slow_log_handler_list; *current_handler ;)
      error= (*current_handler++)->log_slow(thd, current_time,
                                            user_host_buff, user_host_len,
                                            query_utime, lock_utime, is_command,
                                            query, query_length) || error;

    unlock();
  }
  return error;
}

bool LOGGER::general_log_write(THD *thd, enum enum_server_command command,
                               const char *query, uint query_length)
{
  bool error= FALSE;
  Log_event_handler **current_handler= general_log_handler_list;
  char user_host_buff[MAX_USER_HOST_SIZE + 1];
  uint user_host_len= 0;
  my_hrtime_t current_time;

  DBUG_ASSERT(thd);

  user_host_len= make_user_name(thd, user_host_buff);

  current_time= my_hrtime();

  mysql_audit_general_log(thd, hrtime_to_time(current_time),
                          user_host_buff, user_host_len,
                          command_name[(uint) command].str,
                          command_name[(uint) command].length,
                          query, query_length);
                        
  if (opt_log && log_command(thd, command))
  {
    lock_shared();
    while (*current_handler)
      error|= (*current_handler++)->
        log_general(thd, current_time, user_host_buff,
                    user_host_len, thd->thread_id,
                    command_name[(uint) command].str,
                    command_name[(uint) command].length,
                    query, query_length,
                    thd->variables.character_set_client) || error;
    unlock();
  }

  return error;
}

bool LOGGER::general_log_print(THD *thd, enum enum_server_command command,
                               const char *format, va_list args)
{
  uint message_buff_len= 0;
  char message_buff[MAX_LOG_BUFFER_SIZE];

  /* prepare message */
  if (format)
    message_buff_len= my_vsnprintf(message_buff, sizeof(message_buff),
                                   format, args);
  else
    message_buff[0]= '\0';

  return general_log_write(thd, command, message_buff, message_buff_len);
}

void LOGGER::init_error_log(ulonglong error_log_printer)
{
  if (error_log_printer & LOG_NONE)
  {
    error_log_handler_list[0]= 0;
    return;
  }

  switch (error_log_printer) {
  case LOG_FILE:
    error_log_handler_list[0]= file_log_handler;
    error_log_handler_list[1]= 0;
    break;
    /* these two are disabled for now */
  case LOG_TABLE:
    DBUG_ASSERT(0);
    break;
  case LOG_TABLE|LOG_FILE:
    DBUG_ASSERT(0);
    break;
  }
}

void LOGGER::init_slow_log(ulonglong slow_log_printer)
{
  if (slow_log_printer & LOG_NONE)
  {
    slow_log_handler_list[0]= 0;
    return;
  }

  switch (slow_log_printer) {
  case LOG_FILE:
    slow_log_handler_list[0]= file_log_handler;
    slow_log_handler_list[1]= 0;
    break;
  case LOG_TABLE:
    slow_log_handler_list[0]= table_log_handler;
    slow_log_handler_list[1]= 0;
    break;
  case LOG_TABLE|LOG_FILE:
    slow_log_handler_list[0]= file_log_handler;
    slow_log_handler_list[1]= table_log_handler;
    slow_log_handler_list[2]= 0;
    break;
  }
}

void LOGGER::init_general_log(ulonglong general_log_printer)
{
  if (general_log_printer & LOG_NONE)
  {
    general_log_handler_list[0]= 0;
    return;
  }

  switch (general_log_printer) {
  case LOG_FILE:
    general_log_handler_list[0]= file_log_handler;
    general_log_handler_list[1]= 0;
    break;
  case LOG_TABLE:
    general_log_handler_list[0]= table_log_handler;
    general_log_handler_list[1]= 0;
    break;
  case LOG_TABLE|LOG_FILE:
    general_log_handler_list[0]= file_log_handler;
    general_log_handler_list[1]= table_log_handler;
    general_log_handler_list[2]= 0;
    break;
  }
}


bool LOGGER::activate_log_handler(THD* thd, uint log_type)
{
  MYSQL_QUERY_LOG *file_log;
  bool res= FALSE;
  lock_exclusive();
  switch (log_type) {
  case QUERY_LOG_SLOW:
    if (!global_system_variables.sql_log_slow)
    {
      file_log= file_log_handler->get_mysql_slow_log();

      file_log->open_slow_log(opt_slow_logname);
      if (table_log_handler->activate_log(thd, QUERY_LOG_SLOW))
      {
        /* Error printed by open table in activate_log() */
        res= TRUE;
        file_log->close(0);
      }
      else
      {
        init_slow_log(log_output_options);
        global_system_variables.sql_log_slow= TRUE;
      }
    }
    break;
  case QUERY_LOG_GENERAL:
    if (!opt_log)
    {
      file_log= file_log_handler->get_mysql_log();

      file_log->open_query_log(opt_logname);
      if (table_log_handler->activate_log(thd, QUERY_LOG_GENERAL))
      {
        /* Error printed by open table in activate_log() */
        res= TRUE;
        file_log->close(0);
      }
      else
      {
        init_general_log(log_output_options);
        opt_log= TRUE;
      }
    }
    break;
  default:
    DBUG_ASSERT(0);
  }
  unlock();
  return res;
}


void LOGGER::deactivate_log_handler(THD *thd, uint log_type)
{
  my_bool *tmp_opt= 0;
  MYSQL_LOG *UNINIT_VAR(file_log);

  switch (log_type) {
  case QUERY_LOG_SLOW:
    tmp_opt= &global_system_variables.sql_log_slow;
    file_log= file_log_handler->get_mysql_slow_log();
    break;
  case QUERY_LOG_GENERAL:
    tmp_opt= &opt_log;
    file_log= file_log_handler->get_mysql_log();
    break;
  default:
    MY_ASSERT_UNREACHABLE();
  }

  if (!(*tmp_opt))
    return;

  lock_exclusive();
  file_log->close(0);
  *tmp_opt= FALSE;
  unlock();
}


/* the parameters are unused for the log tables */
bool Log_to_csv_event_handler::init()
{
  return 0;
}

int LOGGER::set_handlers(ulonglong error_log_printer,
                         ulonglong slow_log_printer,
                         ulonglong general_log_printer)
{
  /* error log table is not supported yet */
  DBUG_ASSERT(error_log_printer < LOG_TABLE);

  lock_exclusive();

  if ((slow_log_printer & LOG_TABLE || general_log_printer & LOG_TABLE) &&
      !is_log_tables_initialized)
  {
    slow_log_printer= (slow_log_printer & ~LOG_TABLE) | LOG_FILE;
    general_log_printer= (general_log_printer & ~LOG_TABLE) | LOG_FILE;

    sql_print_error("Failed to initialize log tables. "
                    "Falling back to the old-fashioned logs");
  }

  init_error_log(error_log_printer);
  init_slow_log(slow_log_printer);
  init_general_log(general_log_printer);

  unlock();

  return 0;
}

 /*
  Save position of binary log transaction cache.

  SYNPOSIS
    binlog_trans_log_savepos()

    thd      The thread to take the binlog data from
    pos      Pointer to variable where the position will be stored

  DESCRIPTION

    Save the current position in the binary log transaction cache into
    the variable pointed to by 'pos'
 */

static void
binlog_trans_log_savepos(THD *thd, my_off_t *pos)
{
  DBUG_ENTER("binlog_trans_log_savepos");
  DBUG_ASSERT(pos != NULL);
  binlog_cache_mngr *const cache_mngr= thd->binlog_setup_trx_data();
  DBUG_ASSERT((WSREP(thd) && wsrep_emulate_bin_log) || mysql_bin_log.is_open());
  *pos= cache_mngr->trx_cache.get_byte_position();
  DBUG_PRINT("return", ("*pos: %lu", (ulong) *pos));
  DBUG_VOID_RETURN;
}


/*
  Truncate the binary log transaction cache.

  SYNPOSIS
    binlog_trans_log_truncate()

    thd      The thread to take the binlog data from
    pos      Position to truncate to

  DESCRIPTION

    Truncate the binary log to the given position. Will not change
    anything else.

 */
static void
binlog_trans_log_truncate(THD *thd, my_off_t pos)
{
  DBUG_ENTER("binlog_trans_log_truncate");
  DBUG_PRINT("enter", ("pos: %lu", (ulong) pos));

  DBUG_ASSERT(thd_get_ha_data(thd, binlog_hton) != NULL);
  /* Only true if binlog_trans_log_savepos() wasn't called before */
  DBUG_ASSERT(pos != ~(my_off_t) 0);

  binlog_cache_mngr *const cache_mngr=
    (binlog_cache_mngr*) thd_get_ha_data(thd, binlog_hton);
  cache_mngr->trx_cache.restore_savepoint(pos);
  DBUG_VOID_RETURN;
}


/*
  this function is mostly a placeholder.
  conceptually, binlog initialization (now mostly done in MYSQL_BIN_LOG::open)
  should be moved here.
*/

int binlog_init(void *p)
{
  binlog_hton= (handlerton *)p;
  binlog_hton->state= (WSREP_ON || opt_bin_log) ? SHOW_OPTION_YES
                                                : SHOW_OPTION_NO;
  binlog_hton->db_type=DB_TYPE_BINLOG;
  binlog_hton->savepoint_offset= sizeof(my_off_t);
  binlog_hton->close_connection= binlog_close_connection;
  binlog_hton->savepoint_set= binlog_savepoint_set;
  binlog_hton->savepoint_rollback= binlog_savepoint_rollback;
  binlog_hton->savepoint_rollback_can_release_mdl=
                                     binlog_savepoint_rollback_can_release_mdl;
  binlog_hton->commit= binlog_commit;
  binlog_hton->rollback= binlog_rollback;
  binlog_hton->prepare= binlog_prepare;
  binlog_hton->start_consistent_snapshot= binlog_start_consistent_snapshot;
  binlog_hton->flags= HTON_NOT_USER_SELECTABLE | HTON_HIDDEN;
  return 0;
}

#ifdef WITH_WSREP
#include "wsrep_binlog.h"
#endif /* WITH_WSREP */
static int binlog_close_connection(handlerton *hton, THD *thd)
{
  DBUG_ENTER("binlog_close_connection");
  binlog_cache_mngr *const cache_mngr=
    (binlog_cache_mngr*) thd_get_ha_data(thd, binlog_hton);
#ifdef WITH_WSREP
  if (cache_mngr && !cache_mngr->trx_cache.empty()) {
    IO_CACHE* cache= get_trans_log(thd);
    uchar *buf;
    size_t len=0;
    wsrep_write_cache_buf(cache, &buf, &len);
    WSREP_WARN("binlog trx cache not empty (%lu bytes) @ connection close %lu",
               len, thd->thread_id);
    if (len > 0) wsrep_dump_rbr_buf(thd, buf, len);

    cache = cache_mngr->get_binlog_cache_log(false);
    wsrep_write_cache_buf(cache, &buf, &len);
    WSREP_WARN("binlog stmt cache not empty (%lu bytes) @ connection close %lu",
               len, thd->thread_id);
    if (len > 0) wsrep_dump_rbr_buf(thd, buf, len);
  }
#endif /* WITH_WSREP */
  DBUG_ASSERT(cache_mngr->trx_cache.empty() && cache_mngr->stmt_cache.empty());
  thd_set_ha_data(thd, binlog_hton, NULL);
  cache_mngr->~binlog_cache_mngr();
  my_free(cache_mngr);
  DBUG_RETURN(0);
}

/*
  This function flushes a cache upon commit/rollback.

  SYNOPSIS
    binlog_flush_cache()

    thd        The thread whose transaction should be ended
    cache_mngr Pointer to the binlog_cache_mngr to use
    all        True if the entire transaction should be ended, false if
               only the statement transaction should be ended.
    end_ev     The end event to use (COMMIT, ROLLBACK, or commit XID)
    using_stmt True if the statement cache should be flushed
    using_trx  True if the transaction cache should be flushed

  DESCRIPTION

    End the currently transaction or statement. The transaction can be either
    a real transaction or a statement transaction.

    This can be to commit a transaction, with a COMMIT query event or an XA
    commit XID event. But it can also be to rollback a transaction with a
    ROLLBACK query event, used for rolling back transactions which also
    contain updates to non-transactional tables. Or it can be a flush of
    a statement cache.
 */

static int
binlog_flush_cache(THD *thd, binlog_cache_mngr *cache_mngr,
                   Log_event *end_ev, bool all, bool using_stmt,
                   bool using_trx)
{
  int error= 0;
  DBUG_ENTER("binlog_flush_cache");
  DBUG_PRINT("enter", ("end_ev: %p", end_ev));

  if ((using_stmt && !cache_mngr->stmt_cache.empty()) ||
      (using_trx && !cache_mngr->trx_cache.empty()))
  {
    if (using_stmt && thd->binlog_flush_pending_rows_event(TRUE, FALSE))
      DBUG_RETURN(1);
    if (using_trx && thd->binlog_flush_pending_rows_event(TRUE, TRUE))
      DBUG_RETURN(1);

    /*
      Doing a commit or a rollback including non-transactional tables,
      i.e., ending a transaction where we might write the transaction
      cache to the binary log.

      We can always end the statement when ending a transaction since
      transactions are not allowed inside stored functions.  If they
      were, we would have to ensure that we're not ending a statement
      inside a stored function.
    */
    error= mysql_bin_log.write_transaction_to_binlog(thd, cache_mngr,
                                                     end_ev, all,
                                                     using_stmt, using_trx);
  }
  else
  {
    /*
      This can happen in row-format binlog with something like
          BEGIN; INSERT INTO nontrans_table; INSERT IGNORE INTO trans_table;
      The nontrans_table is written directly into the binlog before commit,
      and if the trans_table is ignored there will be no rows to write when
      we get here.

      So there is no work to do. Therefore, we will not increment any XID
      count, so we must not decrement any XID count in unlog().
    */
    cache_mngr->need_unlog= 0;
  }
  cache_mngr->reset(using_stmt, using_trx);

  DBUG_ASSERT((!using_stmt || cache_mngr->stmt_cache.empty()) &&
              (!using_trx || cache_mngr->trx_cache.empty()));
  DBUG_RETURN(error);
}


/**
  This function flushes the stmt-cache upon commit.

  @param thd                The thread whose transaction should be flushed
  @param cache_mngr         Pointer to the cache manager

  @return
    nonzero if an error pops up when flushing the cache.
*/
static inline int
binlog_commit_flush_stmt_cache(THD *thd, bool all,
                               binlog_cache_mngr *cache_mngr)
{
  DBUG_ENTER("binlog_commit_flush_stmt_cache");
#ifdef WITH_WSREP
  if (thd->wsrep_mysql_replicated > 0)
  {
    DBUG_ASSERT(WSREP_ON);
    WSREP_DEBUG("avoiding binlog_commit_flush_trx_cache: %d",
                thd->wsrep_mysql_replicated);
    return 0;
  }
#endif

  Query_log_event end_evt(thd, STRING_WITH_LEN("COMMIT"),
                          FALSE, TRUE, TRUE, 0);
  DBUG_RETURN(binlog_flush_cache(thd, cache_mngr, &end_evt, all, TRUE, FALSE));
}

/**
  This function flushes the trx-cache upon commit.

  @param thd                The thread whose transaction should be flushed
  @param cache_mngr         Pointer to the cache manager

  @return
    nonzero if an error pops up when flushing the cache.
*/
static inline int
binlog_commit_flush_trx_cache(THD *thd, bool all, binlog_cache_mngr *cache_mngr)
{
  DBUG_ENTER("binlog_commit_flush_trx_cache");
  Query_log_event end_evt(thd, STRING_WITH_LEN("COMMIT"),
                          TRUE, TRUE, TRUE, 0);
  DBUG_RETURN(binlog_flush_cache(thd, cache_mngr, &end_evt, all, FALSE, TRUE));
}

/**
  This function flushes the trx-cache upon rollback.

  @param thd                The thread whose transaction should be flushed
  @param cache_mngr         Pointer to the cache manager

  @return
    nonzero if an error pops up when flushing the cache.
*/
static inline int
binlog_rollback_flush_trx_cache(THD *thd, bool all,
                                binlog_cache_mngr *cache_mngr)
{
  Query_log_event end_evt(thd, STRING_WITH_LEN("ROLLBACK"),
                          TRUE, TRUE, TRUE, 0);
  return (binlog_flush_cache(thd, cache_mngr, &end_evt, all, FALSE, TRUE));
}

/**
  This function flushes the trx-cache upon commit.

  @param thd                The thread whose transaction should be flushed
  @param cache_mngr         Pointer to the cache manager
  @param xid                Transaction Id

  @return
    nonzero if an error pops up when flushing the cache.
*/
static inline int
binlog_commit_flush_xid_caches(THD *thd, binlog_cache_mngr *cache_mngr,
                               bool all, my_xid xid)
{
  if (xid)
  {
    Xid_log_event end_evt(thd, xid, TRUE);
    return (binlog_flush_cache(thd, cache_mngr, &end_evt, all, TRUE, TRUE));
  }
  else
  {
    /*
      Empty xid occurs in XA COMMIT ... ONE PHASE.
      In this case, we do not have a MySQL xid for the transaction, and the
      external XA transaction coordinator will have to handle recovery if
      needed. So we end the transaction with a plain COMMIT query event.
    */
    Query_log_event end_evt(thd, STRING_WITH_LEN("COMMIT"),
                            TRUE, TRUE, TRUE, 0);
    return (binlog_flush_cache(thd, cache_mngr, &end_evt, all, TRUE, TRUE));
  }
}

/**
  This function truncates the transactional cache upon committing or rolling
  back either a transaction or a statement.

  @param thd        The thread whose transaction should be flushed
  @param cache_mngr Pointer to the cache data to be flushed
  @param all        @c true means truncate the transaction, otherwise the
                    statement must be truncated.

  @return
    nonzero if an error pops up when truncating the transactional cache.
*/
static int
binlog_truncate_trx_cache(THD *thd, binlog_cache_mngr *cache_mngr, bool all)
{
  DBUG_ENTER("binlog_truncate_trx_cache");
  int error=0;
  /*
    This function handles transactional changes and as such this flag
    equals to true.
  */
  bool const is_transactional= TRUE;

  DBUG_PRINT("info", ("thd->options={ %s %s}, transaction: %s",
                      FLAGSTR(thd->variables.option_bits, OPTION_NOT_AUTOCOMMIT),
                      FLAGSTR(thd->variables.option_bits, OPTION_BEGIN),
                      all ? "all" : "stmt"));

  thd->binlog_remove_pending_rows_event(TRUE, is_transactional);
  /*
    If rolling back an entire transaction or a single statement not
    inside a transaction, we reset the transaction cache.
  */
  if (ending_trans(thd, all))
  {
    if (cache_mngr->trx_cache.has_incident())
      error= mysql_bin_log.write_incident(thd);

    thd->clear_binlog_table_maps();

    cache_mngr->reset(false, true);
  }
  /*
    If rolling back a statement in a transaction, we truncate the
    transaction cache to remove the statement.
  */
  else
    cache_mngr->trx_cache.restore_prev_position();

  DBUG_ASSERT(thd->binlog_get_pending_rows_event(is_transactional) == NULL);
  DBUG_RETURN(error);
}

static int binlog_prepare(handlerton *hton, THD *thd, bool all)
{
  /*
    do nothing.
    just pretend we can do 2pc, so that MySQL won't
    switch to 1pc.
    real work will be done in MYSQL_BIN_LOG::log_and_order()
  */
  return 0;
}

/*
  We flush the cache wrapped in a beging/rollback if:
    . aborting a single or multi-statement transaction and;
    . the OPTION_KEEP_LOG is active or;
    . the format is STMT and a non-trans table was updated or;
    . the format is MIXED and a temporary non-trans table was
      updated or;
    . the format is MIXED, non-trans table was updated and
      aborting a single statement transaction;
*/
static bool trans_cannot_safely_rollback(THD *thd, bool all)
{
  binlog_cache_mngr *const cache_mngr=
    (binlog_cache_mngr*) thd_get_ha_data(thd, binlog_hton);

  return ((thd->variables.option_bits & OPTION_KEEP_LOG) ||
          (trans_has_updated_non_trans_table(thd) &&
           thd->wsrep_binlog_format() == BINLOG_FORMAT_STMT) ||
          (cache_mngr->trx_cache.changes_to_non_trans_temp_table() &&
           thd->wsrep_binlog_format() == BINLOG_FORMAT_MIXED) ||
          (trans_has_updated_non_trans_table(thd) &&
           ending_single_stmt_trans(thd,all) &&
           thd->wsrep_binlog_format() == BINLOG_FORMAT_MIXED));
}


/**
  This function is called once after each statement.

  It has the responsibility to flush the caches to the binary log on commits.

  @param hton  The binlog handlerton.
  @param thd   The client thread that executes the transaction.
  @param all   This is @c true if this is a real transaction commit, and
               @false otherwise.

  @see handlerton::commit
*/
static int binlog_commit(handlerton *hton, THD *thd, bool all)
{
  int error= 0;
  DBUG_ENTER("binlog_commit");
  binlog_cache_mngr *const cache_mngr=
    (binlog_cache_mngr*) thd_get_ha_data(thd, binlog_hton);

  if (!cache_mngr)
  {
    DBUG_ASSERT(WSREP(thd));
    DBUG_RETURN(0);
  }

  DBUG_PRINT("debug",
             ("all: %d, in_transaction: %s, all.modified_non_trans_table: %s, stmt.modified_non_trans_table: %s",
              all,
              YESNO(thd->in_multi_stmt_transaction_mode()),
              YESNO(thd->transaction.all.modified_non_trans_table),
              YESNO(thd->transaction.stmt.modified_non_trans_table)));

  if (!cache_mngr->stmt_cache.empty())
  {
    error= binlog_commit_flush_stmt_cache(thd, all, cache_mngr);
  }

  if (cache_mngr->trx_cache.empty())
  {
    /*
      we're here because cache_log was flushed in MYSQL_BIN_LOG::log_xid()
    */
    cache_mngr->reset(false, true);
    DBUG_RETURN(error);
  }

  /*
    We commit the transaction if:
     - We are not in a transaction and committing a statement, or
     - We are in a transaction and a full transaction is committed.
    Otherwise, we accumulate the changes.
  */
  if (!error && ending_trans(thd, all))
    error= binlog_commit_flush_trx_cache(thd, all, cache_mngr);

  /*
    This is part of the stmt rollback.
  */
  if (!all)
    cache_mngr->trx_cache.set_prev_position(MY_OFF_T_UNDEF);

  DBUG_RETURN(error);
}

/**
  This function is called when a transaction or a statement is rolled back.

  @param hton  The binlog handlerton.
  @param thd   The client thread that executes the transaction.
  @param all   This is @c true if this is a real transaction rollback, and
               @false otherwise.

  @see handlerton::rollback
*/
static int binlog_rollback(handlerton *hton, THD *thd, bool all)
{
  DBUG_ENTER("binlog_rollback");
  int error= 0;
  binlog_cache_mngr *const cache_mngr=
    (binlog_cache_mngr*) thd_get_ha_data(thd, binlog_hton);

  if (!cache_mngr)
  {
    DBUG_ASSERT(WSREP(thd));
    DBUG_RETURN(0);
  }

  DBUG_PRINT("debug", ("all: %s, all.modified_non_trans_table: %s, stmt.modified_non_trans_table: %s",
                       YESNO(all),
                       YESNO(thd->transaction.all.modified_non_trans_table),
                       YESNO(thd->transaction.stmt.modified_non_trans_table)));

  /*
    If an incident event is set we do not flush the content of the statement
    cache because it may be corrupted.
  */
  if (cache_mngr->stmt_cache.has_incident())
  {
    error= mysql_bin_log.write_incident(thd);
    cache_mngr->reset(true, false);
  }
  else if (!cache_mngr->stmt_cache.empty())
  {
    error= binlog_commit_flush_stmt_cache(thd, all, cache_mngr);
  }

  if (cache_mngr->trx_cache.empty())
  {
    /*
      we're here because cache_log was flushed in MYSQL_BIN_LOG::log_xid()
    */
    cache_mngr->reset(false, true);
    DBUG_RETURN(error);
  }
  if (!wsrep_emulate_bin_log && mysql_bin_log.check_write_error(thd))
  {
    /*
      "all == true" means that a "rollback statement" triggered the error and
      this function was called. However, this must not happen as a rollback
      is written directly to the binary log. And in auto-commit mode, a single
      statement that is rolled back has the flag all == false.
    */
    DBUG_ASSERT(!all);
    /*
      We reach this point if the effect of a statement did not properly get into
      a cache and need to be rolled back.
    */
    error |= binlog_truncate_trx_cache(thd, cache_mngr, all);
  }
  else if (!error)
  {  
    if (ending_trans(thd, all) && trans_cannot_safely_rollback(thd, all))
      error= binlog_rollback_flush_trx_cache(thd, all, cache_mngr);
    /*
      Truncate the cache if:
        . aborting a single or multi-statement transaction or;
        . the OPTION_KEEP_LOG is not active and;
        . the format is not STMT or no non-trans table was
          updated and;
        . the format is not MIXED or no temporary non-trans table
          was updated.
    */
    else if (ending_trans(thd, all) ||
             (!(thd->variables.option_bits & OPTION_KEEP_LOG) &&
              (!stmt_has_updated_non_trans_table(thd) ||
               thd->wsrep_binlog_format() != BINLOG_FORMAT_STMT) &&
              (!cache_mngr->trx_cache.changes_to_non_trans_temp_table() ||
               thd->wsrep_binlog_format() != BINLOG_FORMAT_MIXED)))
      error= binlog_truncate_trx_cache(thd, cache_mngr, all);
  }

  /* 
    This is part of the stmt rollback.
  */
  if (!all)
    cache_mngr->trx_cache.set_prev_position(MY_OFF_T_UNDEF);

  DBUG_RETURN(error);
}


void binlog_reset_cache(THD *thd)
{
  binlog_cache_mngr *const cache_mngr= opt_bin_log ? 
    (binlog_cache_mngr*) thd_get_ha_data(thd, binlog_hton) : 0;
  DBUG_ENTER("binlog_reset_cache");
  if (cache_mngr)
  {
    thd->binlog_remove_pending_rows_event(TRUE, TRUE);
    cache_mngr->reset(true, true);
  }
  DBUG_VOID_RETURN;
}


void MYSQL_BIN_LOG::set_write_error(THD *thd, bool is_transactional)
{
  DBUG_ENTER("MYSQL_BIN_LOG::set_write_error");

  write_error= 1;

  if (check_write_error(thd))
    DBUG_VOID_RETURN;

  if (my_errno == EFBIG)
  {
    if (is_transactional)
    {
      my_message(ER_TRANS_CACHE_FULL, ER_THD(thd, ER_TRANS_CACHE_FULL), MYF(MY_WME));
    }
    else
    {
      my_message(ER_STMT_CACHE_FULL, ER_THD(thd, ER_STMT_CACHE_FULL), MYF(MY_WME));
    }
  }
  else
  {
    my_error(ER_ERROR_ON_WRITE, MYF(MY_WME), name, errno);
  }

  DBUG_VOID_RETURN;
}

bool MYSQL_BIN_LOG::check_write_error(THD *thd)
{
  DBUG_ENTER("MYSQL_BIN_LOG::check_write_error");

  bool checked= FALSE;

  if (!thd->is_error())
    DBUG_RETURN(checked);

  switch (thd->get_stmt_da()->sql_errno())
  {
    case ER_TRANS_CACHE_FULL:
    case ER_STMT_CACHE_FULL:
    case ER_ERROR_ON_WRITE:
    case ER_BINLOG_LOGGING_IMPOSSIBLE:
      checked= TRUE;
    break;
  }

  DBUG_RETURN(checked);
}


/**
  @note
  How do we handle this (unlikely but legal) case:
  @verbatim
    [transaction] + [update to non-trans table] + [rollback to savepoint] ?
  @endverbatim
  The problem occurs when a savepoint is before the update to the
  non-transactional table. Then when there's a rollback to the savepoint, if we
  simply truncate the binlog cache, we lose the part of the binlog cache where
  the update is. If we want to not lose it, we need to write the SAVEPOINT
  command and the ROLLBACK TO SAVEPOINT command to the binlog cache. The latter
  is easy: it's just write at the end of the binlog cache, but the former
  should be *inserted* to the place where the user called SAVEPOINT. The
  solution is that when the user calls SAVEPOINT, we write it to the binlog
  cache (so no need to later insert it). As transactions are never intermixed
  in the binary log (i.e. they are serialized), we won't have conflicts with
  savepoint names when using mysqlbinlog or in the slave SQL thread.
  Then when ROLLBACK TO SAVEPOINT is called, if we updated some
  non-transactional table, we don't truncate the binlog cache but instead write
  ROLLBACK TO SAVEPOINT to it; otherwise we truncate the binlog cache (which
  will chop the SAVEPOINT command from the binlog cache, which is good as in
  that case there is no need to have it in the binlog).
*/

static int binlog_savepoint_set(handlerton *hton, THD *thd, void *sv)
{
  int error= 1;
  DBUG_ENTER("binlog_savepoint_set");

  if (wsrep_emulate_bin_log)
    DBUG_RETURN(0);

  char buf[1024];

  String log_query(buf, sizeof(buf), &my_charset_bin);
  if (log_query.copy(STRING_WITH_LEN("SAVEPOINT "), &my_charset_bin) ||
      append_identifier(thd, &log_query,
                        thd->lex->ident.str, thd->lex->ident.length))
    DBUG_RETURN(1);
  int errcode= query_error_code(thd, thd->killed == NOT_KILLED);
  Query_log_event qinfo(thd, log_query.c_ptr_safe(), log_query.length(),
                        TRUE, FALSE, TRUE, errcode);
  /* 
    We cannot record the position before writing the statement
    because a rollback to a savepoint (.e.g. consider it "S") would
    prevent the savepoint statement (i.e. "SAVEPOINT S") from being
    written to the binary log despite the fact that the server could
    still issue other rollback statements to the same savepoint (i.e. 
    "S"). 
    Given that the savepoint is valid until the server releases it,
    ie, until the transaction commits or it is released explicitly,
    we need to log it anyway so that we don't have "ROLLBACK TO S"
    or "RELEASE S" without the preceding "SAVEPOINT S" in the binary
    log.
  */
  if (!(error= mysql_bin_log.write(&qinfo)))
    binlog_trans_log_savepos(thd, (my_off_t*) sv);

  DBUG_RETURN(error);
}

static int binlog_savepoint_rollback(handlerton *hton, THD *thd, void *sv)
{
  DBUG_ENTER("binlog_savepoint_rollback");

  if (wsrep_emulate_bin_log)
    DBUG_RETURN(0);

  /*
    Write ROLLBACK TO SAVEPOINT to the binlog cache if we have updated some
    non-transactional table. Otherwise, truncate the binlog cache starting
    from the SAVEPOINT command.
  */
  if (unlikely(trans_has_updated_non_trans_table(thd) ||
               (thd->variables.option_bits & OPTION_KEEP_LOG)))
  {
    char buf[1024];
    String log_query(buf, sizeof(buf), &my_charset_bin);
    if (log_query.copy(STRING_WITH_LEN("ROLLBACK TO "), &my_charset_bin) ||
        append_identifier(thd, &log_query,
                          thd->lex->ident.str, thd->lex->ident.length))
      DBUG_RETURN(1);
    int errcode= query_error_code(thd, thd->killed == NOT_KILLED);
    Query_log_event qinfo(thd, log_query.ptr(), log_query.length(),
                          TRUE, FALSE, TRUE, errcode);
    DBUG_RETURN(mysql_bin_log.write(&qinfo));
  }

  binlog_trans_log_truncate(thd, *(my_off_t*)sv);

  /*
    When a SAVEPOINT is executed inside a stored function/trigger we force the
    pending event to be flushed with a STMT_END_F flag and clear the table maps
    as well to ensure that following DMLs will have a clean state to start
    with. ROLLBACK inside a stored routine has to finalize possibly existing
    current row-based pending event with cleaning up table maps. That ensures
    that following DMLs will have a clean state to start with.
   */
  if (thd->in_sub_stmt)
    thd->clear_binlog_table_maps();

  DBUG_RETURN(0);
}


/**
  Check whether binlog state allows to safely release MDL locks after
  rollback to savepoint.

  @param hton  The binlog handlerton.
  @param thd   The client thread that executes the transaction.

  @return true  - It is safe to release MDL locks.
          false - If it is not.
*/
static bool binlog_savepoint_rollback_can_release_mdl(handlerton *hton,
                                                      THD *thd)
{
  DBUG_ENTER("binlog_savepoint_rollback_can_release_mdl");
  /*
    If we have not updated any non-transactional tables rollback
    to savepoint will simply truncate binlog cache starting from
    SAVEPOINT command. So it should be safe to release MDL acquired
    after SAVEPOINT command in this case.
  */
  DBUG_RETURN(!trans_cannot_safely_rollback(thd, true));
}


int check_binlog_magic(IO_CACHE* log, const char** errmsg)
{
  uchar magic[4];
  DBUG_ASSERT(my_b_tell(log) == 0);

  if (my_b_read(log, magic, sizeof(magic)))
  {
    *errmsg = "I/O error reading the header from the binary log";
    sql_print_error("%s, errno=%d, io cache code=%d", *errmsg, my_errno,
		    log->error);
    return 1;
  }
  if (bcmp(magic, BINLOG_MAGIC, sizeof(magic)))
  {
    *errmsg = "Binlog has bad magic number;  It's not a binary log file that can be used by this version of MySQL";
    return 1;
  }
  return 0;
}


File open_binlog(IO_CACHE *log, const char *log_file_name, const char **errmsg)
{
  File file;
  DBUG_ENTER("open_binlog");

  if ((file= mysql_file_open(key_file_binlog,
                             log_file_name, O_RDONLY | O_BINARY | O_SHARE,
                             MYF(MY_WME))) < 0)
  {
    sql_print_error("Failed to open log (file '%s', errno %d)",
                    log_file_name, my_errno);
    *errmsg = "Could not open log file";
    goto err;
  }
  if (init_io_cache(log, file, IO_SIZE*2, READ_CACHE, 0, 0,
                    MYF(MY_WME|MY_DONT_CHECK_FILESIZE)))
  {
    sql_print_error("Failed to create a cache on log (file '%s')",
                    log_file_name);
    *errmsg = "Could not open log file";
    goto err;
  }
  if (check_binlog_magic(log,errmsg))
    goto err;
  DBUG_RETURN(file);

err:
  if (file >= 0)
  {
    mysql_file_close(file, MYF(0));
    end_io_cache(log);
  }
  DBUG_RETURN(-1);
}

#ifdef _WIN32
static int eventSource = 0;

static void setup_windows_event_source()
{
  HKEY    hRegKey= NULL;
  DWORD   dwError= 0;
  TCHAR   szPath[MAX_PATH];
  DWORD dwTypes;

  if (eventSource)               // Ensure that we are only called once
    return;
  eventSource= 1;

  // Create the event source registry key
  dwError= RegCreateKey(HKEY_LOCAL_MACHINE,
                          "SYSTEM\\CurrentControlSet\\Services\\EventLog\\Application\\MySQL", 
                          &hRegKey);

  /* Name of the PE module that contains the message resource */
  GetModuleFileName(NULL, szPath, MAX_PATH);

  /* Register EventMessageFile */
  dwError = RegSetValueEx(hRegKey, "EventMessageFile", 0, REG_EXPAND_SZ,
                          (PBYTE) szPath, (DWORD) (strlen(szPath) + 1));

  /* Register supported event types */
  dwTypes= (EVENTLOG_ERROR_TYPE | EVENTLOG_WARNING_TYPE |
            EVENTLOG_INFORMATION_TYPE);
  dwError= RegSetValueEx(hRegKey, "TypesSupported", 0, REG_DWORD,
                         (LPBYTE) &dwTypes, sizeof dwTypes);

  RegCloseKey(hRegKey);
}

#endif /* _WIN32 */


/**
  Find a unique filename for 'filename.#'.

  Set '#' to the number next to the maximum found in the most
  recent log file extension.

  This function will return nonzero if: (i) the generated name
  exceeds FN_REFLEN; (ii) if the number of extensions is exhausted;
  or (iii) some other error happened while examining the filesystem.

  @return
    nonzero if not possible to get unique filename.
*/

static int find_uniq_filename(char *name, ulong next_log_number)
{
  uint                  i;
  char                  buff[FN_REFLEN], ext_buf[FN_REFLEN];
  struct st_my_dir     *dir_info;
  reg1 struct fileinfo *file_info;
  ulong                 max_found, next, number;
  size_t		buf_length, length;
  char			*start, *end;
  int                   error= 0;
  DBUG_ENTER("find_uniq_filename");

  length= dirname_part(buff, name, &buf_length);
  start=  name + length;
  end=    strend(start);

  *end='.';
  length= (size_t) (end - start + 1);

  if ((DBUG_EVALUATE_IF("error_unique_log_filename", 1, 
      !(dir_info= my_dir(buff,MYF(MY_DONT_SORT))))))
  {						// This shouldn't happen
    strmov(end,".1");				// use name+1
    DBUG_RETURN(1);
  }
  file_info= dir_info->dir_entry;
  max_found= next_log_number ? next_log_number-1 : 0;
  for (i= dir_info->number_of_files ; i-- ; file_info++)
  {
    if (strncmp(file_info->name, start, length) == 0 &&
	test_if_number(file_info->name+length, &number,0))
    {
      set_if_bigger(max_found,(ulong) number);
    }
  }
  my_dirend(dir_info);

  /* check if reached the maximum possible extension number */
  if (max_found >= MAX_LOG_UNIQUE_FN_EXT)
  {
    sql_print_error("Log filename extension number exhausted: %06lu. \
Please fix this by archiving old logs and \
updating the index files.", max_found);
    error= 1;
    goto end;
  }

  next= max_found + 1;
  if (sprintf(ext_buf, "%06lu", next)<0)
  {
    error= 1;
    goto end;
  }
  *end++='.';

  /* 
    Check if the generated extension size + the file name exceeds the
    buffer size used. If one did not check this, then the filename might be
    truncated, resulting in error.
   */
  if (((strlen(ext_buf) + (end - name)) >= FN_REFLEN))
  {
    sql_print_error("Log filename too large: %s%s (%zu). \
Please fix this by archiving old logs and updating the \
index files.", name, ext_buf, (strlen(ext_buf) + (end - name)));
    error= 1;
    goto end;
  }

  if (sprintf(end, "%06lu", next)<0)
  {
    error= 1;
    goto end;
  }

  /* print warning if reaching the end of available extensions. */
  if ((next > (MAX_LOG_UNIQUE_FN_EXT - LOG_WARN_UNIQUE_FN_EXT_LEFT)))
    sql_print_warning("Next log extension: %lu. \
Remaining log filename extensions: %lu. \
Please consider archiving some logs.", next, (MAX_LOG_UNIQUE_FN_EXT - next));

end:
  DBUG_RETURN(error);
}


void MYSQL_LOG::init(enum_log_type log_type_arg,
                     enum cache_type io_cache_type_arg)
{
  DBUG_ENTER("MYSQL_LOG::init");
  log_type= log_type_arg;
  io_cache_type= io_cache_type_arg;
  DBUG_PRINT("info",("log_type: %d", log_type));
  DBUG_VOID_RETURN;
}


bool MYSQL_LOG::init_and_set_log_file_name(const char *log_name,
                                           const char *new_name,
                                           ulong next_log_number,
                                           enum_log_type log_type_arg,
                                           enum cache_type io_cache_type_arg)
{
  init(log_type_arg, io_cache_type_arg);

  if (new_name)
  {
    strmov(log_file_name, new_name);
  }
  else if (!new_name && generate_new_name(log_file_name, log_name,
                                          next_log_number))
    return TRUE;

  return FALSE;
}


/*
  Open a (new) log file.

  SYNOPSIS
    open()

    log_name            The name of the log to open
    log_type_arg        The type of the log. E.g. LOG_NORMAL
    new_name            The new name for the logfile. This is only needed
                        when the method is used to open the binlog file.
    io_cache_type_arg   The type of the IO_CACHE to use for this log file

  DESCRIPTION
    Open the logfile, init IO_CACHE and write startup messages
    (in case of general and slow query logs).

  RETURN VALUES
    0   ok
    1   error
*/

bool MYSQL_LOG::open(
#ifdef HAVE_PSI_INTERFACE
                     PSI_file_key log_file_key,
#endif
                     const char *log_name, enum_log_type log_type_arg,
                     const char *new_name, ulong next_log_number,
                     enum cache_type io_cache_type_arg)
{
  char buff[FN_REFLEN];
  MY_STAT f_stat;
  File file= -1;
  my_off_t seek_offset;
  bool is_fifo = false;
  int open_flags= O_CREAT | O_BINARY;
  DBUG_ENTER("MYSQL_LOG::open");
  DBUG_PRINT("enter", ("log_type: %d", (int) log_type_arg));

  write_error= 0;

  if (!(name= my_strdup(log_name, MYF(MY_WME))))
  {
    name= (char *)log_name; // for the error message
    goto err;
  }

  /*
    log_type is LOG_UNKNOWN if we should not generate a new name
    This is only used when called from MYSQL_BINARY_LOG::open, which
    has already updated log_file_name.
   */
  if (log_type_arg != LOG_UNKNOWN &&
      init_and_set_log_file_name(name, new_name, next_log_number,
                                 log_type_arg, io_cache_type_arg))
    goto err;

  is_fifo = my_stat(log_file_name, &f_stat, MYF(0)) &&
            MY_S_ISFIFO(f_stat.st_mode);

  if (io_cache_type == SEQ_READ_APPEND)
    open_flags |= O_RDWR | O_APPEND;
  else
    open_flags |= O_WRONLY | (log_type == LOG_BIN ? 0 : O_APPEND);

  if (is_fifo)
    open_flags |= O_NONBLOCK;

  db[0]= 0;

#ifdef HAVE_PSI_INTERFACE
  /* Keep the key for reopen */
  m_log_file_key= log_file_key;
#endif

  if ((file= mysql_file_open(log_file_key, log_file_name, open_flags,
                             MYF(MY_WME | ME_WAITTANG))) < 0)
    goto err;

  if (is_fifo)
    seek_offset= 0;
  else if ((seek_offset= mysql_file_tell(file, MYF(MY_WME))))
    goto err;

  if (init_io_cache(&log_file, file, IO_SIZE, io_cache_type, seek_offset, 0,
                    MYF(MY_WME | MY_NABP |
                        ((log_type == LOG_BIN) ? MY_WAIT_IF_FULL : 0))))
    goto err;

  if (log_type == LOG_NORMAL)
  {
    char *end;
    int len=my_snprintf(buff, sizeof(buff), "%s, Version: %s (%s). "
#ifdef EMBEDDED_LIBRARY
                        "embedded library\n",
                        my_progname, server_version, MYSQL_COMPILATION_COMMENT
#elif _WIN32
			"started with:\nTCP Port: %d, Named Pipe: %s\n",
                        my_progname, server_version, MYSQL_COMPILATION_COMMENT,
                        mysqld_port, mysqld_unix_port
#else
			"started with:\nTcp port: %d  Unix socket: %s\n",
                        my_progname, server_version, MYSQL_COMPILATION_COMMENT,
                        mysqld_port, mysqld_unix_port
#endif
                       );
    end= strnmov(buff + len, "Time                 Id Command    Argument\n",
                 sizeof(buff) - len);
    if (my_b_write(&log_file, (uchar*) buff, (uint) (end-buff)) ||
	flush_io_cache(&log_file))
      goto err;
  }

  log_state= LOG_OPENED;
  DBUG_RETURN(0);

err:
  sql_print_error("Could not use %s for logging (error %d). \
Turning logging off for the whole duration of the MySQL server process. \
To turn it on again: fix the cause, \
shutdown the MySQL server and restart it.", name, errno);
  if (file >= 0)
    mysql_file_close(file, MYF(0));
  end_io_cache(&log_file);
  my_free(name);
  name= NULL;
  log_state= LOG_CLOSED;
  DBUG_RETURN(1);
}

MYSQL_LOG::MYSQL_LOG()
  : name(0), write_error(FALSE), inited(FALSE), log_type(LOG_UNKNOWN),
    log_state(LOG_CLOSED)
{
  /*
    We don't want to initialize LOCK_Log here as such initialization depends on
    safe_mutex (when using safe_mutex) which depends on MY_INIT(), which is
    called only in main(). Doing initialization here would make it happen
    before main().
  */
  bzero((char*) &log_file, sizeof(log_file));
}

void MYSQL_LOG::init_pthread_objects()
{
  DBUG_ASSERT(inited == 0);
  inited= 1;
  mysql_mutex_init(key_LOG_LOCK_log, &LOCK_log, MY_MUTEX_INIT_SLOW);
}

/*
  Close the log file

  SYNOPSIS
    close()
    exiting     Bitmask. LOG_CLOSE_TO_BE_OPENED is used if we intend to call
                open at once after close. LOG_CLOSE_DELAYED_CLOSE is used for
                binlog rotation, to delay actual close of the old file until
                we have successfully created the new file.

  NOTES
    One can do an open on the object at once after doing a close.
    The internal structures are not freed until cleanup() is called
*/

void MYSQL_LOG::close(uint exiting)
{					// One can't set log_type here!
  DBUG_ENTER("MYSQL_LOG::close");
  DBUG_PRINT("enter",("exiting: %d", (int) exiting));
  if (log_state == LOG_OPENED)
  {
    end_io_cache(&log_file);

    if (log_type == LOG_BIN && mysql_file_sync(log_file.file, MYF(MY_WME)) && ! write_error)
    {
      write_error= 1;
      sql_print_error(ER_THD_OR_DEFAULT(current_thd, ER_ERROR_ON_WRITE), name, errno);
    }

    if (!(exiting & LOG_CLOSE_DELAYED_CLOSE) &&
        mysql_file_close(log_file.file, MYF(MY_WME)) && ! write_error)
    {
      write_error= 1;
      sql_print_error(ER_THD_OR_DEFAULT(current_thd, ER_ERROR_ON_WRITE), name, errno);
    }
  }

  log_state= (exiting & LOG_CLOSE_TO_BE_OPENED) ? LOG_TO_BE_OPENED : LOG_CLOSED;
  my_free(name);
  name= NULL;
  DBUG_VOID_RETURN;
}

/** This is called only once. */

void MYSQL_LOG::cleanup()
{
  DBUG_ENTER("cleanup");
  if (inited)
  {
    inited= 0;
    mysql_mutex_destroy(&LOCK_log);
    close(0);
  }
  DBUG_VOID_RETURN;
}


int MYSQL_LOG::generate_new_name(char *new_name, const char *log_name,
                                 ulong next_log_number)
{
  fn_format(new_name, log_name, mysql_data_home, "", 4);
  if (log_type == LOG_BIN)
  {
    if (!fn_ext(log_name)[0])
    {
      if (DBUG_EVALUATE_IF("binlog_inject_new_name_error", TRUE, FALSE) ||
          find_uniq_filename(new_name, next_log_number))
      {
        THD *thd= current_thd;
        if (thd)
          my_printf_error(ER_NO_UNIQUE_LOGFILE,
                          ER_THD(thd, ER_NO_UNIQUE_LOGFILE),
                          MYF(ME_FATALERROR), log_name);
        sql_print_error(ER_DEFAULT(ER_NO_UNIQUE_LOGFILE), log_name);
	return 1;
      }
    }
  }
  return 0;
}


/*
  Reopen the log file

  SYNOPSIS
    reopen_file()

  DESCRIPTION
    Reopen the log file. The method is used during FLUSH LOGS
    and locks LOCK_log mutex
*/


void MYSQL_QUERY_LOG::reopen_file()
{
  char *save_name;
  DBUG_ENTER("MYSQL_LOG::reopen_file");

  mysql_mutex_lock(&LOCK_log);
  if (!is_open())
  {
    DBUG_PRINT("info",("log is closed"));
    mysql_mutex_unlock(&LOCK_log);
    DBUG_VOID_RETURN;
  }

  save_name= name;
  name= 0;				// Don't free name
  close(LOG_CLOSE_TO_BE_OPENED);

  /*
     Note that at this point, log_state != LOG_CLOSED (important for is_open()).
  */

  open(
#ifdef HAVE_PSI_INTERFACE
       m_log_file_key,
#endif
       save_name, log_type, 0, 0, io_cache_type);
  my_free(save_name);

  mysql_mutex_unlock(&LOCK_log);

  DBUG_VOID_RETURN;
}


/*
  Write a command to traditional general log file

  SYNOPSIS
    write()

    event_time        command start timestamp
    user_host         the pointer to the string with user@host info
    user_host_len     length of the user_host string. this is computed once
                      and passed to all general log  event handlers
    thread_id         Id of the thread, issued a query
    command_type      the type of the command being logged
    command_type_len  the length of the string above
    sql_text          the very text of the query being executed
    sql_text_len      the length of sql_text string

  DESCRIPTION

   Log given command to to normal (not rotable) log file

  RETURN
    FASE - OK
    TRUE - error occurred
*/

bool MYSQL_QUERY_LOG::write(time_t event_time, const char *user_host,
                            uint user_host_len, int thread_id_arg,
                            const char *command_type, uint command_type_len,
                            const char *sql_text, uint sql_text_len)
{
  char buff[32];
  uint length= 0;
  char local_time_buff[MAX_TIME_SIZE];
  struct tm start;
  uint time_buff_len= 0;

  mysql_mutex_lock(&LOCK_log);

  /* Test if someone closed between the is_open test and lock */
  if (is_open())
  {
    /* for testing output of timestamp and thread id */
    DBUG_EXECUTE_IF("reset_log_last_time", last_time= 0;);

    /* Note that my_b_write() assumes it knows the length for this */
      if (event_time != last_time)
      {
        last_time= event_time;

        localtime_r(&event_time, &start);

        time_buff_len= my_snprintf(local_time_buff, MAX_TIME_SIZE,
                                   "%02d%02d%02d %2d:%02d:%02d\t",
                                   start.tm_year % 100, start.tm_mon + 1,
                                   start.tm_mday, start.tm_hour,
                                   start.tm_min, start.tm_sec);

        if (my_b_write(&log_file, (uchar*) local_time_buff, time_buff_len))
          goto err;
      }
      else
        if (my_b_write(&log_file, (uchar*) "\t\t" ,2) < 0)
          goto err;

      /* command_type, thread_id */
      length= my_snprintf(buff, 32, "%5ld ", (long) thread_id_arg);

    if (my_b_write(&log_file, (uchar*) buff, length))
      goto err;

    if (my_b_write(&log_file, (uchar*) command_type, command_type_len))
      goto err;

    if (my_b_write(&log_file, (uchar*) "\t", 1))
      goto err;

    /* sql_text */
    if (my_b_write(&log_file, (uchar*) sql_text, sql_text_len))
      goto err;

    if (my_b_write(&log_file, (uchar*) "\n", 1) ||
        flush_io_cache(&log_file))
      goto err;
  }

  mysql_mutex_unlock(&LOCK_log);
  return FALSE;
err:

  if (!write_error)
  {
    write_error= 1;
    sql_print_error(ER(ER_ERROR_ON_WRITE), name, errno);
  }
  mysql_mutex_unlock(&LOCK_log);
  return TRUE;
}


/*
  Log a query to the traditional slow log file

  SYNOPSIS
    write()

    thd               THD of the query
    current_time      current timestamp
    user_host         the pointer to the string with user@host info
    user_host_len     length of the user_host string. this is computed once
                      and passed to all general log event handlers
    query_utime       Amount of time the query took to execute (in microseconds)
    lock_utime        Amount of time the query was locked (in microseconds)
    is_command        The flag, which determines, whether the sql_text is a
                      query or an administrator command.
    sql_text          the very text of the query or administrator command
                      processed
    sql_text_len      the length of sql_text string

  DESCRIPTION

   Log a query to the slow log file.

  RETURN
    FALSE - OK
    TRUE - error occurred
*/

bool MYSQL_QUERY_LOG::write(THD *thd, time_t current_time,
                            const char *user_host,
                            uint user_host_len, ulonglong query_utime,
                            ulonglong lock_utime, bool is_command,
                            const char *sql_text, uint sql_text_len)
{
  bool error= 0;
  DBUG_ENTER("MYSQL_QUERY_LOG::write");

  mysql_mutex_lock(&LOCK_log);
  if (is_open())
  {						// Safety agains reopen
    int tmp_errno= 0;
    char buff[80], *end;
    char query_time_buff[22+7], lock_time_buff[22+7];
    uint buff_len;
    end= buff;

    if (!(specialflag & SPECIAL_SHORT_LOG_FORMAT))
    {
      if (current_time != last_time)
      {
        last_time= current_time;
        struct tm start;
        localtime_r(&current_time, &start);

        buff_len= my_snprintf(buff, sizeof buff,
                              "# Time: %02d%02d%02d %2d:%02d:%02d\n",
                              start.tm_year % 100, start.tm_mon + 1,
                              start.tm_mday, start.tm_hour,
                              start.tm_min, start.tm_sec);

        /* Note that my_b_write() assumes it knows the length for this */
        if (my_b_write(&log_file, (uchar*) buff, buff_len))
          tmp_errno= errno;
      }
      const uchar uh[]= "# User@Host: ";
      if (my_b_write(&log_file, uh, sizeof(uh) - 1))
        tmp_errno= errno;
      if (my_b_write(&log_file, (uchar*) user_host, user_host_len))
        tmp_errno= errno;
      if (my_b_write(&log_file, (uchar*) "\n", 1))
        tmp_errno= errno;
    }
    
    /* For slow query log */
    sprintf(query_time_buff, "%.6f", ulonglong2double(query_utime)/1000000.0);
    sprintf(lock_time_buff,  "%.6f", ulonglong2double(lock_utime)/1000000.0);
    if (my_b_printf(&log_file,
                    "# Thread_id: %lu  Schema: %s  QC_hit: %s\n" \
                    "# Query_time: %s  Lock_time: %s  Rows_sent: %lu  Rows_examined: %lu\n" \
                    "# Rows_affected: %lu\n",
                    (ulong) thd->thread_id, (thd->db ? thd->db : ""),
                    ((thd->query_plan_flags & QPLAN_QC) ? "Yes" : "No"),
                    query_time_buff, lock_time_buff,
                    (ulong) thd->get_sent_row_count(),
                    (ulong) thd->get_examined_row_count(),
                    thd->get_stmt_da()->is_ok() ?
                    (ulong) thd->get_stmt_da()->affected_rows() :
                    0) == (size_t) -1)
      tmp_errno= errno;
     if ((thd->variables.log_slow_verbosity & LOG_SLOW_VERBOSITY_QUERY_PLAN) &&
         (thd->query_plan_flags &
          (QPLAN_FULL_SCAN | QPLAN_FULL_JOIN | QPLAN_TMP_TABLE |
           QPLAN_TMP_DISK | QPLAN_FILESORT | QPLAN_FILESORT_DISK)) &&
         my_b_printf(&log_file,
                     "# Full_scan: %s  Full_join: %s  "
                     "Tmp_table: %s  Tmp_table_on_disk: %s\n"
                     "# Filesort: %s  Filesort_on_disk: %s  Merge_passes: %lu  "
                     "Priority_queue: %s\n",
                     ((thd->query_plan_flags & QPLAN_FULL_SCAN) ? "Yes" : "No"),
                     ((thd->query_plan_flags & QPLAN_FULL_JOIN) ? "Yes" : "No"),
                     ((thd->query_plan_flags & QPLAN_TMP_TABLE) ? "Yes" : "No"),
                     ((thd->query_plan_flags & QPLAN_TMP_DISK) ? "Yes" : "No"),
                     ((thd->query_plan_flags & QPLAN_FILESORT) ? "Yes" : "No"),
                     ((thd->query_plan_flags & QPLAN_FILESORT_DISK) ?
                      "Yes" : "No"),
                     thd->query_plan_fsort_passes,
                     ((thd->query_plan_flags & QPLAN_FILESORT_PRIORITY_QUEUE) ? 
                       "Yes" : "No")
                     ) == (size_t) -1)
       tmp_errno= errno;
    if (thd->variables.log_slow_verbosity & LOG_SLOW_VERBOSITY_EXPLAIN &&
        thd->lex->explain)
    {
      StringBuffer<128> buf;
      DBUG_ASSERT(!thd->free_list);
      if (!print_explain_for_slow_log(thd->lex, thd, &buf))
        my_b_printf(&log_file, "%s", buf.c_ptr_safe());
      thd->free_items();
    }
    if (thd->db && strcmp(thd->db, db))
    {						// Database changed
      if (my_b_printf(&log_file,"use %s;\n",thd->db) == (size_t) -1)
        tmp_errno= errno;
      strmov(db,thd->db);
    }
    if (thd->stmt_depends_on_first_successful_insert_id_in_prev_stmt)
    {
      end=strmov(end, ",last_insert_id=");
      end=longlong10_to_str((longlong)
                            thd->first_successful_insert_id_in_prev_stmt_for_binlog,
                            end, -10);
    }
    // Save value if we do an insert.
    if (thd->auto_inc_intervals_in_cur_stmt_for_binlog.nb_elements() > 0)
    {
      if (!(specialflag & SPECIAL_SHORT_LOG_FORMAT))
      {
        end=strmov(end,",insert_id=");
        end=longlong10_to_str((longlong)
                              thd->auto_inc_intervals_in_cur_stmt_for_binlog.minimum(),
                              end, -10);
      }
    }

    /*
      This info used to show up randomly, depending on whether the query
      checked the query start time or not. now we always write current
      timestamp to the slow log
    */
    end= strmov(end, ",timestamp=");
    end= int10_to_str((long) current_time, end, 10);

    if (end != buff)
    {
      *end++=';';
      *end='\n';
      if (my_b_write(&log_file, (uchar*) "SET ", 4) ||
          my_b_write(&log_file, (uchar*) buff + 1, (uint) (end-buff)))
        tmp_errno= errno;
    }
    if (is_command)
    {
      end= strxmov(buff, "# administrator command: ", NullS);
      buff_len= (ulong) (end - buff);
      DBUG_EXECUTE_IF("simulate_slow_log_write_error",
                      {DBUG_SET("+d,simulate_file_write_error");});
      if(my_b_write(&log_file, (uchar*) buff, buff_len))
        tmp_errno= errno;
    }
    if (my_b_write(&log_file, (uchar*) sql_text, sql_text_len) ||
        my_b_write(&log_file, (uchar*) ";\n",2) ||
        flush_io_cache(&log_file))
      tmp_errno= errno;
    if (tmp_errno)
    {
      error= 1;
      if (! write_error)
      {
        write_error= 1;
        sql_print_error(ER_THD(thd, ER_ERROR_ON_WRITE), name, tmp_errno);
      }
    }
  }
  mysql_mutex_unlock(&LOCK_log);
  DBUG_RETURN(error);
}


/**
  @todo
  The following should be using fn_format();  We just need to
  first change fn_format() to cut the file name if it's too long.
*/
const char *MYSQL_LOG::generate_name(const char *log_name,
                                     const char *suffix,
                                     bool strip_ext, char *buff)
{
  if (!log_name || !log_name[0])
  {
    strmake(buff, pidfile_name, FN_REFLEN - strlen(suffix) - 1);
    return (const char *)
      fn_format(buff, buff, "", suffix, MYF(MY_REPLACE_EXT|MY_REPLACE_DIR));
  }
  // get rid of extension if the log is binary to avoid problems
  if (strip_ext)
  {
    char *p= fn_ext(log_name);
    uint length= (uint) (p - log_name);
    strmake(buff, log_name, MY_MIN(length, FN_REFLEN-1));
    return (const char*)buff;
  }
  return log_name;
}


/*
  Print some additional information about addition/removal of
  XID list entries.
  TODO: Remove once MDEV-9510 is fixed.
*/
#ifdef WITH_WSREP
#define WSREP_XID_LIST_ENTRY(X, Y)                    \
  if (wsrep_debug)                                    \
  {                                                   \
    char buf[FN_REFLEN];                              \
    strmake(buf, Y->binlog_name, Y->binlog_name_len); \
    WSREP_DEBUG(X, buf, Y->binlog_id);                \
  }
#else
#define WSREP_XID_LIST_ENTRY(X, Y) do { } while(0)
#endif

MYSQL_BIN_LOG::MYSQL_BIN_LOG(uint *sync_period)
  :reset_master_pending(0), mark_xid_done_waiting(0),
   bytes_written(0), file_id(1), open_count(1),
   group_commit_queue(0), group_commit_queue_busy(FALSE),
   num_commits(0), num_group_commits(0),
   group_commit_trigger_count(0), group_commit_trigger_timeout(0),
   group_commit_trigger_lock_wait(0),
   sync_period_ptr(sync_period), sync_counter(0),
   state_file_deleted(false), binlog_state_recover_done(false),
   is_relay_log(0), signal_cnt(0),
   checksum_alg_reset(BINLOG_CHECKSUM_ALG_UNDEF),
   relay_log_checksum_alg(BINLOG_CHECKSUM_ALG_UNDEF),
   description_event_for_exec(0), description_event_for_queue(0),
   current_binlog_id(0)
{
  /*
    We don't want to initialize locks here as such initialization depends on
    safe_mutex (when using safe_mutex) which depends on MY_INIT(), which is
    called only in main(). Doing initialization here would make it happen
    before main().
  */
  index_file_name[0] = 0;
  bzero((char*) &index_file, sizeof(index_file));
  bzero((char*) &purge_index_file, sizeof(purge_index_file));
}

/* this is called only once */

void MYSQL_BIN_LOG::cleanup()
{
  DBUG_ENTER("cleanup");
  if (inited)
  {
    xid_count_per_binlog *b;

    /* Wait for the binlog background thread to stop. */
    if (!is_relay_log && binlog_background_thread_started)
    {
      mysql_mutex_lock(&LOCK_binlog_background_thread);
      binlog_background_thread_stop= true;
      mysql_cond_signal(&COND_binlog_background_thread);
      while (binlog_background_thread_stop)
        mysql_cond_wait(&COND_binlog_background_thread_end,
                        &LOCK_binlog_background_thread);
      mysql_mutex_unlock(&LOCK_binlog_background_thread);
      binlog_background_thread_started= false;
    }

    inited= 0;
    mysql_mutex_lock(&LOCK_log);
    close(LOG_CLOSE_INDEX|LOG_CLOSE_STOP_EVENT);
    mysql_mutex_unlock(&LOCK_log);
    delete description_event_for_queue;
    delete description_event_for_exec;

    while ((b= binlog_xid_count_list.get()))
    {
      /*
        There should be no pending XIDs at shutdown, and only one entry (for
        the active binlog file) in the list.
      */
      DBUG_ASSERT(b->xid_count == 0);
      DBUG_ASSERT(!binlog_xid_count_list.head());
      WSREP_XID_LIST_ENTRY("MYSQL_BIN_LOG::cleanup(): Removing xid_list_entry "
                           "for %s (%lu)", b);
      my_free(b);
    }

    mysql_mutex_destroy(&LOCK_log);
    mysql_mutex_destroy(&LOCK_index);
    mysql_mutex_destroy(&LOCK_xid_list);
    mysql_mutex_destroy(&LOCK_binlog_background_thread);
    mysql_mutex_destroy(&LOCK_binlog_end_pos);
    mysql_cond_destroy(&update_cond);
    mysql_cond_destroy(&COND_queue_busy);
    mysql_cond_destroy(&COND_xid_list);
    mysql_cond_destroy(&COND_binlog_background_thread);
    mysql_cond_destroy(&COND_binlog_background_thread_end);
  }

  /*
    Free data for global binlog state.
    We can't do that automaticly as we need to do this before
    safemalloc is shut down
  */
  if (!is_relay_log)
    rpl_global_gtid_binlog_state.free();
  DBUG_VOID_RETURN;
}


/* Init binlog-specific vars */
void MYSQL_BIN_LOG::init(ulong max_size_arg)
{
  DBUG_ENTER("MYSQL_BIN_LOG::init");
  max_size= max_size_arg;
  DBUG_PRINT("info",("max_size: %lu", max_size));
  DBUG_VOID_RETURN;
}


void MYSQL_BIN_LOG::init_pthread_objects()
{
  MYSQL_LOG::init_pthread_objects();
  mysql_mutex_init(m_key_LOCK_index, &LOCK_index, MY_MUTEX_INIT_SLOW);
  mysql_mutex_setflags(&LOCK_index, MYF_NO_DEADLOCK_DETECTION);
  mysql_mutex_init(key_BINLOG_LOCK_xid_list,
                   &LOCK_xid_list, MY_MUTEX_INIT_FAST);
  mysql_cond_init(m_key_update_cond, &update_cond, 0);
  mysql_cond_init(m_key_COND_queue_busy, &COND_queue_busy, 0);
  mysql_cond_init(key_BINLOG_COND_xid_list, &COND_xid_list, 0);

  mysql_mutex_init(key_BINLOG_LOCK_binlog_background_thread,
                   &LOCK_binlog_background_thread, MY_MUTEX_INIT_FAST);
  mysql_cond_init(key_BINLOG_COND_binlog_background_thread,
                  &COND_binlog_background_thread, 0);
  mysql_cond_init(key_BINLOG_COND_binlog_background_thread_end,
                  &COND_binlog_background_thread_end, 0);

  mysql_mutex_init(m_key_LOCK_binlog_end_pos, &LOCK_binlog_end_pos,
                   MY_MUTEX_INIT_SLOW);
}


bool MYSQL_BIN_LOG::open_index_file(const char *index_file_name_arg,
                                    const char *log_name, bool need_mutex)
{
  File index_file_nr= -1;
  DBUG_ASSERT(!my_b_inited(&index_file));

  /*
    First open of this class instance
    Create an index file that will hold all file names uses for logging.
    Add new entries to the end of it.
  */
  myf opt= MY_UNPACK_FILENAME;
  if (!index_file_name_arg)
  {
    index_file_name_arg= log_name;    // Use same basename for index file
    opt= MY_UNPACK_FILENAME | MY_REPLACE_EXT;
  }
  fn_format(index_file_name, index_file_name_arg, mysql_data_home,
            ".index", opt);
  if ((index_file_nr= mysql_file_open(m_key_file_log_index,
                                      index_file_name,
                                      O_RDWR | O_CREAT | O_BINARY,
                                      MYF(MY_WME))) < 0 ||
       mysql_file_sync(index_file_nr, MYF(MY_WME)) ||
       init_io_cache(&index_file, index_file_nr,
                     IO_SIZE, WRITE_CACHE,
                     mysql_file_seek(index_file_nr, 0L, MY_SEEK_END, MYF(0)),
                                     0, MYF(MY_WME | MY_WAIT_IF_FULL)) ||
      DBUG_EVALUATE_IF("fault_injection_openning_index", 1, 0))
  {
    /*
      TODO: all operations creating/deleting the index file or a log, should
      call my_sync_dir() or my_sync_dir_by_file() to be durable.
      TODO: file creation should be done with mysql_file_create()
      not mysql_file_open().
    */
    if (index_file_nr >= 0)
      mysql_file_close(index_file_nr, MYF(0));
    return TRUE;
  }

#ifdef HAVE_REPLICATION
  /*
    Sync the index by purging any binary log file that is not registered.
    In other words, either purge binary log files that were removed from
    the index but not purged from the file system due to a crash or purge
    any binary log file that was created but not register in the index
    due to a crash.
  */

  if (set_purge_index_file_name(index_file_name_arg) ||
      open_purge_index_file(FALSE) ||
      purge_index_entry(NULL, NULL, need_mutex) ||
      close_purge_index_file() ||
      DBUG_EVALUATE_IF("fault_injection_recovering_index", 1, 0))
  {
    sql_print_error("MYSQL_BIN_LOG::open_index_file failed to sync the index "
                    "file.");
    return TRUE;
  }
#endif

  return FALSE;
}


/**
  Open a (new) binlog file.

  - Open the log file and the index file. Register the new
  file name in it
  - When calling this when the file is in use, you must have a locks
  on LOCK_log and LOCK_index.

  @retval
    0	ok
  @retval
    1	error
*/

bool MYSQL_BIN_LOG::open(const char *log_name,
                         enum_log_type log_type_arg,
                         const char *new_name,
                         ulong next_log_number,
                         enum cache_type io_cache_type_arg,
                         ulong max_size_arg,
                         bool null_created_arg,
                         bool need_mutex)
{
  File file= -1;
  xid_count_per_binlog *new_xid_list_entry= NULL, *b;
  DBUG_ENTER("MYSQL_BIN_LOG::open");
  DBUG_PRINT("enter",("log_type: %d",(int) log_type_arg));

  mysql_mutex_assert_owner(&LOCK_log);

  if (!is_relay_log)
  {
    if (!binlog_state_recover_done)
    {
      binlog_state_recover_done= true;
      if (do_binlog_recovery(opt_bin_logname, false))
        DBUG_RETURN(1);
    }

    if (!binlog_background_thread_started &&
        start_binlog_background_thread())
      DBUG_RETURN(1);
  }

  /* We need to calculate new log file name for purge to delete old */
  if (init_and_set_log_file_name(log_name, new_name, next_log_number,
                                 log_type_arg, io_cache_type_arg))
  {
    sql_print_error("MYSQL_BIN_LOG::open failed to generate new file name.");
    DBUG_RETURN(1);
  }

#ifdef HAVE_REPLICATION
  if (open_purge_index_file(TRUE) ||
      register_create_index_entry(log_file_name) ||
      sync_purge_index_file() ||
      DBUG_EVALUATE_IF("fault_injection_registering_index", 1, 0))
  {
    /**
        TODO:
        Although this was introduced to appease valgrind when
        injecting emulated faults using
        fault_injection_registering_index it may be good to consider
        what actually happens when open_purge_index_file succeeds but
        register or sync fails.

        Perhaps we might need the code below in MYSQL_LOG_BIN::cleanup
        for "real life" purposes as well? 
     */
    DBUG_EXECUTE_IF("fault_injection_registering_index", {
      if (my_b_inited(&purge_index_file))
      {
        end_io_cache(&purge_index_file);
        my_close(purge_index_file.file, MYF(0));
      }
    });

    sql_print_error("MYSQL_BIN_LOG::open failed to sync the index file.");
    DBUG_RETURN(1);
  }
  DBUG_EXECUTE_IF("crash_create_non_critical_before_update_index", DBUG_SUICIDE(););
#endif

  write_error= 0;

  /* open the main log file */
  if (MYSQL_LOG::open(
#ifdef HAVE_PSI_INTERFACE
                      m_key_file_log,
#endif
                      log_name,
                      LOG_UNKNOWN, /* Don't generate new name */
                      0, 0, io_cache_type_arg))
  {
#ifdef HAVE_REPLICATION
    close_purge_index_file();
#endif
    DBUG_RETURN(1);                            /* all warnings issued */
  }

  init(max_size_arg);

  open_count++;

  DBUG_ASSERT(log_type == LOG_BIN);

  {
    bool write_file_name_to_index_file=0;

    if (!my_b_filelength(&log_file))
    {
      /*
	The binary log file was empty (probably newly created)
	This is the normal case and happens when the user doesn't specify
	an extension for the binary log files.
	In this case we write a standard header to it.
      */
      if (my_b_safe_write(&log_file, BINLOG_MAGIC,
			  BIN_LOG_HEADER_SIZE))
        goto err;
      bytes_written+= BIN_LOG_HEADER_SIZE;
      write_file_name_to_index_file= 1;
    }

    {
      /*
        In 4.x we put Start event only in the first binlog. But from 5.0 we
        want a Start event even if this is not the very first binlog.
      */
      Format_description_log_event s(BINLOG_VERSION);
      /*
        don't set LOG_EVENT_BINLOG_IN_USE_F for SEQ_READ_APPEND io_cache
        as we won't be able to reset it later
      */
      if (io_cache_type == WRITE_CACHE)
        s.flags |= LOG_EVENT_BINLOG_IN_USE_F;

      if (is_relay_log)
      {
        if (relay_log_checksum_alg == BINLOG_CHECKSUM_ALG_UNDEF)
          relay_log_checksum_alg=
            opt_slave_sql_verify_checksum ? (enum_binlog_checksum_alg) binlog_checksum_options
                                          : BINLOG_CHECKSUM_ALG_OFF;
        s.checksum_alg= relay_log_checksum_alg;
      }
      else
        s.checksum_alg= (enum_binlog_checksum_alg)binlog_checksum_options;

      crypto.scheme = 0;
      DBUG_ASSERT(s.checksum_alg != BINLOG_CHECKSUM_ALG_UNDEF);
      if (!s.is_valid())
        goto err;
      s.dont_set_created= null_created_arg;
      if (write_event(&s))
        goto err;
      bytes_written+= s.data_written;

      if (encrypt_binlog)
      {
        uint key_version= encryption_key_get_latest_version(ENCRYPTION_KEY_SYSTEM_DATA);
        if (key_version == ENCRYPTION_KEY_VERSION_INVALID)
        {
          sql_print_error("Failed to enable encryption of binary logs");
          goto err;
        }

        if (key_version != ENCRYPTION_KEY_NOT_ENCRYPTED)
        {
          if (my_random_bytes(crypto.nonce, sizeof(crypto.nonce)))
            goto err;

          Start_encryption_log_event sele(1, key_version, crypto.nonce);
          sele.checksum_alg= s.checksum_alg;
          if (write_event(&sele))
            goto err;

          // Start_encryption_log_event is written, enable the encryption
          if (crypto.init(sele.crypto_scheme, key_version))
            goto err;
        }
      }

      if (!is_relay_log)
      {
        char buf[FN_REFLEN];

        /*
          Output a Gtid_list_log_event at the start of the binlog file.

          This is used to quickly determine which GTIDs are found in binlog
          files earlier than this one, and which are found in this (or later)
          binlogs.

          The list gives a mapping from (domain_id, server_id) -> seq_no (so
          this means that there is at most one entry for every unique pair
          (domain_id, server_id) in the list). It indicates that this seq_no is
          the last one found in an earlier binlog file for this (domain_id,
          server_id) combination - so any higher seq_no should be search for
          from this binlog file, or a later one.

          This allows to locate the binlog file containing a given GTID by
          scanning backwards, reading just the Gtid_list_log_event at the
          start of each file, and scanning only the relevant binlog file when
          found, not all binlog files.

          The existence of a given entry (domain_id, server_id, seq_no)
          guarantees only that this seq_no will not be found in this or any
          later binlog file. It does not guarantee that it can be found it an
          earlier binlog file, for example the file may have been purged.

          If there is no entry for a given (domain_id, server_id) pair, then
          it means that no such GTID exists in any earlier binlog. It is
          permissible to remove such pair from future Gtid_list_log_events
          if all previous binlog files containing such GTIDs have been purged
          (though such optimization is not performed at the time of this
          writing). So if there is no entry for given GTID it means that such
          GTID should be search for in this or later binlog file, same as if
          there had been an entry (domain_id, server_id, 0).
        */

        Gtid_list_log_event gl_ev(&rpl_global_gtid_binlog_state, 0);
        if (write_event(&gl_ev))
          goto err;

        /* Output a binlog checkpoint event at the start of the binlog file. */

        /*
          Construct an entry in the binlog_xid_count_list for the new binlog
          file (we will not link it into the list until we know the new file
          is successfully created; otherwise we would have to remove it again
          if creation failed, which gets tricky since other threads may have
          seen the entry in the meantime - and we do not want to hold
          LOCK_xid_list for long periods of time).

          Write the current binlog checkpoint into the log, so XA recovery will
          know from where to start recovery.
        */
        uint off= dirname_length(log_file_name);
        uint len= strlen(log_file_name) - off;
        char *entry_mem, *name_mem;
        if (!(new_xid_list_entry = (xid_count_per_binlog *)
              my_multi_malloc(MYF(MY_WME),
                              &entry_mem, sizeof(xid_count_per_binlog),
                              &name_mem, len,
                              NULL)))
          goto err;
        memcpy(name_mem, log_file_name+off, len);
        new_xid_list_entry->binlog_name= name_mem;
        new_xid_list_entry->binlog_name_len= len;
        new_xid_list_entry->xid_count= 0;

        /*
          Find the name for the Initial binlog checkpoint.

          Normally this will just be the first entry, as we delete entries
          when their count drops to zero. But we scan the list to handle any
          corner case, eg. for the first binlog file opened after startup, the
          list will be empty.
        */
        mysql_mutex_lock(&LOCK_xid_list);
        I_List_iterator<xid_count_per_binlog> it(binlog_xid_count_list);
        while ((b= it++) && b->xid_count == 0)
          ;
        mysql_mutex_unlock(&LOCK_xid_list);
        if (!b)
          b= new_xid_list_entry;
        strmake(buf, b->binlog_name, b->binlog_name_len);
        Binlog_checkpoint_log_event ev(buf, len);
        DBUG_EXECUTE_IF("crash_before_write_checkpoint_event",
                        flush_io_cache(&log_file);
                        mysql_file_sync(log_file.file, MYF(MY_WME));
                        DBUG_SUICIDE(););
        if (write_event(&ev))
          goto err;
        bytes_written+= ev.data_written;
      }
    }
    if (description_event_for_queue &&
        description_event_for_queue->binlog_version>=4)
    {
      /*
        This is a relay log written to by the I/O slave thread.
        Write the event so that others can later know the format of this relay
        log.
        Note that this event is very close to the original event from the
        master (it has binlog version of the master, event types of the
        master), so this is suitable to parse the next relay log's event. It
        has been produced by
        Format_description_log_event::Format_description_log_event(char* buf,).
        Why don't we want to write the description_event_for_queue if this
        event is for format<4 (3.23 or 4.x): this is because in that case, the
        description_event_for_queue describes the data received from the
        master, but not the data written to the relay log (*conversion*),
        which is in format 4 (slave's).
      */
      /*
        Set 'created' to 0, so that in next relay logs this event does not
        trigger cleaning actions on the slave in
        Format_description_log_event::apply_event_impl().
      */
      description_event_for_queue->created= 0;
      /* Don't set log_pos in event header */
      description_event_for_queue->set_artificial_event();

      if (write_event(description_event_for_queue))
        goto err;
      bytes_written+= description_event_for_queue->data_written;
    }
    if (flush_io_cache(&log_file) ||
        mysql_file_sync(log_file.file, MYF(MY_WME|MY_SYNC_FILESIZE)))
      goto err;

    my_off_t offset= my_b_tell(&log_file);

    if (!is_relay_log)
    {
      /* update binlog_end_pos so that it can be read by after sync hook */
      reset_binlog_end_pos(log_file_name, offset);

      mysql_mutex_lock(&LOCK_commit_ordered);
      strmake_buf(last_commit_pos_file, log_file_name);
      last_commit_pos_offset= offset;
      mysql_mutex_unlock(&LOCK_commit_ordered);
    }

    if (write_file_name_to_index_file)
    {
#ifdef HAVE_REPLICATION
#ifdef ENABLED_DEBUG_SYNC
      if (current_thd)
        DEBUG_SYNC(current_thd, "binlog_open_before_update_index");
#endif
      DBUG_EXECUTE_IF("crash_create_critical_before_update_index", DBUG_SUICIDE(););
#endif

      DBUG_ASSERT(my_b_inited(&index_file) != 0);
      reinit_io_cache(&index_file, WRITE_CACHE,
                      my_b_filelength(&index_file), 0, 0);
      /*
        As this is a new log file, we write the file name to the index
        file. As every time we write to the index file, we sync it.
      */
      if (DBUG_EVALUATE_IF("fault_injection_updating_index", 1, 0) ||
          my_b_write(&index_file, (uchar*) log_file_name,
                     strlen(log_file_name)) ||
          my_b_write(&index_file, (uchar*) "\n", 1) ||
          flush_io_cache(&index_file) ||
          mysql_file_sync(index_file.file, MYF(MY_WME|MY_SYNC_FILESIZE)))
        goto err;

#ifdef HAVE_REPLICATION
      DBUG_EXECUTE_IF("crash_create_after_update_index", DBUG_SUICIDE(););
#endif
    }
  }

  if (!is_relay_log)
  {
    /*
      Now the file was created successfully, so we can link in the entry for
      the new binlog file in binlog_xid_count_list.
    */
    mysql_mutex_lock(&LOCK_xid_list);
    ++current_binlog_id;
    new_xid_list_entry->binlog_id= current_binlog_id;
    /* Remove any initial entries with no pending XIDs.  */
    while ((b= binlog_xid_count_list.head()) && b->xid_count == 0)
    {
      WSREP_XID_LIST_ENTRY("MYSQL_BIN_LOG::open(): Removing xid_list_entry for "
                           "%s (%lu)", b);
      my_free(binlog_xid_count_list.get());
    }
    mysql_cond_broadcast(&COND_xid_list);
    WSREP_XID_LIST_ENTRY("MYSQL_BIN_LOG::open(): Adding new xid_list_entry for "
                         "%s (%lu)", new_xid_list_entry);
    binlog_xid_count_list.push_back(new_xid_list_entry);
    mysql_mutex_unlock(&LOCK_xid_list);

    /*
      Now that we have synced a new binlog file with an initial Gtid_list
      event, it is safe to delete the binlog state file. We will write out
      a new, updated file at shutdown, and if we crash before we can recover
      the state from the newly written binlog file.

      Since the state file will contain out-of-date data as soon as the first
      new GTID is binlogged, it is better to remove it, to avoid any risk of
      accidentally reading incorrect data later.
    */
    if (!state_file_deleted)
    {
      char buf[FN_REFLEN];
      fn_format(buf, opt_bin_logname, mysql_data_home, ".state",
                MY_UNPACK_FILENAME);
      my_delete(buf, MY_SYNC_DIR);
      state_file_deleted= true;
    }
  }

  log_state= LOG_OPENED;

#ifdef HAVE_REPLICATION
  close_purge_index_file();
#endif

  DBUG_RETURN(0);

err:
#ifdef HAVE_REPLICATION
  if (is_inited_purge_index_file())
    purge_index_entry(NULL, NULL, need_mutex);
  close_purge_index_file();
#endif
  sql_print_error("Could not use %s for logging (error %d). \
Turning logging off for the whole duration of the MySQL server process. \
To turn it on again: fix the cause, \
shutdown the MySQL server and restart it.", name, errno);
  if (new_xid_list_entry)
    my_free(new_xid_list_entry);
  if (file >= 0)
    mysql_file_close(file, MYF(0));
  close(LOG_CLOSE_INDEX);
  DBUG_RETURN(1);
}


int MYSQL_BIN_LOG::get_current_log(LOG_INFO* linfo)
{
  mysql_mutex_lock(&LOCK_log);
  int ret = raw_get_current_log(linfo);
  mysql_mutex_unlock(&LOCK_log);
  return ret;
}

int MYSQL_BIN_LOG::raw_get_current_log(LOG_INFO* linfo)
{
  mysql_mutex_assert_owner(&LOCK_log);
  strmake_buf(linfo->log_file_name, log_file_name);
  linfo->pos = my_b_tell(&log_file);
  return 0;
}

/**
  Move all data up in a file in an filename index file.

    We do the copy outside of the IO_CACHE as the cache buffers would just
    make things slower and more complicated.
    In most cases the copy loop should only do one read.

  @param index_file			File to move
  @param offset			Move everything from here to beginning

  @note
    File will be truncated to be 'offset' shorter or filled up with newlines

  @retval
    0	ok
*/

#ifdef HAVE_REPLICATION

static bool copy_up_file_and_fill(IO_CACHE *index_file, my_off_t offset)
{
  int bytes_read;
  my_off_t init_offset= offset;
  File file= index_file->file;
  uchar io_buf[IO_SIZE*2];
  DBUG_ENTER("copy_up_file_and_fill");

  for (;; offset+= bytes_read)
  {
    mysql_file_seek(file, offset, MY_SEEK_SET, MYF(0));
    if ((bytes_read= (int) mysql_file_read(file, io_buf, sizeof(io_buf),
                                           MYF(MY_WME)))
	< 0)
      goto err;
    if (!bytes_read)
      break;					// end of file
    mysql_file_seek(file, offset-init_offset, MY_SEEK_SET, MYF(0));
    if (mysql_file_write(file, io_buf, bytes_read,
                         MYF(MY_WME | MY_NABP | MY_WAIT_IF_FULL)))
      goto err;
  }
  /* The following will either truncate the file or fill the end with \n' */
  if (mysql_file_chsize(file, offset - init_offset, '\n', MYF(MY_WME)) ||
      mysql_file_sync(file, MYF(MY_WME|MY_SYNC_FILESIZE)))
    goto err;

  /* Reset data in old index cache */
  reinit_io_cache(index_file, READ_CACHE, (my_off_t) 0, 0, 1);
  DBUG_RETURN(0);

err:
  DBUG_RETURN(1);
}

#endif /* HAVE_REPLICATION */

/**
  Find the position in the log-index-file for the given log name.

  @param linfo		Store here the found log file name and position to
                       the NEXT log file name in the index file.
  @param log_name	Filename to find in the index file.
                       Is a null pointer if we want to read the first entry
  @param need_lock	Set this to 1 if the parent doesn't already have a
                       lock on LOCK_index

  @note
    On systems without the truncate function the file will end with one or
    more empty lines.  These will be ignored when reading the file.

  @retval
    0			ok
  @retval
    LOG_INFO_EOF	        End of log-index-file found
  @retval
    LOG_INFO_IO		Got IO error while reading file
*/

int MYSQL_BIN_LOG::find_log_pos(LOG_INFO *linfo, const char *log_name,
			    bool need_lock)
{
  int error= 0;
  char *full_fname= linfo->log_file_name;
  char full_log_name[FN_REFLEN], fname[FN_REFLEN];
  uint log_name_len= 0, fname_len= 0;
  DBUG_ENTER("find_log_pos");
  full_log_name[0]= full_fname[0]= 0;

  /*
    Mutex needed because we need to make sure the file pointer does not
    move from under our feet
  */
  if (need_lock)
    mysql_mutex_lock(&LOCK_index);
  mysql_mutex_assert_owner(&LOCK_index);

  // extend relative paths for log_name to be searched
  if (log_name)
  {
    if(normalize_binlog_name(full_log_name, log_name, is_relay_log))
    {
      error= LOG_INFO_EOF;
      goto end;
    }
  }

  log_name_len= log_name ? (uint) strlen(full_log_name) : 0;
  DBUG_PRINT("enter", ("log_name: %s, full_log_name: %s", 
                       log_name ? log_name : "NULL", full_log_name));

  /* As the file is flushed, we can't get an error here */
  (void) reinit_io_cache(&index_file, READ_CACHE, (my_off_t) 0, 0, 0);

  for (;;)
  {
    uint length;
    my_off_t offset= my_b_tell(&index_file);

    DBUG_EXECUTE_IF("simulate_find_log_pos_error",
                    error=  LOG_INFO_EOF; break;);
    /* If we get 0 or 1 characters, this is the end of the file */
    if ((length= my_b_gets(&index_file, fname, FN_REFLEN)) <= 1)
    {
      /* Did not find the given entry; Return not found or error */
      error= !index_file.error ? LOG_INFO_EOF : LOG_INFO_IO;
      break;
    }
    if (fname[length-1] != '\n')
      continue;                                 // Not a log entry
    fname[length-1]= 0;                         // Remove end \n
    
    // extend relative paths and match against full path
    if (normalize_binlog_name(full_fname, fname, is_relay_log))
    {
      error= LOG_INFO_EOF;
      break;
    }
    fname_len= (uint) strlen(full_fname);

    // if the log entry matches, null string matching anything
    if (!log_name ||
        (log_name_len == fname_len &&
	 !memcmp(full_fname, full_log_name, log_name_len)))
    {
      DBUG_PRINT("info", ("Found log file entry"));
      linfo->index_file_start_offset= offset;
      linfo->index_file_offset = my_b_tell(&index_file);
      break;
    }
  }

end:
  if (need_lock)
    mysql_mutex_unlock(&LOCK_index);
  DBUG_RETURN(error);
}


/**
  Find the position in the log-index-file for the given log name.

  @param
    linfo		Store here the next log file name and position to
			the file name after that.
  @param
    need_lock		Set this to 1 if the parent doesn't already have a
			lock on LOCK_index

  @note
    - Before calling this function, one has to call find_log_pos()
    to set up 'linfo'
    - Mutex needed because we need to make sure the file pointer does not move
    from under our feet

  @retval
    0			ok
  @retval
    LOG_INFO_EOF	        End of log-index-file found
  @retval
    LOG_INFO_IO		Got IO error while reading file
*/

int MYSQL_BIN_LOG::find_next_log(LOG_INFO* linfo, bool need_lock)
{
  int error= 0;
  uint length;
  char fname[FN_REFLEN];
  char *full_fname= linfo->log_file_name;

  if (need_lock)
    mysql_mutex_lock(&LOCK_index);
  mysql_mutex_assert_owner(&LOCK_index);

  /* As the file is flushed, we can't get an error here */
  (void) reinit_io_cache(&index_file, READ_CACHE, linfo->index_file_offset, 0,
			 0);

  linfo->index_file_start_offset= linfo->index_file_offset;
  if ((length=my_b_gets(&index_file, fname, FN_REFLEN)) <= 1)
  {
    error = !index_file.error ? LOG_INFO_EOF : LOG_INFO_IO;
    goto err;
  }

  if (fname[0] != 0)
  {
    if(normalize_binlog_name(full_fname, fname, is_relay_log))
    {
      error= LOG_INFO_EOF;
      goto err;
    }
    length= strlen(full_fname);
  }

  full_fname[length-1]= 0;			// kill \n
  linfo->index_file_offset= my_b_tell(&index_file);

err:
  if (need_lock)
    mysql_mutex_unlock(&LOCK_index);
  return error;
}


/**
  Delete all logs refered to in the index file.

  The new index file will only contain this file.

  @param thd		  Thread id. This can be zero in case of resetting 
                          relay logs
  @param create_new_log   1 if we should start writing to a new log file
  @param next_log_number  min number of next log file to use, if possible.

  @note
    If not called from slave thread, write start event to new log

  @retval
    0	ok
  @retval
    1   error
*/

bool MYSQL_BIN_LOG::reset_logs(THD *thd, bool create_new_log,
                               rpl_gtid *init_state, uint32 init_state_len,
                               ulong next_log_number)
{
  LOG_INFO linfo;
  bool error=0;
  int err;
  const char* save_name;
  DBUG_ENTER("reset_logs");

  if (!is_relay_log)
  {
    if (init_state && !is_empty_state())
    {
      my_error(ER_BINLOG_MUST_BE_EMPTY, MYF(0));
      DBUG_RETURN(1);
    }

    /*
      Mark that a RESET MASTER is in progress.
      This ensures that a binlog checkpoint will not try to write binlog
      checkpoint events, which would be useless (as we are deleting the binlog
      anyway) and could deadlock, as we are holding LOCK_log.

      Wait for any mark_xid_done() calls that might be already running to
      complete (mark_xid_done_waiting counter to drop to zero); we need to
      do this before we take the LOCK_log to not deadlock.
    */
    mysql_mutex_lock(&LOCK_xid_list);
    reset_master_pending++;
    while (mark_xid_done_waiting > 0)
      mysql_cond_wait(&COND_xid_list, &LOCK_xid_list);
    mysql_mutex_unlock(&LOCK_xid_list);
  }

  DEBUG_SYNC_C_IF_THD(thd, "reset_logs_after_set_reset_master_pending");
  /*
    We need to get both locks to be sure that no one is trying to
    write to the index log file.
  */
  mysql_mutex_lock(&LOCK_log);
  mysql_mutex_lock(&LOCK_index);

  if (!is_relay_log)
  {
    /*
      We are going to nuke all binary log files.
      Without binlog, we cannot XA recover prepared-but-not-committed
      transactions in engines. So force a commit checkpoint first.

      Note that we take and immediately
      release LOCK_after_binlog_sync/LOCK_commit_ordered. This has
      the effect to ensure that any on-going group commit (in
      trx_group_commit_leader()) has completed before we request the checkpoint,
      due to the chaining of LOCK_log and LOCK_commit_ordered in that function.
      (We are holding LOCK_log, so no new group commit can start).

      Without this, it is possible (though perhaps unlikely) that the RESET
      MASTER could run in-between the write to the binlog and the
      commit_ordered() in the engine of some transaction, and then a crash
      later would leave such transaction not recoverable.
    */

    mysql_mutex_lock(&LOCK_after_binlog_sync);
    mysql_mutex_lock(&LOCK_commit_ordered);
    mysql_mutex_unlock(&LOCK_after_binlog_sync);
    mysql_mutex_unlock(&LOCK_commit_ordered);

    mark_xids_active(current_binlog_id, 1);
    do_checkpoint_request(current_binlog_id);

    /* Now wait for all checkpoint requests and pending unlog() to complete. */
    mysql_mutex_lock(&LOCK_xid_list);
    for (;;)
    {
      if (is_xidlist_idle_nolock())
        break;
      /*
        Wait until signalled that one more binlog dropped to zero, then check
        again.
      */
      mysql_cond_wait(&COND_xid_list, &LOCK_xid_list);
    }

    /*
      Now all XIDs are fully flushed to disk, and we are holding LOCK_log so
      no new ones will be written. So we can proceed to delete the logs.
    */
    mysql_mutex_unlock(&LOCK_xid_list);
  }

  /*
    The following mutex is needed to ensure that no threads call
    'delete thd' as we would then risk missing a 'rollback' from this
    thread. If the transaction involved MyISAM tables, it should go
    into binlog even on rollback.
  */
  mysql_mutex_lock(&LOCK_thread_count);

  /* Save variables so that we can reopen the log */
  save_name=name;
  name=0;					// Protect against free
  close(LOG_CLOSE_TO_BE_OPENED);

  /*
    First delete all old log files and then update the index file.
    As we first delete the log files and do not use sort of logging,
    a crash may lead to an inconsistent state where the index has
    references to non-existent files.

    We need to invert the steps and use the purge_index_file methods
    in order to make the operation safe.
  */

  if ((err= find_log_pos(&linfo, NullS, 0)) != 0)
  {
    uint errcode= purge_log_get_error_code(err);
    sql_print_error("Failed to locate old binlog or relay log files");
    my_message(errcode, ER_THD_OR_DEFAULT(thd, errcode), MYF(0));
    error= 1;
    goto err;
  }

  for (;;)
  {
    if ((error= my_delete(linfo.log_file_name, MYF(0))) != 0)
    {
      if (my_errno == ENOENT) 
      {
        if (thd)
          push_warning_printf(thd, Sql_condition::WARN_LEVEL_WARN,
                              ER_LOG_PURGE_NO_FILE,
                              ER_THD(thd, ER_LOG_PURGE_NO_FILE),
                              linfo.log_file_name);

        sql_print_information("Failed to delete file '%s'",
                              linfo.log_file_name);
        my_errno= 0;
        error= 0;
      }
      else
      {
        if (thd)
          push_warning_printf(thd, Sql_condition::WARN_LEVEL_WARN,
                              ER_BINLOG_PURGE_FATAL_ERR,
                              "a problem with deleting %s; "
                              "consider examining correspondence "
                              "of your binlog index file "
                              "to the actual binlog files",
                              linfo.log_file_name);
        error= 1;
        goto err;
      }
    }
    if (find_next_log(&linfo, 0))
      break;
  }

  if (!is_relay_log)
  {
    if (init_state)
      rpl_global_gtid_binlog_state.load(init_state, init_state_len);
    else
      rpl_global_gtid_binlog_state.reset();
  }

  /* Start logging with a new file */
  close(LOG_CLOSE_INDEX | LOG_CLOSE_TO_BE_OPENED);
  if ((error= my_delete(index_file_name, MYF(0))))	// Reset (open will update)
  {
    if (my_errno == ENOENT) 
    {
      if (thd)
        push_warning_printf(thd, Sql_condition::WARN_LEVEL_WARN,
                            ER_LOG_PURGE_NO_FILE,
                            ER_THD(thd, ER_LOG_PURGE_NO_FILE),
                            index_file_name);
      sql_print_information("Failed to delete file '%s'",
                            index_file_name);
      my_errno= 0;
      error= 0;
    }
    else
    {
      if (thd)
        push_warning_printf(thd, Sql_condition::WARN_LEVEL_WARN,
                            ER_BINLOG_PURGE_FATAL_ERR,
                            "a problem with deleting %s; "
                            "consider examining correspondence "
                            "of your binlog index file "
                            "to the actual binlog files",
                            index_file_name);
      error= 1;
      goto err;
    }
  }
  if (create_new_log && !open_index_file(index_file_name, 0, FALSE))
    if ((error= open(save_name, log_type, 0, next_log_number,
                     io_cache_type, max_size, 0, FALSE)))
      goto err;
  my_free((void *) save_name);

err:
  if (error == 1)
    name= const_cast<char*>(save_name);
  mysql_mutex_unlock(&LOCK_thread_count);

  if (!is_relay_log)
  {
    xid_count_per_binlog *b;
    /*
      Remove all entries in the xid_count list except the last.
      Normally we will just be deleting all the entries that we waited for to
      drop to zero above. But if we fail during RESET MASTER for some reason
      then we will not have created any new log file, and we may keep the last
      of the old entries.
    */
    mysql_mutex_lock(&LOCK_xid_list);
    for (;;)
    {
      b= binlog_xid_count_list.head();
      DBUG_ASSERT(b /* List can never become empty. */);
      if (b->binlog_id == current_binlog_id)
        break;
      DBUG_ASSERT(b->xid_count == 0);
      WSREP_XID_LIST_ENTRY("MYSQL_BIN_LOG::reset_logs(): Removing "
                           "xid_list_entry for %s (%lu)", b);
      my_free(binlog_xid_count_list.get());
    }
    mysql_cond_broadcast(&COND_xid_list);
    reset_master_pending--;
    mysql_mutex_unlock(&LOCK_xid_list);
  }

  mysql_mutex_unlock(&LOCK_index);
  mysql_mutex_unlock(&LOCK_log);
  DBUG_RETURN(error);
}


void MYSQL_BIN_LOG::wait_for_last_checkpoint_event()
{
  mysql_mutex_lock(&LOCK_xid_list);
  for (;;)
  {
    if (binlog_xid_count_list.is_last(binlog_xid_count_list.head()))
      break;
    mysql_cond_wait(&COND_xid_list, &LOCK_xid_list);
  }
  mysql_mutex_unlock(&LOCK_xid_list);

  /*
    LOCK_xid_list and LOCK_log are chained, so the LOCK_log will only be
    obtained after mark_xid_done() has written the last checkpoint event.
  */
  mysql_mutex_lock(&LOCK_log);
  mysql_mutex_unlock(&LOCK_log);
}


/**
  Delete relay log files prior to rli->group_relay_log_name
  (i.e. all logs which are not involved in a non-finished group
  (transaction)), remove them from the index file and start on next
  relay log.

  IMPLEMENTATION
  - Protects index file with LOCK_index
  - Delete relevant relay log files
  - Copy all file names after these ones to the front of the index file
  - If the OS has truncate, truncate the file, else fill it with \n'
  - Read the next file name from the index file and store in rli->linfo

  @param rli	       Relay log information
  @param included     If false, all relay logs that are strictly before
                      rli->group_relay_log_name are deleted ; if true, the
                      latter is deleted too (i.e. all relay logs
                      read by the SQL slave thread are deleted).

  @note
    - This is only called from the slave-execute thread when it has read
    all commands from a relay log and want to switch to a new relay log.
    - When this happens, we can be in an active transaction as
    a transaction can span over two relay logs
    (although it is always written as a single block to the master's binary
    log, hence cannot span over two master's binary logs).

  @retval
    0			ok
  @retval
    LOG_INFO_EOF	        End of log-index-file found
  @retval
    LOG_INFO_SEEK	Could not allocate IO cache
  @retval
    LOG_INFO_IO		Got IO error while reading file
*/

#ifdef HAVE_REPLICATION

int MYSQL_BIN_LOG::purge_first_log(Relay_log_info* rli, bool included)
{
  int error, errcode;
  char *to_purge_if_included= NULL;
  inuse_relaylog *ir;
  ulonglong log_space_reclaimed= 0;
  DBUG_ENTER("purge_first_log");

  DBUG_ASSERT(is_open());
  DBUG_ASSERT(rli->slave_running == MYSQL_SLAVE_RUN_NOT_CONNECT);
  DBUG_ASSERT(!strcmp(rli->linfo.log_file_name,rli->event_relay_log_name));

  mysql_mutex_lock(&LOCK_index);

  ir= rli->inuse_relaylog_list;
  while (ir)
  {
    inuse_relaylog *next= ir->next;
    if (!ir->completed || ir->dequeued_count < ir->queued_count)
    {
      included= false;
      break;
    }
    if (!included && !strcmp(ir->name, rli->group_relay_log_name))
      break;
    if (!next)
    {
      rli->last_inuse_relaylog= NULL;
      included= 1;
      to_purge_if_included= my_strdup(ir->name, MYF(0));
    }
    rli->free_inuse_relaylog(ir);
    ir= next;
  }
  rli->inuse_relaylog_list= ir;
  if (ir)
    to_purge_if_included= my_strdup(ir->name, MYF(0));

  /*
    Read the next log file name from the index file and pass it back to
    the caller.
  */
  if((error=find_log_pos(&rli->linfo, rli->event_relay_log_name, 0)) || 
     (error=find_next_log(&rli->linfo, 0)))
  {
    sql_print_error("next log error: %d  offset: %llu  log: %s included: %d",
                    error, rli->linfo.index_file_offset,
                    rli->event_relay_log_name, included);
    goto err;
  }

  /*
    Reset rli's coordinates to the current log.
  */
  rli->event_relay_log_pos= BIN_LOG_HEADER_SIZE;
  strmake_buf(rli->event_relay_log_name,rli->linfo.log_file_name);

  /*
    If we removed the rli->group_relay_log_name file,
    we must update the rli->group* coordinates, otherwise do not touch it as the
    group's execution is not finished (e.g. COMMIT not executed)
  */
  if (included)
  {
    rli->group_relay_log_pos = BIN_LOG_HEADER_SIZE;
    strmake_buf(rli->group_relay_log_name,rli->linfo.log_file_name);
    rli->notify_group_relay_log_name_update();
  }

  /* Store where we are in the new file for the execution thread */
  if (flush_relay_log_info(rli))
    error= LOG_INFO_IO;

  DBUG_EXECUTE_IF("crash_before_purge_logs", DBUG_SUICIDE(););

  rli->relay_log.purge_logs(to_purge_if_included, included,
                            0, 0, &log_space_reclaimed);

  mysql_mutex_lock(&rli->log_space_lock);
  rli->log_space_total-= log_space_reclaimed;
  mysql_cond_broadcast(&rli->log_space_cond);
  mysql_mutex_unlock(&rli->log_space_lock);

  /*
   * Need to update the log pos because purge logs has been called 
   * after fetching initially the log pos at the begining of the method.
   */
  if ((errcode= find_log_pos(&rli->linfo, rli->event_relay_log_name, 0)))
  {
    sql_print_error("next log error: %d  offset: %llu  log: %s included: %d",
                    errcode, rli->linfo.index_file_offset,
                    rli->group_relay_log_name, included);
    goto err;
  }

  /* If included was passed, rli->linfo should be the first entry. */
  DBUG_ASSERT(!included || rli->linfo.index_file_start_offset == 0);

err:
  my_free(to_purge_if_included);
  mysql_mutex_unlock(&LOCK_index);
  DBUG_RETURN(error);
}

/**
  Update log index_file.
*/

int MYSQL_BIN_LOG::update_log_index(LOG_INFO* log_info, bool need_update_threads)
{
  if (copy_up_file_and_fill(&index_file, log_info->index_file_start_offset))
    return LOG_INFO_IO;

  // now update offsets in index file for running threads
  if (need_update_threads)
    adjust_linfo_offsets(log_info->index_file_start_offset);
  return 0;
}

/**
  Remove all logs before the given log from disk and from the index file.

  @param to_log	      Delete all log file name before this file.
  @param included            If true, to_log is deleted too.
  @param need_mutex
  @param need_update_threads If we want to update the log coordinates of
                             all threads. False for relay logs, true otherwise.
  @param reclaimeed_log_space If not null, increment this variable to
                              the amount of log space freed

  @note
    If any of the logs before the deleted one is in use,
    only purge logs up to this one.

  @retval
    0			ok
  @retval
    LOG_INFO_EOF		to_log not found
    LOG_INFO_EMFILE             too many files opened
    LOG_INFO_FATAL              if any other than ENOENT error from
                                mysql_file_stat() or mysql_file_delete()
*/

int MYSQL_BIN_LOG::purge_logs(const char *to_log, 
                              bool included,
                              bool need_mutex, 
                              bool need_update_threads, 
                              ulonglong *reclaimed_space)
{
  int error= 0;
  bool exit_loop= 0;
  LOG_INFO log_info;
  THD *thd= current_thd;
  DBUG_ENTER("purge_logs");
  DBUG_PRINT("info",("to_log= %s",to_log));

  if (need_mutex)
    mysql_mutex_lock(&LOCK_index);
  if ((error=find_log_pos(&log_info, to_log, 0 /*no mutex*/))) 
  {
    sql_print_error("MYSQL_BIN_LOG::purge_logs was called with file %s not "
                    "listed in the index.", to_log);
    goto err;
  }

  if ((error= open_purge_index_file(TRUE)))
  {
    sql_print_error("MYSQL_BIN_LOG::purge_logs failed to sync the index file.");
    goto err;
  }

  /*
    File name exists in index file; delete until we find this file
    or a file that is used.
  */
  if ((error=find_log_pos(&log_info, NullS, 0 /*no mutex*/)))
    goto err;
  while ((strcmp(to_log,log_info.log_file_name) || (exit_loop=included)) &&
         can_purge_log(log_info.log_file_name))
  {
    if ((error= register_purge_index_entry(log_info.log_file_name)))
    {
      sql_print_error("MYSQL_BIN_LOG::purge_logs failed to copy %s to register file.",
                      log_info.log_file_name);
      goto err;
    }

    if (find_next_log(&log_info, 0) || exit_loop)
      break;
  }

  DBUG_EXECUTE_IF("crash_purge_before_update_index", DBUG_SUICIDE(););

  if ((error= sync_purge_index_file()))
  {
    sql_print_error("MYSQL_BIN_LOG::purge_logs failed to flush register file.");
    goto err;
  }

  /* We know how many files to delete. Update index file. */
  if ((error=update_log_index(&log_info, need_update_threads)))
  {
    sql_print_error("MYSQL_BIN_LOG::purge_logs failed to update the index file");
    goto err;
  }

  DBUG_EXECUTE_IF("crash_purge_critical_after_update_index", DBUG_SUICIDE(););

err:
  /* Read each entry from purge_index_file and delete the file. */
  if (is_inited_purge_index_file() &&
      (error= purge_index_entry(thd, reclaimed_space, FALSE)))
    sql_print_error("MYSQL_BIN_LOG::purge_logs failed to process registered files"
                    " that would be purged.");
  close_purge_index_file();

  DBUG_EXECUTE_IF("crash_purge_non_critical_after_update_index", DBUG_SUICIDE(););

  if (need_mutex)
    mysql_mutex_unlock(&LOCK_index);
  DBUG_RETURN(error);
}

int MYSQL_BIN_LOG::set_purge_index_file_name(const char *base_file_name)
{
  int error= 0;
  DBUG_ENTER("MYSQL_BIN_LOG::set_purge_index_file_name");
  if (fn_format(purge_index_file_name, base_file_name, mysql_data_home,
                ".~rec~", MYF(MY_UNPACK_FILENAME | MY_SAFE_PATH |
                              MY_REPLACE_EXT)) == NULL)
  {
    error= 1;
    sql_print_error("MYSQL_BIN_LOG::set_purge_index_file_name failed to set "
                      "file name.");
  }
  DBUG_RETURN(error);
}

int MYSQL_BIN_LOG::open_purge_index_file(bool destroy)
{
  int error= 0;
  File file= -1;

  DBUG_ENTER("MYSQL_BIN_LOG::open_purge_index_file");

  if (destroy)
    close_purge_index_file();

  if (!my_b_inited(&purge_index_file))
  {
    if ((file= my_open(purge_index_file_name, O_RDWR | O_CREAT | O_BINARY,
                       MYF(MY_WME | ME_WAITTANG))) < 0  ||
        init_io_cache(&purge_index_file, file, IO_SIZE,
                      (destroy ? WRITE_CACHE : READ_CACHE),
                      0, 0, MYF(MY_WME | MY_NABP | MY_WAIT_IF_FULL)))
    {
      error= 1;
      sql_print_error("MYSQL_BIN_LOG::open_purge_index_file failed to open register "
                      " file.");
    }
  }
  DBUG_RETURN(error);
}

int MYSQL_BIN_LOG::close_purge_index_file()
{
  int error= 0;

  DBUG_ENTER("MYSQL_BIN_LOG::close_purge_index_file");

  if (my_b_inited(&purge_index_file))
  {
    end_io_cache(&purge_index_file);
    error= my_close(purge_index_file.file, MYF(0));
  }
  my_delete(purge_index_file_name, MYF(0));
  bzero((char*) &purge_index_file, sizeof(purge_index_file));

  DBUG_RETURN(error);
}

bool MYSQL_BIN_LOG::is_inited_purge_index_file()
{
  return my_b_inited(&purge_index_file);
}

int MYSQL_BIN_LOG::sync_purge_index_file()
{
  int error= 0;
  DBUG_ENTER("MYSQL_BIN_LOG::sync_purge_index_file");

  if ((error= flush_io_cache(&purge_index_file)) ||
      (error= my_sync(purge_index_file.file, MYF(MY_WME|MY_SYNC_FILESIZE))))
    DBUG_RETURN(error);

  DBUG_RETURN(error);
}

int MYSQL_BIN_LOG::register_purge_index_entry(const char *entry)
{
  int error= 0;
  DBUG_ENTER("MYSQL_BIN_LOG::register_purge_index_entry");

  if ((error=my_b_write(&purge_index_file, (const uchar*)entry, strlen(entry))) ||
      (error=my_b_write(&purge_index_file, (const uchar*)"\n", 1)))
    DBUG_RETURN (error);

  DBUG_RETURN(error);
}

int MYSQL_BIN_LOG::register_create_index_entry(const char *entry)
{
  DBUG_ENTER("MYSQL_BIN_LOG::register_create_index_entry");
  DBUG_RETURN(register_purge_index_entry(entry));
}

int MYSQL_BIN_LOG::purge_index_entry(THD *thd, ulonglong *reclaimed_space,
                                     bool need_mutex)
{
  DBUG_ENTER("MYSQL_BIN_LOG:purge_index_entry");
  MY_STAT s;
  int error= 0;
  LOG_INFO log_info;
  LOG_INFO check_log_info;

  DBUG_ASSERT(my_b_inited(&purge_index_file));

  if ((error=reinit_io_cache(&purge_index_file, READ_CACHE, 0, 0, 0)))
  {
    sql_print_error("MYSQL_BIN_LOG::purge_index_entry failed to reinit register file "
                    "for read");
    goto err;
  }

  for (;;)
  {
    uint length;

    if ((length=my_b_gets(&purge_index_file, log_info.log_file_name,
                          FN_REFLEN)) <= 1)
    {
      if (purge_index_file.error)
      {
        error= purge_index_file.error;
        sql_print_error("MYSQL_BIN_LOG::purge_index_entry error %d reading from "
                        "register file.", error);
        goto err;
      }

      /* Reached EOF */
      break;
    }

    /* Get rid of the trailing '\n' */
    log_info.log_file_name[length-1]= 0;

    if (!mysql_file_stat(m_key_file_log, log_info.log_file_name, &s, MYF(0)))
    {
      if (my_errno == ENOENT) 
      {
        /*
          It's not fatal if we can't stat a log file that does not exist;
          If we could not stat, we won't delete.
        */
        if (thd)
        {
          push_warning_printf(thd, Sql_condition::WARN_LEVEL_WARN,
                              ER_LOG_PURGE_NO_FILE, ER_THD(thd, ER_LOG_PURGE_NO_FILE),
                              log_info.log_file_name);
        }
        sql_print_information("Failed to execute mysql_file_stat on file '%s'",
			      log_info.log_file_name);
        my_errno= 0;
      }
      else
      {
        /*
          Other than ENOENT are fatal
        */
        if (thd)
        {
          push_warning_printf(thd, Sql_condition::WARN_LEVEL_WARN,
                              ER_BINLOG_PURGE_FATAL_ERR,
                              "a problem with getting info on being purged %s; "
                              "consider examining correspondence "
                              "of your binlog index file "
                              "to the actual binlog files",
                              log_info.log_file_name);
        }
        else
        {
          sql_print_information("Failed to delete log file '%s'; "
                                "consider examining correspondence "
                                "of your binlog index file "
                                "to the actual binlog files",
                                log_info.log_file_name);
        }
        error= LOG_INFO_FATAL;
        goto err;
      }
    }
    else
    {
      if ((error= find_log_pos(&check_log_info, log_info.log_file_name, need_mutex)))
      {
        if (error != LOG_INFO_EOF)
        {
          if (thd)
          {
            push_warning_printf(thd, Sql_condition::WARN_LEVEL_WARN,
                                ER_BINLOG_PURGE_FATAL_ERR,
                                "a problem with deleting %s and "
                                "reading the binlog index file",
                                log_info.log_file_name);
          }
          else
          {
            sql_print_information("Failed to delete file '%s' and "
                                  "read the binlog index file",
                                  log_info.log_file_name);
          }
          goto err;
        }
           
        error= 0;

        DBUG_PRINT("info",("purging %s",log_info.log_file_name));
        if (!my_delete(log_info.log_file_name, MYF(0)))
        {
          if (reclaimed_space)
            *reclaimed_space+= s.st_size;
        }
        else
        {
          if (my_errno == ENOENT)
          {
            if (thd)
            {
              push_warning_printf(thd, Sql_condition::WARN_LEVEL_WARN,
                                  ER_LOG_PURGE_NO_FILE, ER_THD(thd, ER_LOG_PURGE_NO_FILE),
                                  log_info.log_file_name);
            }
            sql_print_information("Failed to delete file '%s'",
                                  log_info.log_file_name);
            my_errno= 0;
          }
          else
          {
            if (thd)
            {
              push_warning_printf(thd, Sql_condition::WARN_LEVEL_WARN,
                                  ER_BINLOG_PURGE_FATAL_ERR,
                                  "a problem with deleting %s; "
                                  "consider examining correspondence "
                                  "of your binlog index file "
                                  "to the actual binlog files",
                                  log_info.log_file_name);
            }
            else
            {
              sql_print_information("Failed to delete file '%s'; "
                                    "consider examining correspondence "
                                    "of your binlog index file "
                                    "to the actual binlog files",
                                    log_info.log_file_name);
            }
            if (my_errno == EMFILE)
            {
              DBUG_PRINT("info",
                         ("my_errno: %d, set ret = LOG_INFO_EMFILE", my_errno));
              error= LOG_INFO_EMFILE;
              goto err;
            }
            error= LOG_INFO_FATAL;
            goto err;
          }
        }
      }
    }
  }

err:
  DBUG_RETURN(error);
}

/**
  Remove all logs before the given file date from disk and from the
  index file.

  @param thd		Thread pointer
  @param purge_time	Delete all log files before given date.

  @note
    If any of the logs before the deleted one is in use,
    only purge logs up to this one.

  @retval
    0				ok
  @retval
    LOG_INFO_PURGE_NO_ROTATE	Binary file that can't be rotated
    LOG_INFO_FATAL              if any other than ENOENT error from
                                mysql_file_stat() or mysql_file_delete()
*/

int MYSQL_BIN_LOG::purge_logs_before_date(time_t purge_time)
{
  int error;
  char to_log[FN_REFLEN];
  LOG_INFO log_info;
  MY_STAT stat_area;
  THD *thd= current_thd;
  DBUG_ENTER("purge_logs_before_date");

  mysql_mutex_lock(&LOCK_index);
  to_log[0]= 0;

  if ((error=find_log_pos(&log_info, NullS, 0 /*no mutex*/)))
    goto err;

  while (strcmp(log_file_name, log_info.log_file_name) &&
	 can_purge_log(log_info.log_file_name))
  {
    if (!mysql_file_stat(m_key_file_log,
                         log_info.log_file_name, &stat_area, MYF(0)))
    {
      if (my_errno == ENOENT) 
      {
        /*
          It's not fatal if we can't stat a log file that does not exist.
        */
        my_errno= 0;
      }
      else
      {
        /*
          Other than ENOENT are fatal
        */
        if (thd)
        {
          push_warning_printf(thd, Sql_condition::WARN_LEVEL_WARN,
                              ER_BINLOG_PURGE_FATAL_ERR,
                              "a problem with getting info on being purged %s; "
                              "consider examining correspondence "
                              "of your binlog index file "
                              "to the actual binlog files",
                              log_info.log_file_name);
        }
        else
        {
          sql_print_information("Failed to delete log file '%s'",
                                log_info.log_file_name);
        }
        error= LOG_INFO_FATAL;
        goto err;
      }
    }
    else
    {
      if (stat_area.st_mtime < purge_time) 
        strmake_buf(to_log, log_info.log_file_name);
      else
        break;
    }
    if (find_next_log(&log_info, 0))
      break;
  }

  error= (to_log[0] ? purge_logs(to_log, 1, 0, 1, (ulonglong *) 0) : 0);

err:
  mysql_mutex_unlock(&LOCK_index);
  DBUG_RETURN(error);
}


bool
MYSQL_BIN_LOG::can_purge_log(const char *log_file_name_arg)
{
  xid_count_per_binlog *b;

  if (is_active(log_file_name_arg))
    return false;
  mysql_mutex_lock(&LOCK_xid_list);
  {
    I_List_iterator<xid_count_per_binlog> it(binlog_xid_count_list);
    while ((b= it++) &&
           0 != strncmp(log_file_name_arg+dirname_length(log_file_name_arg),
                        b->binlog_name, b->binlog_name_len))
      ;
  }
  mysql_mutex_unlock(&LOCK_xid_list);
  if (b)
    return false;
  return !log_in_use(log_file_name_arg);
}
#endif /* HAVE_REPLICATION */


bool
MYSQL_BIN_LOG::is_xidlist_idle()
{
  bool res;
  mysql_mutex_lock(&LOCK_xid_list);
  res= is_xidlist_idle_nolock();
  mysql_mutex_unlock(&LOCK_xid_list);
  return res;
}


bool
MYSQL_BIN_LOG::is_xidlist_idle_nolock()
{
  xid_count_per_binlog *b;

  I_List_iterator<xid_count_per_binlog> it(binlog_xid_count_list);
  while ((b= it++))
  {
    if (b->xid_count > 0)
      return false;
  }
  return true;
}


/**
  Create a new log file name.

  @param buf		buf of at least FN_REFLEN where new name is stored

  @note
    If file name will be longer then FN_REFLEN it will be truncated
*/

void MYSQL_BIN_LOG::make_log_name(char* buf, const char* log_ident)
{
  uint dir_len = dirname_length(log_file_name); 
  if (dir_len >= FN_REFLEN)
    dir_len=FN_REFLEN-1;
  strnmov(buf, log_file_name, dir_len);
  strmake(buf+dir_len, log_ident, FN_REFLEN - dir_len -1);
}


/**
  Check if we are writing/reading to the given log file.
*/

bool MYSQL_BIN_LOG::is_active(const char *log_file_name_arg)
{
  /**
   * there should/must be mysql_mutex_assert_owner(&LOCK_log) here...
   * but code violates this! (scary monsters and super creeps!)
   *
   * example stacktrace:
   * #8  MYSQL_BIN_LOG::is_active
   * #9  MYSQL_BIN_LOG::can_purge_log
   * #10 MYSQL_BIN_LOG::purge_logs
   * #11 MYSQL_BIN_LOG::purge_first_log
   * #12 next_event
   * #13 exec_relay_log_event
   *
   * I didn't investigate if this is ligit...(i.e if my comment is wrong)
   */
  return !strcmp(log_file_name, log_file_name_arg);
}


/*
  Wrappers around new_file_impl to avoid using argument
  to control locking. The argument 1) less readable 2) breaks
  incapsulation 3) allows external access to the class without
  a lock (which is not possible with private new_file_without_locking
  method).

  @retval
    nonzero - error
*/

int MYSQL_BIN_LOG::new_file()
{
  return new_file_impl(1);
}

/*
  @retval
    nonzero - error
 */
int MYSQL_BIN_LOG::new_file_without_locking()
{
  return new_file_impl(0);
}


/**
  Start writing to a new log file or reopen the old file.

  @param need_lock		Set to 1 if caller has not locked LOCK_log

  @retval
    nonzero - error

  @note
    The new file name is stored last in the index file
*/

int MYSQL_BIN_LOG::new_file_impl(bool need_lock)
{
  int error= 0, close_on_error= FALSE;
  char new_name[FN_REFLEN], *new_name_ptr, *old_name, *file_to_open;
  uint close_flag;
  bool delay_close= false;
  File UNINIT_VAR(old_file);
  DBUG_ENTER("MYSQL_BIN_LOG::new_file_impl");

  if (need_lock)
    mysql_mutex_lock(&LOCK_log);
  mysql_mutex_assert_owner(&LOCK_log);

  if (!is_open())
  {
    DBUG_PRINT("info",("log is closed"));
    mysql_mutex_unlock(&LOCK_log);
    DBUG_RETURN(error);
  }

  mysql_mutex_lock(&LOCK_index);

  /* Reuse old name if not binlog and not update log */
  new_name_ptr= name;

  /*
    If user hasn't specified an extension, generate a new log name
    We have to do this here and not in open as we want to store the
    new file name in the current binary log file.
  */
  if ((error= generate_new_name(new_name, name, 0)))
    goto end;
  new_name_ptr=new_name;

  if (log_type == LOG_BIN)
  {
    {
      /*
        We log the whole file name for log file as the user may decide
        to change base names at some point.
      */
      Rotate_log_event r(new_name+dirname_length(new_name), 0, LOG_EVENT_OFFSET,
                         is_relay_log ? Rotate_log_event::RELAY_LOG : 0);
      /* 
         The current relay-log's closing Rotate event must have checksum
         value computed with an algorithm of the last relay-logged FD event.
      */
      if (is_relay_log)
        r.checksum_alg= relay_log_checksum_alg;
      DBUG_ASSERT(!is_relay_log || relay_log_checksum_alg != BINLOG_CHECKSUM_ALG_UNDEF);
      if(DBUG_EVALUATE_IF("fault_injection_new_file_rotate_event", (error=close_on_error=TRUE), FALSE) ||
         (error= write_event(&r)))
      {
        DBUG_EXECUTE_IF("fault_injection_new_file_rotate_event", errno=2;);
        close_on_error= TRUE;
        my_printf_error(ER_ERROR_ON_WRITE,
                        ER_THD_OR_DEFAULT(current_thd, ER_CANT_OPEN_FILE),
                        MYF(ME_FATALERROR), name, errno);
        goto end;
      }
      bytes_written += r.data_written;
    }
    /*
      Update needs to be signalled even if there is no rotate event
      log rotation should give the waiting thread a signal to
      discover EOF and move on to the next log.
    */
    signal_update();
  }
  old_name=name;
  name=0;				// Don't free name
  close_flag= LOG_CLOSE_TO_BE_OPENED | LOG_CLOSE_INDEX;
  if (!is_relay_log)
  {
    /*
      We need to keep the old binlog file open (and marked as in-use) until
      the new one is fully created and synced to disk and index. Otherwise we
      leave a window where if we crash, there is no binlog file marked as
      crashed for server restart to detect the need for recovery.
    */
    old_file= log_file.file;
    close_flag|= LOG_CLOSE_DELAYED_CLOSE;
    delay_close= true;
  }
  close(close_flag);
  if (log_type == LOG_BIN && checksum_alg_reset != BINLOG_CHECKSUM_ALG_UNDEF)
  {
    DBUG_ASSERT(!is_relay_log);
    DBUG_ASSERT(binlog_checksum_options != checksum_alg_reset);
    binlog_checksum_options= checksum_alg_reset;
  }
  /*
     Note that at this point, log_state != LOG_CLOSED
     (important for is_open()).
  */

  /*
     new_file() is only used for rotation (in FLUSH LOGS or because size >
     max_binlog_size or max_relay_log_size).
     If this is a binary log, the Format_description_log_event at the
     beginning of the new file should have created=0 (to distinguish with the
     Format_description_log_event written at server startup, which should
     trigger temp tables deletion on slaves.
  */

  /* reopen index binlog file, BUG#34582 */
  file_to_open= index_file_name;
  error= open_index_file(index_file_name, 0, FALSE);
  if (!error)
  {
    /* reopen the binary log file. */
    file_to_open= new_name_ptr;
    error= open(old_name, log_type, new_name_ptr, 0, io_cache_type,
                max_size, 1, FALSE);
  }

  /* handle reopening errors */
  if (error)
  {
    my_printf_error(ER_CANT_OPEN_FILE,
                    ER_THD_OR_DEFAULT(current_thd, ER_CANT_OPEN_FILE), 
                    MYF(ME_FATALERROR), file_to_open, error);
    close_on_error= TRUE;
  }

  my_free(old_name);

end:

  if (delay_close)
  {
    clear_inuse_flag_when_closing(old_file);
    mysql_file_close(old_file, MYF(MY_WME));
  }

  if (error && close_on_error /* rotate or reopen failed */)
  {
    /* 
      Close whatever was left opened.

      We are keeping the behavior as it exists today, ie,
      we disable logging and move on (see: BUG#51014).

      TODO: as part of WL#1790 consider other approaches:
       - kill mysql (safety);
       - try multiple locations for opening a log file;
       - switch server to protected/readonly mode
       - ...
    */
    close(LOG_CLOSE_INDEX);
    sql_print_error("Could not open %s for logging (error %d). "
                     "Turning logging off for the whole duration "
                     "of the MySQL server process. To turn it on "
                     "again: fix the cause, shutdown the MySQL "
                     "server and restart it.", 
                     new_name_ptr, errno);
  }

  mysql_mutex_unlock(&LOCK_index);
  if (need_lock)
    mysql_mutex_unlock(&LOCK_log);

  DBUG_RETURN(error);
}

bool MYSQL_BIN_LOG::write_event(Log_event *ev, IO_CACHE *file)
{
  Log_event_writer writer(file, &crypto);
  if (crypto.scheme && file == &log_file)
    writer.ctx= alloca(crypto.ctx_size);

  return writer.write(ev);
}

bool MYSQL_BIN_LOG::append(Log_event *ev)
{
  bool res;
  mysql_mutex_lock(&LOCK_log);
  res= append_no_lock(ev);
  mysql_mutex_unlock(&LOCK_log);
  return res;
}


bool MYSQL_BIN_LOG::append_no_lock(Log_event* ev)
{
  bool error = 0;
  DBUG_ENTER("MYSQL_BIN_LOG::append");

  mysql_mutex_assert_owner(&LOCK_log);
  DBUG_ASSERT(log_file.type == SEQ_READ_APPEND);

  if (write_event(ev))
  {
    error=1;
    goto err;
  }
  bytes_written+= ev->data_written;
  DBUG_PRINT("info",("max_size: %lu",max_size));
  if (flush_and_sync(0))
    goto err;
  if (my_b_append_tell(&log_file) > max_size)
    error= new_file_without_locking();
err:
  signal_update();				// Safe as we don't call close
  DBUG_RETURN(error);
}

bool MYSQL_BIN_LOG::write_event_buffer(uchar* buf, uint len)
{
  bool error= 1;
  uchar *ebuf= 0;
  DBUG_ENTER("MYSQL_BIN_LOG::write_event_buffer");

  DBUG_ASSERT(log_file.type == SEQ_READ_APPEND);

  mysql_mutex_assert_owner(&LOCK_log);

  if (crypto.scheme != 0)
  {
    DBUG_ASSERT(crypto.scheme == 1);

    uint elen;
    uchar iv[BINLOG_IV_LENGTH];

    ebuf= (uchar*)my_safe_alloca(len);
    if (!ebuf)
      goto err;

    crypto.set_iv(iv, my_b_append_tell(&log_file));

    /*
      we want to encrypt everything, excluding the event length:
      massage the data before the encryption
    */
    memcpy(buf + EVENT_LEN_OFFSET, buf, 4);

    if (encryption_crypt(buf + 4, len - 4,
                         ebuf + 4, &elen,
                         crypto.key, crypto.key_length, iv, sizeof(iv),
                         ENCRYPTION_FLAG_ENCRYPT | ENCRYPTION_FLAG_NOPAD,
                         ENCRYPTION_KEY_SYSTEM_DATA, crypto.key_version))
      goto err;

    DBUG_ASSERT(elen == len - 4);

    /* massage the data after the encryption */
    memcpy(ebuf, ebuf + EVENT_LEN_OFFSET, 4);
    int4store(ebuf + EVENT_LEN_OFFSET, len);

    buf= ebuf;
  }
  if (my_b_append(&log_file, buf, len))
    goto err;
  bytes_written+= len;

  error= 0;
  DBUG_PRINT("info",("max_size: %lu",max_size));
  if (flush_and_sync(0))
    goto err;
  if (my_b_append_tell(&log_file) > max_size)
    error= new_file_without_locking();
err:
  my_safe_afree(ebuf, len);
  if (!error)
    signal_update();
  DBUG_RETURN(error);
}

bool MYSQL_BIN_LOG::flush_and_sync(bool *synced)
{
  int err=0, fd=log_file.file;
  if (synced)
    *synced= 0;
  mysql_mutex_assert_owner(&LOCK_log);
  if (flush_io_cache(&log_file))
    return 1;
  uint sync_period= get_sync_period();
  if (sync_period && ++sync_counter >= sync_period)
  {
    sync_counter= 0;
    err= mysql_file_sync(fd, MYF(MY_WME|MY_SYNC_FILESIZE));
    if (synced)
      *synced= 1;
#ifndef DBUG_OFF
    if (opt_binlog_dbug_fsync_sleep > 0)
      my_sleep(opt_binlog_dbug_fsync_sleep);
#endif
  }
  return err;
}

void MYSQL_BIN_LOG::start_union_events(THD *thd, query_id_t query_id_param)
{
  DBUG_ASSERT(!thd->binlog_evt_union.do_union);
  thd->binlog_evt_union.do_union= TRUE;
  thd->binlog_evt_union.unioned_events= FALSE;
  thd->binlog_evt_union.unioned_events_trans= FALSE;
  thd->binlog_evt_union.first_query_id= query_id_param;
}

void MYSQL_BIN_LOG::stop_union_events(THD *thd)
{
  DBUG_ASSERT(thd->binlog_evt_union.do_union);
  thd->binlog_evt_union.do_union= FALSE;
}

bool MYSQL_BIN_LOG::is_query_in_union(THD *thd, query_id_t query_id_param)
{
  return (thd->binlog_evt_union.do_union && 
          query_id_param >= thd->binlog_evt_union.first_query_id);
}

/** 
  This function checks if a transactional table was updated by the
  current transaction.

  @param thd The client thread that executed the current statement.
  @return
    @c true if a transactional table was updated, @c false otherwise.
*/
bool
trans_has_updated_trans_table(const THD* thd)
{
  binlog_cache_mngr *const cache_mngr=
    (binlog_cache_mngr*) thd_get_ha_data(thd, binlog_hton);

  return (cache_mngr ? !cache_mngr->trx_cache.empty() : 0);
}

/** 
  This function checks if a transactional table was updated by the
  current statement.

  @param thd The client thread that executed the current statement.
  @return
    @c true if a transactional table was updated, @c false otherwise.
*/
bool
stmt_has_updated_trans_table(const THD *thd)
{
  Ha_trx_info *ha_info;

  for (ha_info= thd->transaction.stmt.ha_list; ha_info;
       ha_info= ha_info->next())
  {
    if (ha_info->is_trx_read_write() && ha_info->ht() != binlog_hton)
      return (TRUE);
  }
  return (FALSE);
}

/** 
  This function checks if either a trx-cache or a non-trx-cache should
  be used. If @c bin_log_direct_non_trans_update is active or the format
  is either MIXED or ROW, the cache to be used depends on the flag @c
  is_transactional. 

  On the other hand, if binlog_format is STMT or direct option is
  OFF, the trx-cache should be used if and only if the statement is
  transactional or the trx-cache is not empty. Otherwise, the
  non-trx-cache should be used.

  @param thd              The client thread.
  @param is_transactional The changes are related to a trx-table.
  @return
    @c true if a trx-cache should be used, @c false otherwise.
*/
bool use_trans_cache(const THD* thd, bool is_transactional)
{
  binlog_cache_mngr *const cache_mngr=
    (binlog_cache_mngr*) thd_get_ha_data(thd, binlog_hton);

  return
    ((thd->is_current_stmt_binlog_format_row() ||
     thd->variables.binlog_direct_non_trans_update) ? is_transactional :
     (is_transactional || !cache_mngr->trx_cache.empty()));
}

/**
  This function checks if a transaction, either a multi-statement
  or a single statement transaction is about to commit or not.

  @param thd The client thread that executed the current statement.
  @param all Committing a transaction (i.e. TRUE) or a statement
             (i.e. FALSE).
  @return
    @c true if committing a transaction, otherwise @c false.
*/
bool ending_trans(THD* thd, const bool all)
{
  return (all || ending_single_stmt_trans(thd, all));
}

/**
  This function checks if a single statement transaction is about
  to commit or not.

  @param thd The client thread that executed the current statement.
  @param all Committing a transaction (i.e. TRUE) or a statement
             (i.e. FALSE).
  @return
    @c true if committing a single statement transaction, otherwise
    @c false.
*/
bool ending_single_stmt_trans(THD* thd, const bool all)
{
  return (!all && !thd->in_multi_stmt_transaction_mode());
}

/**
  This function checks if a non-transactional table was updated by
  the current transaction.

  @param thd The client thread that executed the current statement.
  @return
    @c true if a non-transactional table was updated, @c false
    otherwise.
*/
bool trans_has_updated_non_trans_table(const THD* thd)
{
  return (thd->transaction.all.modified_non_trans_table ||
          thd->transaction.stmt.modified_non_trans_table);
}

/**
  This function checks if a non-transactional table was updated by the
  current statement.

  @param thd The client thread that executed the current statement.
  @return
    @c true if a non-transactional table was updated, @c false otherwise.
*/
bool stmt_has_updated_non_trans_table(const THD* thd)
{
  return (thd->transaction.stmt.modified_non_trans_table);
}

/*
  These functions are placed in this file since they need access to
  binlog_hton, which has internal linkage.
*/

binlog_cache_mngr *THD::binlog_setup_trx_data()
{
  DBUG_ENTER("THD::binlog_setup_trx_data");
  binlog_cache_mngr *cache_mngr=
    (binlog_cache_mngr*) thd_get_ha_data(this, binlog_hton);

  if (cache_mngr)
    DBUG_RETURN(cache_mngr);                             // Already set up

  cache_mngr= (binlog_cache_mngr*) my_malloc(sizeof(binlog_cache_mngr), MYF(MY_ZEROFILL));
  if (!cache_mngr ||
      open_cached_file(&cache_mngr->stmt_cache.cache_log, mysql_tmpdir,
                       LOG_PREFIX, binlog_stmt_cache_size, MYF(MY_WME)) ||
      open_cached_file(&cache_mngr->trx_cache.cache_log, mysql_tmpdir,
                       LOG_PREFIX, binlog_cache_size, MYF(MY_WME)))
  {
    my_free(cache_mngr);
    DBUG_RETURN(0);                      // Didn't manage to set it up
  }
  thd_set_ha_data(this, binlog_hton, cache_mngr);

  cache_mngr= new (cache_mngr)
              binlog_cache_mngr(max_binlog_stmt_cache_size,
                                max_binlog_cache_size,
                                &binlog_stmt_cache_use,
                                &binlog_stmt_cache_disk_use,
                                &binlog_cache_use,
                                &binlog_cache_disk_use);
  DBUG_RETURN(cache_mngr);
}

/*
  Function to start a statement and optionally a transaction for the
  binary log.

  SYNOPSIS
    binlog_start_trans_and_stmt()

  DESCRIPTION

    This function does three things:
    - Start a transaction if not in autocommit mode or if a BEGIN
      statement has been seen.

    - Start a statement transaction to allow us to truncate the cache.

    - Save the currrent binlog position so that we can roll back the
      statement by truncating the cache.

      We only update the saved position if the old one was undefined,
      the reason is that there are some cases (e.g., for CREATE-SELECT)
      where the position is saved twice (e.g., both in
      select_create::prepare() and THD::binlog_write_table_map()) , but
      we should use the first. This means that calls to this function
      can be used to start the statement before the first table map
      event, to include some extra events.
 */

void
THD::binlog_start_trans_and_stmt()
{
  binlog_cache_mngr *cache_mngr= (binlog_cache_mngr*) thd_get_ha_data(this, binlog_hton);
  DBUG_ENTER("binlog_start_trans_and_stmt");
  DBUG_PRINT("enter", ("cache_mngr: %p  cache_mngr->trx_cache.get_prev_position(): %lu",
                       cache_mngr,
                       (cache_mngr ? (ulong) cache_mngr->trx_cache.get_prev_position() :
                        (ulong) 0)));

  if (cache_mngr == NULL ||
      cache_mngr->trx_cache.get_prev_position() == MY_OFF_T_UNDEF)
  {
    this->binlog_set_stmt_begin();
    if (in_multi_stmt_transaction_mode())
      trans_register_ha(this, TRUE, binlog_hton);
    trans_register_ha(this, FALSE, binlog_hton);
    /*
      Mark statement transaction as read/write. We never start
      a binary log transaction and keep it read-only,
      therefore it's best to mark the transaction read/write just
      at the same time we start it.
      Not necessary to mark the normal transaction read/write
      since the statement-level flag will be propagated automatically
      inside ha_commit_trans.
    */
    ha_data[binlog_hton->slot].ha_info[0].set_trx_read_write();
  }
  DBUG_VOID_RETURN;
}

void THD::binlog_set_stmt_begin() {
  binlog_cache_mngr *cache_mngr=
    (binlog_cache_mngr*) thd_get_ha_data(this, binlog_hton);

  /*
    The call to binlog_trans_log_savepos() might create the cache_mngr
    structure, if it didn't exist before, so we save the position
    into an auto variable and then write it into the transaction
    data for the binary log (i.e., cache_mngr).
  */
  my_off_t pos= 0;
  binlog_trans_log_savepos(this, &pos);
  cache_mngr= (binlog_cache_mngr*) thd_get_ha_data(this, binlog_hton);
  cache_mngr->trx_cache.set_prev_position(pos);
}

static int
binlog_start_consistent_snapshot(handlerton *hton, THD *thd)
{
  int err= 0;
  DBUG_ENTER("binlog_start_consistent_snapshot");

  binlog_cache_mngr *const cache_mngr= thd->binlog_setup_trx_data();

  /* Server layer calls us with LOCK_commit_ordered locked, so this is safe. */
  mysql_mutex_assert_owner(&LOCK_commit_ordered);
  strmake_buf(cache_mngr->last_commit_pos_file, mysql_bin_log.last_commit_pos_file);
  cache_mngr->last_commit_pos_offset= mysql_bin_log.last_commit_pos_offset;

  trans_register_ha(thd, TRUE, hton);

  DBUG_RETURN(err);
}

/**
  This function writes a table map to the binary log. 
  Note that in order to keep the signature uniform with related methods,
  we use a redundant parameter to indicate whether a transactional table
  was changed or not.

  If with_annotate != NULL and
  *with_annotate = TRUE write also Annotate_rows before the table map.
 
  @param table             a pointer to the table.
  @param is_transactional  @c true indicates a transactional table,
                           otherwise @c false a non-transactional.
  @return
    nonzero if an error pops up when writing the table map event.
*/
int THD::binlog_write_table_map(TABLE *table, bool is_transactional,
                                my_bool *with_annotate)
{
  int error;
  DBUG_ENTER("THD::binlog_write_table_map");
  DBUG_PRINT("enter", ("table: 0x%lx  (%s: #%lu)",
                       (long) table, table->s->table_name.str,
                       table->s->table_map_id));

  /* Ensure that all events in a GTID group are in the same cache */
  if (variables.option_bits & OPTION_GTID_BEGIN)
    is_transactional= 1;
  
  /* Pre-conditions */
  DBUG_ASSERT(is_current_stmt_binlog_format_row());
  DBUG_ASSERT(WSREP_EMULATE_BINLOG(this) || mysql_bin_log.is_open());
  DBUG_ASSERT(table->s->table_map_id != ULONG_MAX);

  Table_map_log_event
    the_event(this, table, table->s->table_map_id, is_transactional);

  if (binlog_table_maps == 0)
    binlog_start_trans_and_stmt();

  binlog_cache_mngr *const cache_mngr=
    (binlog_cache_mngr*) thd_get_ha_data(this, binlog_hton);

  IO_CACHE *file=
    cache_mngr->get_binlog_cache_log(use_trans_cache(this, is_transactional));
<<<<<<< HEAD
  Log_event_writer writer(file);
=======
  binlog_cache_data *cache_data=
    cache_mngr->get_binlog_cache_data(use_trans_cache(this, is_transactional));

>>>>>>> 725e47bf
  if (with_annotate && *with_annotate)
  {
    Annotate_rows_log_event anno(table->in_use, is_transactional, false);
    /* Annotate event should be written not more than once */
    *with_annotate= 0;
<<<<<<< HEAD
    if ((error= writer.write(&anno)))
=======
    if ((error= anno.write(file)))
    {
      if (my_errno == EFBIG)
        cache_data->set_incident();
>>>>>>> 725e47bf
      DBUG_RETURN(error);
    }
  }
  if ((error= writer.write(&the_event)))
    DBUG_RETURN(error);

  binlog_table_maps++;
  DBUG_RETURN(0);
}

/**
  This function retrieves a pending row event from a cache which is
  specified through the parameter @c is_transactional. Respectively, when it
  is @c true, the pending event is returned from the transactional cache.
  Otherwise from the non-transactional cache.

  @param is_transactional  @c true indicates a transactional cache,
                           otherwise @c false a non-transactional.
  @return
    The row event if any. 
*/
Rows_log_event*
THD::binlog_get_pending_rows_event(bool is_transactional) const
{
  Rows_log_event* rows= NULL;
  binlog_cache_mngr *const cache_mngr=
    (binlog_cache_mngr*) thd_get_ha_data(this, binlog_hton);

  /*
    This is less than ideal, but here's the story: If there is no cache_mngr,
    prepare_pending_rows_event() has never been called (since the cache_mngr
    is set up there). In that case, we just return NULL.
   */
  if (cache_mngr)
  {
    binlog_cache_data *cache_data=
      cache_mngr->get_binlog_cache_data(use_trans_cache(this, is_transactional));

    rows= cache_data->pending();
  }
  return (rows);
}

/**
  This function stores a pending row event into a cache which is specified
  through the parameter @c is_transactional. Respectively, when it is @c
  true, the pending event is stored into the transactional cache. Otherwise
  into the non-transactional cache.

  @param evt               a pointer to the row event.
  @param is_transactional  @c true indicates a transactional cache,
                           otherwise @c false a non-transactional.
*/
void
THD::binlog_set_pending_rows_event(Rows_log_event* ev, bool is_transactional)
{
  binlog_cache_mngr *const cache_mngr= binlog_setup_trx_data();

  DBUG_ASSERT(cache_mngr);

  binlog_cache_data *cache_data=
    cache_mngr->get_binlog_cache_data(use_trans_cache(this, is_transactional));

  cache_data->set_pending(ev);
}


/**
  This function removes the pending rows event, discarding any outstanding
  rows. If there is no pending rows event available, this is effectively a
  no-op.

  @param thd               a pointer to the user thread.
  @param is_transactional  @c true indicates a transactional cache,
                           otherwise @c false a non-transactional.
*/
int
MYSQL_BIN_LOG::remove_pending_rows_event(THD *thd, bool is_transactional)
{
  DBUG_ENTER("MYSQL_BIN_LOG::remove_pending_rows_event");

  binlog_cache_mngr *const cache_mngr=
    (binlog_cache_mngr*) thd_get_ha_data(thd, binlog_hton);

  DBUG_ASSERT(cache_mngr);

  binlog_cache_data *cache_data=
    cache_mngr->get_binlog_cache_data(use_trans_cache(thd, is_transactional));

  if (Rows_log_event* pending= cache_data->pending())
  {
    delete pending;
    cache_data->set_pending(NULL);
  }

  DBUG_RETURN(0);
}

/*
  Moves the last bunch of rows from the pending Rows event to a cache (either
  transactional cache if is_transaction is @c true, or the non-transactional
  cache otherwise. Sets a new pending event.

  @param thd               a pointer to the user thread.
  @param evt               a pointer to the row event.
  @param is_transactional  @c true indicates a transactional cache,
                           otherwise @c false a non-transactional.
*/
int
MYSQL_BIN_LOG::flush_and_set_pending_rows_event(THD *thd,
                                                Rows_log_event* event,
                                                bool is_transactional)
{
  DBUG_ENTER("MYSQL_BIN_LOG::flush_and_set_pending_rows_event(event)");
  DBUG_ASSERT(WSREP_EMULATE_BINLOG(thd) || mysql_bin_log.is_open());
  DBUG_PRINT("enter", ("event: 0x%lx", (long) event));

  int error= 0;
  binlog_cache_mngr *const cache_mngr=
    (binlog_cache_mngr*) thd_get_ha_data(thd, binlog_hton);

  DBUG_ASSERT(cache_mngr);

  binlog_cache_data *cache_data=
    cache_mngr->get_binlog_cache_data(use_trans_cache(thd, is_transactional));

  DBUG_PRINT("info", ("cache_mngr->pending(): 0x%lx", (long) cache_data->pending()));

  if (Rows_log_event* pending= cache_data->pending())
  {
    Log_event_writer writer(&cache_data->cache_log);

    /*
      Write pending event to the cache.
    */
    DBUG_EXECUTE_IF("simulate_disk_full_at_flush_pending",
                    {DBUG_SET("+d,simulate_file_write_error");});
    if (writer.write(pending))
    {
      set_write_error(thd, is_transactional);
      if (check_write_error(thd) && cache_data &&
          stmt_has_updated_non_trans_table(thd))
        cache_data->set_incident();
      delete pending;
      cache_data->set_pending(NULL);
      DBUG_EXECUTE_IF("simulate_disk_full_at_flush_pending",
                      {DBUG_SET("-d,simulate_file_write_error");});
      DBUG_RETURN(1);
    }

    delete pending;
  }

  thd->binlog_set_pending_rows_event(event, is_transactional);

  DBUG_RETURN(error);
}


/* Generate a new global transaction ID, and write it to the binlog */

bool
MYSQL_BIN_LOG::write_gtid_event(THD *thd, bool standalone,
                                bool is_transactional, uint64 commit_id)
{
  rpl_gtid gtid;
  uint32 domain_id;
  uint32 local_server_id;
  uint64 seq_no;
  int err;
  DBUG_ENTER("write_gtid_event");
  DBUG_PRINT("enter", ("standalone: %d", standalone));

#ifdef WITH_WSREP
  if (WSREP(thd) && thd->wsrep_trx_meta.gtid.seqno != -1 && wsrep_gtid_mode)
  {
    domain_id= wsrep_gtid_domain_id;
  } else {
#endif /* WITH_WSREP */
  domain_id= thd->variables.gtid_domain_id;
#ifdef WITH_WSREP
  }
#endif /* WITH_WSREP */
  local_server_id= thd->variables.server_id;
  seq_no= thd->variables.gtid_seq_no;

  if (thd->variables.option_bits & OPTION_GTID_BEGIN)
  {
    DBUG_PRINT("error", ("OPTION_GTID_BEGIN is set. "
                         "Master and slave will have different GTID values"));
    /* Reset the flag, as we will write out a GTID anyway */
    thd->variables.option_bits&= ~OPTION_GTID_BEGIN;
  }

  /*
    Reset the session variable gtid_seq_no, to reduce the risk of accidentally
    producing a duplicate GTID.
  */
  thd->variables.gtid_seq_no= 0;
  if (seq_no != 0)
  {
    /* Use the specified sequence number. */
    gtid.domain_id= domain_id;
    gtid.server_id= local_server_id;
    gtid.seq_no= seq_no;
    err= rpl_global_gtid_binlog_state.update(&gtid, opt_gtid_strict_mode);
    if (err && thd->get_stmt_da()->sql_errno()==ER_GTID_STRICT_OUT_OF_ORDER)
      errno= ER_GTID_STRICT_OUT_OF_ORDER;
  }
  else
  {
    /* Allocate the next sequence number for the GTID. */
    err= rpl_global_gtid_binlog_state.update_with_next_gtid(domain_id,
                                                            local_server_id, &gtid);
    seq_no= gtid.seq_no;
  }
  if (err)
    DBUG_RETURN(true);
  thd->last_commit_gtid= gtid;

  Gtid_log_event gtid_event(thd, seq_no, domain_id, standalone,
                            LOG_EVENT_SUPPRESS_USE_F, is_transactional,
                            commit_id);

  /* Write the event to the binary log. */
  DBUG_ASSERT(this == &mysql_bin_log);
  if (write_event(&gtid_event))
    DBUG_RETURN(true);
  status_var_add(thd->status_var.binlog_bytes_written, gtid_event.data_written);

  DBUG_RETURN(false);
}


int
MYSQL_BIN_LOG::write_state_to_file()
{
  File file_no;
  IO_CACHE cache;
  char buf[FN_REFLEN];
  int err;
  bool opened= false;
  bool log_inited= false;

  fn_format(buf, opt_bin_logname, mysql_data_home, ".state",
            MY_UNPACK_FILENAME);
  if ((file_no= mysql_file_open(key_file_binlog_state, buf,
                                O_RDWR|O_CREAT|O_TRUNC|O_BINARY,
                                MYF(MY_WME))) < 0)
  {
    err= 1;
    goto err;
  }
  opened= true;
  if ((err= init_io_cache(&cache, file_no, IO_SIZE, WRITE_CACHE, 0, 0,
                           MYF(MY_WME|MY_WAIT_IF_FULL))))
    goto err;
  log_inited= true;
  if ((err= rpl_global_gtid_binlog_state.write_to_iocache(&cache)))
    goto err;
  log_inited= false;
  if ((err= end_io_cache(&cache)))
    goto err;
  if ((err= mysql_file_sync(file_no, MYF(MY_WME|MY_SYNC_FILESIZE))))
    goto err;
  goto end;

err:
  sql_print_error("Error writing binlog state to file '%s'.\n", buf);
  if (log_inited)
    end_io_cache(&cache);
end:
  if (opened)
    mysql_file_close(file_no, MYF(0));

  return err;
}


/*
  Initialize the binlog state from the master-bin.state file, at server startup.

  Returns:
    0 for success.
    2 for when .state file did not exist.
    1 for other error.
*/
int
MYSQL_BIN_LOG::read_state_from_file()
{
  File file_no;
  IO_CACHE cache;
  char buf[FN_REFLEN];
  int err;
  bool opened= false;
  bool log_inited= false;

  fn_format(buf, opt_bin_logname, mysql_data_home, ".state",
            MY_UNPACK_FILENAME);
  if ((file_no= mysql_file_open(key_file_binlog_state, buf,
                                O_RDONLY|O_BINARY, MYF(0))) < 0)
  {
    if (my_errno != ENOENT)
    {
      err= 1;
      goto err;
    }
    else
    {
      /*
        If the state file does not exist, this is the first server startup
        with GTID enabled. So initialize to empty state.
      */
      rpl_global_gtid_binlog_state.reset();
      err= 2;
      goto end;
    }
  }
  opened= true;
  if ((err= init_io_cache(&cache, file_no, IO_SIZE, READ_CACHE, 0, 0,
                          MYF(MY_WME|MY_WAIT_IF_FULL))))
    goto err;
  log_inited= true;
  if ((err= rpl_global_gtid_binlog_state.read_from_iocache(&cache)))
    goto err;
  goto end;

err:
  sql_print_error("Error reading binlog GTID state from file '%s'.\n", buf);
end:
  if (log_inited)
    end_io_cache(&cache);
  if (opened)
    mysql_file_close(file_no, MYF(0));

  return err;
}


int
MYSQL_BIN_LOG::get_most_recent_gtid_list(rpl_gtid **list, uint32 *size)
{
  return rpl_global_gtid_binlog_state.get_most_recent_gtid_list(list, size);
}


bool
MYSQL_BIN_LOG::append_state_pos(String *str)
{
  return rpl_global_gtid_binlog_state.append_pos(str);
}


bool
MYSQL_BIN_LOG::append_state(String *str)
{
  return rpl_global_gtid_binlog_state.append_state(str);
}


bool
MYSQL_BIN_LOG::is_empty_state()
{
  return (rpl_global_gtid_binlog_state.count() == 0);
}


bool
MYSQL_BIN_LOG::find_in_binlog_state(uint32 domain_id, uint32 server_id_arg,
                                    rpl_gtid *out_gtid)
{
  rpl_gtid *gtid;
  if ((gtid= rpl_global_gtid_binlog_state.find(domain_id, server_id_arg)))
    *out_gtid= *gtid;
  return gtid != NULL;
}


bool
MYSQL_BIN_LOG::lookup_domain_in_binlog_state(uint32 domain_id,
                                             rpl_gtid *out_gtid)
{
  rpl_gtid *found_gtid;

  if ((found_gtid= rpl_global_gtid_binlog_state.find_most_recent(domain_id)))
  {
    *out_gtid= *found_gtid;
    return true;
  }

  return false;
}


int
MYSQL_BIN_LOG::bump_seq_no_counter_if_needed(uint32 domain_id, uint64 seq_no)
{
  return rpl_global_gtid_binlog_state.bump_seq_no_if_needed(domain_id, seq_no);
}


bool
MYSQL_BIN_LOG::check_strict_gtid_sequence(uint32 domain_id,
                                          uint32 server_id_arg,
                                          uint64 seq_no)
{
  return rpl_global_gtid_binlog_state.check_strict_sequence(domain_id,
                                                            server_id_arg,
                                                            seq_no);
}


/**
  Write an event to the binary log. If with_annotate != NULL and
  *with_annotate = TRUE write also Annotate_rows before the event
  (this should happen only if the event is a Table_map).
*/

bool MYSQL_BIN_LOG::write(Log_event *event_info, my_bool *with_annotate)
{
  THD *thd= event_info->thd;
  bool error= 1;
  binlog_cache_data *cache_data= 0;
  bool is_trans_cache= FALSE;
  bool using_trans= event_info->use_trans_cache();
  bool direct= event_info->use_direct_logging();
  ulong UNINIT_VAR(prev_binlog_id);
  DBUG_ENTER("MYSQL_BIN_LOG::write(Log_event *)");

  /*
    When binary logging is not enabled (--log-bin=0), wsrep-patch partially
    enables it without opening the binlog file (MYSQL_BIN_LOG::open().
    So, avoid writing to binlog file.
  */
  if (direct &&
      (wsrep_emulate_bin_log ||
       (WSREP(thd) && !(thd->variables.option_bits & OPTION_BIN_LOG))))
    DBUG_RETURN(0);

  if (thd->variables.option_bits & OPTION_GTID_BEGIN)
  {
    DBUG_PRINT("info", ("OPTION_GTID_BEGIN was set"));
    /* Wait for commit from binary log before we commit */
    direct= 0;
    using_trans= 1;
  }

  if (thd->binlog_evt_union.do_union)
  {
    /*
      In Stored function; Remember that function call caused an update.
      We will log the function call to the binary log on function exit
    */
    thd->binlog_evt_union.unioned_events= TRUE;
    thd->binlog_evt_union.unioned_events_trans |= using_trans;
    DBUG_RETURN(0);
  }

  /*
    We only end the statement if we are in a top-level statement.  If
    we are inside a stored function, we do not end the statement since
    this will close all tables on the slave. But there can be a special case
    where we are inside a stored function/trigger and a SAVEPOINT is being
    set in side the stored function/trigger. This SAVEPOINT execution will
    force the pending event to be flushed without an STMT_END_F flag. This
    will result in a case where following DMLs will be considered as part of
    same statement and result in data loss on slave. Hence in this case we
    force the end_stmt to be true.
  */
  bool const end_stmt= (thd->in_sub_stmt && thd->lex->sql_command ==
                        SQLCOM_SAVEPOINT) ? true :
    (thd->locked_tables_mode && thd->lex->requires_prelocking());
  if (thd->binlog_flush_pending_rows_event(end_stmt, using_trans))
    DBUG_RETURN(error);

  /*
     In most cases this is only called if 'is_open()' is true; in fact this is
     mostly called if is_open() *was* true a few instructions before, but it
     could have changed since.
  */
  /* applier and replayer can skip writing binlog events */
  if ((WSREP_EMULATE_BINLOG(thd) &&
       IF_WSREP(thd->wsrep_exec_mode != REPL_RECV, 0)) || is_open())
  {
    my_off_t UNINIT_VAR(my_org_b_tell);
#ifdef HAVE_REPLICATION
    /*
      In the future we need to add to the following if tests like
      "do the involved tables match (to be implemented)
      binlog_[wild_]{do|ignore}_table?" (WL#1049)"
    */
    const char *local_db= event_info->get_db();

    bool option_bin_log_flag= (thd->variables.option_bits & OPTION_BIN_LOG);

    /*
      Log all updates to binlog cache so that they can get replicated to other
      nodes. A check has been added to stop them from getting logged into
      binary log files.
    */
    if (WSREP(thd)) option_bin_log_flag= true;

    if ((!(option_bin_log_flag)) ||
	(thd->lex->sql_command != SQLCOM_ROLLBACK_TO_SAVEPOINT &&
         thd->lex->sql_command != SQLCOM_SAVEPOINT &&
         !binlog_filter->db_ok(local_db)))
      DBUG_RETURN(0);
#endif /* HAVE_REPLICATION */

    IO_CACHE *file= NULL;

    if (direct)
    {
      int res;
      uint64 commit_id= 0;
      DBUG_PRINT("info", ("direct is set"));
      if ((res= thd->wait_for_prior_commit()))
        DBUG_RETURN(res);
      file= &log_file;
      my_org_b_tell= my_b_tell(file);
      mysql_mutex_lock(&LOCK_log);
      prev_binlog_id= current_binlog_id;
      DBUG_EXECUTE_IF("binlog_force_commit_id",
        {
          const LEX_STRING commit_name= { C_STRING_WITH_LEN("commit_id") };
          bool null_value;
          user_var_entry *entry=
            (user_var_entry*) my_hash_search(&thd->user_vars,
                                             (uchar*) commit_name.str,
                                             commit_name.length);
          commit_id= entry->val_int(&null_value);
        });
      if (write_gtid_event(thd, true, using_trans, commit_id))
        goto err;
    }
    else
    {
      binlog_cache_mngr *const cache_mngr= thd->binlog_setup_trx_data();
      if (!cache_mngr)
        goto err;

      is_trans_cache= use_trans_cache(thd, using_trans);
      file= cache_mngr->get_binlog_cache_log(is_trans_cache);
      cache_data= cache_mngr->get_binlog_cache_data(is_trans_cache);

      if (thd->lex->stmt_accessed_non_trans_temp_table())
        cache_data->set_changes_to_non_trans_temp_table();

      thd->binlog_start_trans_and_stmt();
    }
    DBUG_PRINT("info",("event type: %d",event_info->get_type_code()));

    /*
       No check for auto events flag here - this write method should
       never be called if auto-events are enabled.

       Write first log events which describe the 'run environment'
       of the SQL command. If row-based binlogging, Insert_id, Rand
       and other kind of "setting context" events are not needed.
    */

    if (with_annotate && *with_annotate)
    {
      DBUG_ASSERT(event_info->get_type_code() == TABLE_MAP_EVENT);
      Annotate_rows_log_event anno(thd, using_trans, direct);
      /* Annotate event should be written not more than once */
      *with_annotate= 0;
      if (write_event(&anno, file))
        goto err;
    }

    if (thd)
    {
      if (!thd->is_current_stmt_binlog_format_row())
      {

        if (thd->stmt_depends_on_first_successful_insert_id_in_prev_stmt)
        {
          Intvar_log_event e(thd,(uchar) LAST_INSERT_ID_EVENT,
                             thd->first_successful_insert_id_in_prev_stmt_for_binlog,
                             using_trans, direct);
          if (write_event(&e, file))
            goto err;
        }
        if (thd->auto_inc_intervals_in_cur_stmt_for_binlog.nb_elements() > 0)
        {
          DBUG_PRINT("info",("number of auto_inc intervals: %u",
                             thd->auto_inc_intervals_in_cur_stmt_for_binlog.
                             nb_elements()));
          Intvar_log_event e(thd, (uchar) INSERT_ID_EVENT,
                             thd->auto_inc_intervals_in_cur_stmt_for_binlog.
                             minimum(), using_trans, direct);
          if (write_event(&e, file))
            goto err;
        }
        if (thd->rand_used)
        {
          Rand_log_event e(thd,thd->rand_saved_seed1,thd->rand_saved_seed2,
                           using_trans, direct);
          if (write_event(&e, file))
            goto err;
        }
        if (thd->user_var_events.elements)
        {
          for (uint i= 0; i < thd->user_var_events.elements; i++)
          {
            BINLOG_USER_VAR_EVENT *user_var_event;
            get_dynamic(&thd->user_var_events,(uchar*) &user_var_event, i);

            /* setting flags for user var log event */
            uchar flags= User_var_log_event::UNDEF_F;
            if (user_var_event->unsigned_flag)
              flags|= User_var_log_event::UNSIGNED_F;

            User_var_log_event e(thd, user_var_event->user_var_event->name.str,
                                 user_var_event->user_var_event->name.length,
                                 user_var_event->value,
                                 user_var_event->length,
                                 user_var_event->type,
                                 user_var_event->charset_number,
                                 flags,
                                 using_trans,
                                 direct);
            if (write_event(&e, file))
              goto err;
          }
        }
      }
    }

    /*
      Write the event.
    */
    if (write_event(event_info, file) ||
        DBUG_EVALUATE_IF("injecting_fault_writing", 1, 0))
      goto err;

    error= 0;
err:
    if (direct)
    {
      my_off_t offset= my_b_tell(file);
      bool check_purge= false;

      if (!error)
      {
        bool synced;

        if ((error= flush_and_sync(&synced)))
        {
        }
        else
        {
          mysql_mutex_assert_not_owner(&LOCK_prepare_ordered);
          mysql_mutex_assert_owner(&LOCK_log);
          mysql_mutex_assert_not_owner(&LOCK_after_binlog_sync);
          mysql_mutex_assert_not_owner(&LOCK_commit_ordered);
          bool first= true;
          bool last= true;
          if ((error= RUN_HOOK(binlog_storage, after_flush,
                               (thd, log_file_name, file->pos_in_file,
                                synced, first, last))))
          {
            sql_print_error("Failed to run 'after_flush' hooks");
            error= 1;
          }
          else
          {
            /* update binlog_end_pos so it can be read by dump thread
             *
             * note: must be _after_ the RUN_HOOK(after_flush) or else
             * semi-sync-plugin might not have put the transaction into
             * it's list before dump-thread tries to send it
             */
            update_binlog_end_pos(offset);

            signal_update();
            if ((error= rotate(false, &check_purge)))
              check_purge= false;
          }
        }
      }

      status_var_add(thd->status_var.binlog_bytes_written,
                     offset - my_org_b_tell);

      mysql_mutex_lock(&LOCK_after_binlog_sync);
      mysql_mutex_unlock(&LOCK_log);

      mysql_mutex_assert_not_owner(&LOCK_prepare_ordered);
      mysql_mutex_assert_not_owner(&LOCK_log);
      mysql_mutex_assert_owner(&LOCK_after_binlog_sync);
      mysql_mutex_assert_not_owner(&LOCK_commit_ordered);
      bool first= true;
      bool last= true;
      if (RUN_HOOK(binlog_storage, after_sync,
                   (thd, log_file_name, file->pos_in_file,
                    first, last)))
      {
        error=1;
        /* error is already printed inside hook */
      }

      /*
        Take mutex to protect against a reader seeing partial writes of 64-bit
        offset on 32-bit CPUs.
      */
      mysql_mutex_lock(&LOCK_commit_ordered);
      mysql_mutex_unlock(&LOCK_after_binlog_sync);
      last_commit_pos_offset= offset;
      mysql_mutex_unlock(&LOCK_commit_ordered);

      if (check_purge)
        checkpoint_and_purge(prev_binlog_id);
    }

    if (error)
    {
      set_write_error(thd, is_trans_cache);
      if (check_write_error(thd) && cache_data &&
          stmt_has_updated_non_trans_table(thd))
        cache_data->set_incident();
    }
  }

  DBUG_RETURN(error);
}


int error_log_print(enum loglevel level, const char *format,
                    va_list args)
{
  return logger.error_log_print(level, format, args);
}


bool slow_log_print(THD *thd, const char *query, uint query_length,
                    ulonglong current_utime)
{
  return logger.slow_log_print(thd, query, query_length, current_utime);
}


bool LOGGER::log_command(THD *thd, enum enum_server_command command)
{
#ifndef NO_EMBEDDED_ACCESS_CHECKS
  Security_context *sctx= thd->security_ctx;
#endif
  /*
    Log command if we have at least one log event handler enabled and want
    to log this king of commands
  */
  if (*general_log_handler_list && (what_to_log & (1L << (uint) command)))
  {
    if ((thd->variables.option_bits & OPTION_LOG_OFF)
#ifndef NO_EMBEDDED_ACCESS_CHECKS
         && (sctx->master_access & SUPER_ACL)
#endif
       )
    {
      /* No logging */
      return FALSE;
    }

    return TRUE;
  }

  return FALSE;
}


bool general_log_print(THD *thd, enum enum_server_command command,
                       const char *format, ...)
{
  va_list args;
  uint error= 0;

  /* Print the message to the buffer if we want to log this king of commands */
  if (! logger.log_command(thd, command))
    return FALSE;

  va_start(args, format);
  error= logger.general_log_print(thd, command, format, args);
  va_end(args);

  return error;
}

bool general_log_write(THD *thd, enum enum_server_command command,
                       const char *query, uint query_length)
{
  /* Write the message to the log if we want to log this king of commands */
  if (logger.log_command(thd, command) || mysql_audit_general_enabled())
    return logger.general_log_write(thd, command, query, query_length);

  return FALSE;
}


static void
binlog_checkpoint_callback(void *cookie)
{
  MYSQL_BIN_LOG::xid_count_per_binlog *entry=
    (MYSQL_BIN_LOG::xid_count_per_binlog *)cookie;
  /*
    For every supporting engine, we increment the xid_count and issue a
    commit_checkpoint_request(). Then we can count when all
    commit_checkpoint_notify() callbacks have occurred, and then log a new
    binlog checkpoint event.
  */
  mysql_bin_log.mark_xids_active(entry->binlog_id, 1);
}


/*
  Request a commit checkpoint from each supporting engine.
  This must be called after each binlog rotate, and after LOCK_log has been
  released. The xid_count value in the xid_count_per_binlog entry was
  incremented by 1 and will be decremented in this function; this ensures
  that the entry will not go away early despite LOCK_log not being held.
*/
void
MYSQL_BIN_LOG::do_checkpoint_request(ulong binlog_id)
{
  xid_count_per_binlog *entry;

  /*
    Find the binlog entry, and invoke commit_checkpoint_request() on it in
    each supporting storage engine.
  */
  mysql_mutex_lock(&LOCK_xid_list);
  I_List_iterator<xid_count_per_binlog> it(binlog_xid_count_list);
  do {
    entry= it++;
    DBUG_ASSERT(entry /* binlog_id is always somewhere in the list. */);
  } while (entry->binlog_id != binlog_id);
  mysql_mutex_unlock(&LOCK_xid_list);

  ha_commit_checkpoint_request(entry, binlog_checkpoint_callback);
  /*
    When we rotated the binlog, we incremented xid_count to make sure the
    entry would not go away until this point, where we have done all necessary
    commit_checkpoint_request() calls.
    So now we can (and must) decrease the count - when it reaches zero, we
    will know that both all pending unlog() and all pending
    commit_checkpoint_notify() calls are done, and we can log a new binlog
    checkpoint.
  */
  mark_xid_done(binlog_id, true);
}


/**
  The method executes rotation when LOCK_log is already acquired
  by the caller.

  @param force_rotate  caller can request the log rotation
  @param check_purge   is set to true if rotation took place

  @note
    Caller _must_ check the check_purge variable. If this is set, it means
    that the binlog was rotated, and caller _must_ ensure that
    do_checkpoint_request() is called later with the binlog_id of the rotated
    binlog file. The call to do_checkpoint_request() must happen after
    LOCK_log is released (which is why we cannot simply do it here).
    Usually, checkpoint_and_purge() is appropriate, as it will both handle
    the checkpointing and any needed purging of old logs.

  @note
    If rotation fails, for instance the server was unable 
    to create a new log file, we still try to write an 
    incident event to the current log.

  @retval
    nonzero - error in rotating routine.
*/
int MYSQL_BIN_LOG::rotate(bool force_rotate, bool* check_purge)
{
  int error= 0;
  DBUG_ENTER("MYSQL_BIN_LOG::rotate");

  if (wsrep_to_isolation)
  {
    DBUG_ASSERT(WSREP_ON);
    *check_purge= false;
    WSREP_DEBUG("avoiding binlog rotate due to TO isolation: %d", 
                wsrep_to_isolation);
    DBUG_RETURN(0);
  }

  //todo: fix the macro def and restore safe_mutex_assert_owner(&LOCK_log);
  *check_purge= false;

  if (force_rotate || (my_b_tell(&log_file) >= (my_off_t) max_size))
  {
    ulong binlog_id= current_binlog_id;
    /*
      We rotate the binlog, so we need to start a commit checkpoint in all
      supporting engines - when it finishes, we can log a new binlog checkpoint
      event.

      But we cannot start the checkpoint here - there could be a group commit
      still in progress which needs to be included in the checkpoint, and
      besides we do not want to do the (possibly expensive) checkpoint while
      LOCK_log is held.

      On the other hand, we must be sure that the xid_count entry for the
      previous log does not go away until we start the checkpoint - which it
      could do as it is no longer the most recent. So we increment xid_count
      (to count the pending checkpoint request) - this will fix the entry in
      place until we decrement again in do_checkpoint_request().
    */
    mark_xids_active(binlog_id, 1);

    if ((error= new_file_without_locking()))
    {
      /** 
         Be conservative... There are possible lost events (eg, 
         failing to log the Execute_load_query_log_event
         on a LOAD DATA while using a non-transactional
         table)!

         We give it a shot and try to write an incident event anyway
         to the current log. 
      */
      if (!write_incident_already_locked(current_thd))
        flush_and_sync(0);

      /*
        We failed to rotate - so we have to decrement the xid_count back that
        we incremented before attempting the rotate.
      */
      mark_xid_done(binlog_id, false);
    }
    else
      *check_purge= true;
  }
  DBUG_RETURN(error);
}

/**
  The method executes logs purging routine.

  @retval
    nonzero - error in rotating routine.
*/
void MYSQL_BIN_LOG::purge()
{
  mysql_mutex_assert_not_owner(&LOCK_log);
#ifdef HAVE_REPLICATION
  if (expire_logs_days)
  {
    DEBUG_SYNC(current_thd, "at_purge_logs_before_date");
    time_t purge_time= my_time(0) - expire_logs_days*24*60*60;
    if (purge_time >= 0)
    {
      purge_logs_before_date(purge_time);
    }
    DEBUG_SYNC(current_thd, "after_purge_logs_before_date");
  }
#endif
}


void MYSQL_BIN_LOG::checkpoint_and_purge(ulong binlog_id)
{
  do_checkpoint_request(binlog_id);
  purge();
}

/**
  The method is a shortcut of @c rotate() and @c purge().
  LOCK_log is acquired prior to rotate and is released after it.

  @param force_rotate  caller can request the log rotation

  @retval
    nonzero - error in rotating routine.
*/
int MYSQL_BIN_LOG::rotate_and_purge(bool force_rotate)
{
  int error= 0;
  ulong prev_binlog_id;
  DBUG_ENTER("MYSQL_BIN_LOG::rotate_and_purge");
  bool check_purge= false;

  //todo: fix the macro def and restore safe_mutex_assert_not_owner(&LOCK_log);
  mysql_mutex_lock(&LOCK_log);
  prev_binlog_id= current_binlog_id;
  if ((error= rotate(force_rotate, &check_purge)))
    check_purge= false;
  /*
    NOTE: Run purge_logs wo/ holding LOCK_log because it does not need
          the mutex. Otherwise causes various deadlocks.
  */
  mysql_mutex_unlock(&LOCK_log);

  if (check_purge)
    checkpoint_and_purge(prev_binlog_id);

  DBUG_RETURN(error);
}

uint MYSQL_BIN_LOG::next_file_id()
{
  uint res;
  mysql_mutex_lock(&LOCK_log);
  res = file_id++;
  mysql_mutex_unlock(&LOCK_log);
  return res;
}

class CacheWriter: public Log_event_writer
{
public:
  ulong remains;

  CacheWriter(THD *thd_arg, IO_CACHE *file_arg, bool do_checksum,
              Binlog_crypt_data *cr)
    : Log_event_writer(file_arg, cr), remains(0), thd(thd_arg), first(true)
  { checksum_len= do_checksum ? BINLOG_CHECKSUM_LEN : 0; }

  ~CacheWriter()
  { status_var_add(thd->status_var.binlog_bytes_written, bytes_written); }

  int write(uchar* pos, size_t len)
  {
    if (first)
      write_header(pos, len);
    else
      write_data(pos, len);

    remains -= len;
    if ((first= !remains))
      write_footer();
    return 0;
  }
private:
  THD *thd;
  bool first;
};

/*
  Write the contents of a cache to the binary log.

  SYNOPSIS
    write_cache()
    thd      Current_thread
    cache    Cache to write to the binary log

  DESCRIPTION
    Write the contents of the cache to the binary log. The cache will
    be reset as a READ_CACHE to be able to read the contents from it.

    Reading from the trans cache with possible (per @c binlog_checksum_options) 
    adding checksum value  and then fixing the length and the end_log_pos of 
    events prior to fill in the binlog cache.
*/

int MYSQL_BIN_LOG::write_cache(THD *thd, IO_CACHE *cache)
{
  DBUG_ENTER("MYSQL_BIN_LOG::write_cache");

  mysql_mutex_assert_owner(&LOCK_log);
  if (reinit_io_cache(cache, READ_CACHE, 0, 0, 0))
    DBUG_RETURN(ER_ERROR_ON_WRITE);
  uint length= my_b_bytes_in_cache(cache), group, carry, hdr_offs;
  long val;
  ulong end_log_pos_inc= 0; // each event processed adds BINLOG_CHECKSUM_LEN 2 t
  uchar header[LOG_EVENT_HEADER_LEN];
  CacheWriter writer(thd, &log_file, binlog_checksum_options, &crypto);

  if (crypto.scheme)
    writer.ctx= alloca(crypto.ctx_size);

  // while there is just one alg the following must hold:
  DBUG_ASSERT(binlog_checksum_options == BINLOG_CHECKSUM_ALG_OFF ||
              binlog_checksum_options == BINLOG_CHECKSUM_ALG_CRC32);

  /*
    The events in the buffer have incorrect end_log_pos data
    (relative to beginning of group rather than absolute),
    so we'll recalculate them in situ so the binlog is always
    correct, even in the middle of a group. This is possible
    because we now know the start position of the group (the
    offset of this cache in the log, if you will); all we need
    to do is to find all event-headers, and add the position of
    the group to the end_log_pos of each event.  This is pretty
    straight forward, except that we read the cache in segments,
    so an event-header might end up on the cache-border and get
    split.
  */

  group= (uint)my_b_tell(&log_file);
  hdr_offs= carry= 0;

  do
  {
    /*
      if we only got a partial header in the last iteration,
      get the other half now and process a full header.
    */
    if (unlikely(carry > 0))
    {
      DBUG_ASSERT(carry < LOG_EVENT_HEADER_LEN);
      uint tail= LOG_EVENT_HEADER_LEN - carry;

      /* assemble both halves */
      memcpy(&header[carry], (char *)cache->read_pos, tail);

      ulong len= uint4korr(header + EVENT_LEN_OFFSET);
      writer.remains= len;

      /* fix end_log_pos */
      end_log_pos_inc += writer.checksum_len;
      val= uint4korr(header + LOG_POS_OFFSET) + group + end_log_pos_inc;
      int4store(header + LOG_POS_OFFSET, val);

      /* fix len */
      len+= writer.checksum_len;
      int4store(header + EVENT_LEN_OFFSET, len);

      if (writer.write(header, LOG_EVENT_HEADER_LEN))
        DBUG_RETURN(ER_ERROR_ON_WRITE);

      cache->read_pos+= tail;
      length-= tail;
      carry= 0;

      /* next event header at ... */
      hdr_offs= len - LOG_EVENT_HEADER_LEN - writer.checksum_len;
    }

    /* if there is anything to write, process it. */

    if (likely(length > 0))
    {
      DBUG_EXECUTE_IF("fail_binlog_write_1",
                      errno= 28; DBUG_RETURN(ER_ERROR_ON_WRITE););
      /*
        process all event-headers in this (partial) cache.
        if next header is beyond current read-buffer,
        we'll get it later (though not necessarily in the
        very next iteration, just "eventually").
      */

      if (hdr_offs >= length)
      {
        if (writer.write(cache->read_pos, length))
          DBUG_RETURN(ER_ERROR_ON_WRITE);
      }

      while (hdr_offs < length)
      {
        /*
          finish off with remains of the last event that crawls
          from previous into the current buffer
        */
        if (writer.remains != 0)
        {
          if (writer.write(cache->read_pos, hdr_offs))
            DBUG_RETURN(ER_ERROR_ON_WRITE);
        }

        /*
          partial header only? save what we can get, process once
          we get the rest.
        */
        if (hdr_offs + LOG_EVENT_HEADER_LEN > length)
        {
          carry= length - hdr_offs;
          memcpy(header, (char *)cache->read_pos + hdr_offs, carry);
          length= hdr_offs;
        }
        else
        {
          /* we've got a full event-header, and it came in one piece */
          uchar *ev= (uchar *)cache->read_pos + hdr_offs;
          uint ev_len= uint4korr(ev + EVENT_LEN_OFFSET); // netto len
          uchar *log_pos= ev + LOG_POS_OFFSET;

          end_log_pos_inc += writer.checksum_len;
          /* fix end_log_pos */
          val= uint4korr(log_pos) + group + end_log_pos_inc;
          int4store(log_pos, val);

          /* fix length */
          int4store(ev + EVENT_LEN_OFFSET, ev_len + writer.checksum_len);

          writer.remains= ev_len;
          if (writer.write(ev, std::min<uint>(ev_len, length - hdr_offs)))
            DBUG_RETURN(ER_ERROR_ON_WRITE);

          /* next event header at ... */
          hdr_offs += ev_len; // incr by the netto len

          DBUG_ASSERT(!writer.checksum_len || writer.remains == 0 || hdr_offs >= length);
        }
      }

      /*
        Adjust hdr_offs. Note that it may still point beyond the segment
        read in the next iteration; if the current event is very long,
        it may take a couple of read-iterations (and subsequent adjustments
        of hdr_offs) for it to point into the then-current segment.
        If we have a split header (!carry), hdr_offs will be set at the
        beginning of the next iteration, overwriting the value we set here:
      */
      hdr_offs -= length;
    }
  } while ((length= my_b_fill(cache)));

  DBUG_ASSERT(carry == 0);
  DBUG_ASSERT(!writer.checksum_len || writer.remains == 0);

  DBUG_RETURN(0);                               // All OK
}

/*
  Helper function to get the error code of the query to be binlogged.
 */
int query_error_code(THD *thd, bool not_killed)
{
  int error;
  
  if (not_killed || (killed_mask_hard(thd->killed) == KILL_BAD_DATA))
  {
    error= thd->is_error() ? thd->get_stmt_da()->sql_errno() : 0;

    /* thd->get_get_stmt_da()->sql_errno() might be ER_SERVER_SHUTDOWN or
       ER_QUERY_INTERRUPTED, So here we need to make sure that error
       is not set to these errors when specified not_killed by the
       caller.
    */
    if (error == ER_SERVER_SHUTDOWN || error == ER_QUERY_INTERRUPTED ||
        error == ER_NEW_ABORTING_CONNECTION || error == ER_CONNECTION_KILLED)
      error= 0;
  }
  else
  {
    /* killed status for DELAYED INSERT thread should never be used */
    DBUG_ASSERT(!(thd->system_thread & SYSTEM_THREAD_DELAYED_INSERT));
    error= thd->killed_errno();
  }

  return error;
}


bool MYSQL_BIN_LOG::write_incident_already_locked(THD *thd)
{
  uint error= 0;
  DBUG_ENTER("MYSQL_BIN_LOG::write_incident_already_locked");
  Incident incident= INCIDENT_LOST_EVENTS;
  Incident_log_event ev(thd, incident, write_error_msg);

  if (likely(is_open()))
  {
    error= write_event(&ev);
    status_var_add(thd->status_var.binlog_bytes_written, ev.data_written);
  }

  DBUG_RETURN(error);
}


bool MYSQL_BIN_LOG::write_incident(THD *thd)
{
  uint error= 0;
  my_off_t offset;
  bool check_purge= false;
  ulong prev_binlog_id;
  DBUG_ENTER("MYSQL_BIN_LOG::write_incident");

  mysql_mutex_lock(&LOCK_log);
  if (likely(is_open()))
  {
    prev_binlog_id= current_binlog_id;
    if (!(error= write_incident_already_locked(thd)) &&
        !(error= flush_and_sync(0)))
    {
      signal_update();
      if ((error= rotate(false, &check_purge)))
        check_purge= false;
    }

    offset= my_b_tell(&log_file);

    update_binlog_end_pos(offset);

    /*
      Take mutex to protect against a reader seeing partial writes of 64-bit
      offset on 32-bit CPUs.
    */
    mysql_mutex_lock(&LOCK_commit_ordered);
    last_commit_pos_offset= offset;
    mysql_mutex_unlock(&LOCK_commit_ordered);
    mysql_mutex_unlock(&LOCK_log);

    if (check_purge)
      checkpoint_and_purge(prev_binlog_id);
  }
  else
  {
    mysql_mutex_unlock(&LOCK_log);
  }

  DBUG_RETURN(error);
}

void
MYSQL_BIN_LOG::write_binlog_checkpoint_event_already_locked(const char *name_arg, uint len)
{
  my_off_t offset;
  Binlog_checkpoint_log_event ev(name_arg, len);
  /*
    Note that we must sync the binlog checkpoint to disk.
    Otherwise a subsequent log purge could delete binlogs that XA recovery
    thinks are needed (even though they are not really).
  */
  if (!write_event(&ev) && !flush_and_sync(0))
  {
    signal_update();
  }
  else
  {
    /*
      If we fail to write the checkpoint event, something is probably really
      bad with the binlog. We complain in the error log.

      Note that failure to write binlog checkpoint does not compromise the
      ability to do crash recovery - crash recovery will just have to scan a
      bit more of the binlog than strictly necessary.
    */
    sql_print_error("Failed to write binlog checkpoint event to binary log\n");
  }

  offset= my_b_tell(&log_file);

  update_binlog_end_pos(offset);

  /*
    Take mutex to protect against a reader seeing partial writes of 64-bit
    offset on 32-bit CPUs.
  */
  mysql_mutex_lock(&LOCK_commit_ordered);
  last_commit_pos_offset= offset;
  mysql_mutex_unlock(&LOCK_commit_ordered);
}


/**
  Write a cached log entry to the binary log.
  - To support transaction over replication, we wrap the transaction
  with BEGIN/COMMIT or BEGIN/ROLLBACK in the binary log.
  We want to write a BEGIN/ROLLBACK block when a non-transactional table
  was updated in a transaction which was rolled back. This is to ensure
  that the same updates are run on the slave.

  @param thd
  @param cache		The cache to copy to the binlog
  @param commit_event   The commit event to print after writing the
                        contents of the cache.
  @param incident       Defines if an incident event should be created to
                        notify that some non-transactional changes did
                        not get into the binlog.

  @note
    We only come here if there is something in the cache.
  @note
    The thing in the cache is always a complete transaction.
  @note
    'cache' needs to be reinitialized after this functions returns.
*/

bool
MYSQL_BIN_LOG::write_transaction_to_binlog(THD *thd,
                                           binlog_cache_mngr *cache_mngr,
                                           Log_event *end_ev, bool all,
                                           bool using_stmt_cache,
                                           bool using_trx_cache)
{
  group_commit_entry entry;
  Ha_trx_info *ha_info;
  DBUG_ENTER("MYSQL_BIN_LOG::write_transaction_to_binlog");

  /*
    Control should not be allowed beyond this point in wsrep_emulate_bin_log
    mode. Also, do not write the cached updates to binlog if binary logging is
    disabled (log-bin/sql_log_bin).
  */
  if (wsrep_emulate_bin_log || !(thd->variables.option_bits & OPTION_BIN_LOG))
    DBUG_RETURN(0);

  entry.thd= thd;
  entry.cache_mngr= cache_mngr;
  entry.error= 0;
  entry.all= all;
  entry.using_stmt_cache= using_stmt_cache;
  entry.using_trx_cache= using_trx_cache;
  entry.need_unlog= false;
  ha_info= all ? thd->transaction.all.ha_list : thd->transaction.stmt.ha_list;

  for (; ha_info; ha_info= ha_info->next())
  {
    if (ha_info->is_started() && ha_info->ht() != binlog_hton &&
        !ha_info->ht()->commit_checkpoint_request)
      entry.need_unlog= true;
    break;
  }

  entry.end_event= end_ev;
  if (cache_mngr->stmt_cache.has_incident() ||
      cache_mngr->trx_cache.has_incident())
  {
    Incident_log_event inc_ev(thd, INCIDENT_LOST_EVENTS, write_error_msg);
    entry.incident_event= &inc_ev;
    DBUG_RETURN(write_transaction_to_binlog_events(&entry));
  }
  else
  {
    entry.incident_event= NULL;
    DBUG_RETURN(write_transaction_to_binlog_events(&entry));
  }
}


/*
  Put a transaction that is ready to commit in the group commit queue.
  The transaction is identified by the ENTRY object passed into this function.

  To facilitate group commit for the binlog, we first queue up ourselves in
  this function. Then later the first thread to enter the queue waits for
  the LOCK_log mutex, and commits for everyone in the queue once it gets the
  lock. Any other threads in the queue just wait for the first one to finish
  the commit and wake them up. This way, all transactions in the queue get
  committed in a single disk operation.

  The main work in this function is when the commit in one transaction has
  been marked to wait for the commit of another transaction to happen
  first. This is used to support in-order parallel replication, where
  transactions can execute out-of-order but need to be committed in-order with
  how they happened on the master. The waiting of one commit on another needs
  to be integrated with the group commit queue, to ensure that the waiting
  transaction can participate in the same group commit as the waited-for
  transaction.

  So when we put a transaction in the queue, we check if there were other
  transactions already prepared to commit but just waiting for the first one
  to commit. If so, we add those to the queue as well, transitively for all
  waiters.

  And if a transaction is marked to wait for a prior transaction, but that
  prior transaction is already queued for group commit, then we can queue the
  new transaction directly to participate in the group commit.

  @retval < 0   Error
  @retval > 0   If queued as the first entry in the queue (meaning this
                is the leader)
  @retval   0   Otherwise (queued as participant, leader handles the commit)
*/

int
MYSQL_BIN_LOG::queue_for_group_commit(group_commit_entry *orig_entry)
{
  group_commit_entry *entry, *orig_queue, *last;
  wait_for_commit *cur;
  wait_for_commit *wfc;
  DBUG_ENTER("MYSQL_BIN_LOG::queue_for_group_commit");

  /*
    Check if we need to wait for another transaction to commit before us.

    It is safe to do a quick check without lock first in the case where we do
    not have to wait. But if the quick check shows we need to wait, we must do
    another safe check under lock, to avoid the race where the other
    transaction wakes us up between the check and the wait.
  */
  wfc= orig_entry->thd->wait_for_commit_ptr;
  orig_entry->queued_by_other= false;
  if (wfc && wfc->waitee)
  {
    mysql_mutex_lock(&wfc->LOCK_wait_commit);
    /*
      Do an extra check here, this time safely under lock.

      If waitee->commit_started is set, it means that the transaction we need
      to wait for has already queued up for group commit. In this case it is
      safe for us to queue up immediately as well, increasing the opprtunities
      for group commit. Because waitee has taken the LOCK_prepare_ordered
      before setting the flag, so there is no risk that we can queue ahead of
      it.
    */
    if (wfc->waitee && !wfc->waitee->commit_started)
    {
      PSI_stage_info old_stage;
      wait_for_commit *loc_waitee;

      /*
        By setting wfc->opaque_pointer to our own entry, we mark that we are
        ready to commit, but waiting for another transaction to commit before
        us.

        This other transaction may then take over the commit process for us to
        get us included in its own group commit. If this happens, the
        queued_by_other flag is set.

        Setting this flag may or may not be seen by the other thread, but we
        are safe in any case: The other thread will set queued_by_other under
        its LOCK_wait_commit, and we will not check queued_by_other only after
        we have been woken up.
      */
      wfc->opaque_pointer= orig_entry;
      DEBUG_SYNC(orig_entry->thd, "group_commit_waiting_for_prior");
      orig_entry->thd->ENTER_COND(&wfc->COND_wait_commit,
                                  &wfc->LOCK_wait_commit,
                                  &stage_waiting_for_prior_transaction_to_commit,
                                  &old_stage);
      while ((loc_waitee= wfc->waitee) && !orig_entry->thd->check_killed())
        mysql_cond_wait(&wfc->COND_wait_commit, &wfc->LOCK_wait_commit);
      wfc->opaque_pointer= NULL;
      DBUG_PRINT("info", ("After waiting for prior commit, queued_by_other=%d",
                 orig_entry->queued_by_other));

      if (loc_waitee)
      {
        /* Wait terminated due to kill. */
        mysql_mutex_lock(&loc_waitee->LOCK_wait_commit);
        if (loc_waitee->wakeup_subsequent_commits_running ||
            orig_entry->queued_by_other)
        {
          /* Our waitee is already waking us up, so ignore the kill. */
          mysql_mutex_unlock(&loc_waitee->LOCK_wait_commit);
          do
          {
            mysql_cond_wait(&wfc->COND_wait_commit, &wfc->LOCK_wait_commit);
          } while (wfc->waitee);
        }
        else
        {
          /* We were killed, so remove us from the list of waitee. */
          wfc->remove_from_list(&loc_waitee->subsequent_commits_list);
          mysql_mutex_unlock(&loc_waitee->LOCK_wait_commit);
          wfc->waitee= NULL;

          orig_entry->thd->EXIT_COND(&old_stage);
          /* Interrupted by kill. */
          DEBUG_SYNC(orig_entry->thd, "group_commit_waiting_for_prior_killed");
          wfc->wakeup_error= orig_entry->thd->killed_errno();
          if (!wfc->wakeup_error)
            wfc->wakeup_error= ER_QUERY_INTERRUPTED;
          my_message(wfc->wakeup_error,
                     ER_THD(orig_entry->thd, wfc->wakeup_error), MYF(0));
          DBUG_RETURN(-1);
        }
      }
      orig_entry->thd->EXIT_COND(&old_stage);
    }
    else
      mysql_mutex_unlock(&wfc->LOCK_wait_commit);
  }
  /*
    If the transaction we were waiting for has already put us into the group
    commit queue (and possibly already done the entire binlog commit for us),
    then there is nothing else to do.
  */
  if (orig_entry->queued_by_other)
    DBUG_RETURN(0);

  if (wfc && wfc->wakeup_error)
  {
    my_error(ER_PRIOR_COMMIT_FAILED, MYF(0));
    DBUG_RETURN(-1);
  }

  /* Now enqueue ourselves in the group commit queue. */
  DEBUG_SYNC(orig_entry->thd, "commit_before_enqueue");
  orig_entry->thd->clear_wakeup_ready();
  mysql_mutex_lock(&LOCK_prepare_ordered);
  orig_queue= group_commit_queue;

  /*
    Iteratively process everything added to the queue, looking for waiters,
    and their waiters, and so on. If a waiter is ready to commit, we
    immediately add it to the queue, and mark it as queued_by_other.

    This would be natural to do with recursion, but we want to avoid
    potentially unbounded recursion blowing the C stack, so we use the list
    approach instead.

    We keep a list of the group_commit_entry of all the waiters that need to
    be processed. Initially this list contains only the entry passed into this
    function.

    We process entries in the list one by one. The element currently being
    processed is pointed to by `entry`, and the element at the end of the list
    is pointed to by `last` (we do not use NULL to terminate the list).

    As we process an entry, any waiters for that entry are added at the end of
    the list, to be processed in subsequent iterations. The the entry is added
    to the group_commit_queue.  This continues until the list is exhausted,
    with all entries ever added eventually processed.

    The end result is a breath-first traversal of the tree of waiters,
    re-using the `next' pointers of the group_commit_entry objects in place of
    extra stack space in a recursive traversal.

    The temporary list linked through these `next' pointers is not used by the
    caller or any other function; it only exists while doing the iterative
    tree traversal. After, all the processed entries are linked into the
    group_commit_queue.
  */

  cur= wfc;
  last= orig_entry;
  entry= orig_entry;
  for (;;)
  {
    group_commit_entry *next_entry;

    if (entry->cache_mngr->using_xa)
    {
      DEBUG_SYNC(entry->thd, "commit_before_prepare_ordered");
      run_prepare_ordered(entry->thd, entry->all);
      DEBUG_SYNC(entry->thd, "commit_after_prepare_ordered");
    }

    if (cur)
    {
      /*
        Now that we have taken LOCK_prepare_ordered and will queue up in the
        group commit queue, it is safe for following transactions to queue
        themselves. We will grab here any transaction that is now ready to
        queue up, but after that, more transactions may become ready while the
        leader is waiting to start the group commit. So set the flag
        `commit_started', so that later transactions can still participate in
        the group commit..
      */
      cur->commit_started= true;

      /*
        Check if this transaction has other transaction waiting for it to
        commit.

        If so, process the waiting transactions, and their waiters and so on,
        transitively.
      */
      if (cur->subsequent_commits_list)
      {
        wait_for_commit *waiter, **waiter_ptr;

        mysql_mutex_lock(&cur->LOCK_wait_commit);
        /*
          Grab the list, now safely under lock, and process it if still
          non-empty.
        */
        waiter= cur->subsequent_commits_list;
        waiter_ptr= &cur->subsequent_commits_list;
        while (waiter)
        {
          wait_for_commit *next_waiter= waiter->next_subsequent_commit;
          group_commit_entry *entry2=
            (group_commit_entry *)waiter->opaque_pointer;
          if (entry2)
          {
            /*
              This is another transaction ready to be written to the binary
              log. We can put it into the queue directly, without needing a
              separate context switch to the other thread. We just set a flag
              so that the other thread will know when it wakes up that it was
              already processed.

              So remove it from the list of our waiters, and instead put it at
              the end of the list to be processed in a subsequent iteration of
              the outer loop.
            */
            *waiter_ptr= next_waiter;
            entry2->queued_by_other= true;
            last->next= entry2;
            last= entry2;
            /*
              As a small optimisation, we do not actually need to set
              entry2->next to NULL, as we can use the pointer `last' to check
              for end-of-list.
            */
          }
          else
          {
            /*
              This transaction is not ready to participate in the group commit
              yet, so leave it in the waiter list. It might join the group
              commit later, if it completes soon enough to do so (it will see
              our wfc->commit_started flag set), or it might commit later in a
              later group commit.
            */
            waiter_ptr= &waiter->next_subsequent_commit;
          }
          waiter= next_waiter;
        }
        mysql_mutex_unlock(&cur->LOCK_wait_commit);
      }
    }

    /*
      Handle the heuristics that if another transaction is waiting for this
      transaction (or if it does so later), then we want to trigger group
      commit immediately, without waiting for the binlog_commit_wait_usec
      timeout to expire.
    */
    entry->thd->waiting_on_group_commit= true;

    /* Add the entry to the group commit queue. */
    next_entry= entry->next;
    entry->next= group_commit_queue;
    group_commit_queue= entry;
    if (entry == last)
      break;
    /*
      Move to the next entry in the flattened list of waiting transactions
      that still need to be processed transitively.
    */
    entry= next_entry;
    DBUG_ASSERT(entry != NULL);
    cur= entry->thd->wait_for_commit_ptr;
  }

  if (opt_binlog_commit_wait_count > 0 && orig_queue != NULL)
    mysql_cond_signal(&COND_prepare_ordered);
  mysql_mutex_unlock(&LOCK_prepare_ordered);
  DEBUG_SYNC(orig_entry->thd, "commit_after_release_LOCK_prepare_ordered");

  DBUG_PRINT("info", ("Queued for group commit as %s\n",
                      (orig_queue == NULL) ? "leader" : "participant"));
  DBUG_RETURN(orig_queue == NULL);
}

bool
MYSQL_BIN_LOG::write_transaction_to_binlog_events(group_commit_entry *entry)
{
  int is_leader= queue_for_group_commit(entry);

  /*
    The first in the queue handles group commit for all; the others just wait
    to be signalled when group commit is done.
  */
  if (is_leader < 0)
    return true;                                /* Error */
  else if (is_leader)
    trx_group_commit_leader(entry);
  else if (!entry->queued_by_other)
    entry->thd->wait_for_wakeup_ready();
  else
  {
    /*
      If we were queued by another prior commit, then we are woken up
      only when the leader has already completed the commit for us.
      So nothing to do here then.
    */
  }

  if (!opt_optimize_thread_scheduling)
  {
    /* For the leader, trx_group_commit_leader() already took the lock. */
    if (!is_leader)
      mysql_mutex_lock(&LOCK_commit_ordered);

    DEBUG_SYNC(entry->thd, "commit_loop_entry_commit_ordered");
    ++num_commits;
    if (entry->cache_mngr->using_xa && !entry->error)
      run_commit_ordered(entry->thd, entry->all);

    group_commit_entry *next= entry->next;
    if (!next)
    {
      group_commit_queue_busy= FALSE;
      mysql_cond_signal(&COND_queue_busy);
      DEBUG_SYNC(entry->thd, "commit_after_group_run_commit_ordered");
    }
    mysql_mutex_unlock(&LOCK_commit_ordered);
    entry->thd->wakeup_subsequent_commits(entry->error);

    if (next)
    {
      /*
        Wake up the next thread in the group commit.

        The next thread can be waiting in two different ways, depending on
        whether it put itself in the queue, or if it was put in queue by us
        because it had to wait for us to commit first.

        So execute the appropriate wakeup, identified by the queued_by_other
        field.
      */
      if (next->queued_by_other)
        next->thd->wait_for_commit_ptr->wakeup(entry->error);
      else
        next->thd->signal_wakeup_ready();
    }
    else
    {
      /*
        If we rotated the binlog, and if we are using the unoptimized thread
        scheduling where every thread runs its own commit_ordered(), then we
        must do the commit checkpoint and log purge here, after all
        commit_ordered() calls have finished, and locks have been released.
      */
      if (entry->check_purge)
        checkpoint_and_purge(entry->binlog_id);
    }

  }

  if (likely(!entry->error))
    return entry->thd->wait_for_prior_commit();

  switch (entry->error)
  {
  case ER_ERROR_ON_WRITE:
    my_error(ER_ERROR_ON_WRITE, MYF(ME_NOREFRESH), name, entry->commit_errno);
    break;
  case ER_ERROR_ON_READ:
    my_error(ER_ERROR_ON_READ, MYF(ME_NOREFRESH),
             entry->error_cache->file_name, entry->commit_errno);
    break;
  default:
    /*
      There are not (and should not be) any errors thrown not covered above.
      But just in case one is added later without updating the above switch
      statement, include a catch-all.
    */
    my_printf_error(entry->error,
                    "Error writing transaction to binary log: %d",
                    MYF(ME_NOREFRESH), entry->error);
  }

  /*
    Since we return error, this transaction XID will not be committed, so
    we need to mark it as not needed for recovery (unlog() is not called
    for a transaction if log_xid() fails).
  */
  if (entry->cache_mngr->using_xa && entry->cache_mngr->xa_xid &&
      entry->cache_mngr->need_unlog)
    mark_xid_done(entry->cache_mngr->binlog_id, true);

  return 1;
}

/*
  Do binlog group commit as the lead thread.

  This must be called when this statement/transaction is queued at the start of
  the group_commit_queue. It will wait to obtain the LOCK_log mutex, then group
  commit all the transactions in the queue (more may have entered while waiting
  for LOCK_log). After commit is done, all other threads in the queue will be
  signalled.

 */
void
MYSQL_BIN_LOG::trx_group_commit_leader(group_commit_entry *leader)
{
  uint xid_count= 0;
  my_off_t UNINIT_VAR(commit_offset);
  group_commit_entry *current, *last_in_queue;
  group_commit_entry *queue= NULL;
  bool check_purge= false;
  ulong UNINIT_VAR(binlog_id);
  uint64 commit_id;
  DBUG_ENTER("MYSQL_BIN_LOG::trx_group_commit_leader");

  {
    DBUG_EXECUTE_IF("inject_binlog_commit_before_get_LOCK_log",
      DBUG_ASSERT(!debug_sync_set_action(leader->thd, STRING_WITH_LEN
        ("commit_before_get_LOCK_log SIGNAL waiting WAIT_FOR cont TIMEOUT 1")));
    );
    /*
      Lock the LOCK_log(), and once we get it, collect any additional writes
      that queued up while we were waiting.
    */
    DEBUG_SYNC(leader->thd, "commit_before_get_LOCK_log");
    mysql_mutex_lock(&LOCK_log);
    DEBUG_SYNC(leader->thd, "commit_after_get_LOCK_log");

    mysql_mutex_lock(&LOCK_prepare_ordered);
    if (opt_binlog_commit_wait_count)
      wait_for_sufficient_commits();
    /*
      Note that wait_for_sufficient_commits() may have released and
      re-acquired the LOCK_log and LOCK_prepare_ordered if it needed to wait.
    */
    current= group_commit_queue;
    group_commit_queue= NULL;
    mysql_mutex_unlock(&LOCK_prepare_ordered);
    binlog_id= current_binlog_id;

    /* As the queue is in reverse order of entering, reverse it. */
    last_in_queue= current;
    while (current)
    {
      group_commit_entry *next= current->next;
      /*
        Now that group commit is started, we can clear the flag; there is no
        longer any use in waiters on this commit trying to trigger it early.
      */
      current->thd->waiting_on_group_commit= false;
      current->next= queue;
      queue= current;
      current= next;
    }
    DBUG_ASSERT(leader == queue /* the leader should be first in queue */);

    /* Now we have in queue the list of transactions to be committed in order. */
  }
    
  DBUG_ASSERT(is_open());
  if (likely(is_open()))                       // Should always be true
  {
    commit_id= (last_in_queue == leader ? 0 : (uint64)leader->thd->query_id);
    DBUG_EXECUTE_IF("binlog_force_commit_id",
      {
        const LEX_STRING commit_name= { C_STRING_WITH_LEN("commit_id") };
        bool null_value;
        user_var_entry *entry=
          (user_var_entry*) my_hash_search(&leader->thd->user_vars,
                                           (uchar*) commit_name.str,
                                           commit_name.length);
        commit_id= entry->val_int(&null_value);
      });
    /*
      Commit every transaction in the queue.

      Note that we are doing this in a different thread than the one running
      the transaction! So we are limited in the operations we can do. In
      particular, we cannot call my_error() on behalf of a transaction, as
      that obtains the THD from thread local storage. Instead, we must set
      current->error and let the thread do the error reporting itself once
      we wake it up.
    */
    for (current= queue; current != NULL; current= current->next)
    {
      binlog_cache_mngr *cache_mngr= current->cache_mngr;

      /*
        We already checked before that at least one cache is non-empty; if both
        are empty we would have skipped calling into here.
      */
      DBUG_ASSERT(!cache_mngr->stmt_cache.empty() || !cache_mngr->trx_cache.empty());

      if ((current->error= write_transaction_or_stmt(current, commit_id)))
        current->commit_errno= errno;

      strmake_buf(cache_mngr->last_commit_pos_file, log_file_name);
      commit_offset= my_b_write_tell(&log_file);
      cache_mngr->last_commit_pos_offset= commit_offset;
      if (cache_mngr->using_xa && cache_mngr->xa_xid)
      {
        /*
          If all storage engines support commit_checkpoint_request(), then we
          do not need to keep track of when this XID is durably committed.
          Instead we will just ask the storage engine to durably commit all its
          XIDs when we rotate a binlog file.
        */
        if (current->need_unlog)
        {
          xid_count++;
          cache_mngr->need_unlog= true;
          cache_mngr->binlog_id= binlog_id;
        }
        else
          cache_mngr->need_unlog= false;

        cache_mngr->delayed_error= false;
      }
    }

    bool synced= 0;
    if (flush_and_sync(&synced))
    {
      for (current= queue; current != NULL; current= current->next)
      {
        if (!current->error)
        {
          current->error= ER_ERROR_ON_WRITE;
          current->commit_errno= errno;
          current->error_cache= NULL;
        }
      }
    }
    else
    {
      bool any_error= false;
      bool all_error= true;

      mysql_mutex_assert_not_owner(&LOCK_prepare_ordered);
      mysql_mutex_assert_owner(&LOCK_log);
      mysql_mutex_assert_not_owner(&LOCK_after_binlog_sync);
      mysql_mutex_assert_not_owner(&LOCK_commit_ordered);
      bool first= true, last;
      for (current= queue; current != NULL; current= current->next)
      {
        last= current->next == NULL;
        if (!current->error &&
            RUN_HOOK(binlog_storage, after_flush,
                (current->thd,
                 current->cache_mngr->last_commit_pos_file,
                 current->cache_mngr->last_commit_pos_offset, synced,
                 first, last)))
        {
          current->error= ER_ERROR_ON_WRITE;
          current->commit_errno= -1;
          current->error_cache= NULL;
          any_error= true;
        }
        else
          all_error= false;
        first= false;
      }

      /* update binlog_end_pos so it can be read by dump thread
       *
       * note: must be _after_ the RUN_HOOK(after_flush) or else
       * semi-sync-plugin might not have put the transaction into
       * it's list before dump-thread tries to send it
       */
      update_binlog_end_pos(commit_offset);

      if (any_error)
        sql_print_error("Failed to run 'after_flush' hooks");
      if (!all_error)
        signal_update();
    }

    /*
      If any commit_events are Xid_log_event, increase the number of pending
      XIDs in current binlog (it's decreased in ::unlog()). When the count in
      a (not active) binlog file reaches zero, we know that it is no longer
      needed in XA recovery, and we can log a new binlog checkpoint event.
    */
    if (xid_count > 0)
    {
      mark_xids_active(binlog_id, xid_count);
    }

    if (rotate(false, &check_purge))
    {
      /*
        If we fail to rotate, which thread should get the error?
        We give the error to the leader, as any my_error() thrown inside
        rotate() will have been registered for the leader THD.

        However we must not return error from here - that would cause
        ha_commit_trans() to abort and rollback the transaction, which would
        leave an inconsistent state with the transaction committed in the
        binlog but rolled back in the engine.

        Instead set a flag so that we can return error later, from unlog(),
        when the transaction has been safely committed in the engine.
      */
      leader->cache_mngr->delayed_error= true;
      my_error(ER_ERROR_ON_WRITE, MYF(ME_NOREFRESH), name, errno);
      check_purge= false;
    }
    /* In case of binlog rotate, update the correct current binlog offset. */
    commit_offset= my_b_write_tell(&log_file);
  }

  DEBUG_SYNC(leader->thd, "commit_before_get_LOCK_after_binlog_sync");
  mysql_mutex_lock(&LOCK_after_binlog_sync);
  /*
    We cannot unlock LOCK_log until we have locked LOCK_after_binlog_sync;
    otherwise scheduling could allow the next group commit to run ahead of us,
    messing up the order of commit_ordered() calls. But as soon as
    LOCK_after_binlog_sync is obtained, we can let the next group commit start.
  */
  mysql_mutex_unlock(&LOCK_log);

  DEBUG_SYNC(leader->thd, "commit_after_release_LOCK_log");

  /*
    Loop through threads and run the binlog_sync hook
  */
  {
    mysql_mutex_assert_not_owner(&LOCK_prepare_ordered);
    mysql_mutex_assert_not_owner(&LOCK_log);
    mysql_mutex_assert_owner(&LOCK_after_binlog_sync);
    mysql_mutex_assert_not_owner(&LOCK_commit_ordered);

    bool first= true, last;
    for (current= queue; current != NULL; current= current->next)
    {
      last= current->next == NULL;
      if (!current->error &&
          RUN_HOOK(binlog_storage, after_sync,
                   (current->thd, current->cache_mngr->last_commit_pos_file,
                    current->cache_mngr->last_commit_pos_offset,
                    first, last)))
      {
      /* error is already printed inside hook */
      }
      first= false;
    }
  }

  DEBUG_SYNC(leader->thd, "commit_before_get_LOCK_commit_ordered");
  mysql_mutex_lock(&LOCK_commit_ordered);
  last_commit_pos_offset= commit_offset;

  /*
    Unlock LOCK_after_binlog_sync only *after* LOCK_commit_ordered has been
    acquired so that groups can not reorder for the different stages of
    the group commit procedure.
  */
  mysql_mutex_unlock(&LOCK_after_binlog_sync);
  DEBUG_SYNC(leader->thd, "commit_after_release_LOCK_after_binlog_sync");
  ++num_group_commits;

  if (!opt_optimize_thread_scheduling)
  {
    /*
      If we want to run commit_ordered() each in the transaction's own thread
      context, then we need to mark the queue reserved; we need to finish all
      threads in one group commit before the next group commit can be allowed
      to proceed, and we cannot unlock a simple pthreads mutex in a different
      thread from the one that locked it.
    */

    while (group_commit_queue_busy)
      mysql_cond_wait(&COND_queue_busy, &LOCK_commit_ordered);
    group_commit_queue_busy= TRUE;

    /*
      Set these so parent can run checkpoint_and_purge() in last thread.
      (When using optimized thread scheduling, we run checkpoint_and_purge()
      in this function, so parent does not need to and we need not set these
      values).
    */
    last_in_queue->check_purge= check_purge;
    last_in_queue->binlog_id= binlog_id;

    /* Note that we return with LOCK_commit_ordered locked! */
    DBUG_VOID_RETURN;
  }

  /*
    Wakeup each participant waiting for our group commit, first calling the
    commit_ordered() methods for any transactions doing 2-phase commit.
  */
  current= queue;
  while (current != NULL)
  {
    group_commit_entry *next;

    DEBUG_SYNC(leader->thd, "commit_loop_entry_commit_ordered");
    ++num_commits;
    if (current->cache_mngr->using_xa && !current->error &&
        DBUG_EVALUATE_IF("skip_commit_ordered", 0, 1))
      run_commit_ordered(current->thd, current->all);
    current->thd->wakeup_subsequent_commits(current->error);

    /*
      Careful not to access current->next after waking up the other thread! As
      it may change immediately after wakeup.
    */
    next= current->next;
    if (current != leader)                      // Don't wake up ourself
    {
      if (current->queued_by_other)
        current->thd->wait_for_commit_ptr->wakeup(current->error);
      else
        current->thd->signal_wakeup_ready();
    }
    current= next;
  }
  DEBUG_SYNC(leader->thd, "commit_after_group_run_commit_ordered");
  mysql_mutex_unlock(&LOCK_commit_ordered);
  DEBUG_SYNC(leader->thd, "commit_after_group_release_commit_ordered");

  if (check_purge)
    checkpoint_and_purge(binlog_id);

  DBUG_VOID_RETURN;
}


int
MYSQL_BIN_LOG::write_transaction_or_stmt(group_commit_entry *entry,
                                         uint64 commit_id)
{
  binlog_cache_mngr *mngr= entry->cache_mngr;
  DBUG_ENTER("MYSQL_BIN_LOG::write_transaction_or_stmt");

  if (write_gtid_event(entry->thd, false, entry->using_trx_cache, commit_id))
    DBUG_RETURN(ER_ERROR_ON_WRITE);

  if (entry->using_stmt_cache && !mngr->stmt_cache.empty() &&
      write_cache(entry->thd, mngr->get_binlog_cache_log(FALSE)))
  {
    entry->error_cache= &mngr->stmt_cache.cache_log;
    DBUG_RETURN(ER_ERROR_ON_WRITE);
  }

  if (entry->using_trx_cache && !mngr->trx_cache.empty())
  {
    DBUG_EXECUTE_IF("crash_before_writing_xid",
                    {
                      if ((write_cache(entry->thd,
                                       mngr->get_binlog_cache_log(TRUE))))
                        DBUG_PRINT("info", ("error writing binlog cache"));
                      else
                        flush_and_sync(0);

                      DBUG_PRINT("info", ("crashing before writing xid"));
                      DBUG_SUICIDE();
                    });

    if (write_cache(entry->thd, mngr->get_binlog_cache_log(TRUE)))
    {
      entry->error_cache= &mngr->trx_cache.cache_log;
      DBUG_RETURN(ER_ERROR_ON_WRITE);
    }
  }

  DBUG_EXECUTE_IF("inject_error_writing_xid",
                  {
                    entry->error_cache= NULL;
                    errno= 28;
                    DBUG_RETURN(ER_ERROR_ON_WRITE);
                  });

  if (write_event(entry->end_event))
  {
    entry->error_cache= NULL;
    DBUG_RETURN(ER_ERROR_ON_WRITE);
  }
  status_var_add(entry->thd->status_var.binlog_bytes_written,
                 entry->end_event->data_written);

  if (entry->incident_event)
  {
    if (write_event(entry->incident_event))
    {
      entry->error_cache= NULL;
      DBUG_RETURN(ER_ERROR_ON_WRITE);
    }
  }

  if (mngr->get_binlog_cache_log(FALSE)->error) // Error on read
  {
    entry->error_cache= &mngr->stmt_cache.cache_log;
    DBUG_RETURN(ER_ERROR_ON_WRITE);
  }
  if (mngr->get_binlog_cache_log(TRUE)->error)  // Error on read
  {
    entry->error_cache= &mngr->trx_cache.cache_log;
    DBUG_RETURN(ER_ERROR_ON_WRITE);
  }

  DBUG_RETURN(0);
}


/*
  Wait for sufficient commits to queue up for group commit, according to the
  values of binlog_commit_wait_count and binlog_commit_wait_usec.

  Note that this function may release and re-acquire LOCK_log and
  LOCK_prepare_ordered if it needs to wait.
*/

void
MYSQL_BIN_LOG::wait_for_sufficient_commits()
{
  size_t count;
  group_commit_entry *e;
  group_commit_entry *last_head;
  struct timespec wait_until;

  mysql_mutex_assert_owner(&LOCK_log);
  mysql_mutex_assert_owner(&LOCK_prepare_ordered);

  for (e= last_head= group_commit_queue, count= 0; e; e= e->next)
  {
    if (++count >= opt_binlog_commit_wait_count)
    {
      group_commit_trigger_count++;
      return;
    }
    if (unlikely(e->thd->has_waiter))
    {
      group_commit_trigger_lock_wait++;
      return;
    }
  }

  mysql_mutex_unlock(&LOCK_log);
  set_timespec_nsec(wait_until, (ulonglong)1000*opt_binlog_commit_wait_usec);

  for (;;)
  {
    int err;
    group_commit_entry *head;

    err= mysql_cond_timedwait(&COND_prepare_ordered, &LOCK_prepare_ordered,
                              &wait_until);
    if (err == ETIMEDOUT)
    {
      group_commit_trigger_timeout++;
      break;
    }
    if (unlikely(last_head->thd->has_waiter))
    {
      group_commit_trigger_lock_wait++;
      break;
    }
    head= group_commit_queue;
    for (e= head; e && e != last_head; e= e->next)
    {
      ++count;
      if (unlikely(e->thd->has_waiter))
      {
        group_commit_trigger_lock_wait++;
        goto after_loop;
      }
    }
    if (count >= opt_binlog_commit_wait_count)
    {
      group_commit_trigger_count++;
      break;
    }
    last_head= head;
  }
after_loop:

  /*
    We must not wait for LOCK_log while holding LOCK_prepare_ordered.
    LOCK_log can be held for long periods (eg. we do I/O under it), while
    LOCK_prepare_ordered must only be held for short periods.

    In addition, waiting for LOCK_log while holding LOCK_prepare_ordered would
    violate locking order of LOCK_log-before-LOCK_prepare_ordered. This could
    cause SAFEMUTEX warnings (even if it cannot actually deadlock with current
    code, as there can be at most one group commit leader thread at a time).

    So release and re-acquire LOCK_prepare_ordered if we need to wait for the
    LOCK_log.
  */
  if (mysql_mutex_trylock(&LOCK_log))
  {
    mysql_mutex_unlock(&LOCK_prepare_ordered);
    mysql_mutex_lock(&LOCK_log);
    mysql_mutex_lock(&LOCK_prepare_ordered);
  }
}


void
MYSQL_BIN_LOG::binlog_trigger_immediate_group_commit()
{
  group_commit_entry *head;
  mysql_mutex_assert_owner(&LOCK_prepare_ordered);
  head= group_commit_queue;
  if (head)
  {
    head->thd->has_waiter= true;
    mysql_cond_signal(&COND_prepare_ordered);
  }
}


/*
  This function is called when a transaction T1 goes to wait for another
  transaction T2. It is used to cut short any binlog group commit delay from
  --binlog-commit-wait-count in the case where another transaction is stalled
  on the wait due to conflicting row locks.

  If T2 is already ready to group commit, any waiting group commit will be
  signalled to proceed immediately. Otherwise, a flag will be set in T2, and
  when T2 later becomes ready, immediate group commit will be triggered.
*/
void
binlog_report_wait_for(THD *thd1, THD *thd2)
{
  if (opt_binlog_commit_wait_count == 0)
    return;
  mysql_mutex_lock(&LOCK_prepare_ordered);
  thd2->has_waiter= true;
  if (thd2->waiting_on_group_commit)
    mysql_bin_log.binlog_trigger_immediate_group_commit();
  mysql_mutex_unlock(&LOCK_prepare_ordered);
}


/**
  Wait until we get a signal that the relay log has been updated.

  @param thd		Thread variable

  @note
    One must have a lock on LOCK_log before calling this function.
    This lock will be released before return! That's required by
    THD::enter_cond() (see NOTES in sql_class.h).
*/

void MYSQL_BIN_LOG::wait_for_update_relay_log(THD* thd)
{
  PSI_stage_info old_stage;
  DBUG_ENTER("wait_for_update_relay_log");

  mysql_mutex_assert_owner(&LOCK_log);
  thd->ENTER_COND(&update_cond, &LOCK_log,
                  &stage_slave_has_read_all_relay_log,
                  &old_stage);
  mysql_cond_wait(&update_cond, &LOCK_log);
  thd->EXIT_COND(&old_stage);
  DBUG_VOID_RETURN;
}

/**
  Wait until we get a signal that the binary log has been updated.
  Applies to master only.
     
  NOTES
  @param[in] thd        a THD struct
  @param[in] timeout    a pointer to a timespec;
                        NULL means to wait w/o timeout.
  @retval    0          if got signalled on update
  @retval    non-0      if wait timeout elapsed
  @note
    LOCK_log must be taken before calling this function.
    LOCK_log is being released while the thread is waiting.
    LOCK_log is released by the caller.
*/

int MYSQL_BIN_LOG::wait_for_update_bin_log(THD* thd,
                                           const struct timespec *timeout)
{
  int ret= 0;
  DBUG_ENTER("wait_for_update_bin_log");

  thd_wait_begin(thd, THD_WAIT_BINLOG);
  mysql_mutex_assert_owner(&LOCK_log);
  if (!timeout)
    mysql_cond_wait(&update_cond, &LOCK_log);
  else
    ret= mysql_cond_timedwait(&update_cond, &LOCK_log,
                              const_cast<struct timespec *>(timeout));
  thd_wait_end(thd);
  DBUG_RETURN(ret);
}

int MYSQL_BIN_LOG::wait_for_update_binlog_end_pos(THD* thd,
                                                  struct timespec *timeout)
{
  int ret= 0;
  DBUG_ENTER("wait_for_update_binlog_end_pos");

  thd_wait_begin(thd, THD_WAIT_BINLOG);
  mysql_mutex_assert_owner(get_binlog_end_pos_lock());
  if (!timeout)
    mysql_cond_wait(&update_cond, get_binlog_end_pos_lock());
  else
    ret= mysql_cond_timedwait(&update_cond, get_binlog_end_pos_lock(),
                              timeout);
  thd_wait_end(thd);
  DBUG_RETURN(ret);
}


/**
  Close the log file.

  @param exiting     Bitmask for one or more of the following bits:
          - LOG_CLOSE_INDEX : if we should close the index file
          - LOG_CLOSE_TO_BE_OPENED : if we intend to call open
                                     at once after close.
          - LOG_CLOSE_STOP_EVENT : write a 'stop' event to the log
          - LOG_CLOSE_DELAYED_CLOSE : do not yet close the file and clear the
                                      LOG_EVENT_BINLOG_IN_USE_F flag

  @note
    One can do an open on the object at once after doing a close.
    The internal structures are not freed until cleanup() is called
*/

void MYSQL_BIN_LOG::close(uint exiting)
{					// One can't set log_type here!
  bool failed_to_save_state= false;
  DBUG_ENTER("MYSQL_BIN_LOG::close");
  DBUG_PRINT("enter",("exiting: %d", (int) exiting));

  mysql_mutex_assert_owner(&LOCK_log);

  if (log_state == LOG_OPENED)
  {
#ifdef HAVE_REPLICATION
    if (log_type == LOG_BIN &&
	(exiting & LOG_CLOSE_STOP_EVENT))
    {
      Stop_log_event s;
      // the checksumming rule for relay-log case is similar to Rotate
        s.checksum_alg= is_relay_log ? relay_log_checksum_alg
                                     : (enum_binlog_checksum_alg)binlog_checksum_options;
      DBUG_ASSERT(!is_relay_log ||
                  relay_log_checksum_alg != BINLOG_CHECKSUM_ALG_UNDEF);
      write_event(&s);
      bytes_written+= s.data_written;
      signal_update();

      /*
        When we shut down server, write out the binlog state to a separate
        file so we do not have to scan an entire binlog file to recover it
        at next server start.

        Note that this must be written and synced to disk before marking the
        last binlog file as "not crashed".
      */
      if (!is_relay_log && write_state_to_file())
      {
        sql_print_error("Failed to save binlog GTID state during shutdown. "
                        "Binlog will be marked as crashed, so that crash "
                        "recovery can recover the state at next server "
                        "startup.");
        /*
          Leave binlog file marked as crashed, so we can recover state by
          scanning it now that we failed to write out the state properly.
        */
        failed_to_save_state= true;
      }
    }
#endif /* HAVE_REPLICATION */

    /* don't pwrite in a file opened with O_APPEND - it doesn't work */
    if (log_file.type == WRITE_CACHE && log_type == LOG_BIN
        && !(exiting & LOG_CLOSE_DELAYED_CLOSE))
    {
      my_off_t org_position= mysql_file_tell(log_file.file, MYF(0));
      if (!failed_to_save_state)
        clear_inuse_flag_when_closing(log_file.file);
      /*
        Restore position so that anything we have in the IO_cache is written
        to the correct position.
        We need the seek here, as mysql_file_pwrite() is not guaranteed to keep the
        original position on system that doesn't support pwrite().
      */
      mysql_file_seek(log_file.file, org_position, MY_SEEK_SET, MYF(0));
    }

    /* this will cleanup IO_CACHE, sync and close the file */
    MYSQL_LOG::close(exiting);
  }

  /*
    The following test is needed even if is_open() is not set, as we may have
    called a not complete close earlier and the index file is still open.
  */

  if ((exiting & LOG_CLOSE_INDEX) && my_b_inited(&index_file))
  {
    end_io_cache(&index_file);
    if (mysql_file_close(index_file.file, MYF(0)) < 0 && ! write_error)
    {
      write_error= 1;
      sql_print_error(ER_THD_OR_DEFAULT(current_thd, ER_ERROR_ON_WRITE),
                      index_file_name, errno);
    }
  }
  log_state= (exiting & LOG_CLOSE_TO_BE_OPENED) ? LOG_TO_BE_OPENED : LOG_CLOSED;
  my_free(name);
  name= NULL;
  DBUG_VOID_RETURN;
}


/*
  Clear the LOG_EVENT_BINLOG_IN_USE_F; this marks the binlog file as cleanly
  closed and not needing crash recovery.
*/
void MYSQL_BIN_LOG::clear_inuse_flag_when_closing(File file)
{
  my_off_t offset= BIN_LOG_HEADER_SIZE + FLAGS_OFFSET;
  uchar flags= 0;            // clearing LOG_EVENT_BINLOG_IN_USE_F
  mysql_file_pwrite(file, &flags, 1, offset, MYF(0));
}


void MYSQL_BIN_LOG::set_max_size(ulong max_size_arg)
{
  /*
    We need to take locks, otherwise this may happen:
    new_file() is called, calls open(old_max_size), then before open() starts,
    set_max_size() sets max_size to max_size_arg, then open() starts and
    uses the old_max_size argument, so max_size_arg has been overwritten and
    it's like if the SET command was never run.
  */
  DBUG_ENTER("MYSQL_BIN_LOG::set_max_size");
  mysql_mutex_lock(&LOCK_log);
  if (is_open())
    max_size= max_size_arg;
  mysql_mutex_unlock(&LOCK_log);
  DBUG_VOID_RETURN;
}


/**
  Check if a string is a valid number.

  @param str			String to test
  @param res			Store value here
  @param allow_wildcards	Set to 1 if we should ignore '%' and '_'

  @note
    For the moment the allow_wildcards argument is not used
    Should be move to some other file.

  @retval
    1	String is a number
  @retval
    0	String is not a number
*/

static bool test_if_number(register const char *str,
			   ulong *res, bool allow_wildcards)
{
  reg2 int flag;
  const char *start;
  DBUG_ENTER("test_if_number");

  flag=0; start=str;
  while (*str++ == ' ') ;
  if (*--str == '-' || *str == '+')
    str++;
  while (my_isdigit(files_charset_info,*str) ||
	 (allow_wildcards && (*str == wild_many || *str == wild_one)))
  {
    flag=1;
    str++;
  }
  if (*str == '.')
  {
    for (str++ ;
	 my_isdigit(files_charset_info,*str) ||
	   (allow_wildcards && (*str == wild_many || *str == wild_one)) ;
	 str++, flag=1) ;
  }
  if (*str != 0 || flag == 0)
    DBUG_RETURN(0);
  if (res)
    *res=atol(start);
  DBUG_RETURN(1);			/* Number ok */
} /* test_if_number */


void sql_perror(const char *message)
{
#if defined(_WIN32)
  char* buf;
  DWORD dw= GetLastError();
  if (FormatMessage(FORMAT_MESSAGE_ALLOCATE_BUFFER |  FORMAT_MESSAGE_FROM_SYSTEM |
        FORMAT_MESSAGE_IGNORE_INSERTS,  NULL, dw,
        MAKELANGID(LANG_NEUTRAL, SUBLANG_DEFAULT), (LPSTR)&buf, 0, NULL ) > 0)
  {
    sql_print_error("%s: %s",message, buf);
    LocalFree((HLOCAL)buf);
  }
  else
  {
    sql_print_error("%s", message);
  }
#elif defined(HAVE_STRERROR)
  sql_print_error("%s: %s",message, strerror(errno));
#else 
  perror(message);
#endif
}


/*
  Change the file associated with two output streams. Used to
  redirect stdout and stderr to a file. The streams are reopened
  only for appending (writing at end of file).
*/
extern "C" my_bool reopen_fstreams(const char *filename,
                                   FILE *outstream, FILE *errstream)
{
  if (outstream && !my_freopen(filename, "a", outstream))
    return TRUE;

  if (errstream && !my_freopen(filename, "a", errstream))
    return TRUE;

  /* The error stream must be unbuffered. */
  if (errstream)
    setbuf(errstream, NULL);

  return FALSE;
}


/*
  Unfortunately, there seems to be no good way
  to restore the original streams upon failure.
*/
static bool redirect_std_streams(const char *file)
{
  if (reopen_fstreams(file, stdout, stderr))
    return TRUE;

  setbuf(stderr, NULL);
  return FALSE;
}


bool flush_error_log()
{
  bool result= 0;
  if (opt_error_log)
  {
    mysql_mutex_lock(&LOCK_error_log);
    if (redirect_std_streams(log_error_file))
      result= 1;
    mysql_mutex_unlock(&LOCK_error_log);
  }
  return result;
}

void MYSQL_BIN_LOG::signal_update()
{
  DBUG_ENTER("MYSQL_BIN_LOG::signal_update");
  signal_cnt++;
  mysql_cond_broadcast(&update_cond);
  DBUG_VOID_RETURN;
}

#ifdef _WIN32
static void print_buffer_to_nt_eventlog(enum loglevel level, char *buff,
                                        size_t length, size_t buffLen)
{
  HANDLE event;
  char   *buffptr= buff;
  DBUG_ENTER("print_buffer_to_nt_eventlog");

  /* Add ending CR/LF's to string, overwrite last chars if necessary */
  strmov(buffptr+MY_MIN(length, buffLen-5), "\r\n\r\n");

  setup_windows_event_source();
  if ((event= RegisterEventSource(NULL,"MySQL")))
  {
    switch (level) {
      case ERROR_LEVEL:
        ReportEvent(event, EVENTLOG_ERROR_TYPE, 0, MSG_DEFAULT, NULL, 1, 0,
                    (LPCSTR*)&buffptr, NULL);
        break;
      case WARNING_LEVEL:
        ReportEvent(event, EVENTLOG_WARNING_TYPE, 0, MSG_DEFAULT, NULL, 1, 0,
                    (LPCSTR*) &buffptr, NULL);
        break;
      case INFORMATION_LEVEL:
        ReportEvent(event, EVENTLOG_INFORMATION_TYPE, 0, MSG_DEFAULT, NULL, 1,
                    0, (LPCSTR*) &buffptr, NULL);
        break;
    }
    DeregisterEventSource(event);
  }

  DBUG_VOID_RETURN;
}
#endif /* _WIN32 */


#ifndef EMBEDDED_LIBRARY
static void print_buffer_to_file(enum loglevel level, const char *buffer,
                                 size_t length)
{
  time_t skr;
  struct tm tm_tmp;
  struct tm *start;
  THD *thd;
  int tag_length= 0;
  char tag[NAME_LEN];
  DBUG_ENTER("print_buffer_to_file");
  DBUG_PRINT("enter",("buffer: %s", buffer));

  if (mysqld_server_initialized && (thd= current_thd))
  {
    if (thd->connection_name.length)
    {
      /*
        Add tag for slaves so that the user can see from which connection
        the error originates.
      */
      tag_length= my_snprintf(tag, sizeof(tag),
                              ER_THD(thd, ER_MASTER_LOG_PREFIX),
                              (int) thd->connection_name.length,
                              thd->connection_name.str);
    }
  }

  mysql_mutex_lock(&LOCK_error_log);

  skr= my_time(0);
  localtime_r(&skr, &tm_tmp);
  start=&tm_tmp;

  fprintf(stderr, "%d-%02d-%02d %2d:%02d:%02d %lu [%s] %.*s%.*s\n",
          start->tm_year + 1900,
          start->tm_mon+1,
          start->tm_mday,
          start->tm_hour,
          start->tm_min,
          start->tm_sec,
          (unsigned long) pthread_self(),
          (level == ERROR_LEVEL ? "ERROR" : level == WARNING_LEVEL ?
           "Warning" : "Note"),
          tag_length, tag,
          (int) length, buffer);

  fflush(stderr);

  mysql_mutex_unlock(&LOCK_error_log);
  DBUG_VOID_RETURN;
}

/**
  Prints a printf style message to the error log and, under NT, to the
  Windows event log.

  This function prints the message into a buffer and then sends that buffer
  to other functions to write that message to other logging sources.

  @param level          The level of the msg significance
  @param format         Printf style format of message
  @param args           va_list list of arguments for the message

  @returns
    The function always returns 0. The return value is present in the
    signature to be compatible with other logging routines, which could
    return an error (e.g. logging to the log tables)
*/
int vprint_msg_to_log(enum loglevel level, const char *format, va_list args)
{
  char   buff[1024];
  size_t length;
  DBUG_ENTER("vprint_msg_to_log");

  length= my_vsnprintf(buff, sizeof(buff), format, args);
  print_buffer_to_file(level, buff, length);

#ifdef _WIN32
  print_buffer_to_nt_eventlog(level, buff, length, sizeof(buff));
#endif

  DBUG_RETURN(0);
}
#endif /* EMBEDDED_LIBRARY */


void sql_print_error(const char *format, ...) 
{
  va_list args;
  DBUG_ENTER("sql_print_error");

  va_start(args, format);
  error_log_print(ERROR_LEVEL, format, args);
  va_end(args);

  DBUG_VOID_RETURN;
}


void sql_print_warning(const char *format, ...) 
{
  va_list args;
  DBUG_ENTER("sql_print_warning");

  va_start(args, format);
  error_log_print(WARNING_LEVEL, format, args);
  va_end(args);

  DBUG_VOID_RETURN;
}


void sql_print_information(const char *format, ...) 
{
  va_list args;
  DBUG_ENTER("sql_print_information");

  if (disable_log_notes)
    DBUG_VOID_RETURN;                 // Skip notes during start/shutdown
  
  va_start(args, format);
  error_log_print(INFORMATION_LEVEL, format, args);
  va_end(args);

  DBUG_VOID_RETURN;
}


void
TC_LOG::run_prepare_ordered(THD *thd, bool all)
{
  Ha_trx_info *ha_info=
    all ? thd->transaction.all.ha_list : thd->transaction.stmt.ha_list;

  mysql_mutex_assert_owner(&LOCK_prepare_ordered);
  for (; ha_info; ha_info= ha_info->next())
  {
    handlerton *ht= ha_info->ht();
    if (!ht->prepare_ordered)
      continue;
    ht->prepare_ordered(ht, thd, all);
  }
}


void
TC_LOG::run_commit_ordered(THD *thd, bool all)
{
  Ha_trx_info *ha_info=
    all ? thd->transaction.all.ha_list : thd->transaction.stmt.ha_list;

  mysql_mutex_assert_owner(&LOCK_commit_ordered);
  for (; ha_info; ha_info= ha_info->next())
  {
    handlerton *ht= ha_info->ht();
    if (!ht->commit_ordered)
      continue;
    ht->commit_ordered(ht, thd, all);
    DEBUG_SYNC(thd, "commit_after_run_commit_ordered");
  }
}


int TC_LOG_MMAP::log_and_order(THD *thd, my_xid xid, bool all,
                               bool need_prepare_ordered,
                               bool need_commit_ordered)
{
  int cookie;
  struct commit_entry entry;
  bool UNINIT_VAR(is_group_commit_leader);

  if (need_prepare_ordered)
  {
    mysql_mutex_lock(&LOCK_prepare_ordered);
    run_prepare_ordered(thd, all);
    if (need_commit_ordered)
    {
      /*
        Must put us in queue so we can run_commit_ordered() in same sequence
        as we did run_prepare_ordered().
      */
      thd->clear_wakeup_ready();
      entry.thd= thd;
      commit_entry *previous_queue= commit_ordered_queue;
      entry.next= previous_queue;
      commit_ordered_queue= &entry;
      is_group_commit_leader= (previous_queue == NULL);
    }
    mysql_mutex_unlock(&LOCK_prepare_ordered);
  }

  if (thd->wait_for_prior_commit())
    return 0;

  cookie= 0;
  if (xid)
    cookie= log_one_transaction(xid);

  if (need_commit_ordered)
  {
    if (need_prepare_ordered)
    {
      /*
        We did the run_prepare_ordered() serialised, then ran the log_xid() in
        parallel. Now we have to do run_commit_ordered() serialised in the
        same sequence as run_prepare_ordered().

        We do this starting from the head of the queue, each thread doing
        run_commit_ordered() and signalling the next in queue.
      */
      if (is_group_commit_leader)
      {
        /* The first in queue starts the ball rolling. */
        mysql_mutex_lock(&LOCK_prepare_ordered);
        while (commit_ordered_queue_busy)
          mysql_cond_wait(&COND_queue_busy, &LOCK_prepare_ordered);
        commit_entry *queue= commit_ordered_queue;
        commit_ordered_queue= NULL;
        /*
          Mark the queue busy while we bounce it from one thread to the
          next.
        */
        commit_ordered_queue_busy= true;
        mysql_mutex_unlock(&LOCK_prepare_ordered);

        /* Reverse the queue list so we get correct order. */
        commit_entry *prev= NULL;
        while (queue)
        {
          commit_entry *next= queue->next;
          queue->next= prev;
          prev= queue;
          queue= next;
        }
        DBUG_ASSERT(prev == &entry && prev->thd == thd);
      }
      else
      {
        /* Not first in queue; just wait until previous thread wakes us up. */
        thd->wait_for_wakeup_ready();
      }
    }

    /* Only run commit_ordered() if log_xid was successful. */
    if (cookie)
    {
      mysql_mutex_lock(&LOCK_commit_ordered);
      run_commit_ordered(thd, all);
      mysql_mutex_unlock(&LOCK_commit_ordered);
    }

    if (need_prepare_ordered)
    {
      commit_entry *next= entry.next;
      if (next)
      {
        next->thd->signal_wakeup_ready();
      }
      else
      {
        mysql_mutex_lock(&LOCK_prepare_ordered);
        commit_ordered_queue_busy= false;
        mysql_cond_signal(&COND_queue_busy);
        mysql_mutex_unlock(&LOCK_prepare_ordered);
      }
    }
  }

  return cookie;
}


/********* transaction coordinator log for 2pc - mmap() based solution *******/

/*
  the log consists of a file, mapped to memory.
  file is divided into pages of tc_log_page_size size.
  (usable size of the first page is smaller because of the log header)
  there is a PAGE control structure for each page
  each page (or rather its PAGE control structure) can be in one of
  the three states - active, syncing, pool.
  there could be only one page in the active or syncing state,
  but many in pool - pool is a fifo queue.
  the usual lifecycle of a page is pool->active->syncing->pool.
  the "active" page is a page where new xid's are logged.
  the page stays active as long as the syncing slot is taken.
  the "syncing" page is being synced to disk. no new xid can be added to it.
  when the syncing is done the page is moved to a pool and an active page
  becomes "syncing".

  the result of such an architecture is a natural "commit grouping" -
  If commits are coming faster than the system can sync, they do not
  stall. Instead, all commits that came since the last sync are
  logged to the same "active" page, and they all are synced with the next -
  one - sync. Thus, thought individual commits are delayed, throughput
  is not decreasing.

  when an xid is added to an active page, the thread of this xid waits
  for a page's condition until the page is synced. when syncing slot
  becomes vacant one of these waiters is awaken to take care of syncing.
  it syncs the page and signals all waiters that the page is synced.
  PAGE::waiters is used to count these waiters, and a page may never
  become active again until waiters==0 (that is all waiters from the
  previous sync have noticed that the sync was completed)

  note, that the page becomes "dirty" and has to be synced only when a
  new xid is added into it. Removing a xid from a page does not make it
  dirty - we don't sync xid removals to disk.
*/

ulong tc_log_page_waits= 0;

#ifdef HAVE_MMAP

#define TC_LOG_HEADER_SIZE (sizeof(tc_log_magic)+1)

static const uchar tc_log_magic[]={(uchar) 254, 0x23, 0x05, 0x74};

ulong opt_tc_log_size;
ulong tc_log_max_pages_used=0, tc_log_page_size=0, tc_log_cur_pages_used=0;

int TC_LOG_MMAP::open(const char *opt_name)
{
  uint i;
  bool crashed=FALSE;
  PAGE *pg;

  DBUG_ASSERT(total_ha_2pc > 1);
  DBUG_ASSERT(opt_name && opt_name[0]);

  tc_log_page_size= my_getpagesize();

  fn_format(logname,opt_name,mysql_data_home,"",MY_UNPACK_FILENAME);
  if ((fd= mysql_file_open(key_file_tclog, logname, O_RDWR, MYF(0))) < 0)
  {
    if (my_errno != ENOENT)
      goto err;
    if (using_heuristic_recover())
      return 1;
    if ((fd= mysql_file_create(key_file_tclog, logname, CREATE_MODE,
                               O_RDWR, MYF(MY_WME))) < 0)
      goto err;
    inited=1;
    file_length= opt_tc_log_size;
    if (mysql_file_chsize(fd, file_length, 0, MYF(MY_WME)))
      goto err;
  }
  else
  {
    inited= 1;
    crashed= TRUE;
    sql_print_information("Recovering after a crash using %s", opt_name);
    if (tc_heuristic_recover)
    {
      sql_print_error("Cannot perform automatic crash recovery when "
                      "--tc-heuristic-recover is used");
      goto err;
    }
    file_length= mysql_file_seek(fd, 0L, MY_SEEK_END, MYF(MY_WME+MY_FAE));
    if (file_length == MY_FILEPOS_ERROR || file_length % tc_log_page_size)
      goto err;
  }

  data= (uchar *)my_mmap(0, (size_t)file_length, PROT_READ|PROT_WRITE,
                        MAP_NOSYNC|MAP_SHARED, fd, 0);
  if (data == MAP_FAILED)
  {
    my_errno=errno;
    goto err;
  }
  inited=2;

  npages=(uint)file_length/tc_log_page_size;
  if (npages < 3)             // to guarantee non-empty pool
    goto err;
  if (!(pages=(PAGE *)my_malloc(npages*sizeof(PAGE), MYF(MY_WME|MY_ZEROFILL))))
    goto err;
  inited=3;
  for (pg=pages, i=0; i < npages; i++, pg++)
  {
    pg->next=pg+1;
    pg->waiters=0;
    pg->state=PS_POOL;
    mysql_mutex_init(key_PAGE_lock, &pg->lock, MY_MUTEX_INIT_FAST);
    mysql_cond_init(key_PAGE_cond, &pg->cond, 0);
    pg->ptr= pg->start=(my_xid *)(data + i*tc_log_page_size);
    pg->size=pg->free=tc_log_page_size/sizeof(my_xid);
    pg->end=pg->start + pg->size;
  }
  pages[0].size=pages[0].free=
                (tc_log_page_size-TC_LOG_HEADER_SIZE)/sizeof(my_xid);
  pages[0].start=pages[0].end-pages[0].size;
  pages[npages-1].next=0;
  inited=4;

  if (crashed && recover())
      goto err;

  memcpy(data, tc_log_magic, sizeof(tc_log_magic));
  data[sizeof(tc_log_magic)]= (uchar)total_ha_2pc;
  my_msync(fd, data, tc_log_page_size, MS_SYNC);
  inited=5;

  mysql_mutex_init(key_LOCK_sync, &LOCK_sync, MY_MUTEX_INIT_FAST);
  mysql_mutex_init(key_LOCK_active, &LOCK_active, MY_MUTEX_INIT_FAST);
  mysql_mutex_init(key_LOCK_pool, &LOCK_pool, MY_MUTEX_INIT_FAST);
  mysql_mutex_init(key_LOCK_pending_checkpoint, &LOCK_pending_checkpoint,
                   MY_MUTEX_INIT_FAST);
  mysql_cond_init(key_COND_active, &COND_active, 0);
  mysql_cond_init(key_COND_pool, &COND_pool, 0);
  mysql_cond_init(key_TC_LOG_MMAP_COND_queue_busy, &COND_queue_busy, 0);

  inited=6;

  syncing= 0;
  active=pages;
  DBUG_ASSERT(npages >= 2);
  pool=pages+1;
  pool_last_ptr= &((pages+npages-1)->next);
  commit_ordered_queue= NULL;
  commit_ordered_queue_busy= false;

  return 0;

err:
  close();
  return 1;
}

/**
  there is no active page, let's got one from the pool.

  Two strategies here:
    -# take the first from the pool
    -# if there're waiters - take the one with the most free space.

  @todo
    page merging. try to allocate adjacent page first,
    so that they can be flushed both in one sync
*/

void TC_LOG_MMAP::get_active_from_pool()
{
  PAGE **p, **best_p=0;
  int best_free;

  mysql_mutex_lock(&LOCK_pool);

  do
  {
    best_p= p= &pool;
    if ((*p)->waiters == 0 && (*p)->free > 0) // can the first page be used ?
      break;                                  // yes - take it.

    best_free=0;            // no - trying second strategy
    for (p=&(*p)->next; *p; p=&(*p)->next)
    {
      if ((*p)->waiters == 0 && (*p)->free > best_free)
      {
        best_free=(*p)->free;
        best_p=p;
      }
    }
  }
  while ((*best_p == 0 || best_free == 0) && overflow());

  mysql_mutex_assert_owner(&LOCK_active);
  active=*best_p;

  /* Unlink the page from the pool. */
  if (!(*best_p)->next)
    pool_last_ptr= best_p;
  *best_p=(*best_p)->next;
  mysql_mutex_unlock(&LOCK_pool);

  mysql_mutex_lock(&active->lock);
  if (active->free == active->size) // we've chosen an empty page
  {
    tc_log_cur_pages_used++;
    set_if_bigger(tc_log_max_pages_used, tc_log_cur_pages_used);
  }
}

/**
  @todo
  perhaps, increase log size ?
*/
int TC_LOG_MMAP::overflow()
{
  /*
    simple overflow handling - just wait
    TODO perhaps, increase log size ?
    let's check the behaviour of tc_log_page_waits first
  */
  tc_log_page_waits++;
  mysql_cond_wait(&COND_pool, &LOCK_pool);
  return 1; // always return 1
}

/**
  Record that transaction XID is committed on the persistent storage.

    This function is called in the middle of two-phase commit:
    First all resources prepare the transaction, then tc_log->log() is called,
    then all resources commit the transaction, then tc_log->unlog() is called.

    All access to active page is serialized but it's not a problem, as
    we're assuming that fsync() will be a main bottleneck.
    That is, parallelizing writes to log pages we'll decrease number of
    threads waiting for a page, but then all these threads will be waiting
    for a fsync() anyway

   If tc_log == MYSQL_LOG then tc_log writes transaction to binlog and
   records XID in a special Xid_log_event.
   If tc_log = TC_LOG_MMAP then xid is written in a special memory-mapped
   log.

  @retval
    0  - error
  @retval
    \# - otherwise, "cookie", a number that will be passed as an argument
    to unlog() call. tc_log can define it any way it wants,
    and use for whatever purposes. TC_LOG_MMAP sets it
    to the position in memory where xid was logged to.
*/

int TC_LOG_MMAP::log_one_transaction(my_xid xid)
{
  int err;
  PAGE *p;
  ulong cookie;

  mysql_mutex_lock(&LOCK_active);

  /*
    if the active page is full - just wait...
    frankly speaking, active->free here accessed outside of mutex
    protection, but it's safe, because it only means we may miss an
    unlog() for the active page, and we're not waiting for it here -
    unlog() does not signal COND_active.
  */
  while (unlikely(active && active->free == 0))
    mysql_cond_wait(&COND_active, &LOCK_active);

  /* no active page ? take one from the pool */
  if (active == 0)
    get_active_from_pool();
  else
    mysql_mutex_lock(&active->lock);

  p=active;

  /*
    p->free is always > 0 here because to decrease it one needs
    to take p->lock and before it one needs to take LOCK_active.
    But checked that active->free > 0 under LOCK_active and
    haven't release it ever since
  */

  /* searching for an empty slot */
  while (*p->ptr)
  {
    p->ptr++;
    DBUG_ASSERT(p->ptr < p->end);               // because p->free > 0
  }

  /* found! store xid there and mark the page dirty */
  cookie= (ulong)((uchar *)p->ptr - data);      // can never be zero
  *p->ptr++= xid;
  p->free--;
  p->state= PS_DIRTY;
  mysql_mutex_unlock(&p->lock);

  mysql_mutex_lock(&LOCK_sync);
  if (syncing)
  {                                          // somebody's syncing. let's wait
    mysql_mutex_unlock(&LOCK_active);
    mysql_mutex_lock(&p->lock);
    p->waiters++;
    while (p->state == PS_DIRTY && syncing)
    {
      mysql_mutex_unlock(&p->lock);
      mysql_cond_wait(&p->cond, &LOCK_sync);
      mysql_mutex_lock(&p->lock);
    }
    p->waiters--;
    err= p->state == PS_ERROR;
    if (p->state != PS_DIRTY)                   // page was synced
    {
      mysql_mutex_unlock(&LOCK_sync);
      if (p->waiters == 0)
        mysql_cond_signal(&COND_pool);     // in case somebody's waiting
      mysql_mutex_unlock(&p->lock);
      goto done;                             // we're done
    }
    DBUG_ASSERT(!syncing);
    mysql_mutex_unlock(&p->lock);
    syncing = p;
    mysql_mutex_unlock(&LOCK_sync);

    mysql_mutex_lock(&LOCK_active);
    active=0;                                  // page is not active anymore
    mysql_cond_broadcast(&COND_active);
    mysql_mutex_unlock(&LOCK_active);
  }
  else
  {
    syncing = p;                               // place is vacant - take it
    mysql_mutex_unlock(&LOCK_sync);
    active = 0;                                // page is not active anymore
    mysql_cond_broadcast(&COND_active);
    mysql_mutex_unlock(&LOCK_active);
  }
  err= sync();

done:
  return err ? 0 : cookie;
}

int TC_LOG_MMAP::sync()
{
  int err;

  DBUG_ASSERT(syncing != active);

  /*
    sit down and relax - this can take a while...
    note - no locks are held at this point
  */
  err= my_msync(fd, syncing->start, syncing->size * sizeof(my_xid), MS_SYNC);

  /* page is synced. let's move it to the pool */
  mysql_mutex_lock(&LOCK_pool);
  (*pool_last_ptr)=syncing;
  pool_last_ptr=&(syncing->next);
  syncing->next=0;
  syncing->state= err ? PS_ERROR : PS_POOL;
  mysql_cond_signal(&COND_pool);           // in case somebody's waiting
  mysql_mutex_unlock(&LOCK_pool);

  /* marking 'syncing' slot free */
  mysql_mutex_lock(&LOCK_sync);
  mysql_cond_broadcast(&syncing->cond);    // signal "sync done"
  syncing=0;
  /*
    we check the "active" pointer without LOCK_active. Still, it's safe -
    "active" can change from NULL to not NULL any time, but it
    will take LOCK_sync before waiting on active->cond. That is, it can never
    miss a signal.
    And "active" can change to NULL only by the syncing thread
    (the thread that will send a signal below)
  */
  if (active)
    mysql_cond_signal(&active->cond);      // wake up a new syncer
  mysql_mutex_unlock(&LOCK_sync);
  return err;
}

static void
mmap_do_checkpoint_callback(void *data)
{
  TC_LOG_MMAP::pending_cookies *pending=
    static_cast<TC_LOG_MMAP::pending_cookies *>(data);
  ++pending->pending_count;
}

int TC_LOG_MMAP::unlog(ulong cookie, my_xid xid)
{
  pending_cookies *full_buffer= NULL;
  uint32 ncookies= tc_log_page_size / sizeof(my_xid);
  DBUG_ASSERT(*(my_xid *)(data+cookie) == xid);

  /*
    Do not delete the entry immediately, as there may be participating storage
    engines which implement commit_checkpoint_request(), and thus have not yet
    flushed the commit durably to disk.

    Instead put it in a queue - and periodically, we will request a checkpoint
    from all engines and delete a whole batch at once.
  */
  mysql_mutex_lock(&LOCK_pending_checkpoint);
  if (pending_checkpoint == NULL)
  {
    uint32 size= sizeof(*pending_checkpoint) + sizeof(ulong) * (ncookies - 1);
    if (!(pending_checkpoint=
          (pending_cookies *)my_malloc(size, MYF(MY_ZEROFILL))))
    {
      my_error(ER_OUTOFMEMORY, MYF(0), size);
      mysql_mutex_unlock(&LOCK_pending_checkpoint);
      return 1;
    }
  }

  pending_checkpoint->cookies[pending_checkpoint->count++]= cookie;
  if (pending_checkpoint->count == ncookies)
  {
    full_buffer= pending_checkpoint;
    pending_checkpoint= NULL;
  }
  mysql_mutex_unlock(&LOCK_pending_checkpoint);

  if (full_buffer)
  {
    /*
      We do an extra increment and notify here - this ensures that
      things work also if there are no engines at all that support
      commit_checkpoint_request.
    */
    ++full_buffer->pending_count;
    ha_commit_checkpoint_request(full_buffer, mmap_do_checkpoint_callback);
    commit_checkpoint_notify(full_buffer);
  }
  return 0;
}


void
TC_LOG_MMAP::commit_checkpoint_notify(void *cookie)
{
  uint count;
  pending_cookies *pending= static_cast<pending_cookies *>(cookie);
  mysql_mutex_lock(&LOCK_pending_checkpoint);
  DBUG_ASSERT(pending->pending_count > 0);
  count= --pending->pending_count;
  mysql_mutex_unlock(&LOCK_pending_checkpoint);
  if (count == 0)
  {
    uint i;
    for (i= 0; i < tc_log_page_size / sizeof(my_xid); ++i)
      delete_entry(pending->cookies[i]);
    my_free(pending);
  }
}


/**
  erase xid from the page, update page free space counters/pointers.
  cookie points directly to the memory where xid was logged.
*/

int TC_LOG_MMAP::delete_entry(ulong cookie)
{
  PAGE *p=pages+(cookie/tc_log_page_size);
  my_xid *x=(my_xid *)(data+cookie);

  DBUG_ASSERT(x >= p->start && x < p->end);

  mysql_mutex_lock(&p->lock);
  *x=0;
  p->free++;
  DBUG_ASSERT(p->free <= p->size);
  set_if_smaller(p->ptr, x);
  if (p->free == p->size)              // the page is completely empty
    statistic_decrement(tc_log_cur_pages_used, &LOCK_status);
  if (p->waiters == 0)                 // the page is in pool and ready to rock
    mysql_cond_signal(&COND_pool);     // ping ... for overflow()
  mysql_mutex_unlock(&p->lock);
  return 0;
}

void TC_LOG_MMAP::close()
{
  uint i;
  switch (inited) {
  case 6:
    mysql_mutex_destroy(&LOCK_sync);
    mysql_mutex_destroy(&LOCK_active);
    mysql_mutex_destroy(&LOCK_pool);
    mysql_mutex_destroy(&LOCK_pending_checkpoint);
    mysql_cond_destroy(&COND_pool);
    mysql_cond_destroy(&COND_active);
    mysql_cond_destroy(&COND_queue_busy);
    /* fall through */
  case 5:
    data[0]='A'; // garble the first (signature) byte, in case mysql_file_delete fails
    /* fall through */
  case 4:
    for (i=0; i < npages; i++)
    {
      if (pages[i].ptr == 0)
        break;
      mysql_mutex_destroy(&pages[i].lock);
      mysql_cond_destroy(&pages[i].cond);
    }
    /* fall through */
  case 3:
    my_free(pages);
    /* fall through */
  case 2:
    my_munmap((char*)data, (size_t)file_length);
    /* fall through */
  case 1:
    mysql_file_close(fd, MYF(0));
  }
  if (inited>=5) // cannot do in the switch because of Windows
    mysql_file_delete(key_file_tclog, logname, MYF(MY_WME));
  if (pending_checkpoint)
    my_free(pending_checkpoint);
  inited=0;
}


int TC_LOG_MMAP::recover()
{
  HASH xids;
  PAGE *p=pages, *end_p=pages+npages;

  if (bcmp(data, tc_log_magic, sizeof(tc_log_magic)))
  {
    sql_print_error("Bad magic header in tc log");
    goto err1;
  }

  /*
    the first byte after magic signature is set to current
    number of storage engines on startup
  */
  if (data[sizeof(tc_log_magic)] > total_ha_2pc)
  {
    sql_print_error("Recovery failed! You must enable "
                    "all engines that were enabled at the moment of the crash");
    goto err1;
  }

  if (my_hash_init(&xids, &my_charset_bin, tc_log_page_size/3, 0,
                   sizeof(my_xid), 0, 0, MYF(0)))
    goto err1;

  for ( ; p < end_p ; p++)
  {
    for (my_xid *x=p->start; x < p->end; x++)
      if (*x && my_hash_insert(&xids, (uchar *)x))
        goto err2; // OOM
  }

  if (ha_recover(&xids))
    goto err2;

  my_hash_free(&xids);
  bzero(data, (size_t)file_length);
  return 0;

err2:
  my_hash_free(&xids);
err1:
  sql_print_error("Crash recovery failed. Either correct the problem "
                  "(if it's, for example, out of memory error) and restart, "
                  "or delete tc log and start mysqld with "
                  "--tc-heuristic-recover={commit|rollback}");
  return 1;
}
#endif

TC_LOG *tc_log;
TC_LOG_DUMMY tc_log_dummy;
TC_LOG_MMAP  tc_log_mmap;

/**
  Perform heuristic recovery, if --tc-heuristic-recover was used.

  @note
    no matter whether heuristic recovery was successful or not
    mysqld must exit. So, return value is the same in both cases.

  @retval
    0	no heuristic recovery was requested
  @retval
    1   heuristic recovery was performed
*/

int TC_LOG::using_heuristic_recover()
{
  if (!tc_heuristic_recover)
    return 0;

  sql_print_information("Heuristic crash recovery mode");
  if (ha_recover(0))
    sql_print_error("Heuristic crash recovery failed");
  sql_print_information("Please restart mysqld without --tc-heuristic-recover");
  return 1;
}

/****** transaction coordinator log for 2pc - binlog() based solution ******/
#define TC_LOG_BINLOG MYSQL_BIN_LOG

int TC_LOG_BINLOG::open(const char *opt_name)
{
  int      error= 1;

  DBUG_ASSERT(total_ha_2pc > 1);
  DBUG_ASSERT(opt_name && opt_name[0]);

  if (!my_b_inited(&index_file))
  {
    /* There was a failure to open the index file, can't open the binlog */
    cleanup();
    return 1;
  }

  if (using_heuristic_recover())
  {
    /* generate a new binlog to mask a corrupted one */
    open(opt_name, LOG_BIN, 0, 0, WRITE_CACHE, max_binlog_size, 0, TRUE);
    cleanup();
    return 1;
  }

  error= do_binlog_recovery(opt_name, true);
  binlog_state_recover_done= true;
  return error;
}

/** This is called on shutdown, after ha_panic. */
void TC_LOG_BINLOG::close()
{
}

/*
  Do a binlog log_xid() for a group of transactions, linked through
  thd->next_commit_ordered.
*/
int
TC_LOG_BINLOG::log_and_order(THD *thd, my_xid xid, bool all,
                             bool need_prepare_ordered __attribute__((unused)),
                             bool need_commit_ordered __attribute__((unused)))
{
  int err;
  DBUG_ENTER("TC_LOG_BINLOG::log_and_order");

  binlog_cache_mngr *cache_mngr= thd->binlog_setup_trx_data();
  if (!cache_mngr)
  {
    WSREP_DEBUG("Skipping empty log_xid: %s", thd->query());
    DBUG_RETURN(0);
  }

  cache_mngr->using_xa= TRUE;
  cache_mngr->xa_xid= xid;
  err= binlog_commit_flush_xid_caches(thd, cache_mngr, all, xid);

  DEBUG_SYNC(thd, "binlog_after_log_and_order");

  if (err)
    DBUG_RETURN(0);
  /*
    If using explicit user XA, we will not have XID. We must still return a
    non-zero cookie (as zero cookie signals error).
  */
  if (!xid || !cache_mngr->need_unlog)
    DBUG_RETURN(BINLOG_COOKIE_DUMMY(cache_mngr->delayed_error));
  else
    DBUG_RETURN(BINLOG_COOKIE_MAKE(cache_mngr->binlog_id,
                                   cache_mngr->delayed_error));
}

/*
  After an XID is logged, we need to hold on to the current binlog file until
  it is fully committed in the storage engine. The reason is that crash
  recovery only looks at the latest binlog, so we must make sure there are no
  outstanding prepared (but not committed) transactions before rotating the
  binlog.

  To handle this, we keep a count of outstanding XIDs. This function is used
  to increase this count when committing one or more transactions to the
  binary log.
*/
void
TC_LOG_BINLOG::mark_xids_active(ulong binlog_id, uint xid_count)
{
  xid_count_per_binlog *b;

  DBUG_ENTER("TC_LOG_BINLOG::mark_xids_active");
  DBUG_PRINT("info", ("binlog_id=%lu xid_count=%u", binlog_id, xid_count));

  mysql_mutex_lock(&LOCK_xid_list);
  I_List_iterator<xid_count_per_binlog> it(binlog_xid_count_list);
  while ((b= it++))
  {
    if (b->binlog_id == binlog_id)
    {
      b->xid_count += xid_count;
      break;
    }
  }
  /*
    As we do not delete elements until count reach zero, elements should always
    be found.
  */
  DBUG_ASSERT(b);
  mysql_mutex_unlock(&LOCK_xid_list);
  DBUG_VOID_RETURN;
}

/*
  Once an XID is committed, it can no longer be needed during crash recovery,
  as it has been durably recorded on disk as "committed".

  This function is called to mark an XID this way. It needs to decrease the
  count of pending XIDs in the corresponding binlog. When the count reaches
  zero (for an "old" binlog that is not the active one), that binlog file no
  longer need to be scanned during crash recovery, so we can log a new binlog
  checkpoint.
*/
void
TC_LOG_BINLOG::mark_xid_done(ulong binlog_id, bool write_checkpoint)
{
  xid_count_per_binlog *b;
  bool first;
  ulong current;

  DBUG_ENTER("TC_LOG_BINLOG::mark_xid_done");

  mysql_mutex_lock(&LOCK_xid_list);
  current= current_binlog_id;
  I_List_iterator<xid_count_per_binlog> it(binlog_xid_count_list);
  first= true;
  while ((b= it++))
  {
    if (b->binlog_id == binlog_id)
    {
      --b->xid_count;
      break;
    }
    first= false;
  }
  /* Binlog is always found, as we do not remove until count reaches 0 */
  DBUG_ASSERT(b);
  /*
    If a RESET MASTER is pending, we are about to remove all log files, and
    the RESET MASTER thread is waiting for all pending unlog() calls to
    complete while holding LOCK_log. In this case we should not log a binlog
    checkpoint event (it would be deleted immediately anyway and we would
    deadlock on LOCK_log) but just signal the thread.
  */
  if (unlikely(reset_master_pending))
  {
    mysql_cond_broadcast(&COND_xid_list);
    mysql_mutex_unlock(&LOCK_xid_list);
    DBUG_VOID_RETURN;
  }

  if (likely(binlog_id == current) || b->xid_count != 0 || !first ||
      !write_checkpoint)
  {
    /* No new binlog checkpoint reached yet. */
    mysql_mutex_unlock(&LOCK_xid_list);
    DBUG_VOID_RETURN;
  }

  /*
    Now log a binlog checkpoint for the first binlog file with a non-zero count.

    Note that it is possible (though perhaps unlikely) that when count of
    binlog (N-2) drops to zero, binlog (N-1) is already at zero. So we may
    need to skip several entries before we find the one to log in the binlog
    checkpoint event.

    We chain the locking of LOCK_xid_list and LOCK_log, so that we ensure that
    Binlog_checkpoint_events are logged in order. This simplifies recovery a
    bit, as it can just take the last binlog checkpoint in the log, rather
    than compare all found against each other to find the one pointing to the
    most recent binlog.

    Note also that we need to first release LOCK_xid_list, then aquire
    LOCK_log, then re-aquire LOCK_xid_list. If we were to take LOCK_log while
    holding LOCK_xid_list, we might deadlock with other threads that take the
    locks in the opposite order.
  */

  ++mark_xid_done_waiting;
  mysql_mutex_unlock(&LOCK_xid_list);
  mysql_mutex_lock(&LOCK_log);
  mysql_mutex_lock(&LOCK_xid_list);
  --mark_xid_done_waiting;
  mysql_cond_broadcast(&COND_xid_list);
  /* We need to reload current_binlog_id due to release/re-take of lock. */
  current= current_binlog_id;

  for (;;)
  {
    /* Remove initial element(s) with zero count. */
    b= binlog_xid_count_list.head();
    /*
      We must not remove all elements in the list - the entry for the current
      binlog must be present always.
    */
    DBUG_ASSERT(b);
    if (b->binlog_id == current || b->xid_count > 0)
      break;
    WSREP_XID_LIST_ENTRY("TC_LOG_BINLOG::mark_xid_done(): Removing "
                         "xid_list_entry for %s (%lu)", b);
    my_free(binlog_xid_count_list.get());
  }

  mysql_mutex_unlock(&LOCK_xid_list);
  write_binlog_checkpoint_event_already_locked(b->binlog_name,
                                               b->binlog_name_len);
  mysql_mutex_unlock(&LOCK_log);
  DBUG_VOID_RETURN;
}

int TC_LOG_BINLOG::unlog(ulong cookie, my_xid xid)
{
  DBUG_ENTER("TC_LOG_BINLOG::unlog");
  if (!xid)
    DBUG_RETURN(0);

  if (!BINLOG_COOKIE_IS_DUMMY(cookie))
    mark_xid_done(BINLOG_COOKIE_GET_ID(cookie), true);
  /*
    See comment in trx_group_commit_leader() - if rotate() gave a failure,
    we delay the return of error code to here.
  */
  DBUG_RETURN(BINLOG_COOKIE_GET_ERROR_FLAG(cookie));
}

void
TC_LOG_BINLOG::commit_checkpoint_notify(void *cookie)
{
  xid_count_per_binlog *entry= static_cast<xid_count_per_binlog *>(cookie);
  mysql_mutex_lock(&LOCK_binlog_background_thread);
  entry->next_in_queue= binlog_background_thread_queue;
  binlog_background_thread_queue= entry;
  mysql_cond_signal(&COND_binlog_background_thread);
  mysql_mutex_unlock(&LOCK_binlog_background_thread);
}

/*
  Binlog background thread.

  This thread is used to log binlog checkpoints in the background, rather than
  in the context of random storage engine threads that happen to call
  commit_checkpoint_notify_ha() and may not like the delays while syncing
  binlog to disk or may not be setup with all my_thread_init() and other
  necessary stuff.

  In the future, this thread could also be used to do log rotation in the
  background, which could elimiate all stalls around binlog rotations.
*/
pthread_handler_t
binlog_background_thread(void *arg __attribute__((unused)))
{
  bool stop;
  MYSQL_BIN_LOG::xid_count_per_binlog *queue, *next;
  THD *thd;
  my_thread_init();
  DBUG_ENTER("binlog_background_thread");

  thd= new THD;
  thd->system_thread= SYSTEM_THREAD_BINLOG_BACKGROUND;
  thd->thread_stack= (char*) &thd;           /* Set approximate stack start */
  mysql_mutex_lock(&LOCK_thread_count);
  thd->thread_id= thread_id++;
  mysql_mutex_unlock(&LOCK_thread_count);
  thd->store_globals();
  thd->security_ctx->skip_grants();
  thd->set_command(COM_DAEMON);

  /*
    Load the slave replication GTID state from the mysql.gtid_slave_pos
    table.

    This is mostly so that we can start our seq_no counter from the highest
    seq_no seen by a slave. This way, we have a way to tell if a transaction
    logged by ourselves as master is newer or older than a replicated
    transaction.
  */
#ifdef HAVE_REPLICATION
  if (rpl_load_gtid_slave_state(thd))
    sql_print_warning("Failed to load slave replication state from table "
                      "%s.%s: %u: %s", "mysql",
                      rpl_gtid_slave_state_table_name.str,
                      thd->get_stmt_da()->sql_errno(),
                      thd->get_stmt_da()->message());
#endif

  mysql_mutex_lock(&mysql_bin_log.LOCK_binlog_background_thread);
  binlog_background_thread_started= true;
  mysql_cond_signal(&mysql_bin_log.COND_binlog_background_thread_end);
  mysql_mutex_unlock(&mysql_bin_log.LOCK_binlog_background_thread);

  for (;;)
  {
    /*
      Wait until there is something in the queue to process, or we are asked
      to shut down.
    */
    THD_STAGE_INFO(thd, stage_binlog_waiting_background_tasks);
    mysql_mutex_lock(&mysql_bin_log.LOCK_binlog_background_thread);
    for (;;)
    {
      stop= binlog_background_thread_stop;
      queue= binlog_background_thread_queue;
      if (stop && !mysql_bin_log.is_xidlist_idle())
      {
        /*
          Delay stop until all pending binlog checkpoints have been processed.
        */
        stop= false;
      }
      if (stop || queue)
        break;
      mysql_cond_wait(&mysql_bin_log.COND_binlog_background_thread,
                      &mysql_bin_log.LOCK_binlog_background_thread);
    }
    /* Grab the queue, if any. */
    binlog_background_thread_queue= NULL;
    mysql_mutex_unlock(&mysql_bin_log.LOCK_binlog_background_thread);

    /* Process any incoming commit_checkpoint_notify() calls. */
    DBUG_EXECUTE_IF("inject_binlog_background_thread_before_mark_xid_done",
      DBUG_ASSERT(!debug_sync_set_action(
        thd,
        STRING_WITH_LEN("binlog_background_thread_before_mark_xid_done "
                        "SIGNAL injected_binlog_background_thread "
                        "WAIT_FOR something_that_will_never_happen "
                        "TIMEOUT 2")));
      );
    while (queue)
    {
      THD_STAGE_INFO(thd, stage_binlog_processing_checkpoint_notify);
      DEBUG_SYNC(thd, "binlog_background_thread_before_mark_xid_done");
      /* Grab next pointer first, as mark_xid_done() may free the element. */
      next= queue->next_in_queue;
      mysql_bin_log.mark_xid_done(queue->binlog_id, true);
      queue= next;

      DBUG_EXECUTE_IF("binlog_background_checkpoint_processed",
        DBUG_ASSERT(!debug_sync_set_action(
          thd,
          STRING_WITH_LEN("now SIGNAL binlog_background_checkpoint_processed")));
        );
    }

    if (stop)
      break;
  }

  THD_STAGE_INFO(thd, stage_binlog_stopping_background_thread);

  delete thd;

  my_thread_end();

  /* Signal that we are (almost) stopped. */
  mysql_mutex_lock(&mysql_bin_log.LOCK_binlog_background_thread);
  binlog_background_thread_stop= false;
  mysql_cond_signal(&mysql_bin_log.COND_binlog_background_thread_end);
  mysql_mutex_unlock(&mysql_bin_log.LOCK_binlog_background_thread);

  DBUG_RETURN(0);
}

#ifdef HAVE_PSI_INTERFACE
static PSI_thread_key key_thread_binlog;

static PSI_thread_info all_binlog_threads[]=
{
  { &key_thread_binlog, "binlog_background", PSI_FLAG_GLOBAL},
};
#endif /* HAVE_PSI_INTERFACE */

static bool
start_binlog_background_thread()
{
  pthread_t th;

#ifdef HAVE_PSI_INTERFACE
  if (PSI_server)
    PSI_server->register_thread("sql", all_binlog_threads,
                                array_elements(all_binlog_threads));
#endif

  if (mysql_thread_create(key_thread_binlog, &th, &connection_attrib,
                          binlog_background_thread, NULL))
    return 1;

  /*
    Wait for the thread to have started (so we know that the slave replication
    state is loaded and we have correct global_gtid_counter).
  */
  mysql_mutex_lock(&mysql_bin_log.LOCK_binlog_background_thread);
  while (!binlog_background_thread_started)
    mysql_cond_wait(&mysql_bin_log.COND_binlog_background_thread_end,
                    &mysql_bin_log.LOCK_binlog_background_thread);
  mysql_mutex_unlock(&mysql_bin_log.LOCK_binlog_background_thread);

  return 0;
}


int TC_LOG_BINLOG::recover(LOG_INFO *linfo, const char *last_log_name,
                           IO_CACHE *first_log,
                           Format_description_log_event *fdle, bool do_xa)
{
  Log_event *ev= NULL;
  HASH xids;
  MEM_ROOT mem_root;
  char binlog_checkpoint_name[FN_REFLEN];
  bool binlog_checkpoint_found;
  bool first_round;
  IO_CACHE log;
  File file= -1;
  const char *errmsg;
#ifdef HAVE_REPLICATION
  rpl_gtid last_gtid;
  bool last_gtid_standalone= false;
  bool last_gtid_valid= false;
#endif

  if (! fdle->is_valid() ||
      (do_xa && my_hash_init(&xids, &my_charset_bin, TC_LOG_PAGE_SIZE/3, 0,
                             sizeof(my_xid), 0, 0, MYF(0))))
    goto err1;

  if (do_xa)
    init_alloc_root(&mem_root, TC_LOG_PAGE_SIZE, TC_LOG_PAGE_SIZE, MYF(0));

  fdle->flags&= ~LOG_EVENT_BINLOG_IN_USE_F; // abort on the first error

  /*
    Scan the binlog for XIDs that need to be committed if still in the
    prepared stage.

    Start with the latest binlog file, then continue with any other binlog
    files if the last found binlog checkpoint indicates it is needed.
  */

  binlog_checkpoint_found= false;
  first_round= true;
  for (;;)
  {
    while ((ev= Log_event::read_log_event(first_round ? first_log : &log,
                                          0, fdle, opt_master_verify_checksum))
           && ev->is_valid())
    {
      enum Log_event_type typ= ev->get_type_code();
      switch (typ)
      {
      case XID_EVENT:
      {
        if (do_xa)
        {
          Xid_log_event *xev=(Xid_log_event *)ev;
          uchar *x= (uchar *) memdup_root(&mem_root, (uchar*) &xev->xid,
                                          sizeof(xev->xid));
          if (!x || my_hash_insert(&xids, x))
            goto err2;
          break;
        }
      }
      case BINLOG_CHECKPOINT_EVENT:
        if (first_round && do_xa)
        {
          uint dir_len;
          Binlog_checkpoint_log_event *cev= (Binlog_checkpoint_log_event *)ev;
          if (cev->binlog_file_len >= FN_REFLEN)
            sql_print_warning("Incorrect binlog checkpoint event with too "
                              "long file name found.");
          else
          {
            /*
              Note that we cannot use make_log_name() here, as we have not yet
              initialised MYSQL_BIN_LOG::log_file_name.
            */
            dir_len= dirname_length(last_log_name);
            strmake(strnmov(binlog_checkpoint_name, last_log_name, dir_len),
                    cev->binlog_file_name, FN_REFLEN - 1 - dir_len);
            binlog_checkpoint_found= true;
          }
        }
        break;
      case GTID_LIST_EVENT:
        if (first_round)
        {
          Gtid_list_log_event *glev= (Gtid_list_log_event *)ev;

          /* Initialise the binlog state from the Gtid_list event. */
          if (rpl_global_gtid_binlog_state.load(glev->list, glev->count))
            goto err2;
        }
        break;

#ifdef HAVE_REPLICATION
      case GTID_EVENT:
        if (first_round)
        {
          Gtid_log_event *gev= (Gtid_log_event *)ev;

          /* Update the binlog state with any GTID logged after Gtid_list. */
          last_gtid.domain_id= gev->domain_id;
          last_gtid.server_id= gev->server_id;
          last_gtid.seq_no= gev->seq_no;
          last_gtid_standalone=
            ((gev->flags2 & Gtid_log_event::FL_STANDALONE) ? true : false);
          last_gtid_valid= true;
        }
        break;
#endif

      case START_ENCRYPTION_EVENT:
        {
          if (fdle->start_decryption((Start_encryption_log_event*) ev))
            goto err2;
        }
        break;

      default:
        /* Nothing. */
        break;
      }

#ifdef HAVE_REPLICATION
      if (last_gtid_valid &&
          ((last_gtid_standalone && !ev->is_part_of_group(typ)) ||
           (!last_gtid_standalone &&
            (typ == XID_EVENT ||
             (typ == QUERY_EVENT &&
              (((Query_log_event *)ev)->is_commit() ||
               ((Query_log_event *)ev)->is_rollback()))))))
      {
        if (rpl_global_gtid_binlog_state.update_nolock(&last_gtid, false))
          goto err2;
        last_gtid_valid= false;
      }
#endif

      delete ev;
      ev= NULL;
    }

    if (!do_xa)
      break;
    /*
      If the last binlog checkpoint event points to an older log, we have to
      scan all logs from there also, to get all possible XIDs to recover.

      If there was no binlog checkpoint event at all, this means the log was
      written by an older version of MariaDB (or MySQL) - these always have an
      (implicit) binlog checkpoint event at the start of the last binlog file.
    */
    if (first_round)
    {
      if (!binlog_checkpoint_found)
        break;
      first_round= false;
      DBUG_EXECUTE_IF("xa_recover_expect_master_bin_000004",
          if (0 != strcmp("./master-bin.000004", binlog_checkpoint_name) &&
              0 != strcmp(".\\master-bin.000004", binlog_checkpoint_name))
            DBUG_SUICIDE();
        );
      if (find_log_pos(linfo, binlog_checkpoint_name, 1))
      {
        sql_print_error("Binlog file '%s' not found in binlog index, needed "
                        "for recovery. Aborting.", binlog_checkpoint_name);
        goto err2;
      }
    }
    else
    {
      end_io_cache(&log);
      mysql_file_close(file, MYF(MY_WME));
      file= -1;
    }

    if (!strcmp(linfo->log_file_name, last_log_name))
      break;                                    // No more files to do
    if ((file= open_binlog(&log, linfo->log_file_name, &errmsg)) < 0)
    {
      sql_print_error("%s", errmsg);
      goto err2;
    }
    /*
      We do not need to read the Format_description_log_event of other binlog
      files. It is not possible for a binlog checkpoint to span multiple
      binlog files written by different versions of the server. So we can use
      the first one read for reading from all binlog files.
    */
    if (find_next_log(linfo, 1))
    {
      sql_print_error("Error reading binlog files during recovery. Aborting.");
      goto err2;
    }
    fdle->reset_crypto();
  }

  if (do_xa)
  {
    if (ha_recover(&xids))
      goto err2;

    free_root(&mem_root, MYF(0));
    my_hash_free(&xids);
  }
  return 0;

err2:
  delete ev;
  if (file >= 0)
  {
    end_io_cache(&log);
    mysql_file_close(file, MYF(MY_WME));
  }
  if (do_xa)
  {
    free_root(&mem_root, MYF(0));
    my_hash_free(&xids);
  }
err1:
  sql_print_error("Crash recovery failed. Either correct the problem "
                  "(if it's, for example, out of memory error) and restart, "
                  "or delete (or rename) binary log and start mysqld with "
                  "--tc-heuristic-recover={commit|rollback}");
  return 1;
}


int
MYSQL_BIN_LOG::do_binlog_recovery(const char *opt_name, bool do_xa_recovery)
{
  LOG_INFO log_info;
  const char *errmsg;
  IO_CACHE    log;
  File        file;
  Log_event  *ev= 0;
  Format_description_log_event fdle(BINLOG_VERSION);
  char        log_name[FN_REFLEN];
  int error;

  if ((error= find_log_pos(&log_info, NullS, 1)))
  {
    /*
      If there are no binlog files (LOG_INFO_EOF), then we still try to read
      the .state file to restore the binlog state. This allows to copy a server
      to provision a new one without copying the binlog files (except the
      master-bin.state file) and still preserve the correct binlog state.
    */
    if (error != LOG_INFO_EOF)
      sql_print_error("find_log_pos() failed (error: %d)", error);
    else
    {
      error= read_state_from_file();
      if (error == 2)
      {
        /*
          No binlog files and no binlog state is not an error (eg. just initial
          server start after fresh installation).
        */
        error= 0;
      }
    }
    return error;
  }

  if (! fdle.is_valid())
    return 1;

  do
  {
    strmake_buf(log_name, log_info.log_file_name);
  } while (!(error= find_next_log(&log_info, 1)));

  if (error !=  LOG_INFO_EOF)
  {
    sql_print_error("find_log_pos() failed (error: %d)", error);
    return error;
  }

  if ((file= open_binlog(&log, log_name, &errmsg)) < 0)
  {
    sql_print_error("%s", errmsg);
    return 1;
  }

  if ((ev= Log_event::read_log_event(&log, 0, &fdle,
                                     opt_master_verify_checksum)) &&
      ev->get_type_code() == FORMAT_DESCRIPTION_EVENT)
  {
    if (ev->flags & LOG_EVENT_BINLOG_IN_USE_F)
    {
      sql_print_information("Recovering after a crash using %s", opt_name);
      error= recover(&log_info, log_name, &log,
                     (Format_description_log_event *)ev, do_xa_recovery);
    }
    else
    {
      error= read_state_from_file();
      if (error == 2)
      {
        /*
          The binlog exists, but the .state file is missing. This is normal if
          this is the first master start after a major upgrade to 10.0 (with
          GTID support).

          However, it could also be that the .state file was lost somehow, and
          in this case it could be a serious issue, as we would set the wrong
          binlog state in the next binlog file to be created, and GTID
          processing would be corrupted. A common way would be copying files
          from an old server to a new one and forgetting the .state file.

          So in this case, we want to try to recover the binlog state by
          scanning the last binlog file (but we do not need any XA recovery).

          ToDo: We could avoid one scan at first start after major upgrade, by
          detecting that there is no GTID_LIST event at the start of the
          binlog file, and stopping the scan in that case.
        */
        error= recover(&log_info, log_name, &log,
                       (Format_description_log_event *)ev, false);
      }
    }
  }

  delete ev;
  end_io_cache(&log);
  mysql_file_close(file, MYF(MY_WME));

  return error;
}


#ifdef INNODB_COMPATIBILITY_HOOKS
/**
  Get the file name of the MySQL binlog.
  @return the name of the binlog file
*/
extern "C"
const char* mysql_bin_log_file_name(void)
{
  return mysql_bin_log.get_log_fname();
}
/**
  Get the current position of the MySQL binlog.
  @return byte offset from the beginning of the binlog
*/
extern "C"
ulonglong mysql_bin_log_file_pos(void)
{
  return (ulonglong) mysql_bin_log.get_log_file()->pos_in_file;
}
/*
  Get the current position of the MySQL binlog for transaction currently being
  committed.

  This is valid to call from within storage engine commit_ordered() and
  commit() methods only.

  Since it stores the position inside THD, it is safe to call without any
  locking.
*/
void
mysql_bin_log_commit_pos(THD *thd, ulonglong *out_pos, const char **out_file)
{
  binlog_cache_mngr *cache_mngr;
  if (opt_bin_log &&
      (cache_mngr= (binlog_cache_mngr*) thd_get_ha_data(thd, binlog_hton)))
  {
    *out_file= cache_mngr->last_commit_pos_file;
    *out_pos= (ulonglong)(cache_mngr->last_commit_pos_offset);
  }
  else
  {
    *out_file= NULL;
    *out_pos= 0;
  }
}
#endif /* INNODB_COMPATIBILITY_HOOKS */


static void
binlog_checksum_update(MYSQL_THD thd, struct st_mysql_sys_var *var,
                       void *var_ptr, const void *save)
{
  ulong value=  *((ulong *)save);
  bool check_purge= false;
  ulong UNINIT_VAR(prev_binlog_id);

  mysql_mutex_lock(mysql_bin_log.get_log_lock());
  if(mysql_bin_log.is_open())
  {
    prev_binlog_id= mysql_bin_log.current_binlog_id;
    if (binlog_checksum_options != value)
      mysql_bin_log.checksum_alg_reset= (enum_binlog_checksum_alg)value;
    if (mysql_bin_log.rotate(true, &check_purge))
      check_purge= false;
  }
  else
  {
    binlog_checksum_options= value;
  }
  DBUG_ASSERT(binlog_checksum_options == value);
  mysql_bin_log.checksum_alg_reset= BINLOG_CHECKSUM_ALG_UNDEF;
  mysql_mutex_unlock(mysql_bin_log.get_log_lock());
  if (check_purge)
    mysql_bin_log.checkpoint_and_purge(prev_binlog_id);
}


static int show_binlog_vars(THD *thd, SHOW_VAR *var, char *buff)
{
  mysql_bin_log.set_status_variables(thd);
  var->type= SHOW_ARRAY;
  var->value= (char *)&binlog_status_vars_detail;
  return 0;
}

static SHOW_VAR binlog_status_vars_top[]= {
  {"Binlog", (char *) &show_binlog_vars, SHOW_FUNC},
  {NullS, NullS, SHOW_LONG}
};

static MYSQL_SYSVAR_BOOL(
  optimize_thread_scheduling,
  opt_optimize_thread_scheduling,
  PLUGIN_VAR_READONLY,
  "Run fast part of group commit in a single thread, to optimize kernel "
  "thread scheduling. On by default. Disable to run each transaction in group "
  "commit in its own thread, which can be slower at very high concurrency. "
  "This option is mostly for testing one algorithm versus the other, and it "
  "should not normally be necessary to change it.",
  NULL,
  NULL,
  1);

static MYSQL_SYSVAR_ENUM(
  checksum,
  binlog_checksum_options,
  PLUGIN_VAR_RQCMDARG,
  "Type of BINLOG_CHECKSUM_ALG. Include checksum for "
  "log events in the binary log",
  NULL,
  binlog_checksum_update,
  BINLOG_CHECKSUM_ALG_OFF,
  &binlog_checksum_typelib);

static struct st_mysql_sys_var *binlog_sys_vars[]=
{
  MYSQL_SYSVAR(optimize_thread_scheduling),
  MYSQL_SYSVAR(checksum),
  NULL
};


/*
  Copy out the non-directory part of binlog position filename for the
  `binlog_snapshot_file' status variable, same way as it is done for
  SHOW MASTER STATUS.
*/
static void
set_binlog_snapshot_file(const char *src)
{
  int dir_len = dirname_length(src);
  strmake_buf(binlog_snapshot_file, src + dir_len);
}

/*
  Copy out current values of status variables, for SHOW STATUS or
  information_schema.global_status.

  This is called only under LOCK_show_status, so we can fill in a static array.
*/
void
TC_LOG_BINLOG::set_status_variables(THD *thd)
{
  binlog_cache_mngr *cache_mngr;

  if (thd && opt_bin_log)
    cache_mngr= (binlog_cache_mngr*) thd_get_ha_data(thd, binlog_hton);
  else
    cache_mngr= 0;

  bool have_snapshot= (cache_mngr && cache_mngr->last_commit_pos_file[0] != 0);
  mysql_mutex_lock(&LOCK_commit_ordered);
  binlog_status_var_num_commits= this->num_commits;
  binlog_status_var_num_group_commits= this->num_group_commits;
  if (!have_snapshot)
  {
    set_binlog_snapshot_file(last_commit_pos_file);
    binlog_snapshot_position= last_commit_pos_offset;
  }
  mysql_mutex_unlock(&LOCK_commit_ordered);
  mysql_mutex_lock(&LOCK_prepare_ordered);
  binlog_status_group_commit_trigger_count= this->group_commit_trigger_count;
  binlog_status_group_commit_trigger_timeout= this->group_commit_trigger_timeout;
  binlog_status_group_commit_trigger_lock_wait= this->group_commit_trigger_lock_wait;
  mysql_mutex_unlock(&LOCK_prepare_ordered);

  if (have_snapshot)
  {
    set_binlog_snapshot_file(cache_mngr->last_commit_pos_file);
    binlog_snapshot_position= cache_mngr->last_commit_pos_offset;
  }
}

struct st_mysql_storage_engine binlog_storage_engine=
{ MYSQL_HANDLERTON_INTERFACE_VERSION };

maria_declare_plugin(binlog)
{
  MYSQL_STORAGE_ENGINE_PLUGIN,
  &binlog_storage_engine,
  "binlog",
  "MySQL AB",
  "This is a pseudo storage engine to represent the binlog in a transaction",
  PLUGIN_LICENSE_GPL,
  binlog_init, /* Plugin Init */
  NULL, /* Plugin Deinit */
  0x0100 /* 1.0 */,
  binlog_status_vars_top,     /* status variables                */
  binlog_sys_vars,            /* system variables                */
  "1.0",                      /* string version */
  MariaDB_PLUGIN_MATURITY_STABLE /* maturity */
}
maria_declare_plugin_end;

#ifdef WITH_WSREP
IO_CACHE * get_trans_log(THD * thd)
{
  DBUG_ASSERT(binlog_hton->slot != HA_SLOT_UNDEF);
  binlog_cache_mngr *cache_mngr = (binlog_cache_mngr*)
    thd_get_ha_data(thd, binlog_hton);
  if (cache_mngr)
    return cache_mngr->get_binlog_cache_log(true);

  WSREP_DEBUG("binlog cache not initialized, conn :%ld", thd->thread_id);
  return NULL;
}


bool wsrep_trans_cache_is_empty(THD *thd)
{
  binlog_cache_mngr *const cache_mngr=
      (binlog_cache_mngr*) thd_get_ha_data(thd, binlog_hton);
  return (!cache_mngr || cache_mngr->trx_cache.empty());
}


void thd_binlog_trx_reset(THD * thd)
{
  /*
    todo: fix autocommit select to not call the caller
  */
  if (thd_get_ha_data(thd, binlog_hton) != NULL)
  {
    binlog_cache_mngr *const cache_mngr=
      (binlog_cache_mngr*) thd_get_ha_data(thd, binlog_hton);
    if (cache_mngr)
    {
      cache_mngr->reset(false, true);
      if (!cache_mngr->stmt_cache.empty())
      {
        WSREP_DEBUG("pending events in stmt cache, sql: %s", thd->query());
        cache_mngr->stmt_cache.reset();
      }
    }
  }
  thd->clear_binlog_table_maps();
}


void thd_binlog_rollback_stmt(THD * thd)
{
  WSREP_DEBUG("thd_binlog_rollback_stmt :%ld", thd->thread_id);
  binlog_cache_mngr *const cache_mngr=
    (binlog_cache_mngr*) thd_get_ha_data(thd, binlog_hton);
  if (cache_mngr)
    cache_mngr->trx_cache.set_prev_position(MY_OFF_T_UNDEF);
}
#endif /* WITH_WSREP */<|MERGE_RESOLUTION|>--- conflicted
+++ resolved
@@ -5639,26 +5639,19 @@
 
   IO_CACHE *file=
     cache_mngr->get_binlog_cache_log(use_trans_cache(this, is_transactional));
-<<<<<<< HEAD
   Log_event_writer writer(file);
-=======
   binlog_cache_data *cache_data=
     cache_mngr->get_binlog_cache_data(use_trans_cache(this, is_transactional));
 
->>>>>>> 725e47bf
   if (with_annotate && *with_annotate)
   {
     Annotate_rows_log_event anno(table->in_use, is_transactional, false);
     /* Annotate event should be written not more than once */
     *with_annotate= 0;
-<<<<<<< HEAD
     if ((error= writer.write(&anno)))
-=======
-    if ((error= anno.write(file)))
     {
       if (my_errno == EFBIG)
         cache_data->set_incident();
->>>>>>> 725e47bf
       DBUG_RETURN(error);
     }
   }
