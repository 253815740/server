# Copyright (C) 2000 MySQL AB & MySQL Finland AB & TCX DataKonsult AB
# 
# This program is free software; you can redistribute it and/or modify
# it under the terms of the GNU General Public License as published by
# the Free Software Foundation; either version 2 of the License, or
# (at your option) any later version.
# 
# This program is distributed in the hope that it will be useful,
# but WITHOUT ANY WARRANTY; without even the implied warranty of
# MERCHANTABILITY or FITNESS FOR A PARTICULAR PURPOSE.  See the
# GNU General Public License for more details.
# 
# You should have received a copy of the GNU General Public License
# along with this program; if not, write to the Free Software
# Foundation, Inc., 59 Temple Place, Suite 330, Boston, MA  02111-1307  USA

#called from the top level Makefile

MYSQLDATAdir =		$(localstatedir)
MYSQLSHAREdir =		$(pkgdatadir)
MYSQLBASEdir=		$(prefix)
INCLUDES =		@ZLIB_INCLUDES@ \
			@bdb_includes@ @innodb_includes@ @ndbcluster_includes@ \
			-I$(top_srcdir)/include -I$(top_srcdir)/regex \
			-I$(srcdir) $(openssl_includes) -I$(top_builddir)/include
WRAPLIBS=		@WRAPLIBS@
SUBDIRS =		share
libexec_PROGRAMS =	mysqld
noinst_PROGRAMS =	gen_lex_hash
bin_PROGRAMS =		mysql_tzinfo_to_sql
gen_lex_hash_LDFLAGS =  @NOINST_LDFLAGS@
LDADD =			$(top_builddir)/myisam/libmyisam.a \
			$(top_builddir)/myisammrg/libmyisammrg.a \
			$(top_builddir)/heap/libheap.a \
			$(top_builddir)/vio/libvio.a \
			$(top_builddir)/mysys/libmysys.a \
			$(top_builddir)/dbug/libdbug.a \
			$(top_builddir)/regex/libregex.a \
			$(top_builddir)/strings/libmystrings.a @ZLIB_LIBS@ @NDB_SCI_LIBS@

mysqld_LDADD =		@MYSQLD_EXTRA_LDFLAGS@ \
			@bdb_libs@ @innodb_libs@ @pstack_libs@ \
                        @innodb_system_libs@ \
			@ndbcluster_libs@ @ndbcluster_system_libs@ \
			$(LDADD)  $(CXXLDFLAGS) $(WRAPLIBS) @LIBDL@ @openssl_libs@
noinst_HEADERS =	item.h item_func.h item_sum.h item_cmpfunc.h \
			item_strfunc.h item_timefunc.h item_uniq.h \
			item_create.h item_subselect.h item_row.h \
			mysql_priv.h item_geofunc.h sql_bitmap.h \
			procedure.h sql_class.h sql_lex.h sql_list.h \
			sql_manager.h sql_map.h sql_string.h unireg.h \
			field.h handler.h mysqld_suffix.h \
			ha_myisammrg.h\
			ha_heap.h ha_myisam.h ha_berkeley.h ha_innodb.h \
			ha_ndbcluster.h opt_range.h protocol.h \
			sql_select.h structs.h table.h sql_udf.h hash_filo.h\
			lex.h lex_symbol.h sql_acl.h sql_crypt.h  \
			log_event.h sql_repl.h slave.h \
			stacktrace.h sql_sort.h sql_cache.h set_var.h \
			spatial.h gstream.h client_settings.h tzfile.h \
<<<<<<< HEAD
                        tztime.h my_decimal.h\
			sp_head.h sp_pcontext.h sp_rcontext.h sp.h sp_cache.h \
			parse_file.h sql_view.h	sql_trigger.h \
			examples/ha_example.h examples/ha_archive.h \
			examples/ha_tina.h \
			ha_federated.h

=======
                        tztime.h examples/ha_example.h examples/ha_archive.h \
			examples/ha_tina.h ha_blackhole.h
>>>>>>> 0100d116
mysqld_SOURCES =	sql_lex.cc sql_handler.cc \
			item.cc item_sum.cc item_buff.cc item_func.cc \
			item_cmpfunc.cc item_strfunc.cc item_timefunc.cc \
			thr_malloc.cc item_create.cc item_subselect.cc \
			item_row.cc item_geofunc.cc \
			field.cc strfunc.cc key.cc sql_class.cc sql_list.cc \
			net_serv.cc protocol.cc sql_state.c \
			lock.cc my_lock.c \
			sql_string.cc sql_manager.cc sql_map.cc \
			mysqld.cc password.c hash_filo.cc hostname.cc \
			set_var.cc sql_parse.cc sql_yacc.yy \
			sql_base.cc table.cc sql_select.cc sql_insert.cc \
                        sql_prepare.cc sql_error.cc \
			sql_update.cc sql_delete.cc uniques.cc sql_do.cc \
			procedure.cc item_uniq.cc sql_test.cc \
			log.cc log_event.cc init.cc derror.cc sql_acl.cc \
			unireg.cc des_key_file.cc \
			discover.cc time.cc opt_range.cc opt_sum.cc \
		   	records.cc filesort.cc handler.cc \
		        ha_heap.cc ha_myisam.cc ha_myisammrg.cc \
	                ha_berkeley.cc ha_innodb.cc \
			ha_ndbcluster.cc \
			sql_db.cc sql_table.cc sql_rename.cc sql_crypt.cc \
			sql_load.cc mf_iocache.cc field_conv.cc sql_show.cc \
			sql_udf.cc sql_analyse.cc sql_analyse.h sql_cache.cc \
			slave.cc sql_repl.cc sql_union.cc sql_derived.cc \
			client.c sql_client.cc mini_client_errors.c pack.c\
			stacktrace.c repl_failsafe.h repl_failsafe.cc \
			sql_olap.cc sql_view.cc \
			gstream.cc spatial.cc sql_help.cc protocol_cursor.cc \
                        tztime.cc my_time.c my_decimal.cc\
			sp_head.cc sp_pcontext.cc  sp_rcontext.cc sp.cc \
			sp_cache.cc parse_file.cc sql_trigger.cc \
			examples/ha_example.cc examples/ha_archive.cc \
<<<<<<< HEAD
			examples/ha_tina.cc \
			ha_federated.cc
=======
			examples/ha_tina.cc ha_blackhole.cc
>>>>>>> 0100d116

gen_lex_hash_SOURCES =	gen_lex_hash.cc
gen_lex_hash_LDADD =	$(LDADD) $(CXXLDFLAGS)
mysql_tzinfo_to_sql_SOURCES =   mysql_tzinfo_to_sql.cc
mysql_tzinfo_to_sql_LDADD =  @MYSQLD_EXTRA_LDFLAGS@ $(LDADD) $(CXXLDFLAGS)

DEFS =			-DMYSQL_SERVER \
			-DDEFAULT_MYSQL_HOME="\"$(MYSQLBASEdir)\"" \
			-DDATADIR="\"$(MYSQLDATAdir)\"" \
			-DSHAREDIR="\"$(MYSQLSHAREdir)\"" \
			@DEFS@
# Don't put lex_hash.h in BUILT_SOURCES as this will give infinite recursion
BUILT_SOURCES =		sql_yacc.cc sql_yacc.h
EXTRA_DIST =		udf_example.cc $(BUILT_SOURCES)
DISTCLEANFILES =        lex_hash.h
AM_YFLAGS =		-d

mysql_tzinfo_to_sql.cc:
	rm -f mysql_tzinfo_to_sql.cc
	@LN_CP_F@ tztime.cc mysql_tzinfo_to_sql.cc

link_sources: mysql_tzinfo_to_sql.cc
	rm -f mini_client_errors.c
	@LN_CP_F@ ../libmysql/errmsg.c mini_client_errors.c
	rm -f pack.c
	@LN_CP_F@ ../sql-common/pack.c pack.c
	rm -f client.c
	@LN_CP_F@ ../sql-common/client.c client.c
	rm -f my_time.c
	@LN_CP_F@ ../sql-common/my_time.c my_time.c

gen_lex_hash.o:		gen_lex_hash.cc lex.h
			$(CXXCOMPILE) -c $(INCLUDES) $<

mysql_tzinfo_to_sql.o:	$(mysql_tzinfo_to_sql_SOURCES)
			$(CXXCOMPILE) -c $(INCLUDES) -DTZINFO2SQL $<

# Try to get better dependencies for the grammar. Othervise really bad
# things like different grammars for different pars of MySQL can
# happen if you are unlucky.
sql_yacc.cc:	sql_yacc.yy
sql_yacc.h:	sql_yacc.yy

sql_yacc.o:	sql_yacc.cc sql_yacc.h $(HEADERS)
		@echo "Note: The following compile may take a long time."
		@echo "If it fails, re-run configure with --with-low-memory"
		$(CXXCOMPILE) $(LM_CFLAGS) -c $<

lex_hash.h:	lex.h gen_lex_hash.cc sql_yacc.h
		$(MAKE) gen_lex_hash$(EXEEXT)
		./gen_lex_hash$(EXEEXT) > $@

# Hack to ensure that lex_hash.h is built early
sql_lex.o:	lex_hash.h

# For testing of udf_example.so;  Works on platforms with gcc
# (This is not part of our build process but only provided as an example)
udf_example.so:	udf_example.cc
		$(CXXCOMPILE) -shared -o $@ $<

# Don't update the files from bitkeeper
%::SCCS/s.%<|MERGE_RESOLUTION|>--- conflicted
+++ resolved
@@ -58,18 +58,12 @@
 			log_event.h sql_repl.h slave.h \
 			stacktrace.h sql_sort.h sql_cache.h set_var.h \
 			spatial.h gstream.h client_settings.h tzfile.h \
-<<<<<<< HEAD
                         tztime.h my_decimal.h\
 			sp_head.h sp_pcontext.h sp_rcontext.h sp.h sp_cache.h \
 			parse_file.h sql_view.h	sql_trigger.h \
 			examples/ha_example.h examples/ha_archive.h \
-			examples/ha_tina.h \
+			examples/ha_tina.h ha_blackhole.h  \
 			ha_federated.h
-
-=======
-                        tztime.h examples/ha_example.h examples/ha_archive.h \
-			examples/ha_tina.h ha_blackhole.h
->>>>>>> 0100d116
 mysqld_SOURCES =	sql_lex.cc sql_handler.cc \
 			item.cc item_sum.cc item_buff.cc item_func.cc \
 			item_cmpfunc.cc item_strfunc.cc item_timefunc.cc \
@@ -104,12 +98,8 @@
 			sp_head.cc sp_pcontext.cc  sp_rcontext.cc sp.cc \
 			sp_cache.cc parse_file.cc sql_trigger.cc \
 			examples/ha_example.cc examples/ha_archive.cc \
-<<<<<<< HEAD
-			examples/ha_tina.cc \
+			examples/ha_tina.cc ha_blackhole.cc \
 			ha_federated.cc
-=======
-			examples/ha_tina.cc ha_blackhole.cc
->>>>>>> 0100d116
 
 gen_lex_hash_SOURCES =	gen_lex_hash.cc
 gen_lex_hash_LDADD =	$(LDADD) $(CXXLDFLAGS)
