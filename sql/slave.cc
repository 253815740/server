--- conflicted
+++ resolved
@@ -1,9 +1,5 @@
-<<<<<<< HEAD
-/* Copyright (c) 2000, 2013, Oracle and/or its affiliates.
-   Copyright (c) 2008, 2014, SkySQL Ab.
-=======
-/* Copyright (c) 2000, 2015, Oracle and/or its affiliates. All rights reserved.
->>>>>>> e02fe87f
+/* Copyright (c) 2000, 2015, Oracle and/or its affiliates.
+   Copyright (c) 2008, 2015, SkySQL Ab.
 
    This program is free software; you can redistribute it and/or modify
    it under the terms of the GNU General Public License as published by
@@ -4742,8 +4738,8 @@
   mysql_options(mysql, MYSQL_SET_CHARSET_DIR, (char *) charsets_dir);
 
   /* Set MYSQL_PLUGIN_DIR in case master asks for an external authentication plugin */
-  if (opt_plugin_dir_ptr && *opt_plugin_dir_ptr)
-    mysql_options(mysql, MYSQL_PLUGIN_DIR, opt_plugin_dir_ptr);
+  if (opt_plugin_dir_ptr && *opt_plugin_dir_ptr)
+    mysql_options(mysql, MYSQL_PLUGIN_DIR, opt_plugin_dir_ptr);
 
   /* we disallow empty users */
   if (mi->user == NULL || mi->user[0] == 0)
