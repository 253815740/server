--- conflicted
+++ resolved
@@ -203,17 +203,14 @@
   HA_EXTRA_DETACH_CHILD,
   /* Inform handler we will force a close as part of flush */
   HA_EXTRA_PREPARE_FOR_FORCED_CLOSE,
-<<<<<<< HEAD
   /* Inform handler that we will do an alter table */
   HA_EXTRA_PREPARE_FOR_ALTER_TABLE,
-=======
   /** Start writing rows during ALTER TABLE...ALGORITHM=COPY. */
   HA_EXTRA_BEGIN_ALTER_COPY,
   /** Finish writing rows during ALTER TABLE...ALGORITHM=COPY. */
   HA_EXTRA_END_ALTER_COPY,
   /** Fake the start of a statement after wsrep_load_data_splitting hack */
   HA_EXTRA_FAKE_START_STMT
->>>>>>> 0ba6aaf0
 };
 
 /* Compatible option, to be deleted in 6.0 */
