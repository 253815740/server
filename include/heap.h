--- conflicted
+++ resolved
@@ -1,9 +1,4 @@
-<<<<<<< HEAD
-/*
-   Copyright (c) 2000, 2011, Oracle and/or its affiliates. All rights reserved.
-=======
 /* Copyright (c) 2000, 2011, Oracle and/or its affiliates.
->>>>>>> 6ca4ca7d
 
    This program is free software; you can redistribute it and/or modify
    it under the terms of the GNU General Public License as published by
@@ -155,10 +150,6 @@
   uchar *del_link;			/* Link to next block with del. rec */
   char * name;			/* Name of "memory-file" */
   time_t create_time;
-<<<<<<< HEAD
-=======
-#ifdef THREAD
->>>>>>> 6ca4ca7d
   THR_LOCK lock;
   mysql_mutex_t intern_lock;            /* Locking for use with _locking */
   my_bool delete_on_close;
