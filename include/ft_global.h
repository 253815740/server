--- conflicted
+++ resolved
@@ -1,9 +1,5 @@
-<<<<<<< HEAD
-/* Copyright (c) 2000-2007 MySQL AB, 2009 Sun Microsystems, Inc.
+/* Copyright (c) 2000-2005, 2007 MySQL AB, 2009 Sun Microsystems, Inc.
    Use is subject to license terms.
-=======
-/* Copyright (c) 2000-2005, 2007 MySQL AB
->>>>>>> 1dc29c99
 
    This program is free software; you can redistribute it and/or modify
    it under the terms of the GNU General Public License as published by
